--- conflicted
+++ resolved
@@ -105,7 +105,6 @@
 MYSQL_TEST_NDB_PORT =		9350
 
 test:
-<<<<<<< HEAD
 	cd mysql-test ; \
 	./mysql-test-run.pl \
 		--manager-port=$(MYSQL_TEST_MANAGER_PORT) \
@@ -117,12 +116,8 @@
 		--master_port=$(MYSQL_TEST_MASTER_PORT) \
 		--slave_port=$(MYSQL_TEST_SLAVE_PORT) \
 		--ndbcluster_port=$(MYSQL_TEST_NDB_PORT)
-=======
-	cd mysql-test; \
-	perl ./mysql-test-run.pl && perl ./mysql-test-run.pl --ps-protocol
 
 test-force:
 	cd mysql-test; \
 	./mysql-test-run --force ;\
-	./mysql-test-run --ps-protocol --force
->>>>>>> b7f1fb08
+	./mysql-test-run --ps-protocol --force