--- conflicted
+++ resolved
@@ -38,15 +38,7 @@
     NUMJOBS = 1
 endif
 
-<<<<<<< HEAD
-# RocksDB cannot build on 32-bit platforms
-ifeq (32,$(DEB_HOST_ARCH_BITS))
-    CMAKEFLAGS += -DPLUGIN_ROCKSDB=NO
-endif
-
 # Cross building requires stack direction instruction
-=======
->>>>>>> 17980e35
 ifneq ($(DEB_BUILD_ARCH),$(DEB_HOST_ARCH))
     ifneq (,$(filter $(DEB_HOST_ARCH_CPU),alpha amd64 arm arm64 i386 ia64 m68k mips64el mipsel powerpc ppc64 ppc64el riscv64 s390x sh4 sparc64))
         CMAKEFLAGS += -DSTACK_DIRECTION=-1
@@ -56,23 +48,12 @@
     endif
 endif
 
-<<<<<<< HEAD
 # Only attempt to build with PMEM on archs that have package libpmem-dev available
 # See https://packages.debian.org/search?searchon=names&keywords=libpmem-dev
 ifneq (,$(filter $(DEB_HOST_ARCH_CPU),amd64 arm64 ppc64el))
 		CMAKEFLAGS += -DWITH_PMEM=yes
 endif
 
-# Add extra flag to avoid WolfSSL code crashing the entire mariadbd on s390x. This
-# can be removed once upstream has made the code s390x compatible, see
-# https://jira.mariadb.org/browse/MDEV-21705 and
-# https://github.com/wolfSSL/wolfssl/issues/2828
-ifeq ($(DEB_HOST_ARCH),s390x)
-    CFLAGS += -DWC_NO_CACHE_RESISTANT
-endif
-
-=======
->>>>>>> 17980e35
 # Add support for verbose builds
 MAKEFLAGS += VERBOSE=1
 
@@ -118,12 +99,8 @@
 	    -DBUILD_CONFIG=mysql_release \
 	    -DCONC_DEFAULT_CHARSET=utf8mb4 \
 	    -DPLUGIN_AWS_KEY_MANAGEMENT=NO \
-<<<<<<< HEAD
-	    -DPLUGIN_COLUMNSTORE=NO \
 	    -DIGNORE_AIO_CHECK=YES \
 	    -DWITH_URING=yes \
-=======
->>>>>>> 17980e35
 	    -DDEB=$(DEB_VENDOR)
 
 # This is needed, otherwise 'make test' will run before binaries have been built
