/*
   Copyright (c) 2013 Monty Program Ab

   This program is free software; you can redistribute it and/or modify
   it under the terms of the GNU General Public License as published by
   the Free Software Foundation; version 2 of the License.

   This program is distributed in the hope that it will be useful,
   but WITHOUT ANY WARRANTY; without even the implied warranty of
   MERCHANTABILITY or FITNESS FOR A PARTICULAR PURPOSE.  See the
   GNU General Public License for more details.

   You should have received a copy of the GNU General Public License
   along with this program; if not, write to the Free Software
   Foundation, Inc., 59 Temple Place, Suite 330, Boston, MA  02111-1307  USA */

#ifdef USE_PRAGMA_IMPLEMENTATION
#pragma implementation				// gcc: Class implementation
#endif

#include "sql_priv.h"
#include "sql_select.h"
#include "my_json_writer.h"

Explain_query::Explain_query(THD *thd_arg) : 
  upd_del_plan(NULL), insert_plan(NULL), thd(thd_arg), apc_enabled(false)
{
  operations= 0;
}


Explain_query::~Explain_query()
{
  if (apc_enabled)
    thd->apc_target.disable();

  delete upd_del_plan;
  delete insert_plan;
  uint i;
  for (i= 0 ; i < unions.elements(); i++)
    delete unions.at(i);
  for (i= 0 ; i < selects.elements(); i++)
    delete selects.at(i);
}


Explain_node *Explain_query::get_node(uint select_id)
{
  Explain_union *u;
  if ((u= get_union(select_id)))
    return u;
  else
    return get_select(select_id);
}

Explain_union *Explain_query::get_union(uint select_id)
{
  return (unions.elements() > select_id) ? unions.at(select_id) : NULL;
}

Explain_select *Explain_query::get_select(uint select_id)
{
  return (selects.elements() > select_id) ? selects.at(select_id) : NULL;
}


void Explain_query::add_node(Explain_node *node)
{
  uint select_id;
  operations++;
  if (node->get_type() == Explain_node::EXPLAIN_UNION)
  {
    Explain_union *u= (Explain_union*)node;
    select_id= u->get_select_id();
    if (unions.elements() <= select_id)
      unions.resize(MY_MAX(select_id+1, unions.elements()*2), NULL);

    Explain_union *old_node;
    if ((old_node= get_union(select_id)))
      delete old_node;

    unions.at(select_id)= u;
  }
  else
  {
    Explain_select *sel= (Explain_select*)node;
    if (sel->select_id == FAKE_SELECT_LEX_ID)
    {
      DBUG_ASSERT(0); // this is a "fake select" from a UNION.
    }
    else
    {
      select_id= sel->select_id;
      Explain_select *old_node;

      if (selects.elements() <= select_id)
        selects.resize(MY_MAX(select_id+1, selects.elements()*2), NULL);

      if ((old_node= get_select(select_id)))
        delete old_node;

      selects.at(select_id)= sel;
    }
  }
}


void Explain_query::add_insert_plan(Explain_insert *insert_plan_arg)
{
  insert_plan= insert_plan_arg;
  query_plan_ready();
}


void Explain_query::add_upd_del_plan(Explain_update *upd_del_plan_arg)
{
  upd_del_plan= upd_del_plan_arg;
  query_plan_ready();
}


void Explain_query::query_plan_ready()
{
  if (!apc_enabled)
    thd->apc_target.enable();
  apc_enabled= true;
}

/*
  Send EXPLAIN output to the client.
*/

int Explain_query::send_explain(THD *thd)
{
  select_result *result;
  LEX *lex= thd->lex;
 
  if (!(result= new select_send()) || 
      thd->send_explain_fields(result, lex->describe, lex->analyze_stmt))
    return 1;

  int res= 0;
  if (thd->lex->explain_json)
    print_explain_json(result, thd->lex->analyze_stmt);
  else
    res= print_explain(result, lex->describe, thd->lex->analyze_stmt);

  if (res)
    result->abort_result_set();
  else
    result->send_eof();

  return res;
}


/*
  The main entry point to print EXPLAIN of the entire query
*/

int Explain_query::print_explain(select_result_sink *output, 
                                 uint8 explain_flags, bool is_analyze)
{
  if (upd_del_plan)
  {
    upd_del_plan->print_explain(this, output, explain_flags, is_analyze);
    return 0;
  }
  else if (insert_plan)
  {
    insert_plan->print_explain(this, output, explain_flags, is_analyze);
    return 0;
  }
  else
  {
    /* Start printing from node with id=1 */
    Explain_node *node= get_node(1);
    if (!node)
      return 1; /* No query plan */
    return node->print_explain(this, output, explain_flags, is_analyze);
  }
}


<<<<<<< HEAD
bool print_explain_for_slow_log(LEX *lex, THD *thd, String *str)
=======
void Explain_query::print_explain_json(select_result_sink *output, bool is_analyze)
{
  Json_writer writer;
  writer.start_object();

  if (upd_del_plan)
  {
    //upd_del_plan->print_explain(this, output, explain_flags, is_analyze);
    DBUG_ASSERT(0);
  }
  else if (insert_plan)
  {
    //insert_plan->print_explain(this, output, explain_flags, is_analyze);
    DBUG_ASSERT(0);
  }
  else
  {
    /* Start printing from node with id=1 */
    Explain_node *node= get_node(1);
    if (!node)
      return; /* No query plan */
    node->print_explain_json(this, &writer, is_analyze);
  }

  writer.end_object();

  const CHARSET_INFO *cs= system_charset_info;
  List<Item> item_list;
  String *buf= &writer.output;
  item_list.push_back(new Item_string(buf->ptr(), buf->length(), cs));
  output->send_data(item_list);
}


bool print_explain_query(LEX *lex, THD *thd, String *str)
>>>>>>> 3c5ce8a0
{
  return lex->explain->print_explain_str(thd, str, /*is_analyze*/ true);
}


/* 
  Return tabular EXPLAIN output as a text string
*/

bool Explain_query::print_explain_str(THD *thd, String *out_str,  bool is_analyze)
{
  List<Item> fields;
  thd->make_explain_field_list(fields, thd->lex->describe, is_analyze);

  select_result_text_buffer output_buf(thd);
  output_buf.send_result_set_metadata(fields, thd->lex->describe);
  if (print_explain(&output_buf, thd->lex->describe, is_analyze))
    return true;
  output_buf.save_to(out_str);
  return false;
}


static void push_str(List<Item> *item_list, const char *str)
{
  item_list->push_back(new Item_string_sys(str));
}


static void push_string(List<Item> *item_list, String *str)
{
  item_list->push_back(new Item_string_sys(str->ptr(), str->length()));
}

static void push_string_list(List<Item> *item_list, String_list &lines, 
                             String *buf)
{
  List_iterator_fast<char> it(lines);
  char *line;
  bool first= true;
  while ((line= it++))
  {
    if (first)
      first= false;
    else
      buf->append(',');

    buf->append(line);
  }
  push_string(item_list, buf);
}


uint Explain_union::make_union_table_name(char *buf)
{
  uint childno= 0;
  uint len= 6, lastop= 0;
  memcpy(buf, STRING_WITH_LEN("<union"));

  for (; childno < union_members.elements() && len + lastop + 5 < NAME_LEN;
       childno++)
  {
    len+= lastop;
    lastop= my_snprintf(buf + len, NAME_LEN - len,
                        "%u,", union_members.at(childno));
  }

  if (childno < union_members.elements() || len + lastop >= NAME_LEN)
  {
    memcpy(buf + len, STRING_WITH_LEN("...>") + 1);
    len+= 4;
  }
  else
  {
    len+= lastop;
    buf[len - 1]= '>';  // change ',' to '>'
  }
  return len;
}


int Explain_union::print_explain(Explain_query *query, 
                                 select_result_sink *output,
                                 uint8 explain_flags, 
                                 bool is_analyze)
{
  const CHARSET_INFO *cs= system_charset_info;
  char table_name_buffer[SAFE_NAME_LEN];

  /* print all UNION children, in order */
  for (int i= 0; i < (int) union_members.elements(); i++)
  {
    Explain_select *sel= query->get_select(union_members.at(i));
    sel->print_explain(query, output, explain_flags, is_analyze);
  }

  if (!using_tmp)
    return 0;

  /* Print a line with "UNION RESULT" */
  List<Item> item_list;
  Item *item_null= new Item_null();

  /* `id` column */
  item_list.push_back(item_null);

  /* `select_type` column */
  push_str(&item_list, fake_select_type);

  /* `table` column: something like "<union1,2>" */
<<<<<<< HEAD
  {
    uint childno= 0;
    uint len= 6, lastop= 0;
    memcpy(table_name_buffer, STRING_WITH_LEN("<union"));

    for (; childno < union_members.elements() && len + lastop + 5 < NAME_LEN;
         childno++)
    {
      len+= lastop;
      lastop= my_snprintf(table_name_buffer + len, NAME_LEN - len,
                          "%u,", union_members.at(childno));
    }

    if (childno < union_members.elements() || len + lastop >= NAME_LEN)
    {
      memcpy(table_name_buffer + len, STRING_WITH_LEN("...>") + 1);
      len+= 4;
    }
    else
    {
      len+= lastop;
      table_name_buffer[len - 1]= '>';  // change ',' to '>'
    }
    item_list.push_back(new Item_string_sys(table_name_buffer, len));
  }
=======
  uint len= make_union_table_name(table_name_buffer);
  item_list.push_back(new Item_string(table_name_buffer, len, cs));
>>>>>>> 3c5ce8a0
  
  /* `partitions` column */
  if (explain_flags & DESCRIBE_PARTITIONS)
    item_list.push_back(item_null);

  /* `type` column */
  push_str(&item_list, join_type_str[JT_ALL]);

  /* `possible_keys` column */
  item_list.push_back(item_null);

  /* `key` */
  item_list.push_back(item_null);

  /* `key_len` */
  item_list.push_back(item_null);

  /* `ref` */
  item_list.push_back(item_null);
 
  /* `rows` */
  item_list.push_back(item_null);
  
  /* `r_rows` */
  if (is_analyze)
  {
    ha_rows avg_rows= fake_select_lex_tracker.get_avg_rows();
    item_list.push_back(new Item_int((longlong) (ulonglong) avg_rows,
                                      MY_INT64_NUM_DECIMAL_DIGITS));
  }

  /* `filtered` */
  if (explain_flags & DESCRIBE_EXTENDED || is_analyze)
    item_list.push_back(item_null);

  /* `r_filtered` */
  if (is_analyze)
    item_list.push_back(item_null);

  /* `Extra` */
  StringBuffer<256> extra_buf;
  if (using_filesort)
  {
    extra_buf.append(STRING_WITH_LEN("Using filesort"));
  }
<<<<<<< HEAD
  item_list.push_back(new Item_string_sys(extra_buf.ptr(), extra_buf.length()));
=======
  item_list.push_back(new Item_string(extra_buf.ptr(), extra_buf.length(), cs));
>>>>>>> 3c5ce8a0

  //output->unit.offset_limit_cnt= 0; 
  if (output->send_data(item_list))
    return 1;
  
  /*
    Print all subquery children (UNION children have already been printed at
    the start of this function)
  */
  return print_explain_for_children(query, output, explain_flags, is_analyze);
}


void Explain_union::print_explain_json(Explain_query *query, 
                                       Json_writer *writer, bool is_analyze)
{
  char table_name_buffer[SAFE_NAME_LEN];
  
  writer->add_member("query_block").start_object();
  writer->add_member("union_result").start_object();
  // using_temporary_table
  make_union_table_name(table_name_buffer);
  writer->add_member("table_name").add_str(table_name_buffer);
  writer->add_member("access_type").add_str("ALL"); // not very useful
  writer->add_member("query_specifications").start_array();

  for (int i= 0; i < (int) union_members.elements(); i++)
  {
    writer->start_object();
    writer->add_member("dependent").add_str("TODO");
    writer->add_member("cacheable").add_str("TODO");
    Explain_select *sel= query->get_select(union_members.at(i));
    sel->print_explain_json(query, writer, is_analyze);
    writer->end_object();
  }
  writer->end_array();

  //TODO: print_explain_for_children

  writer->end_object();
}


/*
  Print EXPLAINs for all children nodes (i.e. for subqueries)
*/

int Explain_node::print_explain_for_children(Explain_query *query, 
                                         select_result_sink *output,
                                         uint8 explain_flags, 
                                         bool is_analyze)
{
  for (int i= 0; i < (int) children.elements(); i++)
  {
    Explain_node *node= query->get_node(children.at(i));
    if (node->print_explain(query, output, explain_flags, is_analyze))
      return 1;
  }
  return 0;
}


void Explain_select::replace_table(uint idx, Explain_table_access *new_tab)
{
  delete join_tabs[idx];
  join_tabs[idx]= new_tab;
}


Explain_select::~Explain_select()
{
  if (join_tabs)
  {
    for (uint i= 0; i< n_join_tabs; i++)
      delete join_tabs[i];
    my_free(join_tabs);
  }
} 


int Explain_select::print_explain(Explain_query *query, 
                                  select_result_sink *output,
                                  uint8 explain_flags, bool is_analyze)
{
  if (message)
  {
    List<Item> item_list;
    Item *item_null= new Item_null();

    item_list.push_back(new Item_int((int32) select_id));
    item_list.push_back(new Item_string_sys(select_type));
    for (uint i=0 ; i < 7; i++)
      item_list.push_back(item_null);
    if (explain_flags & DESCRIBE_PARTITIONS)
      item_list.push_back(item_null);

    /* filtered */
    if (is_analyze || explain_flags & DESCRIBE_EXTENDED)
      item_list.push_back(item_null);
    
    if (is_analyze)
    {
      /* r_rows, r_filtered */
      item_list.push_back(item_null);
      item_list.push_back(item_null);
    }

    item_list.push_back(new Item_string_sys(message));

    if (output->send_data(item_list))
      return 1;
  }
  else
  {
    bool using_tmp= using_temporary;
    bool using_fs= using_filesort;
    for (uint i=0; i< n_join_tabs; i++)
    {
      join_tabs[i]->print_explain(output, explain_flags, is_analyze, select_id,
                                  select_type, using_tmp, using_fs);
      if (i == 0)
      {
        /* 
          "Using temporary; Using filesort" should only be shown near the 1st
          table
        */
        using_tmp= false;
        using_fs= false;
      }
    }
  }

  return print_explain_for_children(query, output, explain_flags, is_analyze);
}


void Explain_select::print_explain_json(Explain_query *query, 
                                        Json_writer *writer, bool is_analyze)
{
  writer->add_member("query_block").start_object();
  writer->add_member("select_id").add_ll(1);
  if (message)
  {
    writer->add_member("table").start_object();
    writer->add_member("message").add_str(message);
    writer->end_object();
  }
  else
  {
    for (uint i=0; i< n_join_tabs; i++)
    {
      // psergey-todo: Need to honor SJM nests...
      join_tabs[i]->print_explain_json(writer, is_analyze);
    }
  }
  writer->end_object();
}


void Explain_table_access::push_extra(enum explain_extra_tag extra_tag)
{
  extra_tags.append(extra_tag);
}


void Explain_table_access::fill_key_str(String *key_str, bool is_json)
{
  const CHARSET_INFO *cs= system_charset_info;
  bool is_hj= (type == JT_HASH || type == JT_HASH_NEXT || 
               type == JT_HASH_RANGE || type == JT_HASH_INDEX_MERGE);
  const char *hash_key_prefix= "#hash#";

  if (key.get_key_name())
  {
    if (is_hj)
      key_str->append(hash_key_prefix, strlen(hash_key_prefix), cs);

    key_str->append(key.get_key_name());

    if (is_hj && type != JT_HASH)
      key_str->append(':');
  }
  
  if (quick_info)
  {
    StringBuffer<64> buf2;
    if (is_json)
      quick_info->print_extra_recursive(&buf2);
    else
      quick_info->print_key(&buf2);
    key_str->append(buf2);
  }
  if (type == JT_HASH_NEXT)
    key_str->append(hash_next_key.get_key_name());
}


/*
  Fill "key_length".
   - this is just used key length for ref/range 
   - for index_merge, it is a comma-separated list of lengths.
   - for hash join, it is key_len:pseudo_key_len

  The column looks identical in tabular and json forms. In JSON, we consider
  the column legacy, it is superceded by used_key_parts.
*/

void Explain_table_access::fill_key_len_str(String *key_len_str)
{
  bool is_hj= (type == JT_HASH || type == JT_HASH_NEXT || 
               type == JT_HASH_RANGE || type == JT_HASH_INDEX_MERGE);
  if (key.get_key_len() != (uint)-1)
  {
    char buf[64];
    size_t length;
    length= longlong10_to_str(key.get_key_len(), buf, 10) - buf;
    key_len_str->append(buf, length);
    if (is_hj && type != JT_HASH)
      key_len_str->append(':');
  }

  if (quick_info)
  {
    StringBuffer<64> buf2;
    quick_info->print_key_len(&buf2);
    key_len_str->append(buf2);
  } 

  if (type == JT_HASH_NEXT)
  {
    char buf[64];
    size_t length;
    length= longlong10_to_str(hash_next_key.get_key_len(), buf, 10) - buf;
    key_len_str->append(buf, length);
  }
}


void Explain_index_use::set(MEM_ROOT *mem_root, KEY *key, uint key_len_arg)
{
  set_pseudo_key(mem_root, key->name);
  key_len= key_len_arg;
  uint len= 0;
  for (uint i= 0; i < key->usable_key_parts; i++)
  {
    key_parts_list.append_str(mem_root, key->key_part[i].field->field_name);
    len += key->key_part[i].store_length;
    if (len >= key_len_arg)
      break;
  }
}


void Explain_index_use::set_pseudo_key(MEM_ROOT *root, const char* key_name_arg)
{
  if (key_name_arg)
  {
    size_t name_len= strlen(key_name_arg);
    if ((key_name= (char*)alloc_root(root, name_len+1)))
      memcpy(key_name, key_name_arg, name_len+1);
  }
  else
    key_name= NULL;
  key_len= -1;
}


double Explain_table_access::get_r_filtered()
{
  //psergey-todo: modify this to produce separate filtered% for both parts of
  //WHERE.
  double r_filtered= tracker.get_filtered_after_where();
  if (bka_type.is_using_jbuf())
    r_filtered *= jbuf_tracker.get_filtered_after_where();
  return r_filtered;
}


int Explain_table_access::print_explain(select_result_sink *output, uint8 explain_flags, 
                                        bool is_analyze,
                                        uint select_id, const char *select_type,
                                        bool using_temporary, bool using_filesort)
{
  const CHARSET_INFO *cs= system_charset_info;

  List<Item> item_list;
  Item *item_null= new Item_null();
  
  if (sjm_nest_select_id)
    select_id= sjm_nest_select_id;

  /* `id` column */
  item_list.push_back(new Item_int((int32) select_id));

  /* `select_type` column */
  if (sjm_nest_select_id)
    push_str(&item_list, "MATERIALIZED");
  else
    push_str(&item_list, select_type);

  /* `table` column */
  push_string(&item_list, &table_name);
  
  /* `partitions` column */
  if (explain_flags & DESCRIBE_PARTITIONS)
  {
    if (used_partitions_set)
    {
      push_string(&item_list, &used_partitions);
    }
    else
      item_list.push_back(item_null); 
  }

  /* `type` column */
  push_str(&item_list, join_type_str[type]);

  /* `possible_keys` column */
  StringBuffer<64> possible_keys_buf;
  if (possible_keys.is_empty())
    item_list.push_back(item_null); 
  else
    push_string_list(&item_list, possible_keys, &possible_keys_buf);

  /* `key` */
  StringBuffer<64> key_str;
  fill_key_str(&key_str, false);
  
  if (key_str.length() > 0)
    push_string(&item_list, &key_str);
  else
    item_list.push_back(item_null); 

  /* `key_len` */
  StringBuffer<64> key_len_str;
  fill_key_len_str(&key_len_str);

  if (key_len_str.length() > 0)
    push_string(&item_list, &key_len_str);
  else
    item_list.push_back(item_null);

  /* `ref` */
  StringBuffer<64> ref_list_buf;
  if (ref_list.is_empty())
  {
    if (type == JT_FT)
    {
      /* Traditionally, EXPLAIN lines with type=fulltext have ref='' */
      push_str(&item_list, "");
    }
    else
      item_list.push_back(item_null);
  }
  else
    push_string_list(&item_list, ref_list, &ref_list_buf);
 
  /* `rows` */
  if (rows_set)
  {
    item_list.push_back(new Item_int((longlong) (ulonglong) rows, 
                         MY_INT64_NUM_DECIMAL_DIGITS));
  }
  else
    item_list.push_back(item_null);

  /* `r_rows` */
  if (is_analyze)
  {
    if (!tracker.has_scans())
    {
      item_list.push_back(item_null);
    }
    else
    {
      ha_rows avg_rows= tracker.get_avg_rows();
      item_list.push_back(new Item_int((longlong) (ulonglong) avg_rows,
                                        MY_INT64_NUM_DECIMAL_DIGITS));
    }
  }

  /* `filtered` */
  if (explain_flags & DESCRIBE_EXTENDED || is_analyze)
  {
    if (filtered_set)
    {
      item_list.push_back(new Item_float(filtered, 2));
    }
    else
      item_list.push_back(item_null);
  }

  /* `r_filtered` */
  if (is_analyze)
  {
    if (!tracker.has_scans())
    {
      item_list.push_back(item_null);
    }
    else
    {
      double r_filtered= tracker.get_filtered_after_where();
      if (bka_type.is_using_jbuf())
        r_filtered *= jbuf_tracker.get_filtered_after_where();
      item_list.push_back(new Item_float(r_filtered*100.0, 2));
    }
  }

  /* `Extra` */
  StringBuffer<256> extra_buf;
  bool first= true;
  for (int i=0; i < (int)extra_tags.elements(); i++)
  {
    if (first)
      first= false;
    else
      extra_buf.append(STRING_WITH_LEN("; "));
    append_tag_name(&extra_buf, extra_tags.at(i));
  }

  if (using_temporary)
  {
    if (first)
      first= false;
    else
      extra_buf.append(STRING_WITH_LEN("; "));
    extra_buf.append(STRING_WITH_LEN("Using temporary"));
  }

  if (using_filesort)
  {
    if (first)
      first= false;
    else
      extra_buf.append(STRING_WITH_LEN("; "));
    extra_buf.append(STRING_WITH_LEN("Using filesort"));
  }

  item_list.push_back(new Item_string_sys(extra_buf.ptr(), extra_buf.length()));

  if (output->send_data(item_list))
    return 1;

  return 0;
}


bool String_list::append_str(MEM_ROOT *mem_root, const char *str)
{
  size_t len= strlen(str);
  char *cp;
  if (!(cp = (char*)alloc_root(mem_root, len+1)))
    return 1;
  memcpy(cp, str, len+1);
  push_back(cp);
  return 0;
}


static void write_item(Json_writer *writer, Item *item)
{
  THD *thd= current_thd;
  char item_buf[256];
  String str(item_buf, sizeof(item_buf), &my_charset_bin);
  str.length(0);

  ulonglong save_option_bits= thd->variables.option_bits;
  thd->variables.option_bits &= ~OPTION_QUOTE_SHOW_CREATE;

  item->print(&str, QT_EXPLAIN);

  thd->variables.option_bits= save_option_bits;
  writer->add_str(str.c_ptr_safe());
}


void Explain_table_access::tag_to_json(Json_writer *writer, enum explain_extra_tag tag)
{
  switch (tag)
  {
    case ET_OPEN_FULL_TABLE:
      writer->add_member("open_full_table").add_bool(true);
      break;
    case ET_SCANNED_0_DATABASES:
      writer->add_member("scanned_databases").add_ll(0);
      break;
    case ET_SCANNED_1_DATABASE:
      writer->add_member("scanned_databases").add_ll(1);
      break;
    case ET_SCANNED_ALL_DATABASES:
      writer->add_member("scanned_databases").add_str("all");
      break;
    case ET_SKIP_OPEN_TABLE:
      writer->add_member("skip_open_table").add_bool(true);
      break;
    case ET_OPEN_FRM_ONLY:
      writer->add_member("open_frm_only").add_bool(true);
      break;
    case ET_USING_INDEX_CONDITION:
      writer->add_member("index_condition");
      write_item(writer, pushed_index_cond);
      break;
    case ET_USING_WHERE:
      writer->add_member("attached_condition");
      write_item(writer, where_cond);
      break;
    case ET_USING_INDEX:
      writer->add_member("using_index").add_bool(true);
      break;
    case ET_USING:
      // index merge: case ET_USING 
      break;
    case ET_USING_JOIN_BUFFER: 
      // TODO TODO 
      break;
    default:
      DBUG_ASSERT(0);
  }
}


void Explain_table_access::print_explain_json(Json_writer *writer, 
                                              bool is_analyze)
{
  writer->add_member("table").start_object();

  writer->add_member("table_name").add_str(table_name);
  // partitions
  writer->add_member("access_type").add_str(join_type_str[type]);
  if (!possible_keys.is_empty())
  {
    List_iterator_fast<char> it(possible_keys);
    const char *name;
    writer->add_member("possible_keys").start_array();
    while ((name= it++))
      writer->add_str(name);
    writer->end_array();
  }

  /* `key` */
  /* For non-basic quick select, 'key' will not be present */
  if (!quick_info || quick_info->is_basic())
  {
    StringBuffer<64> key_str;
    fill_key_str(&key_str, true);
    if (key_str.length())
      writer->add_member("key").add_str(key_str);
  }

  /* `key_length` */
  StringBuffer<64> key_len_str;
  fill_key_len_str(&key_len_str);
  if (key_len_str.length())
    writer->add_member("key_length").add_str(key_len_str);

  /* `used_key_parts` */
  String_list *parts_list= NULL;
  if (quick_info && quick_info->is_basic())
    parts_list= &quick_info->range.key_parts_list;
  else
    parts_list= &key.key_parts_list;

  if (parts_list && !parts_list->is_empty())
  {
    List_iterator_fast<char> it(*parts_list);
    const char *name;
    writer->add_member("used_key_parts").start_array();
    while ((name= it++))
      writer->add_str(name);
    writer->end_array();
  }

  if (quick_info && !quick_info->is_basic())
  {
    writer->add_member("index_merge").start_object();
    quick_info->print_json(writer);
    writer->end_object();
  }
  

  // TODO: here, if quick select is not basic, print its nested form.
  
  /* `ref` */
  if (!ref_list.is_empty())
  {
    List_iterator_fast<char> it(ref_list);
    const char *str;
    writer->add_member("ref").start_array();
    while ((str= it++))
      writer->add_str(str);
    writer->end_array();
  }

  /* `rows` */
  if (rows_set)
    writer->add_member("rows").add_ll(rows);

  /* `r_rows` */
  if (is_analyze && tracker.has_scans())
  {
    ha_rows avg_rows= tracker.get_avg_rows();
    writer->add_member("r_rows").add_ll(avg_rows);
  }
  
  /* `filtered` */
  if (filtered_set)
    writer->add_member("filtered").add_double(filtered);

  /* `r_filtered` */
  if (is_analyze)
    writer->add_member("r_filtered").add_double(get_r_filtered());

  for (int i=0; i < (int)extra_tags.elements(); i++)
  {
    tag_to_json(writer, extra_tags.at(i));
  }

  writer->end_object();
}


/*
  Elements in this array match members of enum Extra_tag, defined in
  sql_explain.h
*/

const char * extra_tag_text[]=
{
  "ET_none",
  "Using index condition",
  "Using index condition(BKA)",
  "Using ", // special handling
  "Range checked for each record (index map: 0x", // special handling
  "Using where with pushed condition",
  "Using where",
  "Not exists",
  
  "Using index",
  "Full scan on NULL key",
  "Skip_open_table",
  "Open_frm_only",
  "Open_full_table", 

  "Scanned 0 databases",
  "Scanned 1 database",
  "Scanned all databases",

  "Using index for group-by", // special handling

  "USING MRR: DONT PRINT ME", // special handling

  "Distinct",
  "LooseScan",
  "Start temporary",
  "End temporary",
  "FirstMatch", // special handling

  "Using join buffer", // special handling 

  "const row not found",
  "unique row not found",
  "Impossible ON condition"
};


void Explain_table_access::append_tag_name(String *str, enum explain_extra_tag tag)
{
  switch (tag) {
    case ET_USING:
    {
      // quick select
      str->append(STRING_WITH_LEN("Using "));
      quick_info->print_extra(str);
      break;
    }
    case ET_RANGE_CHECKED_FOR_EACH_RECORD:
    {
      /* 4 bits per 1 hex digit + terminating '\0' */
      char buf[MAX_KEY / 4 + 1];
      str->append(STRING_WITH_LEN("Range checked for each "
                                   "record (index map: 0x"));
      str->append(range_checked_map.print(buf));
      str->append(')');
      break;
    }
    case ET_USING_MRR:
    {
      str->append(mrr_type);
      break;
    }
    case ET_USING_JOIN_BUFFER:
    {
      str->append(extra_tag_text[tag]);

      str->append(STRING_WITH_LEN(" ("));
      const char *buffer_type= bka_type.incremental ? "incremental" : "flat";
      str->append(buffer_type);
      str->append(STRING_WITH_LEN(", "));
      str->append(bka_type.join_alg);
      str->append(STRING_WITH_LEN(" join"));
      str->append(STRING_WITH_LEN(")"));
      if (bka_type.mrr_type.length())
        str->append(bka_type.mrr_type);

      break;
    }
    case ET_FIRST_MATCH:
    {
      if (firstmatch_table_name.length())
      {
        str->append("FirstMatch(");
        str->append(firstmatch_table_name);
        str->append(")");
      }
      else
        str->append(extra_tag_text[tag]);
      break;
    }
    case ET_USING_INDEX_FOR_GROUP_BY:
    {
      str->append(extra_tag_text[tag]);
      if (loose_scan_is_scanning)
        str->append(" (scanning)");
      break;
    }
    default:
     str->append(extra_tag_text[tag]);
  }
}


/* 
  This is called for top-level Explain_quick_select only. The point of this
  function is:
  - index_merge should print $index_merge_type (child, ...)
  - 'range'  should not print anything.
*/

void Explain_quick_select::print_extra(String *str)
{
  if (quick_type == QUICK_SELECT_I::QS_TYPE_RANGE || 
      quick_type == QUICK_SELECT_I::QS_TYPE_RANGE_DESC ||
      quick_type == QUICK_SELECT_I::QS_TYPE_GROUP_MIN_MAX)
  {
    /* print nothing */
  }
  else
    print_extra_recursive(str);
}

void Explain_quick_select::print_json(Json_writer *writer)
{
  if (is_basic())
  {
    writer->add_member("range").start_object();

    writer->add_member("key").add_str(range.get_key_name());
    
    List_iterator_fast<char> it(range.key_parts_list);
    const char *name;
    writer->add_member("used_key_parts").start_array();
    while ((name= it++))
        writer->add_str(name);
    writer->end_array();

    writer->end_object();
  }
  else
  {
    writer->add_member(get_name_by_type()).start_object();

    List_iterator_fast<Explain_quick_select> it (children);
    Explain_quick_select* child;
    while ((child = it++))
      child->print_json(writer);

    writer->end_object();
  }
}

void Explain_quick_select::print_extra_recursive(String *str)
{
  if (quick_type == QUICK_SELECT_I::QS_TYPE_RANGE || 
      quick_type == QUICK_SELECT_I::QS_TYPE_RANGE_DESC)
  {
    str->append(range.get_key_name());
  }
  else
  {
    str->append(get_name_by_type());
    str->append('(');
    List_iterator_fast<Explain_quick_select> it (children);
    Explain_quick_select* child;
    bool first= true;
    while ((child = it++))
    {
      if (first)
        first= false;
      else
        str->append(',');

      child->print_extra_recursive(str);
    }
    str->append(')');
  }
}


const char * Explain_quick_select::get_name_by_type()
{
  switch (quick_type) {
    case QUICK_SELECT_I::QS_TYPE_INDEX_MERGE:
      return "sort_union";
    case QUICK_SELECT_I::QS_TYPE_ROR_UNION:
      return "union";
    case QUICK_SELECT_I::QS_TYPE_ROR_INTERSECT:
      return "intersect";
    case QUICK_SELECT_I::QS_TYPE_INDEX_INTERSECT:
      return "sort_intersect";
    default:
      DBUG_ASSERT(0);
      return "unknown quick select type";
  }
}


/*
  This prints a comma-separated list of used indexes, ignoring nesting
*/

void Explain_quick_select::print_key(String *str)
{
  if (quick_type == QUICK_SELECT_I::QS_TYPE_RANGE || 
      quick_type == QUICK_SELECT_I::QS_TYPE_RANGE_DESC || 
      quick_type == QUICK_SELECT_I::QS_TYPE_GROUP_MIN_MAX)
  {
    if (str->length() > 0)
      str->append(',');
    str->append(range.get_key_name());
  }
  else
  {
    List_iterator_fast<Explain_quick_select> it (children);
    Explain_quick_select* child;
    while ((child = it++))
    {
      child->print_key(str);
    }
  }
}


/*
  This prints a comma-separated list of used key_lengths, ignoring nesting
*/

void Explain_quick_select::print_key_len(String *str)
{
  if (quick_type == QUICK_SELECT_I::QS_TYPE_RANGE || 
      quick_type == QUICK_SELECT_I::QS_TYPE_RANGE_DESC ||
      quick_type == QUICK_SELECT_I::QS_TYPE_GROUP_MIN_MAX)
  {
    char buf[64];
    size_t length;
    length= longlong10_to_str(range.get_key_len(), buf, 10) - buf;
    if (str->length() > 0)
      str->append(',');
    str->append(buf, length);
  }
  else
  {
    List_iterator_fast<Explain_quick_select> it (children);
    Explain_quick_select* child;
    while ((child = it++))
    {
      child->print_key_len(str);
    }
  }
}


int Explain_delete::print_explain(Explain_query *query, 
                                  select_result_sink *output,
                                  uint8 explain_flags,
                                  bool is_analyze)
{
  if (deleting_all_rows)
  {
    const char *msg= "Deleting all rows";
    int res= print_explain_message_line(output, explain_flags, is_analyze,
                                        1 /*select number*/,
                                        select_type, &rows, msg);
    return res;

  }
  else
  {
    return Explain_update::print_explain(query, output, explain_flags,
                                         is_analyze);
  }
}


int Explain_update::print_explain(Explain_query *query, 
                                  select_result_sink *output,
                                  uint8 explain_flags,
                                  bool is_analyze)
{
  StringBuffer<64> key_buf;
  StringBuffer<64> key_len_buf;
  StringBuffer<64> extra_str;
  if (impossible_where || no_partitions)
  {
    const char *msg= impossible_where ? 
                     "Impossible WHERE" : 
                     "No matching rows after partition pruning";
    int res= print_explain_message_line(output, explain_flags, is_analyze,
                                        1 /*select number*/,
                                        select_type, 
                                        NULL, /* rows */
                                        msg);
    return res;
  }

  
  if (quick_info)
  {
    quick_info->print_key(&key_buf);
    quick_info->print_key_len(&key_len_buf);

    StringBuffer<64> quick_buf;
    quick_info->print_extra(&quick_buf);
    if (quick_buf.length())
    {
      extra_str.append(STRING_WITH_LEN("Using "));
      extra_str.append(quick_buf);
    }
  }
  else
  {
    key_buf.copy(key_str);
    key_len_buf.copy(key_len_str);
  }

  if (using_where)
  {
    if (extra_str.length() !=0)
      extra_str.append(STRING_WITH_LEN("; "));
    extra_str.append(STRING_WITH_LEN("Using where"));
  }

  if (mrr_type.length() != 0)
  {
    if (extra_str.length() !=0)
      extra_str.append(STRING_WITH_LEN("; "));
    extra_str.append(mrr_type);
  }
  
  if (using_filesort)
  {
    if (extra_str.length() !=0)
      extra_str.append(STRING_WITH_LEN("; "));
    extra_str.append(STRING_WITH_LEN("Using filesort"));
  }

  if (using_io_buffer)
  {
    if (extra_str.length() !=0)
      extra_str.append(STRING_WITH_LEN("; "));
    extra_str.append(STRING_WITH_LEN("Using buffer"));
  }

  /* 
    Single-table DELETE commands do not do "Using temporary".
    "Using index condition" is also not possible (which is an unjustified limitation)
  */
  double r_filtered= 100 * tracker.get_filtered_after_where();
  ha_rows r_rows= tracker.get_avg_rows();

  print_explain_row(output, explain_flags, is_analyze,
                    1, /* id */
                    select_type,
                    table_name.c_ptr(), 
                    used_partitions_set? used_partitions.c_ptr() : NULL,
                    jtype,
                    possible_keys_line.length()? possible_keys_line.c_ptr(): NULL,
                    key_buf.length()? key_buf.c_ptr() : NULL,
                    key_len_buf.length() ? key_len_buf.c_ptr() : NULL,
                    NULL, /* 'ref' is always NULL in single-table EXPLAIN DELETE */
                    &rows,
                    tracker.has_scans()? &r_rows : NULL,
                    r_filtered,
                    extra_str.c_ptr_safe());

  return print_explain_for_children(query, output, explain_flags, is_analyze);
}


int Explain_insert::print_explain(Explain_query *query, 
                                  select_result_sink *output, 
                                  uint8 explain_flags,
                                  bool is_analyze)
{
  const char *select_type="INSERT";
  print_explain_row(output, explain_flags, is_analyze,
                    1, /* id */
                    select_type,
                    table_name.c_ptr(), 
                    NULL, // partitions
                    JT_ALL,
                    NULL, // possible_keys
                    NULL, // key
                    NULL, // key_len
                    NULL, // ref
                    NULL, // rows
                    NULL, // r_rows
                    100.0, // r_filtered
                    NULL);

  return print_explain_for_children(query, output, explain_flags, is_analyze);
}


void delete_explain_query(LEX *lex)
{
  DBUG_ENTER("delete_explain_query");
  delete lex->explain;
  lex->explain= NULL;
  DBUG_VOID_RETURN;
}


void create_explain_query(LEX *lex, MEM_ROOT *mem_root)
{
  DBUG_ASSERT(!lex->explain);
  lex->explain= new Explain_query(lex->thd);
  DBUG_ASSERT(mem_root == current_thd->mem_root);
  lex->explain->mem_root= mem_root;
}

void create_explain_query_if_not_exists(LEX *lex, MEM_ROOT *mem_root)
{
  if (!lex->explain)
    create_explain_query(lex, mem_root);
}
<|MERGE_RESOLUTION|>--- conflicted
+++ resolved
@@ -182,9 +182,6 @@
 }
 
 
-<<<<<<< HEAD
-bool print_explain_for_slow_log(LEX *lex, THD *thd, String *str)
-=======
 void Explain_query::print_explain_json(select_result_sink *output, bool is_analyze)
 {
   Json_writer writer;
@@ -219,8 +216,7 @@
 }
 
 
-bool print_explain_query(LEX *lex, THD *thd, String *str)
->>>>>>> 3c5ce8a0
+bool print_explain_for_slow_log(LEX *lex, THD *thd, String *str)
 {
   return lex->explain->print_explain_str(thd, str, /*is_analyze*/ true);
 }
@@ -331,36 +327,8 @@
   push_str(&item_list, fake_select_type);
 
   /* `table` column: something like "<union1,2>" */
-<<<<<<< HEAD
-  {
-    uint childno= 0;
-    uint len= 6, lastop= 0;
-    memcpy(table_name_buffer, STRING_WITH_LEN("<union"));
-
-    for (; childno < union_members.elements() && len + lastop + 5 < NAME_LEN;
-         childno++)
-    {
-      len+= lastop;
-      lastop= my_snprintf(table_name_buffer + len, NAME_LEN - len,
-                          "%u,", union_members.at(childno));
-    }
-
-    if (childno < union_members.elements() || len + lastop >= NAME_LEN)
-    {
-      memcpy(table_name_buffer + len, STRING_WITH_LEN("...>") + 1);
-      len+= 4;
-    }
-    else
-    {
-      len+= lastop;
-      table_name_buffer[len - 1]= '>';  // change ',' to '>'
-    }
-    item_list.push_back(new Item_string_sys(table_name_buffer, len));
-  }
-=======
   uint len= make_union_table_name(table_name_buffer);
-  item_list.push_back(new Item_string(table_name_buffer, len, cs));
->>>>>>> 3c5ce8a0
+  item_list.push_back(new Item_string_sys(table_name_buffer, len));
   
   /* `partitions` column */
   if (explain_flags & DESCRIBE_PARTITIONS)
@@ -406,11 +374,7 @@
   {
     extra_buf.append(STRING_WITH_LEN("Using filesort"));
   }
-<<<<<<< HEAD
   item_list.push_back(new Item_string_sys(extra_buf.ptr(), extra_buf.length()));
-=======
-  item_list.push_back(new Item_string(extra_buf.ptr(), extra_buf.length(), cs));
->>>>>>> 3c5ce8a0
 
   //output->unit.offset_limit_cnt= 0; 
   if (output->send_data(item_list))
