/*
   Copyright (c) 2000, 2015, Oracle and/or its affiliates.
   Copyright (c) 2008, 2017, MariaDB Corporation.

   This program is free software; you can redistribute it and/or modify
   it under the terms of the GNU General Public License as published by
   the Free Software Foundation; version 2 of the License.

   This program is distributed in the hope that it will be useful,
   but WITHOUT ANY WARRANTY; without even the implied warranty of
   MERCHANTABILITY or FITNESS FOR A PARTICULAR PURPOSE.  See the
   GNU General Public License for more details.

   You should have received a copy of the GNU General Public License
   along with this program; if not, write to the Free Software
   Foundation, Inc., 51 Franklin St, Fifth Floor, Boston, MA 02110-1301  USA
*/


/*****************************************************************************
**
** This file implements classes defined in sql_class.h
** Especially the classes to handle a result from a select
**
*****************************************************************************/

#ifdef USE_PRAGMA_IMPLEMENTATION
#pragma implementation				// gcc: Class implementation
#endif

#include "mariadb.h"
#include "sql_priv.h"
#include "sql_class.h"
#include "sql_cache.h"                          // query_cache_abort
#include "sql_base.h"                           // close_thread_tables
#include "sql_time.h"                         // date_time_format_copy
#include "tztime.h"                           // MYSQL_TIME <-> my_time_t
#include "sql_acl.h"                          // NO_ACCESS,
                                              // acl_getroot_no_password
#include "sql_base.h"
#include "sql_handler.h"                      // mysql_ha_cleanup
#include "rpl_rli.h"
#include "rpl_filter.h"
#include "rpl_record.h"
#include "slave.h"
#include <my_bitmap.h>
#include "log_event.h"
#include "sql_audit.h"
#include <m_ctype.h>
#include <sys/stat.h>
#include <thr_alarm.h>
#ifdef	__WIN__
#include <io.h>
#endif
#include <mysys_err.h>
#include <limits.h>

#include "sp_head.h"
#include "sp_rcontext.h"
#include "sp_cache.h"
#include "transaction.h"
#include "sql_select.h" /* declares create_tmp_table() */
#include "debug_sync.h"
#include "sql_parse.h"                          // is_update_query
#include "sql_callback.h"
#include "lock.h"
#include "wsrep_mysqld.h"
#include "wsrep_thd.h"
#include "sql_connect.h"
#include "my_atomic.h"

#ifdef HAVE_SYS_SYSCALL_H
#include <sys/syscall.h>
#endif

/*
  The following is used to initialise Table_ident with a internal
  table name
*/
char internal_table_name[2]= "*";
char empty_c_string[1]= {0};    /* used for not defined db */

const char * const THD::DEFAULT_WHERE= "field list";

/****************************************************************************
** User variables
****************************************************************************/

extern "C" uchar *get_var_key(user_var_entry *entry, size_t *length,
                              my_bool not_used __attribute__((unused)))
{
  *length= entry->name.length;
  return (uchar*) entry->name.str;
}

extern "C" void free_user_var(user_var_entry *entry)
{
  char *pos= (char*) entry+ALIGN_SIZE(sizeof(*entry));
  if (entry->value && entry->value != pos)
    my_free(entry->value);
  my_free(entry);
}

/* Functions for last-value-from-sequence hash */

extern "C" uchar *get_sequence_last_key(SEQUENCE_LAST_VALUE *entry,
                                        size_t *length,
                                        my_bool not_used
                                        __attribute__((unused)))
{
  *length= entry->length;
  return (uchar*) entry->key;
}

extern "C" void free_sequence_last(SEQUENCE_LAST_VALUE *entry)
{
  delete entry;
}


bool Key_part_spec::operator==(const Key_part_spec& other) const
{
  return length == other.length &&
         !lex_string_cmp(system_charset_info, &field_name,
                         &other.field_name);
}

/**
  Construct an (almost) deep copy of this key. Only those
  elements that are known to never change are not copied.
  If out of memory, a partial copy is returned and an error is set
  in THD.
*/

Key::Key(const Key &rhs, MEM_ROOT *mem_root)
  :DDL_options(rhs),type(rhs.type),
  key_create_info(rhs.key_create_info),
  columns(rhs.columns, mem_root),
  name(rhs.name),
  option_list(rhs.option_list),
  generated(rhs.generated)
{
  list_copy_and_replace_each_value(columns, mem_root);
}

/**
  Construct an (almost) deep copy of this foreign key. Only those
  elements that are known to never change are not copied.
  If out of memory, a partial copy is returned and an error is set
  in THD.
*/

Foreign_key::Foreign_key(const Foreign_key &rhs, MEM_ROOT *mem_root)
  :Key(rhs,mem_root),
  ref_db(rhs.ref_db),
  ref_table(rhs.ref_table),
  ref_columns(rhs.ref_columns,mem_root),
  delete_opt(rhs.delete_opt),
  update_opt(rhs.update_opt),
  match_opt(rhs.match_opt)
{
  list_copy_and_replace_each_value(ref_columns, mem_root);
}

/*
  Test if a foreign key (= generated key) is a prefix of the given key
  (ignoring key name, key type and order of columns)

  NOTES:
    This is only used to test if an index for a FOREIGN KEY exists

  IMPLEMENTATION
    We only compare field names

  RETURN
    0	Generated key is a prefix of other key
    1	Not equal
*/

bool foreign_key_prefix(Key *a, Key *b)
{
  /* Ensure that 'a' is the generated key */
  if (a->generated)
  {
    if (b->generated && a->columns.elements > b->columns.elements)
      swap_variables(Key*, a, b);               // Put shorter key in 'a'
  }
  else
  {
    if (!b->generated)
      return TRUE;                              // No foreign key
    swap_variables(Key*, a, b);                 // Put generated key in 'a'
  }

  /* Test if 'a' is a prefix of 'b' */
  if (a->columns.elements > b->columns.elements)
    return TRUE;                                // Can't be prefix

  List_iterator<Key_part_spec> col_it1(a->columns);
  List_iterator<Key_part_spec> col_it2(b->columns);
  const Key_part_spec *col1, *col2;

#ifdef ENABLE_WHEN_INNODB_CAN_HANDLE_SWAPED_FOREIGN_KEY_COLUMNS
  while ((col1= col_it1++))
  {
    bool found= 0;
    col_it2.rewind();
    while ((col2= col_it2++))
    {
      if (*col1 == *col2)
      {
        found= TRUE;
	break;
      }
    }
    if (!found)
      return TRUE;                              // Error
  }
  return FALSE;                                 // Is prefix
#else
  while ((col1= col_it1++))
  {
    col2= col_it2++;
    if (!(*col1 == *col2))
      return TRUE;
  }
  return FALSE;                                 // Is prefix
#endif
}

/*
  @brief
  Check if the foreign key options are compatible with the specification
  of the columns on which the key is created

  @retval
    FALSE   The foreign key options are compatible with key columns
  @retval
    TRUE    Otherwise
*/
bool Foreign_key::validate(List<Create_field> &table_fields)
{
  Create_field  *sql_field;
  Key_part_spec *column;
  List_iterator<Key_part_spec> cols(columns);
  List_iterator<Create_field> it(table_fields);
  DBUG_ENTER("Foreign_key::validate");
  while ((column= cols++))
  {
    it.rewind();
    while ((sql_field= it++) &&
           lex_string_cmp(system_charset_info,
                          &column->field_name,
                          &sql_field->field_name)) {}
    if (!sql_field)
    {
      my_error(ER_KEY_COLUMN_DOES_NOT_EXITS, MYF(0), column->field_name.str);
      DBUG_RETURN(TRUE);
    }
    if (type == Key::FOREIGN_KEY && sql_field->vcol_info)
    {
      if (delete_opt == FK_OPTION_SET_NULL)
      {
        my_error(ER_WRONG_FK_OPTION_FOR_VIRTUAL_COLUMN, MYF(0), 
                 "ON DELETE SET NULL");
        DBUG_RETURN(TRUE);
      }
      if (update_opt == FK_OPTION_SET_NULL)
      {
        my_error(ER_WRONG_FK_OPTION_FOR_VIRTUAL_COLUMN, MYF(0), 
                 "ON UPDATE SET NULL");
        DBUG_RETURN(TRUE);
      }
      if (update_opt == FK_OPTION_CASCADE)
      {
        my_error(ER_WRONG_FK_OPTION_FOR_VIRTUAL_COLUMN, MYF(0), 
                 "ON UPDATE CASCADE");
        DBUG_RETURN(TRUE);
      }
    }
  }
  DBUG_RETURN(FALSE);
}

/****************************************************************************
** Thread specific functions
****************************************************************************/

/**
  Get current THD object from thread local data

  @retval     The THD object for the thread, NULL if not connection thread
*/
THD *thd_get_current_thd()
{
  return current_thd;
}

/**
  Clear errors from the previous THD

  @param thd              THD object
*/
void thd_clear_errors(THD *thd)
{
  my_errno= 0;
  thd->mysys_var->abort= 0;
}


/**
  Get thread attributes for connection threads

  @retval      Reference to thread attribute for connection threads
*/
pthread_attr_t *get_connection_attrib(void)
{
  return &connection_attrib;
}

/**
  Get max number of connections

  @retval         Max number of connections for MySQL Server
*/
ulong get_max_connections(void)
{
  return max_connections;
}

/*
  The following functions form part of the C plugin API
*/

extern "C" int mysql_tmpfile(const char *prefix)
{
  char filename[FN_REFLEN];
  File fd = create_temp_file(filename, mysql_tmpdir, prefix,
#ifdef __WIN__
                             O_BINARY | O_TRUNC | O_SEQUENTIAL |
                             O_SHORT_LIVED |
#endif /* __WIN__ */
                             O_CREAT | O_EXCL | O_RDWR | O_TEMPORARY,
                             MYF(MY_WME));
  if (fd >= 0) {
#ifndef __WIN__
    /*
      This can be removed once the following bug is fixed:
      Bug #28903  create_temp_file() doesn't honor O_TEMPORARY option
                  (file not removed) (Unix)
    */
    unlink(filename);
#endif /* !__WIN__ */
  }

  return fd;
}


extern "C"
int thd_in_lock_tables(const THD *thd)
{
  return MY_TEST(thd->in_lock_tables);
}


extern "C"
int thd_tablespace_op(const THD *thd)
{
  return MY_TEST(thd->tablespace_op);
}

extern "C"
const char *set_thd_proc_info(THD *thd_arg, const char *info,
                              const char *calling_function,
                              const char *calling_file,
                              const unsigned int calling_line)
{
  PSI_stage_info old_stage;
  PSI_stage_info new_stage;

  new_stage.m_key= 0;
  new_stage.m_name= info;

  set_thd_stage_info(thd_arg, & new_stage, & old_stage,
                     calling_function, calling_file, calling_line);

  return old_stage.m_name;
}

extern "C"
void set_thd_stage_info(void *thd_arg,
                        const PSI_stage_info *new_stage,
                        PSI_stage_info *old_stage,
                        const char *calling_func,
                        const char *calling_file,
                        const unsigned int calling_line)
{
  THD *thd= (THD*) thd_arg;
  if (thd == NULL)
    thd= current_thd;

  if (old_stage)
    thd->backup_stage(old_stage);

  if (new_stage)
    thd->enter_stage(new_stage, calling_func, calling_file, calling_line);
}

void thd_enter_cond(MYSQL_THD thd, mysql_cond_t *cond, mysql_mutex_t *mutex,
                    const PSI_stage_info *stage, PSI_stage_info *old_stage,
                    const char *src_function, const char *src_file,
                    int src_line)
{
  if (!thd)
    thd= current_thd;

  return thd->enter_cond(cond, mutex, stage, old_stage, src_function, src_file,
                         src_line);
}

void thd_exit_cond(MYSQL_THD thd, const PSI_stage_info *stage,
                   const char *src_function, const char *src_file,
                   int src_line)
{
  if (!thd)
    thd= current_thd;

  thd->exit_cond(stage, src_function, src_file, src_line);
  return;
}

extern "C"
void **thd_ha_data(const THD *thd, const struct handlerton *hton)
{
  return (void **) &thd->ha_data[hton->slot].ha_ptr;
}

extern "C"
void thd_storage_lock_wait(THD *thd, long long value)
{
  thd->utime_after_lock+= value;
}

/**
  Provide a handler data getter to simplify coding
*/
extern "C"
void *thd_get_ha_data(const THD *thd, const struct handlerton *hton)
{
  return *thd_ha_data(thd, hton);
}


/**
  Provide a handler data setter to simplify coding
  @see thd_set_ha_data() definition in plugin.h
*/
extern "C"
void thd_set_ha_data(THD *thd, const struct handlerton *hton,
                     const void *ha_data)
{
  plugin_ref *lock= &thd->ha_data[hton->slot].lock;
  if (ha_data && !*lock)
    *lock= ha_lock_engine(NULL, (handlerton*) hton);
  else if (!ha_data && *lock)
  {
    plugin_unlock(NULL, *lock);
    *lock= NULL;
  }
  *thd_ha_data(thd, hton)= (void*) ha_data;
}


/**
  Allow storage engine to wakeup commits waiting in THD::wait_for_prior_commit.
  @see thd_wakeup_subsequent_commits() definition in plugin.h
*/
extern "C"
void thd_wakeup_subsequent_commits(THD *thd, int wakeup_error)
{
  thd->wakeup_subsequent_commits(wakeup_error);
}


extern "C"
long long thd_test_options(const THD *thd, long long test_options)
{
  return thd->variables.option_bits & test_options;
}

extern "C"
int thd_sql_command(const THD *thd)
{
  return (int) thd->lex->sql_command;
}

extern "C"
int thd_tx_isolation(const THD *thd)
{
  return (int) thd->tx_isolation;
}

extern "C"
int thd_tx_is_read_only(const THD *thd)
{
  return (int) thd->tx_read_only;
}


extern "C"
{ /* Functions for thd_error_context_service */

  const char *thd_get_error_message(const THD *thd)
  {
    return thd->get_stmt_da()->message();
  }

  uint thd_get_error_number(const THD *thd)
  {
    return thd->get_stmt_da()->sql_errno();
  }

  ulong thd_get_error_row(const THD *thd)
  {
    return thd->get_stmt_da()->current_row_for_warning();
  }

  void thd_inc_error_row(THD *thd)
  {
    thd->get_stmt_da()->inc_current_row_for_warning();
  }
}


/**
  Dumps a text description of a thread, its security context
  (user, host) and the current query.

  @param thd thread context
  @param buffer pointer to preferred result buffer
  @param length length of buffer
  @param max_query_len how many chars of query to copy (0 for all)

  @return Pointer to string
*/

extern "C"
char *thd_get_error_context_description(THD *thd, char *buffer,
                                        unsigned int length,
                                        unsigned int max_query_len)
{
  String str(buffer, length, &my_charset_latin1);
  const Security_context *sctx= &thd->main_security_ctx;
  char header[256];
  int len;

  mysql_mutex_lock(&LOCK_thread_count);

  /*
    The pointers thd->query and thd->proc_info might change since they are
    being modified concurrently. This is acceptable for proc_info since its
    values doesn't have to very accurate and the memory it points to is static,
    but we need to attempt a snapshot on the pointer values to avoid using NULL
    values. The pointer to thd->query however, doesn't point to static memory
    and has to be protected by thd->LOCK_thd_data or risk pointing to
    uninitialized memory.
  */
  const char *proc_info= thd->proc_info;

  len= my_snprintf(header, sizeof(header),
                   "MySQL thread id %lu, OS thread handle %lu, query id %lu",
                   (ulong) thd->thread_id, (ulong) thd->real_id, (ulong) thd->query_id);
  str.length(0);
  str.append(header, len);

  if (sctx->host)
  {
    str.append(' ');
    str.append(sctx->host);
  }

  if (sctx->ip)
  {
    str.append(' ');
    str.append(sctx->ip);
  }

  if (sctx->user)
  {
    str.append(' ');
    str.append(sctx->user);
  }

  if (proc_info)
  {
    str.append(' ');
    str.append(proc_info);
  }

  /* Don't wait if LOCK_thd_data is used as this could cause a deadlock */
  if (!mysql_mutex_trylock(&thd->LOCK_thd_data))
  {
    if (thd->query())
    {
      if (max_query_len < 1)
        len= thd->query_length();
      else
        len= MY_MIN(thd->query_length(), max_query_len);
      str.append('\n');
      str.append(thd->query(), len);
    }
    mysql_mutex_unlock(&thd->LOCK_thd_data);
  }
  mysql_mutex_unlock(&LOCK_thread_count);

  if (str.c_ptr_safe() == buffer)
    return buffer;

  /*
    We have to copy the new string to the destination buffer because the string
    was reallocated to a larger buffer to be able to fit.
  */
  DBUG_ASSERT(buffer != NULL);
  length= MY_MIN(str.length(), length-1);
  memcpy(buffer, str.c_ptr_quick(), length);
  /* Make sure that the new string is null terminated */
  buffer[length]= '\0';
  return buffer;
}


#if MARIA_PLUGIN_INTERFACE_VERSION < 0x0200
/**
  TODO: This function is for API compatibility, remove it eventually.
  All engines should switch to use thd_get_error_context_description()
  plugin service function.
*/
extern "C"
char *thd_security_context(THD *thd,
                           char *buffer, unsigned int length,
                           unsigned int max_query_len)
{
  return thd_get_error_context_description(thd, buffer, length, max_query_len);
}
#endif

/**
  Implementation of Drop_table_error_handler::handle_condition().
  The reason in having this implementation is to silence technical low-level
  warnings during DROP TABLE operation. Currently we don't want to expose
  the following warnings during DROP TABLE:
    - Some of table files are missed or invalid (the table is going to be
      deleted anyway, so why bother that something was missed);
    - A trigger associated with the table does not have DEFINER (One of the
      MySQL specifics now is that triggers are loaded for the table being
      dropped. So, we may have a warning that trigger does not have DEFINER
      attribute during DROP TABLE operation).

  @return TRUE if the condition is handled.
*/
bool Drop_table_error_handler::handle_condition(THD *thd,
                                                uint sql_errno,
                                                const char* sqlstate,
                                                Sql_condition::enum_warning_level *level,
                                                const char* msg,
                                                Sql_condition ** cond_hdl)
{
  *cond_hdl= NULL;
  return ((sql_errno == EE_DELETE && my_errno == ENOENT) ||
          sql_errno == ER_TRG_NO_DEFINER);
}


/**
  Handle an error from MDL_context::upgrade_lock() and mysql_lock_tables().
  Ignore ER_LOCK_ABORTED and ER_LOCK_DEADLOCK errors.
*/

bool
MDL_deadlock_and_lock_abort_error_handler::
handle_condition(THD *thd,
                 uint sql_errno,
                 const char *sqlstate,
                 Sql_condition::enum_warning_level *level,
                 const char* msg,
                 Sql_condition **cond_hdl)
{
  *cond_hdl= NULL;
  if (sql_errno == ER_LOCK_ABORTED || sql_errno == ER_LOCK_DEADLOCK)
    m_need_reopen= true;

  return m_need_reopen;
}


/**
   Send timeout to thread.

   Note that this is always safe as the thread will always remove it's
   timeouts at end of query (and thus before THD is destroyed)
*/

extern "C" void thd_kill_timeout(THD* thd)
{
  thd->status_var.max_statement_time_exceeded++;
  mysql_mutex_lock(&thd->LOCK_thd_data);
  /* Kill queries that can't cause data corruptions */
  thd->awake(KILL_TIMEOUT);
  mysql_mutex_unlock(&thd->LOCK_thd_data);
}

Time_zone * thd_get_timezone(THD * thd)
{
	DBUG_ASSERT(thd && thd->variables.time_zone);
	return thd->variables.time_zone;
}

THD::THD(my_thread_id id, bool is_wsrep_applier)
  :Statement(&main_lex, &main_mem_root, STMT_CONVENTIONAL_EXECUTION,
             /* statement id */ 0),
   rli_fake(0), rgi_fake(0), rgi_slave(NULL),
   protocol_text(this), protocol_binary(this),
   m_current_stage_key(0),
   in_sub_stmt(0), log_all_errors(0),
   binlog_unsafe_warning_flags(0),
   binlog_table_maps(0),
   bulk_param(0),
   table_map_for_update(0),
   m_examined_row_count(0),
   accessed_rows_and_keys(0),
   m_digest(NULL),
   m_statement_psi(NULL),
   m_idle_psi(NULL),
   thread_id(id),
   thread_dbug_id(id),
   os_thread_id(0),
   global_disable_checkpoint(0),
   failed_com_change_user(0),
   is_fatal_error(0),
   transaction_rollback_request(0),
   is_fatal_sub_stmt_error(false),
   rand_used(0),
   time_zone_used(0),
   in_lock_tables(0),
   bootstrap(0),
   derived_tables_processing(FALSE),
   waiting_on_group_commit(FALSE), has_waiter(FALSE),
   spcont(NULL),
   m_parser_state(NULL),
#if defined(ENABLED_DEBUG_SYNC)
   debug_sync_control(0),
#endif /* defined(ENABLED_DEBUG_SYNC) */
   wait_for_commit_ptr(0),
   m_internal_handler(0),
   main_da(0, false, false),
   m_stmt_da(&main_da),
   tdc_hash_pins(0),
   xid_hash_pins(0),
   m_tmp_tables_locked(false)
#ifdef WITH_WSREP
  ,
   wsrep_applier(is_wsrep_applier),
   wsrep_applier_closing(false),
   wsrep_client_thread(false),
   wsrep_apply_toi(false),
   wsrep_po_handle(WSREP_PO_INITIALIZER),
   wsrep_po_cnt(0),
   wsrep_apply_format(0),
   wsrep_ignore_table(false)
#endif
{
  ulong tmp;
  bzero(&variables, sizeof(variables));

  /*
    We set THR_THD to temporally point to this THD to register all the
    variables that allocates memory for this THD
  */
  THD *old_THR_THD= current_thd;
  set_current_thd(this);
  status_var.local_memory_used= sizeof(THD);
  status_var.global_memory_used= 0;
  variables.pseudo_thread_id= thread_id;
  variables.max_mem_used= global_system_variables.max_mem_used;
  main_da.init();

  mdl_context.init(this);

  /*
    Pass nominal parameters to init_alloc_root only to ensure that
    the destructor works OK in case of an error. The main_mem_root
    will be re-initialized in init_for_queries().
  */
  init_sql_alloc(&main_mem_root, ALLOC_ROOT_MIN_BLOCK_SIZE, 0,
                 MYF(MY_THREAD_SPECIFIC));

  stmt_arena= this;
  thread_stack= 0;
  scheduler= thread_scheduler;                 // Will be fixed later
  event_scheduler.data= 0;
  event_scheduler.m_psi= 0;
  skip_wait_timeout= false;
  extra_port= 0;
  catalog= (char*)"std"; // the only catalog we have for now
  main_security_ctx.init();
  security_ctx= &main_security_ctx;
  no_errors= 0;
  password= 0;
  query_start_used= query_start_sec_part_used= 0;
  count_cuted_fields= CHECK_FIELD_IGNORE;
  killed= NOT_KILLED;
  killed_err= 0;
  col_access=0;
  is_slave_error= thread_specific_used= FALSE;
  my_hash_clear(&handler_tables_hash);
  my_hash_clear(&ull_hash);
  tmp_table=0;
  cuted_fields= 0L;
  m_sent_row_count= 0L;
  limit_found_rows= 0;
  m_row_count_func= -1;
  statement_id_counter= 0UL;
  // Must be reset to handle error with THD's created for init of mysqld
  lex->current_select= 0;
  start_utime= utime_after_query= 0;
  utime_after_lock= 0L;
  progress.arena= 0;
  progress.report_to_client= 0;
  progress.max_counter= 0;
  current_linfo =  0;
  slave_thread = 0;
  connection_name.str= 0;
  connection_name.length= 0;

  file_id = 0;
  query_id= 0;
  query_name_consts= 0;
  semisync_info= 0;
  db_charset= global_system_variables.collation_database;
  bzero(ha_data, sizeof(ha_data));
  mysys_var=0;
  binlog_evt_union.do_union= FALSE;
  enable_slow_log= 0;
  durability_property= HA_REGULAR_DURABILITY;

#ifdef DBUG_ASSERT_EXISTS
  dbug_sentry=THD_SENTRY_MAGIC;
#endif
  mysql_audit_init_thd(this);
  net.vio=0;
  net.buff= 0;
  net.reading_or_writing= 0;
  client_capabilities= 0;                       // minimalistic client
  system_thread= NON_SYSTEM_THREAD;
  cleanup_done= free_connection_done= abort_on_warning= 0;
  peer_port= 0;					// For SHOW PROCESSLIST
  transaction.m_pending_rows_event= 0;
  transaction.on= 1;
  wt_thd_lazy_init(&transaction.wt, &variables.wt_deadlock_search_depth_short,
                                    &variables.wt_timeout_short,
                                    &variables.wt_deadlock_search_depth_long,
                                    &variables.wt_timeout_long);
#ifdef SIGNAL_WITH_VIO_CLOSE
  active_vio = 0;
#endif
  mysql_mutex_init(key_LOCK_thd_data, &LOCK_thd_data, MY_MUTEX_INIT_FAST);
  mysql_mutex_init(key_LOCK_wakeup_ready, &LOCK_wakeup_ready, MY_MUTEX_INIT_FAST);
  mysql_mutex_init(key_LOCK_thd_kill, &LOCK_thd_kill, MY_MUTEX_INIT_FAST);
  mysql_cond_init(key_COND_wakeup_ready, &COND_wakeup_ready, 0);
  /*
    LOCK_thread_count goes before LOCK_thd_data - the former is called around
    'delete thd', the latter - in THD::~THD
  */
  mysql_mutex_record_order(&LOCK_thread_count, &LOCK_thd_data);

  /* Variables with default values */
  proc_info="login";
  where= THD::DEFAULT_WHERE;
  slave_net = 0;
  m_command=COM_CONNECT;
  *scramble= '\0';

#ifdef WITH_WSREP
  mysql_mutex_init(key_LOCK_wsrep_thd, &LOCK_wsrep_thd, MY_MUTEX_INIT_FAST);
  wsrep_ws_handle.trx_id = WSREP_UNDEFINED_TRX_ID;
  wsrep_ws_handle.opaque = NULL;
  wsrep_retry_counter     = 0;
  wsrep_PA_safe           = true;
  wsrep_retry_query       = NULL;
  wsrep_retry_query_len   = 0;
  wsrep_retry_command     = COM_CONNECT;
  wsrep_consistency_check = NO_CONSISTENCY_CHECK;
  wsrep_mysql_replicated  = 0;
  wsrep_TOI_pre_query     = NULL;
  wsrep_TOI_pre_query_len = 0;
  wsrep_info[sizeof(wsrep_info) - 1] = '\0'; /* make sure it is 0-terminated */
  wsrep_sync_wait_gtid    = WSREP_GTID_UNDEFINED;
  wsrep_affected_rows     = 0;
  wsrep_replicate_GTID    = false;
  wsrep_skip_wsrep_GTID   = false;
#endif
  /* Call to init() below requires fully initialized Open_tables_state. */
  reset_open_tables_state(this);

  init();
#if defined(ENABLED_PROFILING)
  profiling.set_thd(this);
#endif
  user_connect=(USER_CONN *)0;
  my_hash_init(&user_vars, system_charset_info, USER_VARS_HASH_SIZE, 0, 0,
               (my_hash_get_key) get_var_key,
               (my_hash_free_key) free_user_var, HASH_THREAD_SPECIFIC);
  my_hash_init(&sequences, system_charset_info, SEQUENCES_HASH_SIZE, 0, 0,
               (my_hash_get_key) get_sequence_last_key,
               (my_hash_free_key) free_sequence_last, HASH_THREAD_SPECIFIC);

  sp_proc_cache= NULL;
  sp_func_cache= NULL;

  /* For user vars replication*/
  if (opt_bin_log)
    my_init_dynamic_array(&user_var_events,
			  sizeof(BINLOG_USER_VAR_EVENT *), 16, 16, MYF(0));
  else
    bzero((char*) &user_var_events, sizeof(user_var_events));

  /* Protocol */
  protocol= &protocol_text;			// Default protocol
  protocol_text.init(this);
  protocol_binary.init(this);

  thr_timer_init(&query_timer, (void (*)(void*)) thd_kill_timeout, this);

  tablespace_op=FALSE;

  /*
    Initialize the random generator. We call my_rnd() without a lock as
    it's not really critical if two threads modifies the structure at the
    same time.  We ensure that we have an unique number foreach thread
    by adding the address of the stack.
  */
  tmp= (ulong) (my_rnd(&sql_rand) * 0xffffffff);
  my_rnd_init(&rand, tmp + (ulong)((size_t) &rand), tmp + (ulong) ::global_query_id);
  substitute_null_with_insert_id = FALSE;
  lock_info.mysql_thd= (void *)this;

  m_token_array= NULL;
  if (max_digest_length > 0)
  {
    m_token_array= (unsigned char*) my_malloc(max_digest_length,
                                              MYF(MY_WME|MY_THREAD_SPECIFIC));
  }

  m_binlog_invoker= INVOKER_NONE;
  invoker.init();
  prepare_derived_at_open= FALSE;
  create_tmp_table_for_derived= FALSE;
  save_prep_leaf_list= FALSE;
  /* Restore THR_THD */
  set_current_thd(old_THR_THD);
  inc_thread_count();
}


void THD::push_internal_handler(Internal_error_handler *handler)
{
  DBUG_ENTER("THD::push_internal_handler");
  if (m_internal_handler)
  {
    handler->m_prev_internal_handler= m_internal_handler;
    m_internal_handler= handler;
  }
  else
  {
    m_internal_handler= handler;
  }
  DBUG_VOID_RETURN;
}

bool THD::handle_condition(uint sql_errno,
                           const char* sqlstate,
                           Sql_condition::enum_warning_level *level,
                           const char* msg,
                           Sql_condition ** cond_hdl)
{
  if (!m_internal_handler)
  {
    *cond_hdl= NULL;
    return FALSE;
  }

  for (Internal_error_handler *error_handler= m_internal_handler;
       error_handler;
       error_handler= error_handler->m_prev_internal_handler)
  {
    if (error_handler->handle_condition(this, sql_errno, sqlstate, level, msg,
					cond_hdl))
    {
      return TRUE;
    }
  }
  return FALSE;
}


Internal_error_handler *THD::pop_internal_handler()
{
  DBUG_ENTER("THD::pop_internal_handler");
  DBUG_ASSERT(m_internal_handler != NULL);
  Internal_error_handler *popped_handler= m_internal_handler;
  m_internal_handler= m_internal_handler->m_prev_internal_handler;
  DBUG_RETURN(popped_handler);
}


void THD::raise_error(uint sql_errno)
{
  const char* msg= ER_THD(this, sql_errno);
  (void) raise_condition(sql_errno,
                         NULL,
                         Sql_condition::WARN_LEVEL_ERROR,
                         msg);
}

void THD::raise_error_printf(uint sql_errno, ...)
{
  va_list args;
  char ebuff[MYSQL_ERRMSG_SIZE];
  DBUG_ENTER("THD::raise_error_printf");
  DBUG_PRINT("my", ("nr: %d  errno: %d", sql_errno, errno));
  const char* format= ER_THD(this, sql_errno);
  va_start(args, sql_errno);
  my_vsnprintf(ebuff, sizeof(ebuff), format, args);
  va_end(args);
  (void) raise_condition(sql_errno,
                         NULL,
                         Sql_condition::WARN_LEVEL_ERROR,
                         ebuff);
  DBUG_VOID_RETURN;
}

void THD::raise_warning(uint sql_errno)
{
  const char* msg= ER_THD(this, sql_errno);
  (void) raise_condition(sql_errno,
                         NULL,
                         Sql_condition::WARN_LEVEL_WARN,
                         msg);
}

void THD::raise_warning_printf(uint sql_errno, ...)
{
  va_list args;
  char    ebuff[MYSQL_ERRMSG_SIZE];
  DBUG_ENTER("THD::raise_warning_printf");
  DBUG_PRINT("enter", ("warning: %u", sql_errno));
  const char* format= ER_THD(this, sql_errno);
  va_start(args, sql_errno);
  my_vsnprintf(ebuff, sizeof(ebuff), format, args);
  va_end(args);
  (void) raise_condition(sql_errno,
                         NULL,
                         Sql_condition::WARN_LEVEL_WARN,
                         ebuff);
  DBUG_VOID_RETURN;
}

void THD::raise_note(uint sql_errno)
{
  DBUG_ENTER("THD::raise_note");
  DBUG_PRINT("enter", ("code: %d", sql_errno));
  if (!(variables.option_bits & OPTION_SQL_NOTES))
    DBUG_VOID_RETURN;
  const char* msg= ER_THD(this, sql_errno);
  (void) raise_condition(sql_errno,
                         NULL,
                         Sql_condition::WARN_LEVEL_NOTE,
                         msg);
  DBUG_VOID_RETURN;
}

void THD::raise_note_printf(uint sql_errno, ...)
{
  va_list args;
  char    ebuff[MYSQL_ERRMSG_SIZE];
  DBUG_ENTER("THD::raise_note_printf");
  DBUG_PRINT("enter",("code: %u", sql_errno));
  if (!(variables.option_bits & OPTION_SQL_NOTES))
    DBUG_VOID_RETURN;
  const char* format= ER_THD(this, sql_errno);
  va_start(args, sql_errno);
  my_vsnprintf(ebuff, sizeof(ebuff), format, args);
  va_end(args);
  (void) raise_condition(sql_errno,
                         NULL,
                         Sql_condition::WARN_LEVEL_NOTE,
                         ebuff);
  DBUG_VOID_RETURN;
}

Sql_condition* THD::raise_condition(uint sql_errno,
                                    const char* sqlstate,
                                    Sql_condition::enum_warning_level level,
                                    const Sql_user_condition_identity &ucid,
                                    const char* msg)
{
  Diagnostics_area *da= get_stmt_da();
  Sql_condition *cond= NULL;
  DBUG_ENTER("THD::raise_condition");
  DBUG_ASSERT(level < Sql_condition::WARN_LEVEL_END);

  if (!(variables.option_bits & OPTION_SQL_NOTES) &&
      (level == Sql_condition::WARN_LEVEL_NOTE))
    DBUG_RETURN(NULL);

  da->opt_clear_warning_info(query_id);

  /*
    TODO: replace by DBUG_ASSERT(sql_errno != 0) once all bugs similar to
    Bug#36768 are fixed: a SQL condition must have a real (!=0) error number
    so that it can be caught by handlers.
  */
  if (sql_errno == 0)
    sql_errno= ER_UNKNOWN_ERROR;
  if (msg == NULL)
    msg= ER_THD(this, sql_errno);
  if (sqlstate == NULL)
   sqlstate= mysql_errno_to_sqlstate(sql_errno);

  if ((level == Sql_condition::WARN_LEVEL_WARN) &&
      really_abort_on_warning())
  {
    /*
      FIXME:
      push_warning and strict SQL_MODE case.
    */
    level= Sql_condition::WARN_LEVEL_ERROR;
  }

  if (handle_condition(sql_errno, sqlstate, &level, msg, &cond))
    DBUG_RETURN(cond);

  switch (level) {
  case Sql_condition::WARN_LEVEL_NOTE:
  case Sql_condition::WARN_LEVEL_WARN:
    got_warning= 1;
    break;
  case Sql_condition::WARN_LEVEL_ERROR:
    break;
  case Sql_condition::WARN_LEVEL_END:
    /* Impossible */
    break;
  }

  if (level == Sql_condition::WARN_LEVEL_ERROR)
  {
    mysql_audit_general(this, MYSQL_AUDIT_GENERAL_ERROR, sql_errno, msg);

    is_slave_error=  1; // needed to catch query errors during replication

    if (!da->is_error())
    {
      set_row_count_func(-1);
      da->set_error_status(sql_errno, msg, sqlstate, ucid, cond);
    }
  }

  query_cache_abort(this, &query_cache_tls);

  /* 
     Avoid pushing a condition for fatal out of memory errors as this will 
     require memory allocation and therefore might fail. Non fatal out of 
     memory errors can occur if raised by SIGNAL/RESIGNAL statement.
  */
  if (!(is_fatal_error && (sql_errno == EE_OUTOFMEMORY ||
                           sql_errno == ER_OUTOFMEMORY)))
  {
    cond= da->push_warning(this, sql_errno, sqlstate, level, ucid, msg);
  }
  DBUG_RETURN(cond);
}

extern "C"
void *thd_alloc(MYSQL_THD thd, size_t size)
{
  return thd->alloc(size);
}

extern "C"
void *thd_calloc(MYSQL_THD thd, size_t size)
{
  return thd->calloc(size);
}

extern "C"
char *thd_strdup(MYSQL_THD thd, const char *str)
{
  return thd->strdup(str);
}

extern "C"
char *thd_strmake(MYSQL_THD thd, const char *str, size_t size)
{
  return thd->strmake(str, size);
}

extern "C"
LEX_CSTRING *thd_make_lex_string(THD *thd, LEX_CSTRING *lex_str,
                                const char *str, size_t size,
                                int allocate_lex_string)
{
  return allocate_lex_string ? thd->make_clex_string(str, size)
                             : thd->make_lex_string(lex_str, str, size);
}

extern "C"
void *thd_memdup(MYSQL_THD thd, const void* str, size_t size)
{
  return thd->memdup(str, size);
}

extern "C"
void thd_get_xid(const MYSQL_THD thd, MYSQL_XID *xid)
{
  *xid = *(MYSQL_XID *) &thd->transaction.xid_state.xid;
}


extern "C"
my_time_t thd_TIME_to_gmt_sec(MYSQL_THD thd, const MYSQL_TIME *ltime,
                              unsigned int *errcode)
{
  Time_zone *tz= thd ? thd->variables.time_zone :
                       global_system_variables.time_zone;
  return tz->TIME_to_gmt_sec(ltime, errcode);
}


extern "C"
void thd_gmt_sec_to_TIME(MYSQL_THD thd, MYSQL_TIME *ltime, my_time_t t)
{
  Time_zone *tz= thd ? thd->variables.time_zone :
                       global_system_variables.time_zone;
  tz->gmt_sec_to_TIME(ltime, t);
}


#ifdef _WIN32
extern "C"   THD *_current_thd_noinline(void)
{
  return my_pthread_getspecific_ptr(THD*,THR_THD);
}

extern "C" my_thread_id next_thread_id_noinline()
{
#undef next_thread_id
  return next_thread_id();
}
#endif


const Type_handler *THD::type_handler_for_date() const
{
  if (!(variables.sql_mode & MODE_ORACLE))
    return &type_handler_newdate;
  if (opt_mysql56_temporal_format)
    return &type_handler_datetime2;
  return &type_handler_datetime;
}


/*
  Init common variables that has to be reset on start and on change_user
*/

void THD::init(void)
{
  DBUG_ENTER("thd::init");
  mysql_mutex_lock(&LOCK_global_system_variables);
  plugin_thdvar_init(this);
  /*
    plugin_thd_var_init() sets variables= global_system_variables, which
    has reset variables.pseudo_thread_id to 0. We need to correct it here to
    avoid temporary tables replication failure.
  */
  variables.pseudo_thread_id= thread_id;

  variables.default_master_connection.str= default_master_connection_buff;
  ::strmake(default_master_connection_buff,
            global_system_variables.default_master_connection.str,
            variables.default_master_connection.length);

  mysql_mutex_unlock(&LOCK_global_system_variables);

  user_time.val= start_time= start_time_sec_part= 0;

  server_status= SERVER_STATUS_AUTOCOMMIT;
  if (variables.sql_mode & MODE_NO_BACKSLASH_ESCAPES)
    server_status|= SERVER_STATUS_NO_BACKSLASH_ESCAPES;
  if (variables.sql_mode & MODE_ANSI_QUOTES)
    server_status|= SERVER_STATUS_ANSI_QUOTES;

  transaction.all.modified_non_trans_table=
    transaction.stmt.modified_non_trans_table= FALSE;
  transaction.all.m_unsafe_rollback_flags=
    transaction.stmt.m_unsafe_rollback_flags= 0;

  open_options=ha_open_options;
  update_lock_default= (variables.low_priority_updates ?
			TL_WRITE_LOW_PRIORITY :
			TL_WRITE);
  tx_isolation= (enum_tx_isolation) variables.tx_isolation;
  tx_read_only= variables.tx_read_only;
  update_charset();             // plugin_thd_var() changed character sets
  reset_current_stmt_binlog_format_row();
  reset_binlog_local_stmt_filter();
  set_status_var_init();
  bzero((char *) &org_status_var, sizeof(org_status_var));
  status_in_global= 0;
  start_bytes_received= 0;
  last_commit_gtid.seq_no= 0;
  last_stmt= NULL;
  /* Reset status of last insert id */
  arg_of_last_insert_id_function= FALSE;
  stmt_depends_on_first_successful_insert_id_in_prev_stmt= FALSE;
  first_successful_insert_id_in_prev_stmt= 0;
  first_successful_insert_id_in_prev_stmt_for_binlog= 0;
  first_successful_insert_id_in_cur_stmt= 0;
#ifdef WITH_WSREP
  wsrep_exec_mode= wsrep_applier ? REPL_RECV :  LOCAL_STATE;
  wsrep_conflict_state= NO_CONFLICT;
  wsrep_query_state= QUERY_IDLE;
  wsrep_last_query_id= 0;
  wsrep_trx_meta.gtid= WSREP_GTID_UNDEFINED;
  wsrep_trx_meta.depends_on= WSREP_SEQNO_UNDEFINED;
  wsrep_converted_lock_session= false;
  wsrep_retry_counter= 0;
  wsrep_rgi= NULL;
  wsrep_PA_safe= true;
  wsrep_consistency_check = NO_CONSISTENCY_CHECK;
  wsrep_mysql_replicated  = 0;
  wsrep_TOI_pre_query     = NULL;
  wsrep_TOI_pre_query_len = 0;
  wsrep_sync_wait_gtid    = WSREP_GTID_UNDEFINED;
  wsrep_affected_rows     = 0;
  wsrep_replicate_GTID    = false;
  wsrep_skip_wsrep_GTID   = false;
#endif /* WITH_WSREP */

  if (variables.sql_log_bin)
    variables.option_bits|= OPTION_BIN_LOG;
  else
    variables.option_bits&= ~OPTION_BIN_LOG;

  variables.sql_log_bin_off= 0;

  select_commands= update_commands= other_commands= 0;
  /* Set to handle counting of aborted connections */
  userstat_running= opt_userstat_running;
  last_global_update_time= current_connect_time= time(NULL);
#if defined(ENABLED_DEBUG_SYNC)
  /* Initialize the Debug Sync Facility. See debug_sync.cc. */
  debug_sync_init_thread(this);
#endif /* defined(ENABLED_DEBUG_SYNC) */

#ifndef EMBEDDED_LIBRARY
  session_tracker.enable(this);
#endif //EMBEDDED_LIBRARY

  apc_target.init(&LOCK_thd_data);
  DBUG_VOID_RETURN;
}


bool THD::restore_from_local_lex_to_old_lex(LEX *oldlex)
{
  DBUG_ASSERT(lex->sphead);
  if (lex->sphead->merge_lex(this, oldlex, lex))
    return true;
  lex= oldlex;
  return false;
}


/* Updates some status variables to be used by update_global_user_stats */

void THD::update_stats(void)
{
  /* sql_command == SQLCOM_END in case of parse errors or quit */
  if (lex->sql_command != SQLCOM_END)
  {
    /* A SQL query. */
    if (lex->sql_command == SQLCOM_SELECT)
      select_commands++;
    else if (sql_command_flags[lex->sql_command] & CF_STATUS_COMMAND)
    {
      /* Ignore 'SHOW ' commands */
    }
    else if (is_update_query(lex->sql_command))
      update_commands++;
    else
      other_commands++;
  }
}


void THD::update_all_stats()
{
  ulonglong end_cpu_time, end_utime;
  double busy_time, cpu_time;

  /* This is set at start of query if opt_userstat_running was set */
  if (!userstat_running)
    return;

  end_cpu_time= my_getcputime();
  end_utime=    microsecond_interval_timer();
  busy_time= (end_utime - start_utime) / 1000000.0;
  cpu_time=  (end_cpu_time - start_cpu_time) / 10000000.0;
  /* In case there are bad values, 2629743 is the #seconds in a month. */
  if (cpu_time > 2629743.0)
    cpu_time= 0;
  status_var_add(status_var.cpu_time, cpu_time);
  status_var_add(status_var.busy_time, busy_time);

  update_global_user_stats(this, TRUE, my_time(0));
  // Has to be updated after update_global_user_stats()
  userstat_running= 0;
}


/*
  Init THD for query processing.
  This has to be called once before we call mysql_parse.
  See also comments in sql_class.h.
*/

void THD::init_for_queries()
{
  set_time(); 
  ha_enable_transaction(this,TRUE);

  reset_root_defaults(mem_root, variables.query_alloc_block_size,
                      variables.query_prealloc_size);
  reset_root_defaults(&transaction.mem_root,
                      variables.trans_alloc_block_size,
                      variables.trans_prealloc_size);
  transaction.xid_state.xid.null();
}


/*
  Do what's needed when one invokes change user

  SYNOPSIS
    change_user()

  IMPLEMENTATION
    Reset all resources that are connection specific
*/


void THD::change_user(void)
{
  if (!status_in_global)                        // Reset in init()
    add_status_to_global();

  if (!cleanup_done)
    cleanup();
  cleanup_done= 0;
  reset_killed();
  thd_clear_errors(this);
  init();
  stmt_map.reset();
  my_hash_init(&user_vars, system_charset_info, USER_VARS_HASH_SIZE, 0, 0,
               (my_hash_get_key) get_var_key,
               (my_hash_free_key) free_user_var, 0);
  my_hash_init(&sequences, system_charset_info, SEQUENCES_HASH_SIZE, 0, 0,
               (my_hash_get_key) get_sequence_last_key,
               (my_hash_free_key) free_sequence_last, HASH_THREAD_SPECIFIC);
  sp_cache_clear(&sp_proc_cache);
  sp_cache_clear(&sp_func_cache);
}


/* Do operations that may take a long time */

void THD::cleanup(void)
{
  DBUG_ENTER("THD::cleanup");
  DBUG_ASSERT(cleanup_done == 0);

  set_killed(KILL_CONNECTION);
#ifdef ENABLE_WHEN_BINLOG_WILL_BE_ABLE_TO_PREPARE
  if (transaction.xid_state.xa_state == XA_PREPARED)
  {
#error xid_state in the cache should be replaced by the allocated value
  }
#endif

  mysql_ha_cleanup(this);
  locked_tables_list.unlock_locked_tables(this);

  delete_dynamic(&user_var_events);
  close_temporary_tables();

  transaction.xid_state.xa_state= XA_NOTR;
  trans_rollback(this);
  xid_cache_delete(this, &transaction.xid_state);

  DBUG_ASSERT(open_tables == NULL);
  /*
    If the thread was in the middle of an ongoing transaction (rolled
    back a few lines above) or under LOCK TABLES (unlocked the tables
    and left the mode a few lines above), there will be outstanding
    metadata locks. Release them.
  */
  mdl_context.release_transactional_locks();

  /* Release the global read lock, if acquired. */
  if (global_read_lock.is_acquired())
    global_read_lock.unlock_global_read_lock(this);

  if (user_connect)
  {
    decrease_user_connections(user_connect);
    user_connect= 0;                            // Safety
  }
  wt_thd_destroy(&transaction.wt);

#if defined(ENABLED_DEBUG_SYNC)
  /* End the Debug Sync Facility. See debug_sync.cc. */
  debug_sync_end_thread(this);
#endif /* defined(ENABLED_DEBUG_SYNC) */

  my_hash_free(&user_vars);
  my_hash_free(&sequences);
  sp_cache_clear(&sp_proc_cache);
  sp_cache_clear(&sp_func_cache);
  auto_inc_intervals_forced.empty();
  auto_inc_intervals_in_cur_stmt_for_binlog.empty();

  mysql_ull_cleanup(this);
  /* All metadata locks must have been released by now. */
  DBUG_ASSERT(!mdl_context.has_locks());

  apc_target.destroy();
  cleanup_done=1;
  DBUG_VOID_RETURN;
}


/*
  Free all connection related resources associated with a THD.
  This is used when we put a thread into the thread cache.
  After this call should either call ~THD or reset_for_reuse() depending on
  circumstances.
*/

void THD::free_connection()
{
  DBUG_ASSERT(free_connection_done == 0);
  my_free(db);
  db= NULL;
#ifndef EMBEDDED_LIBRARY
  if (net.vio)
    vio_delete(net.vio);
  net.vio= 0;
  net_end(&net);
#endif
 if (!cleanup_done)
   cleanup();
  ha_close_connection(this);
  plugin_thdvar_cleanup(this);
  mysql_audit_free_thd(this);
  main_security_ctx.destroy();
  /* close all prepared statements, to save memory */
  stmt_map.reset();
  free_connection_done= 1;
#if defined(ENABLED_PROFILING)
  profiling.restart();                          // Reset profiling
#endif
}

/*
  Reset thd for reuse by another connection
  This is only used for user connections, so the following variables doesn't
  have to be reset:
  - Replication (slave) variables.
  - Variables not reset between each statements. See reset_for_next_command.
*/

void THD::reset_for_reuse()
{
  mysql_audit_init_thd(this);
  change_user();                                // Calls cleanup() & init()
  get_stmt_da()->reset_diagnostics_area();
  main_security_ctx.init();  
  failed_com_change_user= 0;
  is_fatal_error= 0;
  client_capabilities= 0;
  peer_port= 0;
  query_name_consts= 0;                         // Safety
  abort_on_warning= 0;
  free_connection_done= 0;
  m_command= COM_CONNECT;
#if defined(ENABLED_PROFILING)
  profiling.reset();
#endif
#ifdef SIGNAL_WITH_VIO_CLOSE
  active_vio = 0;
#endif
}


THD::~THD()
{
  THD *orig_thd= current_thd;
  THD_CHECK_SENTRY(this);
  DBUG_ENTER("~THD()");
  /* Check that we have already called thd->unlink() */
  DBUG_ASSERT(prev == 0 && next == 0);
  /* This takes a long time so we should not do this under LOCK_thread_count */
  mysql_mutex_assert_not_owner(&LOCK_thread_count);

  /*
    In error cases, thd may not be current thd. We have to fix this so
    that memory allocation counting is done correctly
  */
  set_current_thd(this);
  if (!status_in_global)
    add_status_to_global();

  /* Ensure that no one is using THD */
  mysql_mutex_lock(&LOCK_thd_data);
  mysql_mutex_unlock(&LOCK_thd_data);

#ifdef WITH_WSREP
  mysql_mutex_lock(&LOCK_wsrep_thd);
  mysql_mutex_unlock(&LOCK_wsrep_thd);
  mysql_mutex_destroy(&LOCK_wsrep_thd);
  delete wsrep_rgi;
#endif
  if (!free_connection_done)
    free_connection();

  mdl_context.destroy();

  free_root(&transaction.mem_root,MYF(0));
  mysql_cond_destroy(&COND_wakeup_ready);
  mysql_mutex_destroy(&LOCK_wakeup_ready);
  mysql_mutex_destroy(&LOCK_thd_data);
  mysql_mutex_destroy(&LOCK_thd_kill);
#ifdef DBUG_ASSERT_EXISTS
  dbug_sentry= THD_SENTRY_GONE;
#endif  
#ifndef EMBEDDED_LIBRARY
  if (rgi_fake)
  {
    delete rgi_fake;
    rgi_fake= NULL;
  }
  if (rli_fake)
  {
    delete rli_fake;
    rli_fake= NULL;
  }
  
  if (rgi_slave)
    rgi_slave->cleanup_after_session();
  my_free(semisync_info);
#endif
  main_lex.free_set_stmt_mem_root();
  free_root(&main_mem_root, MYF(0));
  my_free(m_token_array);
  main_da.free_memory();
  if (tdc_hash_pins)
    lf_hash_put_pins(tdc_hash_pins);
  if (xid_hash_pins)
    lf_hash_put_pins(xid_hash_pins);
  /* Ensure everything is freed */
  status_var.local_memory_used-= sizeof(THD);

  /* trick to make happy memory accounting system */
#ifndef EMBEDDED_LIBRARY
  session_tracker.deinit();
#endif //EMBEDDED_LIBRARY

  if (status_var.local_memory_used != 0)
  {
    DBUG_PRINT("error", ("memory_used: %lld", status_var.local_memory_used));
    SAFEMALLOC_REPORT_MEMORY(thread_id);
    DBUG_ASSERT(status_var.local_memory_used == 0 ||
                !debug_assert_on_not_freed_memory);
  }
  update_global_memory_status(status_var.global_memory_used);
  set_current_thd(orig_thd == this ? 0 : orig_thd);
  dec_thread_count();
  DBUG_VOID_RETURN;
}


/*
  Add all status variables to another status variable array

  SYNOPSIS
   add_to_status()
   to_var       add to this array
   from_var     from this array

  NOTES
    This function assumes that all variables at start are long/ulong and
    other types are handled explicitly
*/

void add_to_status(STATUS_VAR *to_var, STATUS_VAR *from_var)
{
  ulong *end= (ulong*) ((uchar*) to_var +
                        offsetof(STATUS_VAR, last_system_status_var) +
			sizeof(ulong));
  ulong *to= (ulong*) to_var, *from= (ulong*) from_var;

  while (to != end)
    *(to++)+= *(from++);

  /* Handle the not ulong variables. See end of system_status_var */
  to_var->bytes_received+=      from_var->bytes_received;
  to_var->bytes_sent+=          from_var->bytes_sent;
  to_var->rows_read+=           from_var->rows_read;
  to_var->rows_sent+=           from_var->rows_sent;
  to_var->rows_tmp_read+=       from_var->rows_tmp_read;
  to_var->binlog_bytes_written+= from_var->binlog_bytes_written;
  to_var->cpu_time+=            from_var->cpu_time;
  to_var->busy_time+=           from_var->busy_time;

  /*
    Update global_memory_used. We have to do this with atomic_add as the
    global value can change outside of LOCK_status.
  */
  if (to_var == &global_status_var)
  {
    DBUG_PRINT("info", ("global memory_used: %lld  size: %lld",
                        (longlong) global_status_var.global_memory_used,
                        (longlong) from_var->global_memory_used));
    update_global_memory_status(from_var->global_memory_used);
  }
  else
   to_var->global_memory_used+= from_var->global_memory_used;
}

/*
  Add the difference between two status variable arrays to another one.

  SYNOPSIS
    add_diff_to_status
    to_var       add to this array
    from_var     from this array
    dec_var      minus this array
  
  NOTE
    This function assumes that all variables at start are long/ulong and
    other types are handled explicitly
*/

void add_diff_to_status(STATUS_VAR *to_var, STATUS_VAR *from_var,
                        STATUS_VAR *dec_var)
{
  ulong *end= (ulong*) ((uchar*) to_var + offsetof(STATUS_VAR,
						  last_system_status_var) +
			sizeof(ulong));
  ulong *to= (ulong*) to_var, *from= (ulong*) from_var, *dec= (ulong*) dec_var;

  while (to != end)
    *(to++)+= *(from++) - *(dec++);

  to_var->bytes_received+=       from_var->bytes_received -
                                 dec_var->bytes_received;
  to_var->bytes_sent+=           from_var->bytes_sent - dec_var->bytes_sent;
  to_var->rows_read+=            from_var->rows_read - dec_var->rows_read;
  to_var->rows_sent+=            from_var->rows_sent - dec_var->rows_sent;
  to_var->rows_tmp_read+=        from_var->rows_tmp_read - dec_var->rows_tmp_read;
  to_var->binlog_bytes_written+= from_var->binlog_bytes_written -
                                 dec_var->binlog_bytes_written;
  to_var->cpu_time+=             from_var->cpu_time - dec_var->cpu_time;
  to_var->busy_time+=            from_var->busy_time - dec_var->busy_time;

  /*
    We don't need to accumulate memory_used as these are not reset or used by
    the calling functions.  See execute_show_status().
  */
}

#define SECONDS_TO_WAIT_FOR_KILL 2
#if !defined(__WIN__) && defined(HAVE_SELECT)
/* my_sleep() can wait for sub second times */
#define WAIT_FOR_KILL_TRY_TIMES 20
#else
#define WAIT_FOR_KILL_TRY_TIMES 2
#endif


/**
  Awake a thread.

  @param[in]  state_to_set    value for THD::killed

  This is normally called from another thread's THD object.

  @note Do always call this while holding LOCK_thd_data.
        NOT_KILLED is used to awake a thread for a slave
*/

void THD::awake(killed_state state_to_set)
{
  DBUG_ENTER("THD::awake");
  DBUG_PRINT("enter", ("this: %p current_thd: %p  state: %d",
                       this, current_thd, (int) state_to_set));
  THD_CHECK_SENTRY(this);
  mysql_mutex_assert_owner(&LOCK_thd_data);

  print_aborted_warning(3, "KILLED");

  /*
    Don't degrade killed state, for example from a KILL_CONNECTION to
    STATEMENT TIMEOUT
  */
  if (killed >= KILL_CONNECTION)
    state_to_set= killed;

  /* Set the 'killed' flag of 'this', which is the target THD object. */
  mysql_mutex_lock(&LOCK_thd_kill);
  set_killed_no_mutex(state_to_set);

  if (state_to_set >= KILL_CONNECTION || state_to_set == NOT_KILLED)
  {
#ifdef SIGNAL_WITH_VIO_CLOSE
    if (this != current_thd)
    {
      if(active_vio)
        vio_shutdown(active_vio, SHUT_RDWR);
    }
#endif

    /* Mark the target thread's alarm request expired, and signal alarm. */
    thr_alarm_kill(thread_id);

    /* Send an event to the scheduler that a thread should be killed. */
    if (!slave_thread)
      MYSQL_CALLBACK(scheduler, post_kill_notification, (this));
  }

  /* Interrupt target waiting inside a storage engine. */
  if (state_to_set != NOT_KILLED)
    ha_kill_query(this, thd_kill_level(this));

  /* Broadcast a condition to kick the target if it is waiting on it. */
  if (mysys_var)
  {
    mysql_mutex_lock(&mysys_var->mutex);
    if (!system_thread)		// Don't abort locks
      mysys_var->abort=1;

    /*
      This broadcast could be up in the air if the victim thread
      exits the cond in the time between read and broadcast, but that is
      ok since all we want to do is to make the victim thread get out
      of waiting on current_cond.
      If we see a non-zero current_cond: it cannot be an old value (because
      then exit_cond() should have run and it can't because we have mutex); so
      it is the true value but maybe current_mutex is not yet non-zero (we're
      in the middle of enter_cond() and there is a "memory order
      inversion"). So we test the mutex too to not lock 0.

      Note that there is a small chance we fail to kill. If victim has locked
      current_mutex, but hasn't yet entered enter_cond() (which means that
      current_cond and current_mutex are 0), then the victim will not get
      a signal and it may wait "forever" on the cond (until
      we issue a second KILL or the status it's waiting for happens).
      It's true that we have set its thd->killed but it may not
      see it immediately and so may have time to reach the cond_wait().

      However, where possible, we test for killed once again after
      enter_cond(). This should make the signaling as safe as possible.
      However, there is still a small chance of failure on platforms with
      instruction or memory write reordering.

      We have to do the loop with trylock, because if we would use
      pthread_mutex_lock(), we can cause a deadlock as we are here locking
      the mysys_var->mutex and mysys_var->current_mutex in a different order
      than in the thread we are trying to kill.
      We only sleep for 2 seconds as we don't want to have LOCK_thd_data
      locked too long time.

      There is a small change we may not succeed in aborting a thread that
      is not yet waiting for a mutex, but as this happens only for a
      thread that was doing something else when the kill was issued and
      which should detect the kill flag before it starts to wait, this
      should be good enough.
    */
    if (mysys_var->current_cond && mysys_var->current_mutex)
    {
      uint i;
      for (i= 0; i < WAIT_FOR_KILL_TRY_TIMES * SECONDS_TO_WAIT_FOR_KILL; i++)
      {
        int ret= mysql_mutex_trylock(mysys_var->current_mutex);
        mysql_cond_broadcast(mysys_var->current_cond);
        if (!ret)
        {
          /* Signal is sure to get through */
          mysql_mutex_unlock(mysys_var->current_mutex);
          break;
        }
        my_sleep(1000000L / WAIT_FOR_KILL_TRY_TIMES);
      }
    }
    mysql_mutex_unlock(&mysys_var->mutex);
  }
  mysql_mutex_unlock(&LOCK_thd_kill);
  DBUG_VOID_RETURN;
}


/**
  Close the Vio associated this session.

  @remark LOCK_thd_data is taken due to the fact that
          the Vio might be disassociated concurrently.
*/

void THD::disconnect()
{
  Vio *vio= NULL;

  mysql_mutex_lock(&LOCK_thd_data);

  set_killed(KILL_CONNECTION);

#ifdef SIGNAL_WITH_VIO_CLOSE
  /*
    Since a active vio might might have not been set yet, in
    any case save a reference to avoid closing a inexistent
    one or closing the vio twice if there is a active one.
  */
  vio= active_vio;
  close_active_vio();
#endif

  /* Disconnect even if a active vio is not associated. */
  if (net.vio != vio)
    vio_close(net.vio);
  net.thd= 0;                                   // Don't collect statistics

  mysql_mutex_unlock(&LOCK_thd_data);
}


bool THD::notify_shared_lock(MDL_context_owner *ctx_in_use,
                             bool needs_thr_lock_abort)
{
  THD *in_use= ctx_in_use->get_thd();
  bool signalled= FALSE;
  DBUG_ENTER("THD::notify_shared_lock");
  DBUG_PRINT("enter",("needs_thr_lock_abort: %d", needs_thr_lock_abort));

  if ((in_use->system_thread & SYSTEM_THREAD_DELAYED_INSERT) &&
      !in_use->killed)
  {
    /* This code is similar to kill_delayed_threads() */
    DBUG_PRINT("info", ("kill delayed thread"));
    mysql_mutex_lock(&in_use->LOCK_thd_data);
    if (in_use->killed < KILL_CONNECTION)
      in_use->set_killed(KILL_CONNECTION);
    if (in_use->mysys_var)
    {
      mysql_mutex_lock(&in_use->mysys_var->mutex);
      if (in_use->mysys_var->current_cond)
        mysql_cond_broadcast(in_use->mysys_var->current_cond);

      /* Abort if about to wait in thr_upgrade_write_delay_lock */
      in_use->mysys_var->abort= 1;
      mysql_mutex_unlock(&in_use->mysys_var->mutex);
    }
    mysql_mutex_unlock(&in_use->LOCK_thd_data);
    signalled= TRUE;
  }

  if (needs_thr_lock_abort)
  {
    mysql_mutex_lock(&in_use->LOCK_thd_data);
    /* If not already dying */
    if (in_use->killed != KILL_CONNECTION_HARD)
    {
      for (TABLE *thd_table= in_use->open_tables;
           thd_table ;
           thd_table= thd_table->next)
      {
        /*
          Check for TABLE::needs_reopen() is needed since in some
          places we call handler::close() for table instance (and set
          TABLE::db_stat to 0) and do not remove such instances from
          the THD::open_tables for some time, during which other
          thread can see those instances (e.g. see partitioning code).
        */
        if (!thd_table->needs_reopen())
        {
          signalled|= mysql_lock_abort_for_thread(this, thd_table);
          if (WSREP(this) && wsrep_thd_is_BF(this, FALSE))
          {
            WSREP_DEBUG("remove_table_from_cache: %llu",
                        (unsigned long long) this->real_id);
            wsrep_abort_thd((void *)this, (void *)in_use, FALSE);
          }
        }
      }
    }
    mysql_mutex_unlock(&in_use->LOCK_thd_data);
  }
  DBUG_RETURN(signalled);
}


/*
  Get error number for killed state
  Note that the error message can't have any parameters.
  If one needs parameters, one should use THD::killed_err_msg
  See thd::kill_message()
*/

int THD::killed_errno()
{
  DBUG_ENTER("killed_errno");
  DBUG_PRINT("enter", ("killed: %d  killed_errno: %d",
                       killed, killed_err ? killed_err->no: 0));

  /* Ensure that killed_err is not set if we are not killed */
  DBUG_ASSERT(!killed_err || killed != NOT_KILLED);

  if (killed_err)
    DBUG_RETURN(killed_err->no);

  switch (killed) {
  case NOT_KILLED:
  case KILL_HARD_BIT:
    DBUG_RETURN(0);                            // Probably wrong usage
  case KILL_BAD_DATA:
  case KILL_BAD_DATA_HARD:
  case ABORT_QUERY_HARD:
  case ABORT_QUERY:
    DBUG_RETURN(0);                             // Not a real error
  case KILL_CONNECTION:
  case KILL_CONNECTION_HARD:
  case KILL_SYSTEM_THREAD:
  case KILL_SYSTEM_THREAD_HARD:
    DBUG_RETURN(ER_CONNECTION_KILLED);
  case KILL_QUERY:
  case KILL_QUERY_HARD:
    DBUG_RETURN(ER_QUERY_INTERRUPTED);
  case KILL_TIMEOUT:
  case KILL_TIMEOUT_HARD:
    DBUG_RETURN(ER_STATEMENT_TIMEOUT);
  case KILL_SERVER:
  case KILL_SERVER_HARD:
    DBUG_RETURN(ER_SERVER_SHUTDOWN);
  case KILL_SLAVE_SAME_ID:
    DBUG_RETURN(ER_SLAVE_SAME_ID);
  case KILL_WAIT_TIMEOUT:
  case KILL_WAIT_TIMEOUT_HARD:
    DBUG_RETURN(ER_NET_READ_INTERRUPTED);
  }
  DBUG_RETURN(0);                               // Keep compiler happy
}


void THD::reset_killed()
{
  /*
    Resetting killed has to be done under a mutex to ensure
    its not done during an awake() call.
  */
  DBUG_ENTER("reset_killed");
  if (killed != NOT_KILLED)
  {
    mysql_mutex_lock(&LOCK_thd_kill);
    killed= NOT_KILLED;
    killed_err= 0;
    mysql_mutex_unlock(&LOCK_thd_kill);
  }
  DBUG_VOID_RETURN;
}

/*
  Remember the location of thread info, the structure needed for
  the structure for the net buffer
*/

bool THD::store_globals()
{
  /*
    Assert that thread_stack is initialized: it's necessary to be able
    to track stack overrun.
  */
  DBUG_ASSERT(thread_stack);

  if (set_current_thd(this))
    return 1;
  /*
    mysys_var is concurrently readable by a killer thread.
    It is protected by LOCK_thd_data, it is not needed to lock while the
    pointer is changing from NULL not non-NULL. If the kill thread reads
    NULL it doesn't refer to anything, but if it is non-NULL we need to
    ensure that the thread doesn't proceed to assign another thread to
    have the mysys_var reference (which in fact refers to the worker
    threads local storage with key THR_KEY_mysys. 
  */
  mysys_var=my_thread_var;
  /*
    Let mysqld define the thread id (not mysys)
    This allows us to move THD to different threads if needed.
  */
  mysys_var->id=      thread_id;

  /* thread_dbug_id should not change for a THD */
  if (!thread_dbug_id)
    thread_dbug_id= mysys_var->dbug_id;
  else
  {
    /* This only changes if we are using pool-of-threads */
    mysys_var->dbug_id= thread_dbug_id;
  }
#ifdef __NR_gettid
  os_thread_id= (uint32)syscall(__NR_gettid);
#else
  os_thread_id= 0;
#endif
  real_id= pthread_self();                      // For debugging
  mysys_var->stack_ends_here= thread_stack +    // for consistency, see libevent_thread_proc
                              STACK_DIRECTION * (long)my_thread_stack_size;
  if (net.vio)
  {
    net.thd= this;
  }
  /*
    We have to call thr_lock_info_init() again here as THD may have been
    created in another thread
  */
  thr_lock_info_init(&lock_info, mysys_var);

  return 0;
}

/**
   Untie THD from current thread

   Used when using --thread-handling=pool-of-threads
*/

void THD::reset_globals()
{
  mysql_mutex_lock(&LOCK_thd_data);
  mysys_var= 0;
  mysql_mutex_unlock(&LOCK_thd_data);

  /* Undocking the thread specific data. */
  set_current_thd(0);
  net.thd= 0;
}

/*
  Cleanup after query.

  SYNOPSIS
    THD::cleanup_after_query()

  DESCRIPTION
    This function is used to reset thread data to its default state.

  NOTE
    This function is not suitable for setting thread data to some
    non-default values, as there is only one replication thread, so
    different master threads may overwrite data of each other on
    slave.
*/

void THD::cleanup_after_query()
{
  DBUG_ENTER("THD::cleanup_after_query");

  thd_progress_end(this);

  /*
    Reset rand_used so that detection of calls to rand() will save random 
    seeds if needed by the slave.

    Do not reset rand_used if inside a stored function or trigger because 
    only the call to these operations is logged. Thus only the calling 
    statement needs to detect rand() calls made by its substatements. These
    substatements must not set rand_used to 0 because it would remove the
    detection of rand() by the calling statement. 
  */
  if (!in_sub_stmt) /* stored functions and triggers are a special case */
  {
    /* Forget those values, for next binlogger: */
    stmt_depends_on_first_successful_insert_id_in_prev_stmt= 0;
    auto_inc_intervals_in_cur_stmt_for_binlog.empty();
    rand_used= 0;
#ifndef EMBEDDED_LIBRARY
    /*
      Clean possible unused INSERT_ID events by current statement.
      is_update_query() is needed to ignore SET statements:
        Statements that don't update anything directly and don't
        used stored functions. This is mostly necessary to ignore
        statements in binlog between SET INSERT_ID and DML statement
        which is intended to consume its event (there can be other
        SET statements between them).
    */
    if ((rgi_slave || rli_fake) && is_update_query(lex->sql_command))
      auto_inc_intervals_forced.empty();
#endif
  }
  /*
    Forget the binlog stmt filter for the next query.
    There are some code paths that:
    - do not call THD::decide_logging_format()
    - do call THD::binlog_query(),
    making this reset necessary.
  */
  reset_binlog_local_stmt_filter();
  if (first_successful_insert_id_in_cur_stmt > 0)
  {
    /* set what LAST_INSERT_ID() will return */
    first_successful_insert_id_in_prev_stmt= 
      first_successful_insert_id_in_cur_stmt;
    first_successful_insert_id_in_cur_stmt= 0;
    substitute_null_with_insert_id= TRUE;
  }
  arg_of_last_insert_id_function= 0;
  /* Free Items that were created during this execution */
  free_items();
  /* Reset where. */
  where= THD::DEFAULT_WHERE;
  /* reset table map for multi-table update */
  table_map_for_update= 0;
  m_binlog_invoker= INVOKER_NONE;
#ifdef WITH_WSREP
  if (TOTAL_ORDER == wsrep_exec_mode)
  {
    wsrep_exec_mode = LOCAL_STATE;
  }
#endif  /* WITH_WSREP */

#ifndef EMBEDDED_LIBRARY
  if (rgi_slave)
    rgi_slave->cleanup_after_query();
#endif

#ifdef WITH_WSREP
  wsrep_sync_wait_gtid= WSREP_GTID_UNDEFINED;
  if (!in_active_multi_stmt_transaction())
    wsrep_affected_rows= 0;
#endif /* WITH_WSREP */

  DBUG_VOID_RETURN;
}


/*
  Convert a string to another character set

  SYNOPSIS
    convert_string()
    to				Store new allocated string here
    to_cs			New character set for allocated string
    from			String to convert
    from_length			Length of string to convert
    from_cs			Original character set

  NOTES
    to will be 0-terminated to make it easy to pass to system funcs

  RETURN
    0	ok
    1	End of memory.
        In this case to->str will point to 0 and to->length will be 0.
*/

bool THD::convert_string(LEX_STRING *to, CHARSET_INFO *to_cs,
			 const char *from, uint from_length,
			 CHARSET_INFO *from_cs)
{
  DBUG_ENTER("THD::convert_string");
  size_t new_length= to_cs->mbmaxlen * from_length;
  uint errors;
  if (alloc_lex_string(to, new_length + 1))
    DBUG_RETURN(true);                          // EOM
  to->length= copy_and_convert((char*) to->str, new_length, to_cs,
			       from, from_length, from_cs, &errors);
  to->str[to->length]= 0;                       // Safety
  if (errors && lex->parse_vcol_expr)
  {
    my_error(ER_BAD_DATA, MYF(0),
             ErrConvString(from, from_length, from_cs).ptr(),
             to_cs->csname);
    DBUG_RETURN(true);
  }
  DBUG_RETURN(false);
}


/*
  Convert a string between two character sets.
  dstcs and srccs cannot be &my_charset_bin.
*/
bool THD::convert_fix(CHARSET_INFO *dstcs, LEX_STRING *dst,
                      CHARSET_INFO *srccs, const char *src, uint src_length,
                      String_copier *status)
{
  DBUG_ENTER("THD::convert_fix");
  size_t dst_length= dstcs->mbmaxlen * src_length;
  if (alloc_lex_string(dst, dst_length + 1))
    DBUG_RETURN(true);                           // EOM
  dst->length= status->convert_fix(dstcs, (char*) dst->str, dst_length,
                                   srccs, src, src_length, src_length);
  dst->str[dst->length]= 0;                      // Safety
  DBUG_RETURN(false);
}


/*
  Copy or convert a string.
*/
bool THD::copy_fix(CHARSET_INFO *dstcs, LEX_STRING *dst,
                   CHARSET_INFO *srccs, const char *src, uint src_length,
                   String_copier *status)
{
  DBUG_ENTER("THD::copy_fix");
  size_t dst_length= dstcs->mbmaxlen * src_length;
  if (alloc_lex_string(dst, dst_length + 1))
    DBUG_RETURN(true);                          // EOM
  dst->length= status->well_formed_copy(dstcs, dst->str, dst_length,
                                        srccs, src, src_length, src_length);
  dst->str[dst->length]= '\0';
  DBUG_RETURN(false);
}


class String_copier_with_error: public String_copier
{
public:
  bool check_errors(CHARSET_INFO *srccs, const char *src, uint src_length)
  {
    if (most_important_error_pos())
    {
      ErrConvString err(src, src_length, &my_charset_bin);
      my_error(ER_INVALID_CHARACTER_STRING, MYF(0), srccs->csname, err.ptr());
      return true;
    }
    return false;
  }
};


bool THD::convert_with_error(CHARSET_INFO *dstcs, LEX_STRING *dst,
                             CHARSET_INFO *srccs,
                             const char *src, uint src_length)
{
  String_copier_with_error status;
  return convert_fix(dstcs, dst, srccs, src, src_length, &status) ||
         status.check_errors(srccs, src, src_length);
}


bool THD::copy_with_error(CHARSET_INFO *dstcs, LEX_STRING *dst,
                          CHARSET_INFO *srccs,
                          const char *src, uint src_length)
{
  String_copier_with_error status;
  return copy_fix(dstcs, dst, srccs, src, src_length, &status) ||
         status.check_errors(srccs, src, src_length);
}


/*
  Convert string from source character set to target character set inplace.

  SYNOPSIS
    THD::convert_string

  DESCRIPTION
    Convert string using convert_buffer - buffer for character set 
    conversion shared between all protocols.

  RETURN
    0   ok
   !0   out of memory
*/

bool THD::convert_string(String *s, CHARSET_INFO *from_cs, CHARSET_INFO *to_cs)
{
  uint dummy_errors;
  if (convert_buffer.copy(s->ptr(), s->length(), from_cs, to_cs, &dummy_errors))
    return TRUE;
  /* If convert_buffer >> s copying is more efficient long term */
  if (convert_buffer.alloced_length() >= convert_buffer.length() * 2 ||
      !s->is_alloced())
  {
    return s->copy(convert_buffer);
  }
  s->swap(convert_buffer);
  return FALSE;
}


Item *THD::make_string_literal(const char *str, size_t length,
                               uint repertoire)
{
  if (!length && (variables.sql_mode & MODE_EMPTY_STRING_IS_NULL))
    return new (mem_root) Item_null(this, 0, variables.collation_connection);
  if (!charset_is_collation_connection &&
      (repertoire != MY_REPERTOIRE_ASCII ||
       !my_charset_is_ascii_based(variables.collation_connection)))
  {
    LEX_STRING to;
    if (convert_string(&to, variables.collation_connection,
                       str, length, variables.character_set_client))
      return NULL;
    str= to.str;
    length= to.length;
  }
  return new (mem_root) Item_string(this, str, length,
                                    variables.collation_connection,
                                    DERIVATION_COERCIBLE, repertoire);
}


Item *THD::make_string_literal_nchar(const Lex_string_with_metadata_st &str)
{
  DBUG_ASSERT(my_charset_is_ascii_based(national_charset_info));
  if (!str.length && (variables.sql_mode & MODE_EMPTY_STRING_IS_NULL))
    return new (mem_root) Item_null(this, 0, national_charset_info);

  return new (mem_root) Item_string(this, str.str, str.length,
                                    national_charset_info,
                                    DERIVATION_COERCIBLE,
                                    str.repertoire());
}


Item *THD::make_string_literal_charset(const Lex_string_with_metadata_st &str,
                                       CHARSET_INFO *cs)
{
  if (!str.length && (variables.sql_mode & MODE_EMPTY_STRING_IS_NULL))
    return new (mem_root) Item_null(this, 0, cs);
  return new (mem_root) Item_string_with_introducer(this,
                                                    str.str, str.length, cs);
}


Item *THD::make_string_literal_concat(Item *item, const LEX_CSTRING &str)
{
  if (item->type() == Item::NULL_ITEM)
  {
    DBUG_ASSERT(variables.sql_mode & MODE_EMPTY_STRING_IS_NULL);
    if (str.length)
    {
      CHARSET_INFO *cs= variables.collation_connection;
      uint repertoire= my_string_repertoire(cs, str.str, str.length);
      return new (mem_root) Item_string(this, str.str, str.length, cs,
                                        DERIVATION_COERCIBLE, repertoire);
    }
    return item;
  }

  DBUG_ASSERT(item->type() == Item::STRING_ITEM);
  DBUG_ASSERT(item->basic_const_item());
  static_cast<Item_string*>(item)->append(str.str, str.length);
  if (!(item->collation.repertoire & MY_REPERTOIRE_EXTENDED))
  {
    // If the string has been pure ASCII so far, check the new part.
    CHARSET_INFO *cs= variables.collation_connection;
    item->collation.repertoire|= my_string_repertoire(cs, str.str, str.length);
  }
  return item;
}


/*
  Update some cache variables when character set changes
*/

void THD::update_charset()
{
  uint32 not_used;
  charset_is_system_charset=
    !String::needs_conversion(0,
                              variables.character_set_client,
                              system_charset_info,
                              &not_used);
  charset_is_collation_connection= 
    !String::needs_conversion(0,
                              variables.character_set_client,
                              variables.collation_connection,
                              &not_used);
  charset_is_character_set_filesystem= 
    !String::needs_conversion(0,
                              variables.character_set_client,
                              variables.character_set_filesystem,
                              &not_used);
}


/* routings to adding tables to list of changed in transaction tables */

inline static void list_include(CHANGED_TABLE_LIST** prev,
				CHANGED_TABLE_LIST* curr,
				CHANGED_TABLE_LIST* new_table)
{
  if (new_table)
  {
    *prev = new_table;
    (*prev)->next = curr;
  }
}

/* add table to list of changed in transaction tables */

void THD::add_changed_table(TABLE *table)
{
  DBUG_ENTER("THD::add_changed_table(table)");

  DBUG_ASSERT(in_multi_stmt_transaction_mode() && table->file->has_transactions());
  add_changed_table(table->s->table_cache_key.str,
                    (long) table->s->table_cache_key.length);
  DBUG_VOID_RETURN;
}


void THD::add_changed_table(const char *key, long key_length)
{
  DBUG_ENTER("THD::add_changed_table(key)");
  CHANGED_TABLE_LIST **prev_changed = &transaction.changed_tables;
  CHANGED_TABLE_LIST *curr = transaction.changed_tables;

  for (; curr; prev_changed = &(curr->next), curr = curr->next)
  {
    int cmp =  (long)curr->key_length - (long)key_length;
    if (cmp < 0)
    {
      list_include(prev_changed, curr, changed_table_dup(key, key_length));
      DBUG_PRINT("info", 
		 ("key_length: %ld  %u", key_length,
                  (*prev_changed)->key_length));
      DBUG_VOID_RETURN;
    }
    else if (cmp == 0)
    {
      cmp = memcmp(curr->key, key, curr->key_length);
      if (cmp < 0)
      {
	list_include(prev_changed, curr, changed_table_dup(key, key_length));
	DBUG_PRINT("info", 
		   ("key_length:  %ld  %u", key_length,
		    (*prev_changed)->key_length));
	DBUG_VOID_RETURN;
      }
      else if (cmp == 0)
      {
	DBUG_PRINT("info", ("already in list"));
	DBUG_VOID_RETURN;
      }
    }
  }
  *prev_changed = changed_table_dup(key, key_length);
  DBUG_PRINT("info", ("key_length: %ld  %u", key_length,
		      (*prev_changed)->key_length));
  DBUG_VOID_RETURN;
}


CHANGED_TABLE_LIST* THD::changed_table_dup(const char *key, long key_length)
{
  CHANGED_TABLE_LIST* new_table = 
    (CHANGED_TABLE_LIST*) trans_alloc(ALIGN_SIZE(sizeof(CHANGED_TABLE_LIST))+
				      key_length + 1);
  if (!new_table)
  {
    my_error(EE_OUTOFMEMORY, MYF(ME_BELL+ME_FATALERROR),
             ALIGN_SIZE(sizeof(TABLE_LIST)) + key_length + 1);
    set_killed(KILL_CONNECTION);
    return 0;
  }

  new_table->key= ((char*)new_table)+ ALIGN_SIZE(sizeof(CHANGED_TABLE_LIST));
  new_table->next = 0;
  new_table->key_length = key_length;
  ::memcpy(new_table->key, key, key_length);
  return new_table;
}


int THD::send_explain_fields(select_result *result, uint8 explain_flags, bool is_analyze)
{
  List<Item> field_list;
  if (lex->explain_json)
    make_explain_json_field_list(field_list, is_analyze);
  else
    make_explain_field_list(field_list, explain_flags, is_analyze);

  result->prepare(field_list, NULL);
  return (result->send_result_set_metadata(field_list,
                                           Protocol::SEND_NUM_ROWS | 
                                           Protocol::SEND_EOF));
}


void THD::make_explain_json_field_list(List<Item> &field_list, bool is_analyze)
{
  Item *item= new (mem_root) Item_empty_string(this, (is_analyze ?
                                                      "ANALYZE" :
                                                      "EXPLAIN"),
                                              78, system_charset_info);
  field_list.push_back(item, mem_root);
}


/*
  Populate the provided field_list with EXPLAIN output columns.
  this->lex->describe has the EXPLAIN flags

  The set/order of columns must be kept in sync with 
  Explain_query::print_explain and co.
*/

void THD::make_explain_field_list(List<Item> &field_list, uint8 explain_flags,
                                  bool is_analyze)
{
  Item *item;
  CHARSET_INFO *cs= system_charset_info;
  field_list.push_back(item= new (mem_root)
                       Item_return_int(this, "id", 3,
                                       MYSQL_TYPE_LONGLONG), mem_root);
  item->maybe_null= 1;
  field_list.push_back(new (mem_root)
                       Item_empty_string(this, "select_type", 19, cs),
                       mem_root);
  field_list.push_back(item= new (mem_root)
                       Item_empty_string(this, "table", NAME_CHAR_LEN, cs),
                       mem_root);
  item->maybe_null= 1;
  if (explain_flags & DESCRIBE_PARTITIONS)
  {
    /* Maximum length of string that make_used_partitions_str() can produce */
    item= new (mem_root) Item_empty_string(this, "partitions",
                                           MAX_PARTITIONS * (1 + FN_LEN), cs);
    field_list.push_back(item, mem_root);
    item->maybe_null= 1;
  }
  field_list.push_back(item= new (mem_root)
                       Item_empty_string(this, "type", 10, cs),
                       mem_root);
  item->maybe_null= 1;
  field_list.push_back(item= new (mem_root)
                       Item_empty_string(this, "possible_keys",
                                         NAME_CHAR_LEN*MAX_KEY, cs),
                       mem_root);
  item->maybe_null=1;
  field_list.push_back(item=new (mem_root)
                       Item_empty_string(this, "key", NAME_CHAR_LEN, cs),
                       mem_root);
  item->maybe_null=1;
  field_list.push_back(item=new (mem_root)
                       Item_empty_string(this, "key_len",
                                         NAME_CHAR_LEN*MAX_KEY),
                       mem_root);
  item->maybe_null=1;
  field_list.push_back(item=new (mem_root)
                       Item_empty_string(this, "ref",
                                         NAME_CHAR_LEN*MAX_REF_PARTS, cs),
                       mem_root);
  item->maybe_null=1;
  field_list.push_back(item= new (mem_root)
                       Item_return_int(this, "rows", 10, MYSQL_TYPE_LONGLONG),
                       mem_root);
  if (is_analyze)
  {
    field_list.push_back(item= new (mem_root)
                         Item_float(this, "r_rows", 0.1234, 10, 4),
                         mem_root);
    item->maybe_null=1;
  }

  if (is_analyze || (explain_flags & DESCRIBE_EXTENDED))
  {
    field_list.push_back(item= new (mem_root)
                         Item_float(this, "filtered", 0.1234, 2, 4),
                         mem_root);
    item->maybe_null=1;
  }

  if (is_analyze)
  {
    field_list.push_back(item= new (mem_root)
                         Item_float(this, "r_filtered", 0.1234, 2, 4),
                         mem_root);
    item->maybe_null=1;
  }

  item->maybe_null= 1;
  field_list.push_back(new (mem_root)
                       Item_empty_string(this, "Extra", 255, cs),
                       mem_root);
}


#ifdef SIGNAL_WITH_VIO_CLOSE
void THD::close_active_vio()
{
  DBUG_ENTER("close_active_vio");
  mysql_mutex_assert_owner(&LOCK_thd_data);
#ifndef EMBEDDED_LIBRARY
  if (active_vio)
  {
    vio_close(active_vio);
    active_vio = 0;
  }
#endif
  DBUG_VOID_RETURN;
}
#endif


struct Item_change_record: public ilink
{
  Item **place;
  Item *old_value;
  /* Placement new was hidden by `new' in ilink (TODO: check): */
  static void *operator new(size_t size, void *mem) { return mem; }
  static void operator delete(void *ptr, size_t size) {}
  static void operator delete(void *ptr, void *mem) { /* never called */ }
};


/*
  Register an item tree tree transformation, performed by the query
  optimizer. We need a pointer to runtime_memroot because it may be !=
  thd->mem_root (due to possible set_n_backup_active_arena called for thd).
*/

void THD::nocheck_register_item_tree_change(Item **place, Item *old_value,
                                            MEM_ROOT *runtime_memroot)
{
  Item_change_record *change;
  /*
    Now we use one node per change, which adds some memory overhead,
    but still is rather fast as we use alloc_root for allocations.
    A list of item tree changes of an average query should be short.
  */
  void *change_mem= alloc_root(runtime_memroot, sizeof(*change));
  if (change_mem == 0)
  {
    /*
      OOM, thd->fatal_error() is called by the error handler of the
      memroot. Just return.
    */
    return;
  }
  change= new (change_mem) Item_change_record;
  change->place= place;
  change->old_value= old_value;
  change_list.append(change);
}

/**
  Check and register item change if needed

  @param place           place where we should assign new value
  @param new_value       place of the new value

  @details
    Let C be a reference to an item that changed the reference A
    at the location (occurrence) L1 and this change has been registered.
    If C is substituted for reference A another location (occurrence) L2
    that is to be registered as well than this change has to be
    consistent with the first change in order the procedure that rollback
    changes to substitute the same reference at both locations L1 and L2.
*/

void THD::check_and_register_item_tree_change(Item **place, Item **new_value,
                                              MEM_ROOT *runtime_memroot)
{
  Item_change_record *change;
  I_List_iterator<Item_change_record> it(change_list);
  while ((change= it++))
  {
    if (change->place == new_value)
      break; // we need only very first value
  }
  if (change)
    nocheck_register_item_tree_change(place, change->old_value,
                                      runtime_memroot);
}


void THD::rollback_item_tree_changes()
{
  I_List_iterator<Item_change_record> it(change_list);
  Item_change_record *change;
  DBUG_ENTER("rollback_item_tree_changes");

  while ((change= it++))
    *change->place= change->old_value;
  /* We can forget about changes memory: it's allocated in runtime memroot */
  change_list.empty();
  DBUG_VOID_RETURN;
}


/*****************************************************************************
** Functions to provide a interface to select results
*****************************************************************************/

void select_result::cleanup()
{
  /* do nothing */
}

bool select_result::check_simple_select() const
{
  my_error(ER_SP_BAD_CURSOR_QUERY, MYF(0));
  return TRUE;
}


static String default_line_term("\n",default_charset_info);
static String default_escaped("\\",default_charset_info);
static String default_field_term("\t",default_charset_info);
static String default_enclosed_and_line_start("", default_charset_info);
static String default_xml_row_term("<row>", default_charset_info);

sql_exchange::sql_exchange(const char *name, bool flag,
                           enum enum_filetype filetype_arg)
  :file_name(name), opt_enclosed(0), dumpfile(flag), skip_lines(0)
{
  filetype= filetype_arg;
  field_term= &default_field_term;
  enclosed=   line_start= &default_enclosed_and_line_start;
  line_term=  filetype == FILETYPE_CSV ?
              &default_line_term : &default_xml_row_term;
  escaped=    &default_escaped;
  cs= NULL;
}

bool sql_exchange::escaped_given(void)
{
  return escaped != &default_escaped;
}


bool select_send::send_result_set_metadata(List<Item> &list, uint flags)
{
  bool res;
#ifdef WITH_WSREP
  if (WSREP(thd) && thd->wsrep_retry_query)
  {
    WSREP_DEBUG("skipping select metadata");
    return FALSE;
  }
#endif /* WITH_WSREP */
  if (!(res= thd->protocol->send_result_set_metadata(&list, flags)))
    is_result_set_started= 1;
  return res;
}

void select_send::abort_result_set()
{
  DBUG_ENTER("select_send::abort_result_set");

  if (is_result_set_started && thd->spcont)
  {
    /*
      We're executing a stored procedure, have an open result
      set and an SQL exception condition. In this situation we
      must abort the current statement, silence the error and
      start executing the continue/exit handler if one is found.
      Before aborting the statement, let's end the open result set, as
      otherwise the client will hang due to the violation of the
      client/server protocol.
    */
    thd->spcont->end_partial_result_set= TRUE;
  }
  DBUG_VOID_RETURN;
}


/** 
  Cleanup an instance of this class for re-use
  at next execution of a prepared statement/
  stored procedure statement.
*/

void select_send::cleanup()
{
  is_result_set_started= FALSE;
}

/* Send data to client. Returns 0 if ok */

int select_send::send_data(List<Item> &items)
{
  Protocol *protocol= thd->protocol;
  DBUG_ENTER("select_send::send_data");

  /* unit is not set when using 'delete ... returning' */
  if (unit && unit->offset_limit_cnt)
  {						// using limit offset,count
    unit->offset_limit_cnt--;
    DBUG_RETURN(FALSE);
  }
  if (thd->killed == ABORT_QUERY)
    DBUG_RETURN(FALSE);

  protocol->prepare_for_resend();
  if (protocol->send_result_set_row(&items))
  {
    protocol->remove_last_row();
    DBUG_RETURN(TRUE);
  }

  thd->inc_sent_row_count(1);

  if (thd->vio_ok())
    DBUG_RETURN(protocol->write());

  DBUG_RETURN(0);
}


bool select_send::send_eof()
{
  /* 
    Don't send EOF if we're in error condition (which implies we've already
    sent or are sending an error)
  */
  if (thd->is_error())
    return TRUE;
  ::my_eof(thd);
  is_result_set_started= 0;
  return FALSE;
}


/************************************************************************
  Handling writing to file
************************************************************************/

bool select_to_file::send_eof()
{
  int error= MY_TEST(end_io_cache(&cache));
  if (mysql_file_close(file, MYF(MY_WME)) || thd->is_error())
    error= true;

  if (!error && !suppress_my_ok)
  {
    ::my_ok(thd,row_count);
  }
  file= -1;
  return error;
}


void select_to_file::cleanup()
{
  /* In case of error send_eof() may be not called: close the file here. */
  if (file >= 0)
  {
    (void) end_io_cache(&cache);
    mysql_file_close(file, MYF(0));
    file= -1;
  }
  path[0]= '\0';
  row_count= 0;
}


select_to_file::~select_to_file()
{
  if (file >= 0)
  {					// This only happens in case of error
    (void) end_io_cache(&cache);
    mysql_file_close(file, MYF(0));
    file= -1;
  }
}

/***************************************************************************
** Export of select to textfile
***************************************************************************/

select_export::~select_export()
{
  thd->set_sent_row_count(row_count);
}


/*
  Create file with IO cache

  SYNOPSIS
    create_file()
    thd			Thread handle
    path		File name
    exchange		Excange class
    cache		IO cache

  RETURN
    >= 0 	File handle
   -1		Error
*/


static File create_file(THD *thd, char *path, sql_exchange *exchange,
			IO_CACHE *cache)
{
  File file;
  uint option= MY_UNPACK_FILENAME | MY_RELATIVE_PATH;

#ifdef DONT_ALLOW_FULL_LOAD_DATA_PATHS
  option|= MY_REPLACE_DIR;			// Force use of db directory
#endif

  if (!dirname_length(exchange->file_name))
  {
    strxnmov(path, FN_REFLEN-1, mysql_real_data_home, thd->db ? thd->db : "",
             NullS);
    (void) fn_format(path, exchange->file_name, path, "", option);
  }
  else
    (void) fn_format(path, exchange->file_name, mysql_real_data_home, "", option);

  if (!is_secure_file_path(path))
  {
    /* Write only allowed to dir or subdir specified by secure_file_priv */
    my_error(ER_OPTION_PREVENTS_STATEMENT, MYF(0), "--secure-file-priv");
    return -1;
  }

  if (!access(path, F_OK))
  {
    my_error(ER_FILE_EXISTS_ERROR, MYF(0), exchange->file_name);
    return -1;
  }
  /* Create the file world readable */
  if ((file= mysql_file_create(key_select_to_file,
                               path, 0666, O_WRONLY|O_EXCL, MYF(MY_WME))) < 0)
    return file;
#ifdef HAVE_FCHMOD
  (void) fchmod(file, 0666);			// Because of umask()
#else
  (void) chmod(path, 0666);
#endif
  if (init_io_cache(cache, file, 0L, WRITE_CACHE, 0L, 1, MYF(MY_WME)))
  {
    mysql_file_close(file, MYF(0));
    /* Delete file on error, it was just created */
    mysql_file_delete(key_select_to_file, path, MYF(0));
    return -1;
  }
  return file;
}


int
select_export::prepare(List<Item> &list, SELECT_LEX_UNIT *u)
{
  bool blob_flag=0;
  bool string_results= FALSE, non_string_results= FALSE;
  unit= u;
  if ((uint) strlen(exchange->file_name) + NAME_LEN >= FN_REFLEN)
    strmake_buf(path,exchange->file_name);

  write_cs= exchange->cs ? exchange->cs : &my_charset_bin;

  if ((file= create_file(thd, path, exchange, &cache)) < 0)
    return 1;
  /* Check if there is any blobs in data */
  {
    List_iterator_fast<Item> li(list);
    Item *item;
    while ((item=li++))
    {
      if (item->max_length >= MAX_BLOB_WIDTH)
      {
	blob_flag=1;
	break;
      }
      if (item->result_type() == STRING_RESULT)
        string_results= TRUE;
      else
        non_string_results= TRUE;
    }
  }
  if (exchange->escaped->numchars() > 1 || exchange->enclosed->numchars() > 1)
  {
    my_error(ER_WRONG_FIELD_TERMINATORS, MYF(0));
    return TRUE;
  }
  if (exchange->escaped->length() > 1 || exchange->enclosed->length() > 1 ||
      !my_isascii(exchange->escaped->ptr()[0]) ||
      !my_isascii(exchange->enclosed->ptr()[0]) ||
      !exchange->field_term->is_ascii() || !exchange->line_term->is_ascii() ||
      !exchange->line_start->is_ascii())
  {
    /*
      Current LOAD DATA INFILE recognizes field/line separators "as is" without
      converting from client charset to data file charset. So, it is supposed,
      that input file of LOAD DATA INFILE consists of data in one charset and
      separators in other charset. For the compatibility with that [buggy]
      behaviour SELECT INTO OUTFILE implementation has been saved "as is" too,
      but the new warning message has been added:

        Non-ASCII separator arguments are not fully supported
    */
    push_warning(thd, Sql_condition::WARN_LEVEL_WARN,
                 WARN_NON_ASCII_SEPARATOR_NOT_IMPLEMENTED,
                 ER_THD(thd, WARN_NON_ASCII_SEPARATOR_NOT_IMPLEMENTED));
  }
  field_term_length=exchange->field_term->length();
  field_term_char= field_term_length ?
                   (int) (uchar) (*exchange->field_term)[0] : INT_MAX;
  if (!exchange->line_term->length())
    exchange->line_term=exchange->field_term;	// Use this if it exists
  field_sep_char= (exchange->enclosed->length() ?
                  (int) (uchar) (*exchange->enclosed)[0] : field_term_char);
  if (exchange->escaped->length() && (exchange->escaped_given() ||
      !(thd->variables.sql_mode & MODE_NO_BACKSLASH_ESCAPES)))
    escape_char= (int) (uchar) (*exchange->escaped)[0];
  else
    escape_char= -1;
  is_ambiguous_field_sep= MY_TEST(strchr(ESCAPE_CHARS, field_sep_char));
  is_unsafe_field_sep= MY_TEST(strchr(NUMERIC_CHARS, field_sep_char));
  line_sep_char= (exchange->line_term->length() ?
                 (int) (uchar) (*exchange->line_term)[0] : INT_MAX);
  if (!field_term_length)
    exchange->opt_enclosed=0;
  if (!exchange->enclosed->length())
    exchange->opt_enclosed=1;			// A little quicker loop
  fixed_row_size= (!field_term_length && !exchange->enclosed->length() &&
		   !blob_flag);
  if ((is_ambiguous_field_sep && exchange->enclosed->is_empty() &&
       (string_results || is_unsafe_field_sep)) ||
      (exchange->opt_enclosed && non_string_results &&
       field_term_length && strchr(NUMERIC_CHARS, field_term_char)))
  {
    push_warning(thd, Sql_condition::WARN_LEVEL_WARN,
                 ER_AMBIGUOUS_FIELD_TERM,
                 ER_THD(thd, ER_AMBIGUOUS_FIELD_TERM));
    is_ambiguous_field_term= TRUE;
  }
  else
    is_ambiguous_field_term= FALSE;

  return 0;
}


#define NEED_ESCAPING(x) ((int) (uchar) (x) == escape_char    || \
                          (enclosed ? (int) (uchar) (x) == field_sep_char      \
                                    : (int) (uchar) (x) == field_term_char) || \
                          (int) (uchar) (x) == line_sep_char  || \
                          !(x))

int select_export::send_data(List<Item> &items)
{

  DBUG_ENTER("select_export::send_data");
  char buff[MAX_FIELD_WIDTH],null_buff[2],space[MAX_FIELD_WIDTH];
  char cvt_buff[MAX_FIELD_WIDTH];
  String cvt_str(cvt_buff, sizeof(cvt_buff), write_cs);
  bool space_inited=0;
  String tmp(buff,sizeof(buff),&my_charset_bin),*res;
  tmp.length(0);

  if (unit->offset_limit_cnt)
  {						// using limit offset,count
    unit->offset_limit_cnt--;
    DBUG_RETURN(0);
  }
  if (thd->killed == ABORT_QUERY)
    DBUG_RETURN(0);
  row_count++;
  Item *item;
  uint used_length=0,items_left=items.elements;
  List_iterator_fast<Item> li(items);

  if (my_b_write(&cache,(uchar*) exchange->line_start->ptr(),
		 exchange->line_start->length()))
    goto err;
  while ((item=li++))
  {
    Item_result result_type=item->result_type();
    bool enclosed = (exchange->enclosed->length() &&
                     (!exchange->opt_enclosed || result_type == STRING_RESULT));
    res=item->str_result(&tmp);
    if (res && !my_charset_same(write_cs, res->charset()) &&
        !my_charset_same(write_cs, &my_charset_bin))
    {
      String_copier copier;
      const char *error_pos;
      uint32 bytes;
      uint64 estimated_bytes=
        ((uint64) res->length() / res->charset()->mbminlen + 1) *
        write_cs->mbmaxlen + 1;
      set_if_smaller(estimated_bytes, UINT_MAX32);
      if (cvt_str.realloc((uint32) estimated_bytes))
      {
        my_error(ER_OUTOFMEMORY, MYF(ME_FATALERROR), (uint32) estimated_bytes);
        goto err;
      }

      bytes= copier.well_formed_copy(write_cs, (char *) cvt_str.ptr(),
                                     cvt_str.alloced_length(),
                                     res->charset(),
                                     res->ptr(), res->length());
      error_pos= copier.most_important_error_pos();
      if (error_pos)
      {
        char printable_buff[32];
        convert_to_printable(printable_buff, sizeof(printable_buff),
                             error_pos, res->ptr() + res->length() - error_pos,
                             res->charset(), 6);
        push_warning_printf(thd, Sql_condition::WARN_LEVEL_WARN,
                            ER_TRUNCATED_WRONG_VALUE_FOR_FIELD,
                            ER_THD(thd, ER_TRUNCATED_WRONG_VALUE_FOR_FIELD),
                            "string", printable_buff,
                            item->name.str, static_cast<long>(row_count));
      }
      else if (copier.source_end_pos() < res->ptr() + res->length())
      { 
        /*
          result is longer than UINT_MAX32 and doesn't fit into String
        */
        push_warning_printf(thd, Sql_condition::WARN_LEVEL_WARN,
                            WARN_DATA_TRUNCATED,
                            ER_THD(thd, WARN_DATA_TRUNCATED),
                            item->full_name(), static_cast<long>(row_count));
      }
      cvt_str.length(bytes);
      res= &cvt_str;
    }
    if (res && enclosed)
    {
      if (my_b_write(&cache,(uchar*) exchange->enclosed->ptr(),
		     exchange->enclosed->length()))
	goto err;
    }
    if (!res)
    {						// NULL
      if (!fixed_row_size)
      {
	if (escape_char != -1)			// Use \N syntax
	{
	  null_buff[0]=escape_char;
	  null_buff[1]='N';
	  if (my_b_write(&cache,(uchar*) null_buff,2))
	    goto err;
	}
	else if (my_b_write(&cache,(uchar*) "NULL",4))
	  goto err;
      }
      else
      {
	used_length=0;				// Fill with space
      }
    }
    else
    {
      if (fixed_row_size)
	used_length=MY_MIN(res->length(),item->max_length);
      else
	used_length=res->length();
      if ((result_type == STRING_RESULT || is_unsafe_field_sep) &&
           escape_char != -1)
      {
        char *pos, *start, *end;
        CHARSET_INFO *res_charset= res->charset();
        CHARSET_INFO *character_set_client= thd->variables.
                                            character_set_client;
        bool check_second_byte= (res_charset == &my_charset_bin) &&
                                 character_set_client->
                                 escape_with_backslash_is_dangerous;
        DBUG_ASSERT(character_set_client->mbmaxlen == 2 ||
                    !character_set_client->escape_with_backslash_is_dangerous);
	for (start=pos=(char*) res->ptr(),end=pos+used_length ;
	     pos != end ;
	     pos++)
	{
#ifdef USE_MB
	  if (use_mb(res_charset))
	  {
	    int l;
	    if ((l=my_ismbchar(res_charset, pos, end)))
	    {
	      pos += l-1;
	      continue;
	    }
	  }
#endif

          /*
            Special case when dumping BINARY/VARBINARY/BLOB values
            for the clients with character sets big5, cp932, gbk and sjis,
            which can have the escape character (0x5C "\" by default)
            as the second byte of a multi-byte sequence.
            
            If
            - pos[0] is a valid multi-byte head (e.g 0xEE) and
            - pos[1] is 0x00, which will be escaped as "\0",
            
            then we'll get "0xEE + 0x5C + 0x30" in the output file.
            
            If this file is later loaded using this sequence of commands:
            
            mysql> create table t1 (a varchar(128)) character set big5;
            mysql> LOAD DATA INFILE 'dump.txt' INTO TABLE t1;
            
            then 0x5C will be misinterpreted as the second byte
            of a multi-byte character "0xEE + 0x5C", instead of
            escape character for 0x00.
            
            To avoid this confusion, we'll escape the multi-byte
            head character too, so the sequence "0xEE + 0x00" will be
            dumped as "0x5C + 0xEE + 0x5C + 0x30".
            
            Note, in the condition below we only check if
            mbcharlen is equal to 2, because there are no
            character sets with mbmaxlen longer than 2
            and with escape_with_backslash_is_dangerous set.
            DBUG_ASSERT before the loop makes that sure.
          */

          if ((NEED_ESCAPING(*pos) ||
               (check_second_byte &&
                ((uchar) *pos) > 0x7F /* a potential MB2HEAD */ &&
                pos + 1 < end &&
                NEED_ESCAPING(pos[1]))) &&
              /*
               Don't escape field_term_char by doubling - doubling is only
               valid for ENCLOSED BY characters:
              */
              (enclosed || !is_ambiguous_field_term ||
               (int) (uchar) *pos != field_term_char))
          {
	    char tmp_buff[2];
            tmp_buff[0]= ((int) (uchar) *pos == field_sep_char &&
                          is_ambiguous_field_sep) ?
                          field_sep_char : escape_char;
	    tmp_buff[1]= *pos ? *pos : '0';
	    if (my_b_write(&cache,(uchar*) start,(uint) (pos-start)) ||
		my_b_write(&cache,(uchar*) tmp_buff,2))
	      goto err;
	    start=pos+1;
	  }
	}
	if (my_b_write(&cache,(uchar*) start,(uint) (pos-start)))
	  goto err;
      }
      else if (my_b_write(&cache,(uchar*) res->ptr(),used_length))
	goto err;
    }
    if (fixed_row_size)
    {						// Fill with space
      if (item->max_length > used_length)
      {
	if (!space_inited)
	{
	  space_inited=1;
	  bfill(space,sizeof(space),' ');
	}
	uint length=item->max_length-used_length;
	for (; length > sizeof(space) ; length-=sizeof(space))
	{
	  if (my_b_write(&cache,(uchar*) space,sizeof(space)))
	    goto err;
	}
	if (my_b_write(&cache,(uchar*) space,length))
	  goto err;
      }
    }
    if (res && enclosed)
    {
      if (my_b_write(&cache, (uchar*) exchange->enclosed->ptr(),
                     exchange->enclosed->length()))
        goto err;
    }
    if (--items_left)
    {
      if (my_b_write(&cache, (uchar*) exchange->field_term->ptr(),
                     field_term_length))
        goto err;
    }
  }
  if (my_b_write(&cache,(uchar*) exchange->line_term->ptr(),
		 exchange->line_term->length()))
    goto err;
  DBUG_RETURN(0);
err:
  DBUG_RETURN(1);
}


/***************************************************************************
** Dump  of select to a binary file
***************************************************************************/


int
select_dump::prepare(List<Item> &list __attribute__((unused)),
		     SELECT_LEX_UNIT *u)
{
  unit= u;
  return (int) ((file= create_file(thd, path, exchange, &cache)) < 0);
}


int select_dump::send_data(List<Item> &items)
{
  List_iterator_fast<Item> li(items);
  char buff[MAX_FIELD_WIDTH];
  String tmp(buff,sizeof(buff),&my_charset_bin),*res;
  tmp.length(0);
  Item *item;
  DBUG_ENTER("select_dump::send_data");

  if (unit->offset_limit_cnt)
  {						// using limit offset,count
    unit->offset_limit_cnt--;
    DBUG_RETURN(0);
  }
  if (thd->killed == ABORT_QUERY)
    DBUG_RETURN(0);

  if (row_count++ > 1) 
  {
    my_message(ER_TOO_MANY_ROWS, ER_THD(thd, ER_TOO_MANY_ROWS), MYF(0));
    goto err;
  }
  while ((item=li++))
  {
    res=item->str_result(&tmp);
    if (!res)					// If NULL
    {
      if (my_b_write(&cache,(uchar*) "",1))
	goto err;
    }
    else if (my_b_write(&cache,(uchar*) res->ptr(),res->length()))
    {
      my_error(ER_ERROR_ON_WRITE, MYF(0), path, my_errno);
      goto err;
    }
  }
  DBUG_RETURN(0);
err:
  DBUG_RETURN(1);
}


int select_singlerow_subselect::send_data(List<Item> &items)
{
  DBUG_ENTER("select_singlerow_subselect::send_data");
  Item_singlerow_subselect *it= (Item_singlerow_subselect *)item;
  if (it->assigned())
  {
    my_message(ER_SUBQUERY_NO_1_ROW, ER_THD(thd, ER_SUBQUERY_NO_1_ROW),
               MYF(current_thd->lex->ignore ? ME_JUST_WARNING : 0));
    DBUG_RETURN(1);
  }
  if (unit->offset_limit_cnt)
  {				          // Using limit offset,count
    unit->offset_limit_cnt--;
    DBUG_RETURN(0);
  }
  if (thd->killed == ABORT_QUERY)
    DBUG_RETURN(0);
  List_iterator_fast<Item> li(items);
  Item *val_item;
  for (uint i= 0; (val_item= li++); i++)
    it->store(i, val_item);
  it->assigned(1);
  DBUG_RETURN(0);
}


void select_max_min_finder_subselect::cleanup()
{
  DBUG_ENTER("select_max_min_finder_subselect::cleanup");
  cache= 0;
  DBUG_VOID_RETURN;
}


int select_max_min_finder_subselect::send_data(List<Item> &items)
{
  DBUG_ENTER("select_max_min_finder_subselect::send_data");
  Item_maxmin_subselect *it= (Item_maxmin_subselect *)item;
  List_iterator_fast<Item> li(items);
  Item *val_item= li++;
  it->register_value();
  if (it->assigned())
  {
    cache->store(val_item);
    if ((this->*op)())
      it->store(0, cache);
  }
  else
  {
    if (!cache)
    {
      cache= val_item->get_cache(thd);
      switch (val_item->result_type()) {
      case REAL_RESULT:
	op= &select_max_min_finder_subselect::cmp_real;
	break;
      case INT_RESULT:
	op= &select_max_min_finder_subselect::cmp_int;
	break;
      case STRING_RESULT:
	op= &select_max_min_finder_subselect::cmp_str;
	break;
      case DECIMAL_RESULT:
        op= &select_max_min_finder_subselect::cmp_decimal;
        break;
      case ROW_RESULT:
      case TIME_RESULT:
        // This case should never be choosen
	DBUG_ASSERT(0);
	op= 0;
      }
    }
    cache->store(val_item);
    it->store(0, cache);
  }
  it->assigned(1);
  DBUG_RETURN(0);
}

bool select_max_min_finder_subselect::cmp_real()
{
  Item *maxmin= ((Item_singlerow_subselect *)item)->element_index(0);
  double val1= cache->val_real(), val2= maxmin->val_real();

  /* Ignore NULLs for ANY and keep them for ALL subqueries */
  if (cache->null_value)
    return (is_all && !maxmin->null_value) || (!is_all && maxmin->null_value);
  if (maxmin->null_value)
    return !is_all;

  if (fmax)
    return(val1 > val2);
  return (val1 < val2);
}

bool select_max_min_finder_subselect::cmp_int()
{
  Item *maxmin= ((Item_singlerow_subselect *)item)->element_index(0);
  longlong val1= cache->val_int(), val2= maxmin->val_int();

  /* Ignore NULLs for ANY and keep them for ALL subqueries */
  if (cache->null_value)
    return (is_all && !maxmin->null_value) || (!is_all && maxmin->null_value);
  if (maxmin->null_value)
    return !is_all;

  if (fmax)
    return(val1 > val2);
  return (val1 < val2);
}

bool select_max_min_finder_subselect::cmp_decimal()
{
  Item *maxmin= ((Item_singlerow_subselect *)item)->element_index(0);
  my_decimal cval, *cvalue= cache->val_decimal(&cval);
  my_decimal mval, *mvalue= maxmin->val_decimal(&mval);

  /* Ignore NULLs for ANY and keep them for ALL subqueries */
  if (cache->null_value)
    return (is_all && !maxmin->null_value) || (!is_all && maxmin->null_value);
  if (maxmin->null_value)
    return !is_all;

  if (fmax)
    return (my_decimal_cmp(cvalue, mvalue) > 0) ;
  return (my_decimal_cmp(cvalue,mvalue) < 0);
}

bool select_max_min_finder_subselect::cmp_str()
{
  String *val1, *val2, buf1, buf2;
  Item *maxmin= ((Item_singlerow_subselect *)item)->element_index(0);
  /*
    as far as both operand is Item_cache buf1 & buf2 will not be used,
    but added for safety
  */
  val1= cache->val_str(&buf1);
  val2= maxmin->val_str(&buf1);

  /* Ignore NULLs for ANY and keep them for ALL subqueries */
  if (cache->null_value)
    return (is_all && !maxmin->null_value) || (!is_all && maxmin->null_value);
  if (maxmin->null_value)
    return !is_all;

  if (fmax)
    return (sortcmp(val1, val2, cache->collation.collation) > 0) ;
  return (sortcmp(val1, val2, cache->collation.collation) < 0);
}

int select_exists_subselect::send_data(List<Item> &items)
{
  DBUG_ENTER("select_exists_subselect::send_data");
  Item_exists_subselect *it= (Item_exists_subselect *)item;
  if (unit->offset_limit_cnt)
  {				          // Using limit offset,count
    unit->offset_limit_cnt--;
    DBUG_RETURN(0);
  }
  if (thd->killed == ABORT_QUERY)
    DBUG_RETURN(0);
  it->value= 1;
  it->assigned(1);
  DBUG_RETURN(0);
}


/***************************************************************************
  Dump of select to variables
***************************************************************************/

int select_dumpvar::prepare(List<Item> &list, SELECT_LEX_UNIT *u)
{
  my_var_sp *mvsp;
  unit= u;
  m_var_sp_row= NULL;

  if (var_list.elements == 1 &&
      (mvsp= var_list.head()->get_my_var_sp()) &&
      mvsp->type_handler() == &type_handler_row)
  {
    // SELECT INTO row_type_sp_variable
    if (thd->spcont->get_item(mvsp->offset)->cols() != list.elements)
      goto error;
    m_var_sp_row= mvsp;
    return 0;
  }

  // SELECT INTO variable list
  if (var_list.elements == list.elements)
    return 0;

error:
  my_message(ER_WRONG_NUMBER_OF_COLUMNS_IN_SELECT,
             ER_THD(thd, ER_WRONG_NUMBER_OF_COLUMNS_IN_SELECT), MYF(0));
  return 1;
}


bool select_dumpvar::check_simple_select() const
{
  my_error(ER_SP_BAD_CURSOR_SELECT, MYF(0));
  return TRUE;
}


void select_dumpvar::cleanup()
{
  row_count= 0;
}


Query_arena::Type Query_arena::type() const
{
  DBUG_ASSERT(0); /* Should never be called */
  return STATEMENT;
}


void Query_arena::free_items()
{
  Item *next;
  DBUG_ENTER("Query_arena::free_items");
  /* This works because items are allocated on THD::mem_root */
  for (; free_list; free_list= next)
  {
    next= free_list->next;
    DBUG_ASSERT(free_list != next);
    DBUG_PRINT("info", ("free item: %p", free_list));
    free_list->delete_self();
  }
  /* Postcondition: free_list is 0 */
  DBUG_VOID_RETURN;
}


void Query_arena::set_query_arena(Query_arena *set)
{
  mem_root=  set->mem_root;
  free_list= set->free_list;
  state= set->state;
  is_stored_procedure= set->is_stored_procedure;
}


void Query_arena::cleanup_stmt()
{
  DBUG_ASSERT(! "Query_arena::cleanup_stmt() not implemented");
}

/*
  Statement functions
*/

Statement::Statement(LEX *lex_arg, MEM_ROOT *mem_root_arg,
                     enum enum_state state_arg, ulong id_arg)
  :Query_arena(mem_root_arg, state_arg),
  id(id_arg),
  mark_used_columns(MARK_COLUMNS_READ),
  lex(lex_arg),
  db(NULL),
  db_length(0)
{
  name.str= NULL;
}


Query_arena::Type Statement::type() const
{
  return STATEMENT;
}


void Statement::set_statement(Statement *stmt)
{
  id=             stmt->id;
  mark_used_columns=   stmt->mark_used_columns;
  lex=            stmt->lex;
  query_string=   stmt->query_string;
}


void
Statement::set_n_backup_statement(Statement *stmt, Statement *backup)
{
  DBUG_ENTER("Statement::set_n_backup_statement");
  backup->set_statement(this);
  set_statement(stmt);
  DBUG_VOID_RETURN;
}


void Statement::restore_backup_statement(Statement *stmt, Statement *backup)
{
  DBUG_ENTER("Statement::restore_backup_statement");
  stmt->set_statement(this);
  set_statement(backup);
  DBUG_VOID_RETURN;
}


void THD::end_statement()
{
  DBUG_ENTER("THD::end_statement");
  /* Cleanup SQL processing state to reuse this statement in next query. */
  lex_end(lex);
  delete lex->result;
  lex->result= 0;
  /* Note that free_list is freed in cleanup_after_query() */

  /*
    Don't free mem_root, as mem_root is freed in the end of dispatch_command
    (once for any command).
  */
  DBUG_VOID_RETURN;
}


/*
  Start using arena specified by @set. Current arena data will be saved to
  *backup.
*/
void THD::set_n_backup_active_arena(Query_arena *set, Query_arena *backup)
{
  DBUG_ENTER("THD::set_n_backup_active_arena");
  DBUG_ASSERT(backup->is_backup_arena == FALSE);

  backup->set_query_arena(this);
  set_query_arena(set);
#ifdef DBUG_ASSERT_EXISTS
  backup->is_backup_arena= TRUE;
#endif
  DBUG_VOID_RETURN;
}


/*
  Stop using the temporary arena, and start again using the arena that is 
  specified in *backup.
  The temporary arena is returned back into *set.
*/

void THD::restore_active_arena(Query_arena *set, Query_arena *backup)
{
  DBUG_ENTER("THD::restore_active_arena");
  DBUG_ASSERT(backup->is_backup_arena);
  set->set_query_arena(this);
  set_query_arena(backup);
#ifdef DBUG_ASSERT_EXISTS
  backup->is_backup_arena= FALSE;
#endif
  DBUG_VOID_RETURN;
}

Statement::~Statement()
{
}

C_MODE_START

static uchar *
get_statement_id_as_hash_key(const uchar *record, size_t *key_length,
                             my_bool not_used __attribute__((unused)))
{
  const Statement *statement= (const Statement *) record; 
  *key_length= sizeof(statement->id);
  return (uchar *) &((const Statement *) statement)->id;
}

static void delete_statement_as_hash_key(void *key)
{
  delete (Statement *) key;
}

static uchar *get_stmt_name_hash_key(Statement *entry, size_t *length,
                                    my_bool not_used __attribute__((unused)))
{
  *length= entry->name.length;
  return (uchar*) entry->name.str;
}

C_MODE_END

Statement_map::Statement_map() :
  last_found_statement(0)
{
  enum
  {
    START_STMT_HASH_SIZE = 16,
    START_NAME_HASH_SIZE = 16
  };
  my_hash_init(&st_hash, &my_charset_bin, START_STMT_HASH_SIZE, 0, 0,
               get_statement_id_as_hash_key,
               delete_statement_as_hash_key, MYF(0));
  my_hash_init(&names_hash, system_charset_info, START_NAME_HASH_SIZE, 0, 0,
               (my_hash_get_key) get_stmt_name_hash_key,
               NULL,MYF(0));
}


/*
  Insert a new statement to the thread-local statement map.

  DESCRIPTION
    If there was an old statement with the same name, replace it with the
    new one. Otherwise, check if max_prepared_stmt_count is not reached yet,
    increase prepared_stmt_count, and insert the new statement. It's okay
    to delete an old statement and fail to insert the new one.

  POSTCONDITIONS
    All named prepared statements are also present in names_hash.
    Statement names in names_hash are unique.
    The statement is added only if prepared_stmt_count < max_prepard_stmt_count
    last_found_statement always points to a valid statement or is 0

  RETURN VALUE
    0  success
    1  error: out of resources or max_prepared_stmt_count limit has been
       reached. An error is sent to the client, the statement is deleted.
*/

int Statement_map::insert(THD *thd, Statement *statement)
{
  if (my_hash_insert(&st_hash, (uchar*) statement))
  {
    /*
      Delete is needed only in case of an insert failure. In all other
      cases hash_delete will also delete the statement.
    */
    delete statement;
    my_error(ER_OUT_OF_RESOURCES, MYF(0));
    goto err_st_hash;
  }
  if (statement->name.str && my_hash_insert(&names_hash, (uchar*) statement))
  {
    my_error(ER_OUT_OF_RESOURCES, MYF(0));
    goto err_names_hash;
  }
  mysql_mutex_lock(&LOCK_prepared_stmt_count);
  /*
    We don't check that prepared_stmt_count is <= max_prepared_stmt_count
    because we would like to allow to lower the total limit
    of prepared statements below the current count. In that case
    no new statements can be added until prepared_stmt_count drops below
    the limit.
  */
  if (prepared_stmt_count >= max_prepared_stmt_count)
  {
    mysql_mutex_unlock(&LOCK_prepared_stmt_count);
    my_error(ER_MAX_PREPARED_STMT_COUNT_REACHED, MYF(0),
             max_prepared_stmt_count);
    goto err_max;
  }
  prepared_stmt_count++;
  mysql_mutex_unlock(&LOCK_prepared_stmt_count);

  last_found_statement= statement;
  return 0;

err_max:
  if (statement->name.str)
    my_hash_delete(&names_hash, (uchar*) statement);
err_names_hash:
  my_hash_delete(&st_hash, (uchar*) statement);
err_st_hash:
  return 1;
}


void Statement_map::close_transient_cursors()
{
#ifdef TO_BE_IMPLEMENTED
  Statement *stmt;
  while ((stmt= transient_cursor_list.head()))
    stmt->close_cursor();                 /* deletes itself from the list */
#endif
}


void Statement_map::erase(Statement *statement)
{
  if (statement == last_found_statement)
    last_found_statement= 0;
  if (statement->name.str)
    my_hash_delete(&names_hash, (uchar *) statement);

  my_hash_delete(&st_hash, (uchar *) statement);
  mysql_mutex_lock(&LOCK_prepared_stmt_count);
  DBUG_ASSERT(prepared_stmt_count > 0);
  prepared_stmt_count--;
  mysql_mutex_unlock(&LOCK_prepared_stmt_count);
}


void Statement_map::reset()
{
  /* Must be first, hash_free will reset st_hash.records */
  mysql_mutex_lock(&LOCK_prepared_stmt_count);
  DBUG_ASSERT(prepared_stmt_count >= st_hash.records);
  prepared_stmt_count-= st_hash.records;
  mysql_mutex_unlock(&LOCK_prepared_stmt_count);

  my_hash_reset(&names_hash);
  my_hash_reset(&st_hash);
  last_found_statement= 0;
}


Statement_map::~Statement_map()
{
  /* Must go first, hash_free will reset st_hash.records */
  mysql_mutex_lock(&LOCK_prepared_stmt_count);
  DBUG_ASSERT(prepared_stmt_count >= st_hash.records);
  prepared_stmt_count-= st_hash.records;
  mysql_mutex_unlock(&LOCK_prepared_stmt_count);

  my_hash_free(&names_hash);
  my_hash_free(&st_hash);
}

bool my_var_user::set(THD *thd, Item *item)
{
  Item_func_set_user_var *suv= new (thd->mem_root) Item_func_set_user_var(thd, &name, item);
  suv->save_item_result(item);
  return suv->fix_fields(thd, 0) || suv->update();
}

bool my_var_sp::set(THD *thd, Item *item)
{
  return thd->spcont->set_variable(thd, offset, &item);
}

bool my_var_sp_row_field::set(THD *thd, Item *item)
{
  return thd->spcont->set_variable_row_field(thd, offset, m_field_offset, &item);
}


bool select_dumpvar::send_data_to_var_list(List<Item> &items)
{
  DBUG_ENTER("select_dumpvar::send_data_to_var_list");
  List_iterator_fast<my_var> var_li(var_list);
  List_iterator<Item> it(items);
  Item *item;
  my_var *mv;
  while ((mv= var_li++) && (item= it++))
  {
    if (mv->set(thd, item))
      DBUG_RETURN(true);
  }
  DBUG_RETURN(false);
}


int select_dumpvar::send_data(List<Item> &items)
{
  DBUG_ENTER("select_dumpvar::send_data");

  if (unit->offset_limit_cnt)
  {						// using limit offset,count
    unit->offset_limit_cnt--;
    DBUG_RETURN(0);
  }
  if (row_count++) 
  {
    my_message(ER_TOO_MANY_ROWS, ER_THD(thd, ER_TOO_MANY_ROWS), MYF(0));
    DBUG_RETURN(1);
  }
  if (m_var_sp_row ?
      thd->spcont->set_variable_row(thd, m_var_sp_row->offset, items) :
      send_data_to_var_list(items))
    DBUG_RETURN(1);

  DBUG_RETURN(thd->is_error());
}

bool select_dumpvar::send_eof()
{
  if (! row_count)
    push_warning(thd, Sql_condition::WARN_LEVEL_WARN,
                 ER_SP_FETCH_NO_DATA, ER_THD(thd, ER_SP_FETCH_NO_DATA));
  /*
    Don't send EOF if we're in error condition (which implies we've already
    sent or are sending an error)
  */
  if (thd->is_error())
    return true;

  if (!suppress_my_ok)
    ::my_ok(thd,row_count);

  return 0;
}



bool
select_materialize_with_stats::
create_result_table(THD *thd_arg, List<Item> *column_types,
                    bool is_union_distinct, ulonglong options,
                    const char *table_alias, bool bit_fields_as_long,
                    bool create_table,
                    bool keep_row_order,
                    uint hidden)
{
  DBUG_ASSERT(table == 0);
  tmp_table_param.field_count= column_types->elements;
  tmp_table_param.bit_fields_as_long= bit_fields_as_long;

  if (! (table= create_tmp_table(thd_arg, &tmp_table_param, *column_types,
                                 (ORDER*) 0, is_union_distinct, 1,
                                 options, HA_POS_ERROR, (char*) table_alias,
                                 !create_table, keep_row_order)))
    return TRUE;

  col_stat= (Column_statistics*) table->in_use->alloc(table->s->fields *
                                                      sizeof(Column_statistics));
  if (!col_stat)
    return TRUE;

  reset();
  table->file->extra(HA_EXTRA_WRITE_CACHE);
  table->file->extra(HA_EXTRA_IGNORE_DUP_KEY);
  return FALSE;
}


void select_materialize_with_stats::reset()
{
  memset(col_stat, 0, table->s->fields * sizeof(Column_statistics));
  max_nulls_in_row= 0;
  count_rows= 0;
}


void select_materialize_with_stats::cleanup()
{
  reset();
  select_unit::cleanup();
}


/**
  Override select_unit::send_data to analyze each row for NULLs and to
  update null_statistics before sending data to the client.

  @return TRUE if fatal error when sending data to the client
  @return FALSE on success
*/

int select_materialize_with_stats::send_data(List<Item> &items)
{
  List_iterator_fast<Item> item_it(items);
  Item *cur_item;
  Column_statistics *cur_col_stat= col_stat;
  uint nulls_in_row= 0;
  int res;

  if ((res= select_unit::send_data(items)))
    return res;
  if (table->null_catch_flags & REJECT_ROW_DUE_TO_NULL_FIELDS)
  {
    table->null_catch_flags&= ~REJECT_ROW_DUE_TO_NULL_FIELDS;
    return 0;
  }
  /* Skip duplicate rows. */
  if (write_err == HA_ERR_FOUND_DUPP_KEY ||
      write_err == HA_ERR_FOUND_DUPP_UNIQUE)
    return 0;

  ++count_rows;

  while ((cur_item= item_it++))
  {
    if (cur_item->is_null_result())
    {
      ++cur_col_stat->null_count;
      cur_col_stat->max_null_row= count_rows;
      if (!cur_col_stat->min_null_row)
        cur_col_stat->min_null_row= count_rows;
      ++nulls_in_row;
    }
    ++cur_col_stat;
  }
  if (nulls_in_row > max_nulls_in_row)
    max_nulls_in_row= nulls_in_row;

  return 0;
}


/****************************************************************************
  TMP_TABLE_PARAM
****************************************************************************/

void TMP_TABLE_PARAM::init()
{
  DBUG_ENTER("TMP_TABLE_PARAM::init");
  DBUG_PRINT("enter", ("this: %p", this));
  field_count= sum_func_count= func_count= hidden_field_count= 0;
  group_parts= group_length= group_null_parts= 0;
  quick_group= 1;
  table_charset= 0;
  precomputed_group_by= 0;
  bit_fields_as_long= 0;
  materialized_subquery= 0;
  force_not_null_cols= 0;
  skip_create_table= 0;
  DBUG_VOID_RETURN;
}


void thd_increment_bytes_sent(void *thd, ulong length)
{
  /* thd == 0 when close_connection() calls net_send_error() */
  if (likely(thd != 0))
  {
    ((THD*) thd)->status_var.bytes_sent+= length;
  }
}

my_bool thd_net_is_killed()
{
  THD *thd= current_thd;
  return thd && thd->killed ? 1 : 0;
}


void thd_increment_bytes_received(void *thd, ulong length)
{
  ((THD*) thd)->status_var.bytes_received+= length;
}


void thd_increment_net_big_packet_count(void *thd, ulong length)
{
  ((THD*) thd)->status_var.net_big_packet_count+= length;
}


void THD::set_status_var_init()
{
  bzero((char*) &status_var, offsetof(STATUS_VAR,
                                      last_cleared_system_status_var));
}


void Security_context::init()
{
  host= user= ip= external_user= 0;
  host_or_ip= "connecting host";
  priv_user[0]= priv_host[0]= proxy_user[0]= priv_role[0]= '\0';
  master_access= 0;
#ifndef NO_EMBEDDED_ACCESS_CHECKS
  db_access= NO_ACCESS;
#endif
}


void Security_context::destroy()
{
  DBUG_PRINT("info", ("freeing security context"));
  // If not pointer to constant
  if (host != my_localhost)
  {
    my_free((char*) host);
    host= NULL;
  }
  if (user != delayed_user)
  {
    my_free((char*) user);
    user= NULL;
  }

  if (external_user)
  {
    my_free(external_user);
    external_user= NULL;
  }

  my_free((char*) ip);
  ip= NULL;
}


void Security_context::skip_grants()
{
  /* privileges for the user are unknown everything is allowed */
  host_or_ip= (char *)"";
  master_access= ~NO_ACCESS;
  *priv_user= *priv_host= '\0';
}


bool Security_context::set_user(char *user_arg)
{
  my_free((char*) user);
  user= my_strdup(user_arg, MYF(0));
  return user == 0;
}

#ifndef NO_EMBEDDED_ACCESS_CHECKS
/**
  Initialize this security context from the passed in credentials
  and activate it in the current thread.

  @param       thd
  @param       definer_user
  @param       definer_host
  @param       db
  @param[out]  backup  Save a pointer to the current security context
                       in the thread. In case of success it points to the
                       saved old context, otherwise it points to NULL.


  During execution of a statement, multiple security contexts may
  be needed:
  - the security context of the authenticated user, used as the
    default security context for all top-level statements
  - in case of a view or a stored program, possibly the security
    context of the definer of the routine, if the object is
    defined with SQL SECURITY DEFINER option.

  The currently "active" security context is parameterized in THD
  member security_ctx. By default, after a connection is
  established, this member points at the "main" security context
  - the credentials of the authenticated user.

  Later, if we would like to execute some sub-statement or a part
  of a statement under credentials of a different user, e.g.
  definer of a procedure, we authenticate this user in a local
  instance of Security_context by means of this method (and
  ultimately by means of acl_getroot), and make the
  local instance active in the thread by re-setting
  thd->security_ctx pointer.

  Note, that the life cycle and memory management of the "main" and
  temporary security contexts are different.
  For the main security context, the memory for user/host/ip is
  allocated on system heap, and the THD class frees this memory in
  its destructor. The only case when contents of the main security
  context may change during its life time is when someone issued
  CHANGE USER command.
  Memory management of a "temporary" security context is
  responsibility of the module that creates it.

  @retval TRUE  there is no user with the given credentials. The erro
                is reported in the thread.
  @retval FALSE success
*/

bool
Security_context::
change_security_context(THD *thd,
                        LEX_CSTRING *definer_user,
                        LEX_CSTRING *definer_host,
                        LEX_CSTRING *db,
                        Security_context **backup)
{
  bool needs_change;

  DBUG_ENTER("Security_context::change_security_context");

  DBUG_ASSERT(definer_user->str && definer_host->str);

  *backup= NULL;
  needs_change= (strcmp(definer_user->str, thd->security_ctx->priv_user) ||
                 my_strcasecmp(system_charset_info, definer_host->str,
                               thd->security_ctx->priv_host));
  if (needs_change)
  {
    if (acl_getroot(this, definer_user->str, definer_host->str,
                                definer_host->str, db->str))
    {
      my_error(ER_NO_SUCH_USER, MYF(0), definer_user->str,
               definer_host->str);
      DBUG_RETURN(TRUE);
    }
    *backup= thd->security_ctx;
    thd->security_ctx= this;
  }

  DBUG_RETURN(FALSE);
}


void
Security_context::restore_security_context(THD *thd,
                                           Security_context *backup)
{
  if (backup)
    thd->security_ctx= backup;
}
#endif


bool Security_context::user_matches(Security_context *them)
{
  return ((user != NULL) && (them->user != NULL) &&
          !strcmp(user, them->user));
}


/****************************************************************************
  Handling of open and locked tables states.

  This is used when we want to open/lock (and then close) some tables when
  we already have a set of tables open and locked. We use these methods for
  access to mysql.proc table to find definitions of stored routines.
****************************************************************************/

void THD::reset_n_backup_open_tables_state(Open_tables_backup *backup)
{
  DBUG_ENTER("reset_n_backup_open_tables_state");
  backup->set_open_tables_state(this);
  backup->mdl_system_tables_svp= mdl_context.mdl_savepoint();
  reset_open_tables_state(this);
  state_flags|= Open_tables_state::BACKUPS_AVAIL;
  DBUG_VOID_RETURN;
}


void THD::restore_backup_open_tables_state(Open_tables_backup *backup)
{
  DBUG_ENTER("restore_backup_open_tables_state");
  mdl_context.rollback_to_savepoint(backup->mdl_system_tables_svp);
  /*
    Before we will throw away current open tables state we want
    to be sure that it was properly cleaned up.
  */
  DBUG_ASSERT(open_tables == 0 &&
              temporary_tables == 0 &&
              derived_tables == 0 &&
              lock == 0 &&
              locked_tables_mode == LTM_NONE &&
              m_reprepare_observer == NULL);

  set_open_tables_state(backup);
  DBUG_VOID_RETURN;
}

#if MARIA_PLUGIN_INTERFACE_VERSION < 0x0200
/**
  This is a backward compatibility method, made obsolete
  by the thd_kill_statement service. Keep it here to avoid breaking the
  ABI in case some binary plugins still use it.
*/
#undef thd_killed
extern "C" int thd_killed(const MYSQL_THD thd)
{
  return thd_kill_level(thd) > THD_ABORT_SOFTLY;
}
#else
#error now thd_killed() function can go away
#endif

/*
  return thd->killed status to the client,
  mapped to the API enum thd_kill_levels values.

  @note Since this function is called quite frequently thd_kill_level(NULL) is
  forbidden for performance reasons (saves one conditional branch). If your ever
  need to call thd_kill_level() when THD is not available, you options are (most
  to least preferred):
  - try to pass THD through to thd_kill_level()
  - add current_thd to some service and use thd_killed(current_thd)
  - add thd_killed_current() function to kill statement service
  - add if (!thd) thd= current_thd here
*/
extern "C" enum thd_kill_levels thd_kill_level(const MYSQL_THD thd)
{
  DBUG_ASSERT(thd);

  if (likely(thd->killed == NOT_KILLED))
  {
    Apc_target *apc_target= (Apc_target*) &thd->apc_target;
    if (unlikely(apc_target->have_apc_requests()))
    {
      if (thd == current_thd)
        apc_target->process_apc_requests();
    }
    return THD_IS_NOT_KILLED;
  }

  return thd->killed & KILL_HARD_BIT ? THD_ABORT_ASAP : THD_ABORT_SOFTLY;
}


/**
   Send an out-of-band progress report to the client

   The report is sent every 'thd->...progress_report_time' second,
   however not more often than global.progress_report_time.
   If global.progress_report_time is 0, then don't send progress reports, but
   check every second if the value has changed

  We clear any errors that we get from sending the progress packet to
  the client as we don't want to set an error without the caller knowing
  about it.
*/

static void thd_send_progress(THD *thd)
{
  /* Check if we should send the client a progress report */
  ulonglong report_time= my_interval_timer();
  if (report_time > thd->progress.next_report_time)
  {
    uint seconds_to_next= MY_MAX(thd->variables.progress_report_time,
                              global_system_variables.progress_report_time);
    if (seconds_to_next == 0)             // Turned off
      seconds_to_next= 1;                 // Check again after 1 second

    thd->progress.next_report_time= (report_time +
                                     seconds_to_next * 1000000000ULL);
    if (global_system_variables.progress_report_time &&
        thd->variables.progress_report_time && !thd->is_error())
    {
      net_send_progress_packet(thd);
      if (thd->is_error())
        thd->clear_error();
    }
  }
}


/** Initialize progress report handling **/

extern "C" void thd_progress_init(MYSQL_THD thd, uint max_stage)
{
  DBUG_ASSERT(thd->stmt_arena != thd->progress.arena);
  if (thd->progress.arena)
    return; // already initialized
  /*
    Send progress reports to clients that supports it, if the command
    is a high level command (like ALTER TABLE) and we are not in a
    stored procedure
  */
  thd->progress.report= ((thd->client_capabilities & MARIADB_CLIENT_PROGRESS) &&
                         thd->progress.report_to_client &&
                         !thd->in_sub_stmt);
  thd->progress.next_report_time= 0;
  thd->progress.stage= 0;
  thd->progress.counter= thd->progress.max_counter= 0;
  thd->progress.max_stage= max_stage;
  thd->progress.arena= thd->stmt_arena;
}


/* Inform processlist and the client that some progress has been made */

extern "C" void thd_progress_report(MYSQL_THD thd,
                                    ulonglong progress, ulonglong max_progress)
{
  if (thd->stmt_arena != thd->progress.arena)
    return;
  if (thd->progress.max_counter != max_progress)        // Simple optimization
  {
    mysql_mutex_lock(&thd->LOCK_thd_data);
    thd->progress.counter= progress;
    thd->progress.max_counter= max_progress;
    mysql_mutex_unlock(&thd->LOCK_thd_data);
  }
  else
    thd->progress.counter= progress;

  if (thd->progress.report)
    thd_send_progress(thd);
}

/**
  Move to next stage in process list handling

  This will reset the timer to ensure the progress is sent to the client
  if client progress reports are activated.
*/

extern "C" void thd_progress_next_stage(MYSQL_THD thd)
{
  if (thd->stmt_arena != thd->progress.arena)
    return;
  mysql_mutex_lock(&thd->LOCK_thd_data);
  thd->progress.stage++;
  thd->progress.counter= 0;
  DBUG_ASSERT(thd->progress.stage < thd->progress.max_stage);
  mysql_mutex_unlock(&thd->LOCK_thd_data);
  if (thd->progress.report)
  {
    thd->progress.next_report_time= 0;          // Send new stage info
    thd_send_progress(thd);
  }
}

/**
  Disable reporting of progress in process list.

  @note
  This function is safe to call even if one has not called thd_progress_init.

  This function should be called by all parts that does progress
  reporting to ensure that progress list doesn't contain 100 % done
  forever.
*/


extern "C" void thd_progress_end(MYSQL_THD thd)
{
  if (thd->stmt_arena != thd->progress.arena)
    return;
  /*
    It's enough to reset max_counter to set disable progress indicator
    in processlist.
  */
  thd->progress.max_counter= 0;
  thd->progress.arena= 0;
}


/**
  Return the thread id of a user thread
  @param thd user thread
  @return thread id
*/
extern "C" unsigned long thd_get_thread_id(const MYSQL_THD thd)
{
  return((unsigned long)thd->thread_id);
}

/**
  Check if THD socket is still connected.
 */
extern "C" int thd_is_connected(MYSQL_THD thd)
{
  return thd->is_connected();
}


extern "C" double thd_rnd(MYSQL_THD thd)
{
  return my_rnd(&thd->rand);
}


/**
  Generate string of printable random characters of requested length.

  @param to[out]      Buffer for generation; must be at least length+1 bytes
                      long; result string is always null-terminated
  @param length[in]   How many random characters to put in buffer
*/
extern "C" void thd_create_random_password(MYSQL_THD thd,
                                           char *to, size_t length)
{
  for (char *end= to + length; to < end; to++)
    *to= (char) (my_rnd(&thd->rand)*94 + 33);
  *to= '\0';
}


#ifdef INNODB_COMPATIBILITY_HOOKS

/** open a table and add it to thd->open_tables

  @note At the moment this is used in innodb background purge threads
  *only*.There should be no table locks, because the background purge does not
  change the table as far as LOCK TABLES is concerned. MDL locks are
  still needed, though.

  To make sure no table stays open for long, this helper allows the thread to
  have only one table open at any given time.
*/
TABLE *open_purge_table(THD *thd, const char *db, size_t dblen,
                        const char *tb, size_t tblen)
{
  DBUG_ENTER("open_purge_table");
  DBUG_ASSERT(thd->open_tables == NULL);
  DBUG_ASSERT(thd->locked_tables_mode < LTM_PRELOCKED);

  Open_table_context ot_ctx(thd, 0);
  TABLE_LIST *tl= (TABLE_LIST*)thd->alloc(sizeof(TABLE_LIST));

  tl->init_one_table(db, dblen, tb, tblen, tb, TL_READ);
  tl->i_s_requested_object= OPEN_TABLE_ONLY;

  bool error= open_table(thd, tl, &ot_ctx);

  /* we don't recover here */
  DBUG_ASSERT(!error || !ot_ctx.can_recover_from_failed_open());

  if (error)
    close_thread_tables(thd);

  DBUG_RETURN(error ? NULL : tl->table);
}

TABLE *get_purge_table(THD *thd)
{
  /* see above, at most one table can be opened */
  DBUG_ASSERT(thd->open_tables == NULL || thd->open_tables->next == NULL);
  return thd->open_tables;
}


/** Find an open table in the list of prelocked tabled

  Used for foreign key actions, for example, in UPDATE t1 SET a=1;
  where a child table t2 has a KB on t1.a.

  But only when virtual columns are involved, otherwise InnoDB
  does not need an open TABLE.
*/
TABLE *find_fk_open_table(THD *thd, const char *db, size_t db_len,
                       const char *table, size_t table_len)
{
  for (TABLE *t= thd->open_tables; t; t= t->next)
  {
    if (t->s->db.length == db_len && t->s->table_name.length == table_len &&
        !strcmp(t->s->db.str, db) && !strcmp(t->s->table_name.str, table) &&
        t->pos_in_table_list->prelocking_placeholder == TABLE_LIST::FK)
      return t;
  }
  return NULL;
}

/* the following three functions are used in background purge threads */

MYSQL_THD create_thd()
{
  THD *thd= new THD(next_thread_id());
  thd->thread_stack= (char*) &thd;
  thd->store_globals();
  thd->set_command(COM_DAEMON);
  thd->system_thread= SYSTEM_THREAD_GENERIC;
  thd->security_ctx->host_or_ip="";
  add_to_active_threads(thd);
  return thd;
}

void destroy_thd(MYSQL_THD thd)
{
  thd->add_status_to_global();
  unlink_not_visible_thd(thd);
  delete thd;
}

void reset_thd(MYSQL_THD thd)
{
  close_thread_tables(thd);
  thd->mdl_context.release_transactional_locks();
  thd->free_items();
  free_root(thd->mem_root, MYF(MY_KEEP_PREALLOC));
}

unsigned long long thd_get_query_id(const MYSQL_THD thd)
{
  return((unsigned long long)thd->query_id);
}

extern "C" const struct charset_info_st *thd_charset(MYSQL_THD thd)
{
  return(thd->charset());
}


/**
  Get the current query string for the thread.

  This function is not thread safe and can be used only by thd owner thread.

  @param The MySQL internal thread pointer
  @return query string and length. May be non-null-terminated.
*/
extern "C" LEX_STRING * thd_query_string (MYSQL_THD thd)
{
  DBUG_ASSERT(thd == current_thd);
  return(&thd->query_string.string);
}


/**
  Get the current query string for the thread.

  @param thd     The MySQL internal thread pointer
  @param buf     Buffer where the query string will be copied
  @param buflen  Length of the buffer

  @return Length of the query

  @note This function is thread safe as the query string is
        accessed under mutex protection and the string is copied
        into the provided buffer. @see thd_query_string().
*/

extern "C" size_t thd_query_safe(MYSQL_THD thd, char *buf, size_t buflen)
{
  mysql_mutex_lock(&thd->LOCK_thd_data);
  size_t len= MY_MIN(buflen - 1, thd->query_length());
  memcpy(buf, thd->query(), len);
  mysql_mutex_unlock(&thd->LOCK_thd_data);
  buf[len]= '\0';
  return len;
}


extern "C" int thd_slave_thread(const MYSQL_THD thd)
{
  return(thd->slave_thread);
}

/* Returns true for a worker thread in parallel replication. */
extern "C" int thd_rpl_is_parallel(const MYSQL_THD thd)
{
  return thd->rgi_slave && thd->rgi_slave->is_parallel_exec;
}

/* Returns high resolution timestamp for the start
  of the current query. */
extern "C" time_t thd_start_time(const MYSQL_THD thd)
{
  return thd->start_time;
}

/* Returns high resolution timestamp for the start
  of the current query. */
extern "C" unsigned long long thd_start_utime(const MYSQL_THD thd)
{
  return thd->start_time * 1000000 + thd->start_time_sec_part;
}


/*
  This function can optionally be called to check if thd_rpl_deadlock_check()
  needs to be called for waits done by a given transaction.

  If this function returns false for a given thd, there is no need to do
  any calls to thd_rpl_deadlock_check() on that thd.

  This call is optional; it is safe to call thd_rpl_deadlock_check() in
  any case. This call can be used to save some redundant calls to
  thd_rpl_deadlock_check() if desired. (This is unlikely to matter much
  unless there are _lots_ of waits to report, as the overhead of
  thd_rpl_deadlock_check() is small).
*/
extern "C" int
thd_need_wait_reports(const MYSQL_THD thd)
{
  rpl_group_info *rgi;

  if (mysql_bin_log.is_open())
    return true;
  if (!thd)
    return false;
  rgi= thd->rgi_slave;
  if (!rgi)
    return false;
  return rgi->is_parallel_exec;
}

/*
  Used by storage engines (currently TokuDB and InnoDB) to report that
  one transaction THD is about to go to wait for a transactional lock held by
  another transactions OTHER_THD.

  This is used for parallel replication, where transactions are required to
  commit in the same order on the slave as they did on the master. If the
  transactions on the slave encounter lock conflicts on the slave that did not
  exist on the master, this can cause deadlocks. This is primarily used in
  optimistic (and aggressive) modes.

  Normally, such conflicts will not occur in conservative mode, because the
  same conflict would have prevented the two transactions from committing in
  parallel on the master, thus preventing them from running in parallel on the
  slave in the first place. However, it is possible in case when the optimizer
  chooses a different plan on the slave than on the master (eg. table scan
  instead of index scan).

  Storage engines report lock waits using this call. If a lock wait causes a
  deadlock with the pre-determined commit order, we kill the later
  transaction, and later re-try it, to resolve the deadlock.

  This call need only receive reports about waits for locks that will remain
  until the holding transaction commits. InnoDB auto-increment locks,
  for example, are released earlier, and so need not be reported. (Such false
  positives are not harmful, but could lead to unnecessary kill and retry, so
  best avoided).

  Returns 1 if the OTHER_THD will be killed to resolve deadlock, 0 if not. The
  actual kill will happen later, asynchronously from another thread. The
  caller does not need to take any actions on the return value if the
  handlerton kill_query method is implemented to abort the to-be-killed
  transaction.
*/
extern "C" int
thd_rpl_deadlock_check(MYSQL_THD thd, MYSQL_THD other_thd)
{
  rpl_group_info *rgi;
  rpl_group_info *other_rgi;

  if (!thd)
    return 0;
  DEBUG_SYNC(thd, "thd_report_wait_for");
  thd->transaction.stmt.mark_trans_did_wait();
  if (!other_thd)
    return 0;
  binlog_report_wait_for(thd, other_thd);
  rgi= thd->rgi_slave;
  other_rgi= other_thd->rgi_slave;
  if (!rgi || !other_rgi)
    return 0;
  if (!rgi->is_parallel_exec)
    return 0;
  if (rgi->rli != other_rgi->rli)
    return 0;
  if (!rgi->gtid_sub_id || !other_rgi->gtid_sub_id)
    return 0;
  if (rgi->current_gtid.domain_id != other_rgi->current_gtid.domain_id)
    return 0;
  if (rgi->gtid_sub_id > other_rgi->gtid_sub_id)
    return 0;
  /*
    This transaction is about to wait for another transaction that is required
    by replication binlog order to commit after. This would cause a deadlock.

    So send a kill to the other transaction, with a temporary error; this will
    cause replication to rollback (and later re-try) the other transaction,
    releasing the lock for this transaction so replication can proceed.
  */
#ifdef HAVE_REPLICATION
  slave_background_kill_request(other_thd);
#endif
  return 1;
}

/*
  This function is called from InnoDB to check if the commit order of
  two transactions has already been decided by the upper layer. This happens
  in parallel replication, where the commit order is forced to be the same on
  the slave as it was originally on the master.

  If this function returns false, it means that such commit order will be
  enforced. This allows the storage engine to optionally omit gap lock waits
  or similar measures that would otherwise be needed to ensure that
  transactions would be serialised in a way that would cause a commit order
  that is correct for binlogging for statement-based replication.

  Since transactions are only run in parallel on the slave if they ran without
  lock conflicts on the master, normally no lock conflicts on the slave happen
  during parallel replication. However, there are a couple of corner cases
  where it can happen, like these secondary-index operations:

    T1: INSERT INTO t1 VALUES (7, NULL);
    T2: DELETE FROM t1 WHERE b <= 3;

    T1: UPDATE t1 SET secondary=NULL WHERE primary=1
    T2: DELETE t1 WHERE secondary <= 3

  The DELETE takes a gap lock that can block the INSERT/UPDATE, but the row
  locks set by INSERT/UPDATE do not block the DELETE. Thus, the execution
  order of the transactions determine whether a lock conflict occurs or
  not. Thus a lock conflict can occur on the slave where it did not on the
  master.

  If this function returns true, normal locking should be done as required by
  the binlogging and transaction isolation level in effect. But if it returns
  false, the correct order will be enforced anyway, and InnoDB can
  avoid taking the gap lock, preventing the lock conflict.

  Calling this function is just an optimisation to avoid unnecessary
  deadlocks. If it was not used, a gap lock would be set that could eventually
  cause a deadlock; the deadlock would be caught by thd_rpl_deadlock_check()
  and the transaction T2 killed and rolled back (and later re-tried).
*/
extern "C" int
thd_need_ordering_with(const MYSQL_THD thd, const MYSQL_THD other_thd)
{
  rpl_group_info *rgi, *other_rgi;

  DBUG_EXECUTE_IF("disable_thd_need_ordering_with", return 1;);
  if (!thd || !other_thd)
    return 1;
  rgi= thd->rgi_slave;
  other_rgi= other_thd->rgi_slave;
  if (!rgi || !other_rgi)
    return 1;
  if (!rgi->is_parallel_exec)
    return 1;
  if (rgi->rli != other_rgi->rli)
    return 1;
  if (rgi->current_gtid.domain_id != other_rgi->current_gtid.domain_id)
    return 1;
  if (!rgi->commit_id || rgi->commit_id != other_rgi->commit_id)
    return 1;
  DBUG_EXECUTE_IF("thd_need_ordering_with_force", return 1;);
  /*
    Otherwise, these two threads are doing parallel replication within the same
    replication domain. Their commit order is already fixed, so we do not need
    gap locks or similar to otherwise enforce ordering (and in fact such locks
    could lead to unnecessary deadlocks and transaction retry).
  */
  return 0;
}


/*
  If the storage engine detects a deadlock, and needs to choose a victim
  transaction to roll back, it can call this function to ask the upper
  server layer for which of two possible transactions is prefered to be
  aborted and rolled back.

  In parallel replication, if two transactions are running in parallel and
  one is fixed to commit before the other, then the one that commits later
  will be prefered as the victim - chosing the early transaction as a victim
  will not resolve the deadlock anyway, as the later transaction still needs
  to wait for the earlier to commit.

  Otherwise, a transaction that uses only transactional tables, and can thus
  be safely rolled back, will be prefered as a deadlock victim over a
  transaction that also modified non-transactional (eg. MyISAM) tables.

  The return value is -1 if the first transaction is prefered as a deadlock
  victim, 1 if the second transaction is prefered, or 0 for no preference (in
  which case the storage engine can make the choice as it prefers).
*/
extern "C" int
thd_deadlock_victim_preference(const MYSQL_THD thd1, const MYSQL_THD thd2)
{
  rpl_group_info *rgi1, *rgi2;
  bool nontrans1, nontrans2;

  if (!thd1 || !thd2)
    return 0;

  /*
    If the transactions are participating in the same replication domain in
    parallel replication, then request to select the one that will commit
    later (in the fixed commit order from the master) as the deadlock victim.
  */
  rgi1= thd1->rgi_slave;
  rgi2= thd2->rgi_slave;
  if (rgi1 && rgi2 &&
      rgi1->is_parallel_exec &&
      rgi1->rli == rgi2->rli &&
      rgi1->current_gtid.domain_id == rgi2->current_gtid.domain_id)
    return rgi1->gtid_sub_id < rgi2->gtid_sub_id ? 1 : -1;

  /*
    If one transaction has modified non-transactional tables (so that it
    cannot be safely rolled back), and the other has not, then prefer to
    select the purely transactional one as the victim.
  */
  nontrans1= thd1->transaction.all.modified_non_trans_table;
  nontrans2= thd2->transaction.all.modified_non_trans_table;
  if (nontrans1 && !nontrans2)
    return 1;
  else if (!nontrans1 && nontrans2)
    return -1;

  /* No preferences, let the storage engine decide. */
  return 0;
}


extern "C" int thd_non_transactional_update(const MYSQL_THD thd)
{
  return(thd->transaction.all.modified_non_trans_table);
}

extern "C" int thd_binlog_format(const MYSQL_THD thd)
{
#ifdef WITH_WSREP
  if (WSREP(thd))
  {
    /* for wsrep binlog format is meaningful also when binlogging is off */
    return (int) WSREP_BINLOG_FORMAT(thd->variables.binlog_format);
  }
#endif /* WITH_WSREP */
  if (mysql_bin_log.is_open() && (thd->variables.option_bits & OPTION_BIN_LOG))
    return (int) thd->variables.binlog_format;
  else
    return BINLOG_FORMAT_UNSPEC;
}

extern "C" void thd_mark_transaction_to_rollback(MYSQL_THD thd, bool all)
{
  DBUG_ASSERT(thd);
  thd->mark_transaction_to_rollback(all);
}

extern "C" bool thd_binlog_filter_ok(const MYSQL_THD thd)
{
  return binlog_filter->db_ok(thd->db);
}

/*
  This is similar to sqlcom_can_generate_row_events, with the expection
  that we only return 1 if we are going to generate row events in a
  transaction.
  CREATE OR REPLACE is always safe to do as this will run in it's own
  transaction.
*/

extern "C" bool thd_sqlcom_can_generate_row_events(const MYSQL_THD thd)
{
  return (sqlcom_can_generate_row_events(thd) && thd->lex->sql_command !=
          SQLCOM_CREATE_TABLE);
}


extern "C" enum durability_properties thd_get_durability_property(const MYSQL_THD thd)
{
  enum durability_properties ret= HA_REGULAR_DURABILITY;
  
  if (thd != NULL)
    ret= thd->durability_property;

  return ret;
}

/** Get the auto_increment_offset auto_increment_increment.
Exposed by thd_autoinc_service.
Needed by InnoDB.
@param thd	Thread object
@param off	auto_increment_offset
@param inc	auto_increment_increment */
extern "C" void thd_get_autoinc(const MYSQL_THD thd, ulong* off, ulong* inc)
{
  *off = thd->variables.auto_increment_offset;
  *inc = thd->variables.auto_increment_increment;
}


/**
  Is strict sql_mode set.
  Needed by InnoDB.
  @param thd	Thread object
  @return True if sql_mode has strict mode (all or trans).
    @retval true  sql_mode has strict mode (all or trans).
    @retval false sql_mode has not strict mode (all or trans).
*/
extern "C" bool thd_is_strict_mode(const MYSQL_THD thd)
{
  return thd->is_strict_mode();
}


/*
  Interface for MySQL Server, plugins and storage engines to report
  when they are going to sleep/stall.
  
  SYNOPSIS
  thd_wait_begin()
  thd                     Thread object
                          Can be NULL, in this case current THD is used.
  wait_type               Type of wait
                          1 -- short wait (e.g. for mutex)
                          2 -- medium wait (e.g. for disk io)
                          3 -- large wait (e.g. for locked row/table)
  NOTES
    This is used by the threadpool to have better knowledge of which
    threads that currently are actively running on CPUs. When a thread
    reports that it's going to sleep/stall, the threadpool scheduler is
    free to start another thread in the pool most likely. The expected wait
    time is simply an indication of how long the wait is expected to
    become, the real wait time could be very different.

  thd_wait_end MUST be called immediately after waking up again.
*/
extern "C" void thd_wait_begin(MYSQL_THD thd, int wait_type)
{
  if (!thd)
  {
    thd= current_thd;
    if (unlikely(!thd))
      return;
  }
  MYSQL_CALLBACK(thd->scheduler, thd_wait_begin, (thd, wait_type));
}

/**
  Interface for MySQL Server, plugins and storage engines to report
  when they waking up from a sleep/stall.

  @param  thd   Thread handle
  Can be NULL, in this case current THD is used.
*/
extern "C" void thd_wait_end(MYSQL_THD thd)
{
  if (!thd)
  {
    thd= current_thd;
    if (unlikely(!thd))
      return;
  }
  MYSQL_CALLBACK(thd->scheduler, thd_wait_end, (thd));
}

#endif // INNODB_COMPATIBILITY_HOOKS */

/****************************************************************************
  Handling of statement states in functions and triggers.

  This is used to ensure that the function/trigger gets a clean state
  to work with and does not cause any side effects of the calling statement.

  It also allows most stored functions and triggers to replicate even
  if they are used items that would normally be stored in the binary
  replication (like last_insert_id() etc...)

  The following things is done
  - Disable binary logging for the duration of the statement
  - Disable multi-result-sets for the duration of the statement
  - Value of last_insert_id() is saved and restored
  - Value set by 'SET INSERT_ID=#' is reset and restored
  - Value for found_rows() is reset and restored
  - examined_row_count is added to the total
  - cuted_fields is added to the total
  - new savepoint level is created and destroyed

  NOTES:
    Seed for random() is saved for the first! usage of RAND()
    We reset examined_row_count and cuted_fields and add these to the
    result to ensure that if we have a bug that would reset these within
    a function, we are not loosing any rows from the main statement.

    We do not reset value of last_insert_id().
****************************************************************************/

void THD::reset_sub_statement_state(Sub_statement_state *backup,
                                    uint new_state)
{
#ifndef EMBEDDED_LIBRARY
  /* BUG#33029, if we are replicating from a buggy master, reset
     auto_inc_intervals_forced to prevent substatement
     (triggers/functions) from using erroneous INSERT_ID value
   */
  if (rpl_master_erroneous_autoinc(this))
  {
    DBUG_ASSERT(backup->auto_inc_intervals_forced.nb_elements() == 0);
    auto_inc_intervals_forced.swap(&backup->auto_inc_intervals_forced);
  }
#endif
  
  backup->option_bits=     variables.option_bits;
  backup->count_cuted_fields= count_cuted_fields;
  backup->in_sub_stmt=     in_sub_stmt;
  backup->enable_slow_log= enable_slow_log;
  backup->limit_found_rows= limit_found_rows;
  backup->cuted_fields=     cuted_fields;
  backup->client_capabilities= client_capabilities;
  backup->savepoints= transaction.savepoints;
  backup->first_successful_insert_id_in_prev_stmt= 
    first_successful_insert_id_in_prev_stmt;
  backup->first_successful_insert_id_in_cur_stmt= 
    first_successful_insert_id_in_cur_stmt;
  store_slow_query_state(backup);

  if ((!lex->requires_prelocking() || is_update_query(lex->sql_command)) &&
      !is_current_stmt_binlog_format_row())
  {
    variables.option_bits&= ~OPTION_BIN_LOG;
  }

  if ((backup->option_bits & OPTION_BIN_LOG) &&
       is_update_query(lex->sql_command) &&
       !is_current_stmt_binlog_format_row())
    mysql_bin_log.start_union_events(this, this->query_id);

  /* Disable result sets */
  client_capabilities &= ~CLIENT_MULTI_RESULTS;
  in_sub_stmt|= new_state;
  cuted_fields= 0;
  transaction.savepoints= 0;
  first_successful_insert_id_in_cur_stmt= 0;
  reset_slow_query_state();
}

void THD::restore_sub_statement_state(Sub_statement_state *backup)
{
  DBUG_ENTER("THD::restore_sub_statement_state");
#ifndef EMBEDDED_LIBRARY
  /* BUG#33029, if we are replicating from a buggy master, restore
     auto_inc_intervals_forced so that the top statement can use the
     INSERT_ID value set before this statement.
   */
  if (rpl_master_erroneous_autoinc(this))
  {
    backup->auto_inc_intervals_forced.swap(&auto_inc_intervals_forced);
    DBUG_ASSERT(backup->auto_inc_intervals_forced.nb_elements() == 0);
  }
#endif

  /*
    To save resources we want to release savepoints which were created
    during execution of function or trigger before leaving their savepoint
    level. It is enough to release first savepoint set on this level since
    all later savepoints will be released automatically.
  */
  if (transaction.savepoints)
  {
    SAVEPOINT *sv;
    for (sv= transaction.savepoints; sv->prev; sv= sv->prev)
    {}
    /* ha_release_savepoint() never returns error. */
    (void)ha_release_savepoint(this, sv);
  }
  count_cuted_fields= backup->count_cuted_fields;
  transaction.savepoints= backup->savepoints;
  variables.option_bits= backup->option_bits;
  in_sub_stmt=      backup->in_sub_stmt;
  enable_slow_log=  backup->enable_slow_log;
  first_successful_insert_id_in_prev_stmt= 
    backup->first_successful_insert_id_in_prev_stmt;
  first_successful_insert_id_in_cur_stmt= 
    backup->first_successful_insert_id_in_cur_stmt;
  limit_found_rows= backup->limit_found_rows;
  set_sent_row_count(backup->sent_row_count);
  client_capabilities= backup->client_capabilities;

  /* Restore statistic needed for slow log */
  add_slow_query_state(backup);

  /*
    If we've left sub-statement mode, reset the fatal error flag.
    Otherwise keep the current value, to propagate it up the sub-statement
    stack.

    NOTE: is_fatal_sub_stmt_error can be set only if we've been in the
    sub-statement mode.
  */
  if (!in_sub_stmt)
    is_fatal_sub_stmt_error= false;

  if ((variables.option_bits & OPTION_BIN_LOG) && is_update_query(lex->sql_command) &&
       !is_current_stmt_binlog_format_row())
    mysql_bin_log.stop_union_events(this);

  /*
    The following is added to the old values as we are interested in the
    total complexity of the query
  */
  inc_examined_row_count(backup->examined_row_count);
  cuted_fields+=       backup->cuted_fields;
  DBUG_VOID_RETURN;
}

/*
  Store slow query state at start of a stored procedure statment
*/

void THD::store_slow_query_state(Sub_statement_state *backup)
{
  backup->affected_rows=           affected_rows;
  backup->bytes_sent_old=          bytes_sent_old;
  backup->examined_row_count=      m_examined_row_count;
  backup->query_plan_flags=        query_plan_flags;
  backup->query_plan_fsort_passes= query_plan_fsort_passes;
  backup->sent_row_count=          m_sent_row_count;
  backup->tmp_tables_disk_used=    tmp_tables_disk_used;
  backup->tmp_tables_size=         tmp_tables_size;
  backup->tmp_tables_used=         tmp_tables_used;
}

/* Reset variables related to slow query log */

void THD::reset_slow_query_state()
{
  affected_rows=                0;
  bytes_sent_old=               status_var.bytes_sent;
  m_examined_row_count=         0;
  m_sent_row_count=             0;
  query_plan_flags=             QPLAN_INIT;
  query_plan_fsort_passes=      0;
  tmp_tables_disk_used=         0;
  tmp_tables_size=              0;
  tmp_tables_used=              0;
}

/*
  Add back the stored values to the current counters to be able to get
  right status for 'call procedure_name'
*/

void THD::add_slow_query_state(Sub_statement_state *backup)
{
  affected_rows+=                backup->affected_rows;
  bytes_sent_old=                backup->bytes_sent_old;
  m_examined_row_count+=         backup->examined_row_count;
  m_sent_row_count+=             backup->sent_row_count;
  query_plan_flags|=             backup->query_plan_flags;
  query_plan_fsort_passes+=      backup->query_plan_fsort_passes;
  tmp_tables_disk_used+=         backup->tmp_tables_disk_used;
  tmp_tables_size+=              backup->tmp_tables_size;
  tmp_tables_used+=              backup->tmp_tables_used;
}


void THD::set_statement(Statement *stmt)
{
  mysql_mutex_lock(&LOCK_thd_data);
  Statement::set_statement(stmt);
  mysql_mutex_unlock(&LOCK_thd_data);
}

void THD::set_sent_row_count(ha_rows count)
{
  m_sent_row_count= count;
  MYSQL_SET_STATEMENT_ROWS_SENT(m_statement_psi, m_sent_row_count);
}

void THD::set_examined_row_count(ha_rows count)
{
  m_examined_row_count= count;
  MYSQL_SET_STATEMENT_ROWS_EXAMINED(m_statement_psi, m_examined_row_count);
}

void THD::inc_sent_row_count(ha_rows count)
{
  m_sent_row_count+= count;
  MYSQL_SET_STATEMENT_ROWS_SENT(m_statement_psi, m_sent_row_count);
}

void THD::inc_examined_row_count(ha_rows count)
{
  m_examined_row_count+= count;
  MYSQL_SET_STATEMENT_ROWS_EXAMINED(m_statement_psi, m_examined_row_count);
}

void THD::inc_status_created_tmp_disk_tables()
{
  tmp_tables_disk_used++;
  query_plan_flags|= QPLAN_TMP_DISK;
  status_var_increment(status_var.created_tmp_disk_tables_);
#ifdef HAVE_PSI_STATEMENT_INTERFACE
  PSI_STATEMENT_CALL(inc_statement_created_tmp_disk_tables)(m_statement_psi, 1);
#endif
}

void THD::inc_status_created_tmp_tables()
{
  tmp_tables_used++;
  query_plan_flags|= QPLAN_TMP_TABLE;
  status_var_increment(status_var.created_tmp_tables_);
#ifdef HAVE_PSI_STATEMENT_INTERFACE
  PSI_STATEMENT_CALL(inc_statement_created_tmp_tables)(m_statement_psi, 1);
#endif
}

void THD::inc_status_select_full_join()
{
  status_var_increment(status_var.select_full_join_count_);
#ifdef HAVE_PSI_STATEMENT_INTERFACE
  PSI_STATEMENT_CALL(inc_statement_select_full_join)(m_statement_psi, 1);
#endif
}

void THD::inc_status_select_full_range_join()
{
  status_var_increment(status_var.select_full_range_join_count_);
#ifdef HAVE_PSI_STATEMENT_INTERFACE
  PSI_STATEMENT_CALL(inc_statement_select_full_range_join)(m_statement_psi, 1);
#endif
}

void THD::inc_status_select_range()
{
  status_var_increment(status_var.select_range_count_);
#ifdef HAVE_PSI_STATEMENT_INTERFACE
  PSI_STATEMENT_CALL(inc_statement_select_range)(m_statement_psi, 1);
#endif
}

void THD::inc_status_select_range_check()
{
  status_var_increment(status_var.select_range_check_count_);
#ifdef HAVE_PSI_STATEMENT_INTERFACE
  PSI_STATEMENT_CALL(inc_statement_select_range_check)(m_statement_psi, 1);
#endif
}

void THD::inc_status_select_scan()
{
  status_var_increment(status_var.select_scan_count_);
#ifdef HAVE_PSI_STATEMENT_INTERFACE
  PSI_STATEMENT_CALL(inc_statement_select_scan)(m_statement_psi, 1);
#endif
}

void THD::inc_status_sort_merge_passes()
{
  status_var_increment(status_var.filesort_merge_passes_);
#ifdef HAVE_PSI_STATEMENT_INTERFACE
  PSI_STATEMENT_CALL(inc_statement_sort_merge_passes)(m_statement_psi, 1);
#endif
}

void THD::inc_status_sort_range()
{
  status_var_increment(status_var.filesort_range_count_);
#ifdef HAVE_PSI_STATEMENT_INTERFACE
  PSI_STATEMENT_CALL(inc_statement_sort_range)(m_statement_psi, 1);
#endif
}

void THD::inc_status_sort_rows(ha_rows count)
{
  statistic_add(status_var.filesort_rows_, (ulong)count, &LOCK_status);
#ifdef HAVE_PSI_STATEMENT_INTERFACE
  PSI_STATEMENT_CALL(inc_statement_sort_rows)(m_statement_psi, (ulong)count);
#endif
}

void THD::inc_status_sort_scan()
{
  status_var_increment(status_var.filesort_scan_count_);
#ifdef HAVE_PSI_STATEMENT_INTERFACE
  PSI_STATEMENT_CALL(inc_statement_sort_scan)(m_statement_psi, 1);
#endif
}

void THD::set_status_no_index_used()
{
  server_status|= SERVER_QUERY_NO_INDEX_USED;
#ifdef HAVE_PSI_STATEMENT_INTERFACE
  PSI_STATEMENT_CALL(set_statement_no_index_used)(m_statement_psi);
#endif
}

void THD::set_status_no_good_index_used()
{
  server_status|= SERVER_QUERY_NO_GOOD_INDEX_USED;
#ifdef HAVE_PSI_STATEMENT_INTERFACE
  PSI_STATEMENT_CALL(set_statement_no_good_index_used)(m_statement_psi);
#endif
}

/** Assign a new value to thd->query and thd->query_id.  */

void THD::set_query_and_id(char *query_arg, uint32 query_length_arg,
                           CHARSET_INFO *cs,
                           query_id_t new_query_id)
{
  mysql_mutex_lock(&LOCK_thd_data);
  set_query_inner(query_arg, query_length_arg, cs);
  mysql_mutex_unlock(&LOCK_thd_data);
  query_id= new_query_id;
}

/** Assign a new value to thd->mysys_var.  */
void THD::set_mysys_var(struct st_my_thread_var *new_mysys_var)
{
  mysql_mutex_lock(&LOCK_thd_data);
  mysys_var= new_mysys_var;
  mysql_mutex_unlock(&LOCK_thd_data);
}

/**
  Leave explicit LOCK TABLES or prelocked mode and restore value of
  transaction sentinel in MDL subsystem.
*/

void THD::leave_locked_tables_mode()
{
  if (locked_tables_mode == LTM_LOCK_TABLES)
  {
    /*
      When leaving LOCK TABLES mode we have to change the duration of most
      of the metadata locks being held, except for HANDLER and GRL locks,
      to transactional for them to be properly released at UNLOCK TABLES.
    */
    mdl_context.set_transaction_duration_for_all_locks();
    /*
      Make sure we don't release the global read lock and commit blocker
      when leaving LTM.
    */
    global_read_lock.set_explicit_lock_duration(this);
    /* Also ensure that we don't release metadata locks for open HANDLERs. */
    if (handler_tables_hash.records)
      mysql_ha_set_explicit_lock_duration(this);
    if (ull_hash.records)
      mysql_ull_set_explicit_lock_duration(this);
  }
  locked_tables_mode= LTM_NONE;
}

void THD::get_definer(LEX_USER *definer, bool role)
{
  binlog_invoker(role);
#if !defined(MYSQL_CLIENT) && defined(HAVE_REPLICATION)
#ifdef WITH_WSREP
  if ((wsrep_applier || slave_thread) && has_invoker())
#else
  if (slave_thread && has_invoker())
#endif
  {
    definer->user= invoker.user;
    definer->host= invoker.host;
    definer->reset_auth();
  }
  else
#endif
    get_default_definer(this, definer, role);
}


/**
  Mark transaction to rollback and mark error as fatal to a sub-statement.

  @param  all   TRUE <=> rollback main transaction.
*/

void THD::mark_transaction_to_rollback(bool all)
{
  /*
    There is no point in setting is_fatal_sub_stmt_error unless
    we are actually in_sub_stmt.
  */
  if (in_sub_stmt)
    is_fatal_sub_stmt_error= true;
  transaction_rollback_request= all;
}
/***************************************************************************
  Handling of XA id cacheing
***************************************************************************/
class XID_cache_element
{
  /*
    m_state is used to prevent elements from being deleted while XA RECOVER
    iterates xid cache and to prevent recovered elments from being acquired by
    multiple threads.

    bits 1..29 are reference counter
    bit 30 is RECOVERED flag
    bit 31 is ACQUIRED flag (thread owns this xid)
    bit 32 is unused

    Newly allocated and deleted elements have m_state set to 0.

    On lock() m_state is atomically incremented. It also creates load-ACQUIRE
    memory barrier to make sure m_state is actually updated before furhter
    memory accesses. Attempting to lock an element that has neither ACQUIRED
    nor RECOVERED flag set returns failure and further accesses to element
    memory are forbidden.

    On unlock() m_state is decremented. It also creates store-RELEASE memory
    barrier to make sure m_state is actually updated after preceding memory
    accesses.

    ACQUIRED flag is set when thread registers it's xid or when thread acquires
    recovered xid.

    RECOVERED flag is set for elements found during crash recovery.

    ACQUIRED and RECOVERED flags are cleared before element is deleted from
    hash in a spin loop, after last reference is released.
  */
  int32 m_state;
public:
  static const int32 ACQUIRED= 1 << 30;
  static const int32 RECOVERED= 1 << 29;
  XID_STATE *m_xid_state;
  bool is_set(int32 flag)
  { return my_atomic_load32_explicit(&m_state, MY_MEMORY_ORDER_RELAXED) & flag; }
  void set(int32 flag)
  {
    DBUG_ASSERT(!is_set(ACQUIRED | RECOVERED));
    my_atomic_add32_explicit(&m_state, flag, MY_MEMORY_ORDER_RELAXED);
  }
  bool lock()
  {
    int32 old= my_atomic_add32_explicit(&m_state, 1, MY_MEMORY_ORDER_ACQUIRE);
    if (old & (ACQUIRED | RECOVERED))
      return true;
    unlock();
    return false;
  }
  void unlock()
  { my_atomic_add32_explicit(&m_state, -1, MY_MEMORY_ORDER_RELEASE); }
  void mark_uninitialized()
  {
    int32 old= ACQUIRED;
    while (!my_atomic_cas32_weak_explicit(&m_state, &old, 0,
                                          MY_MEMORY_ORDER_RELAXED,
                                          MY_MEMORY_ORDER_RELAXED))
    {
      old&= ACQUIRED | RECOVERED;
      (void) LF_BACKOFF;
    }
  }
  bool acquire_recovered()
  {
    int32 old= RECOVERED;
    while (!my_atomic_cas32_weak_explicit(&m_state, &old, ACQUIRED | RECOVERED,
                                          MY_MEMORY_ORDER_RELAXED,
                                          MY_MEMORY_ORDER_RELAXED))
    {
      if (!(old & RECOVERED) || (old & ACQUIRED))
        return false;
      old= RECOVERED;
      (void) LF_BACKOFF;
    }
    return true;
  }
  static void lf_hash_initializer(LF_HASH *hash __attribute__((unused)),
                                  XID_cache_element *element,
                                  XID_STATE *xid_state)
  {
    DBUG_ASSERT(!element->is_set(ACQUIRED | RECOVERED));
    element->m_xid_state= xid_state;
    xid_state->xid_cache_element= element;
  }
  static void lf_alloc_constructor(uchar *ptr)
  {
    XID_cache_element *element= (XID_cache_element*) (ptr + LF_HASH_OVERHEAD);
    element->m_state= 0;
  }
  static void lf_alloc_destructor(uchar *ptr)
  {
    XID_cache_element *element= (XID_cache_element*) (ptr + LF_HASH_OVERHEAD);
    DBUG_ASSERT(!element->is_set(ACQUIRED));
    if (element->is_set(RECOVERED))
      my_free(element->m_xid_state);
  }
  static uchar *key(const XID_cache_element *element, size_t *length,
                    my_bool not_used __attribute__((unused)))
  {
    *length= element->m_xid_state->xid.key_length();
    return element->m_xid_state->xid.key();
  }
};


static LF_HASH xid_cache;
static bool xid_cache_inited;


bool THD::fix_xid_hash_pins()
{
  if (!xid_hash_pins)
    xid_hash_pins= lf_hash_get_pins(&xid_cache);
  return !xid_hash_pins;
}


void xid_cache_init()
{
  xid_cache_inited= true;
  lf_hash_init(&xid_cache, sizeof(XID_cache_element), LF_HASH_UNIQUE, 0, 0,
               (my_hash_get_key) XID_cache_element::key, &my_charset_bin);
  xid_cache.alloc.constructor= XID_cache_element::lf_alloc_constructor;
  xid_cache.alloc.destructor= XID_cache_element::lf_alloc_destructor;
  xid_cache.initializer=
    (lf_hash_initializer) XID_cache_element::lf_hash_initializer;
}


void xid_cache_free()
{
  if (xid_cache_inited)
  {
    lf_hash_destroy(&xid_cache);
    xid_cache_inited= false;
  }
}


/**
  Find recovered XA transaction by XID.
*/

XID_STATE *xid_cache_search(THD *thd, XID *xid)
{
  XID_STATE *xs= 0;
  DBUG_ASSERT(thd->xid_hash_pins);
  XID_cache_element *element=
    (XID_cache_element*) lf_hash_search(&xid_cache, thd->xid_hash_pins,
                                        xid->key(), xid->key_length());
  if (element)
  {
    if (element->acquire_recovered())
      xs= element->m_xid_state;
    lf_hash_search_unpin(thd->xid_hash_pins);
    DEBUG_SYNC(thd, "xa_after_search");
  }
  return xs;
}


bool xid_cache_insert(XID *xid, enum xa_states xa_state)
{
  XID_STATE *xs;
  LF_PINS *pins;
  int res= 1;

  if (!(pins= lf_hash_get_pins(&xid_cache)))
    return true;

  if ((xs= (XID_STATE*) my_malloc(sizeof(*xs), MYF(MY_WME))))
  {
    xs->xa_state=xa_state;
    xs->xid.set(xid);
    xs->rm_error=0;

    if ((res= lf_hash_insert(&xid_cache, pins, xs)))
      my_free(xs);
    else
      xs->xid_cache_element->set(XID_cache_element::RECOVERED);
    if (res == 1)
      res= 0;
  }
  lf_hash_put_pins(pins);
  return res;
}


bool xid_cache_insert(THD *thd, XID_STATE *xid_state)
{
  if (thd->fix_xid_hash_pins())
    return true;

  int res= lf_hash_insert(&xid_cache, thd->xid_hash_pins, xid_state);
  switch (res)
  {
  case 0:
    xid_state->xid_cache_element->set(XID_cache_element::ACQUIRED);
    break;
  case 1:
    my_error(ER_XAER_DUPID, MYF(0));
    /* fall through */
  default:
    xid_state->xid_cache_element= 0;
  }
  return res;
}


void xid_cache_delete(THD *thd, XID_STATE *xid_state)
{
  if (xid_state->xid_cache_element)
  {
    bool recovered= xid_state->xid_cache_element->is_set(XID_cache_element::RECOVERED);
    DBUG_ASSERT(thd->xid_hash_pins);
    xid_state->xid_cache_element->mark_uninitialized();
    lf_hash_delete(&xid_cache, thd->xid_hash_pins,
                   xid_state->xid.key(), xid_state->xid.key_length());
    xid_state->xid_cache_element= 0;
    if (recovered)
      my_free(xid_state);
  }
}


struct xid_cache_iterate_arg
{
  my_hash_walk_action action;
  void *argument;
};

static my_bool xid_cache_iterate_callback(XID_cache_element *element,
                                          xid_cache_iterate_arg *arg)
{
  my_bool res= FALSE;
  if (element->lock())
  {
    res= arg->action(element->m_xid_state, arg->argument);
    element->unlock();
  }
  return res;
}

int xid_cache_iterate(THD *thd, my_hash_walk_action action, void *arg)
{
  xid_cache_iterate_arg argument= { action, arg };
  return thd->fix_xid_hash_pins() ? -1 :
         lf_hash_iterate(&xid_cache, thd->xid_hash_pins,
                         (my_hash_walk_action) xid_cache_iterate_callback,
                         &argument);
}


/**
  Decide on logging format to use for the statement and issue errors
  or warnings as needed.  The decision depends on the following
  parameters:

  - The logging mode, i.e., the value of binlog_format.  Can be
    statement, mixed, or row.

  - The type of statement.  There are three types of statements:
    "normal" safe statements; unsafe statements; and row injections.
    An unsafe statement is one that, if logged in statement format,
    might produce different results when replayed on the slave (e.g.,
    INSERT DELAYED).  A row injection is either a BINLOG statement, or
    a row event executed by the slave's SQL thread.

  - The capabilities of tables modified by the statement.  The
    *capabilities vector* for a table is a set of flags associated
    with the table.  Currently, it only includes two flags: *row
    capability flag* and *statement capability flag*.

    The row capability flag is set if and only if the engine can
    handle row-based logging. The statement capability flag is set if
    and only if the table can handle statement-based logging.

  Decision table for logging format
  ---------------------------------

  The following table summarizes how the format and generated
  warning/error depends on the tables' capabilities, the statement
  type, and the current binlog_format.

     Row capable        N NNNNNNNNN YYYYYYYYY YYYYYYYYY
     Statement capable  N YYYYYYYYY NNNNNNNNN YYYYYYYYY

     Statement type     * SSSUUUIII SSSUUUIII SSSUUUIII

     binlog_format      * SMRSMRSMR SMRSMRSMR SMRSMRSMR

     Logged format      - SS-S----- -RR-RR-RR SRRSRR-RR
     Warning/Error      1 --2732444 5--5--6-- ---7--6--

  Legend
  ------

  Row capable:    N - Some table not row-capable, Y - All tables row-capable
  Stmt capable:   N - Some table not stmt-capable, Y - All tables stmt-capable
  Statement type: (S)afe, (U)nsafe, or Row (I)njection
  binlog_format:  (S)TATEMENT, (M)IXED, or (R)OW
  Logged format:  (S)tatement or (R)ow
  Warning/Error:  Warnings and error messages are as follows:

  1. Error: Cannot execute statement: binlogging impossible since both
     row-incapable engines and statement-incapable engines are
     involved.

  2. Error: Cannot execute statement: binlogging impossible since
     BINLOG_FORMAT = ROW and at least one table uses a storage engine
     limited to statement-logging.

  3. Error: Cannot execute statement: binlogging of unsafe statement
     is impossible when storage engine is limited to statement-logging
     and BINLOG_FORMAT = MIXED.

  4. Error: Cannot execute row injection: binlogging impossible since
     at least one table uses a storage engine limited to
     statement-logging.

  5. Error: Cannot execute statement: binlogging impossible since
     BINLOG_FORMAT = STATEMENT and at least one table uses a storage
     engine limited to row-logging.

  6. Warning: Unsafe statement binlogged in statement format since
     BINLOG_FORMAT = STATEMENT.

  In addition, we can produce the following error (not depending on
  the variables of the decision diagram):

  7. Error: Cannot execute statement: binlogging impossible since more
     than one engine is involved and at least one engine is
     self-logging.

  For each error case above, the statement is prevented from being
  logged, we report an error, and roll back the statement.  For
  warnings, we set the thd->binlog_flags variable: the warning will be
  printed only if the statement is successfully logged.

  @see THD::binlog_query

  @param[in] thd    Client thread
  @param[in] tables Tables involved in the query

  @retval 0 No error; statement can be logged.
  @retval -1 One of the error conditions above applies (1, 2, 4, 5, or 6).
*/

int THD::decide_logging_format(TABLE_LIST *tables)
{
  DBUG_ENTER("THD::decide_logging_format");
  DBUG_PRINT("info", ("Query: %.*s", (uint) query_length(), query()));
  DBUG_PRINT("info", ("variables.binlog_format: %lu",
                      variables.binlog_format));
  DBUG_PRINT("info", ("lex->get_stmt_unsafe_flags(): 0x%x",
                      lex->get_stmt_unsafe_flags()));

  reset_binlog_local_stmt_filter();

  /*
    We should not decide logging format if the binlog is closed or
    binlogging is off, or if the statement is filtered out from the
    binlog by filtering rules.
  */
  if (mysql_bin_log.is_open() && (variables.option_bits & OPTION_BIN_LOG) &&
      !(wsrep_binlog_format() == BINLOG_FORMAT_STMT &&
        !binlog_filter->db_ok(db)))
  {

    if (is_bulk_op())
    {
      if (wsrep_binlog_format() == BINLOG_FORMAT_STMT)
      {
        my_error(ER_BINLOG_NON_SUPPORTED_BULK, MYF(0));
        DBUG_PRINT("info",
                   ("decision: no logging since an error was generated"));
        DBUG_RETURN(-1);
      }
    }
    /*
      Compute one bit field with the union of all the engine
      capabilities, and one with the intersection of all the engine
      capabilities.
    */
    handler::Table_flags flags_write_some_set= 0;
    handler::Table_flags flags_access_some_set= 0;
    handler::Table_flags flags_write_all_set=
      HA_BINLOG_ROW_CAPABLE | HA_BINLOG_STMT_CAPABLE;

    /* 
       If different types of engines are about to be updated.
       For example: Innodb and Falcon; Innodb and MyIsam.
    */
    bool multi_write_engine= FALSE;
    /*
       If different types of engines are about to be accessed 
       and any of them is about to be updated. For example:
       Innodb and Falcon; Innodb and MyIsam.
    */
    bool multi_access_engine= FALSE;
    /*
      Identifies if a table is changed.
    */
    bool is_write= FALSE;                        // If any write tables
    bool has_read_tables= FALSE;                 // If any read only tables
    bool has_auto_increment_write_tables= FALSE; // Write with auto-increment
    /* If a write table that doesn't have auto increment part first */
    bool has_write_table_auto_increment_not_first_in_pk= FALSE;
    bool has_auto_increment_write_tables_not_first= FALSE;
    bool found_first_not_own_table= FALSE;
    bool has_write_tables_with_unsafe_statements= FALSE;

    /*
      A pointer to a previous table that was changed.
    */
    TABLE* prev_write_table= NULL;
    /*
      A pointer to a previous table that was accessed.
    */
    TABLE* prev_access_table= NULL;
    /**
      The number of tables used in the current statement,
      that should be replicated.
    */
    uint replicated_tables_count= 0;
    /**
      The number of tables written to in the current statement,
      that should not be replicated.
      A table should not be replicated when it is considered
      'local' to a MySQL instance.
      Currently, these tables are:
      - mysql.slow_log
      - mysql.general_log
      - mysql.slave_relay_log_info
      - mysql.slave_master_info
      - mysql.slave_worker_info
      - performance_schema.*
      - TODO: information_schema.*
      In practice, from this list, only performance_schema.* tables
      are written to by user queries.
    */
    uint non_replicated_tables_count= 0;

#ifndef DBUG_OFF
    {
      static const char *prelocked_mode_name[] = {
        "NON_PRELOCKED",
        "LOCK_TABLES",
        "PRELOCKED",
        "PRELOCKED_UNDER_LOCK_TABLES",
      };
      compile_time_assert(array_elements(prelocked_mode_name) == LTM_always_last);
      DBUG_PRINT("debug", ("prelocked_mode: %s",
                           prelocked_mode_name[locked_tables_mode]));
    }
#endif

    /*
      Get the capabilities vector for all involved storage engines and
      mask out the flags for the binary log.
    */
    for (TABLE_LIST *table= tables; table; table= table->next_global)
    {
      if (table->placeholder())
        continue;

      handler::Table_flags const flags= table->table->file->ha_table_flags();

      DBUG_PRINT("info", ("table: %s; ha_table_flags: 0x%llx",
                          table->table_name, flags));

      if (table->table->s->no_replicate)
      {
        /*
          The statement uses a table that is not replicated.
          The following properties about the table:
          - persistent / transient
          - transactional / non transactional
          - temporary / permanent
          - read or write
          - multiple engines involved because of this table
          are not relevant, as this table is completely ignored.
          Because the statement uses a non replicated table,
          using STATEMENT format in the binlog is impossible.
          Either this statement will be discarded entirely,
          or it will be logged (possibly partially) in ROW format.
        */
        lex->set_stmt_unsafe(LEX::BINLOG_STMT_UNSAFE_SYSTEM_TABLE);

        if (table->lock_type >= TL_WRITE_ALLOW_WRITE)
        {
          non_replicated_tables_count++;
          continue;
        }
      }
      if (table == lex->first_not_own_table())
        found_first_not_own_table= true;

      replicated_tables_count++;

      if (table->lock_type <= TL_READ_NO_INSERT &&
          table->prelocking_placeholder != TABLE_LIST::FK)
        has_read_tables= true;
      else if (table->table->found_next_number_field &&
                (table->lock_type >= TL_WRITE_ALLOW_WRITE))
      {
        has_auto_increment_write_tables= true;
        has_auto_increment_write_tables_not_first= found_first_not_own_table;
        if (table->table->s->next_number_keypart != 0)
          has_write_table_auto_increment_not_first_in_pk= true;
      }

      if (table->lock_type >= TL_WRITE_ALLOW_WRITE)
      {
        bool trans;
        if (prev_write_table && prev_write_table->file->ht !=
            table->table->file->ht)
          multi_write_engine= TRUE;
        if (table->table->s->non_determinstic_insert &&
            !(sql_command_flags[lex->sql_command] & CF_SCHEMA_CHANGE))
          has_write_tables_with_unsafe_statements= true;

        trans= table->table->file->has_transactions();

        if (table->table->s->tmp_table)
          lex->set_stmt_accessed_table(trans ? LEX::STMT_WRITES_TEMP_TRANS_TABLE :
                                               LEX::STMT_WRITES_TEMP_NON_TRANS_TABLE);
        else
          lex->set_stmt_accessed_table(trans ? LEX::STMT_WRITES_TRANS_TABLE :
                                               LEX::STMT_WRITES_NON_TRANS_TABLE);

        flags_write_all_set &= flags;
        flags_write_some_set |= flags;
        is_write= TRUE;

        prev_write_table= table->table;

      }
      flags_access_some_set |= flags;

      if (lex->sql_command != SQLCOM_CREATE_TABLE ||
          (lex->sql_command == SQLCOM_CREATE_TABLE && lex->tmp_table()))
      {
        my_bool trans= table->table->file->has_transactions();

        if (table->table->s->tmp_table)
          lex->set_stmt_accessed_table(trans ? LEX::STMT_READS_TEMP_TRANS_TABLE :
                                               LEX::STMT_READS_TEMP_NON_TRANS_TABLE);
        else
          lex->set_stmt_accessed_table(trans ? LEX::STMT_READS_TRANS_TABLE :
                                               LEX::STMT_READS_NON_TRANS_TABLE);
      }

      if (prev_access_table && prev_access_table->file->ht !=
          table->table->file->ht)
        multi_access_engine= TRUE;

      prev_access_table= table->table;
    }

    if (wsrep_binlog_format() != BINLOG_FORMAT_ROW)
    {
      /*
        DML statements that modify a table with an auto_increment
        column based on rows selected from a table are unsafe as the
        order in which the rows are fetched fron the select tables
        cannot be determined and may differ on master and slave.
      */
      if (has_auto_increment_write_tables && has_read_tables)
        lex->set_stmt_unsafe(LEX::BINLOG_STMT_UNSAFE_WRITE_AUTOINC_SELECT);

      if (has_write_table_auto_increment_not_first_in_pk)
        lex->set_stmt_unsafe(LEX::BINLOG_STMT_UNSAFE_AUTOINC_NOT_FIRST);

      if (has_write_tables_with_unsafe_statements)
        lex->set_stmt_unsafe(LEX::BINLOG_STMT_UNSAFE_SYSTEM_FUNCTION);

      /*
        A query that modifies autoinc column in sub-statement can make the
        master and slave inconsistent.
        We can solve these problems in mixed mode by switching to binlogging
        if at least one updated table is used by sub-statement
      */
      if (lex->requires_prelocking() &&
          has_auto_increment_write_tables_not_first)
        lex->set_stmt_unsafe(LEX::BINLOG_STMT_UNSAFE_AUTOINC_COLUMNS);
    }

    DBUG_PRINT("info", ("flags_write_all_set: 0x%llx", flags_write_all_set));
    DBUG_PRINT("info", ("flags_write_some_set: 0x%llx", flags_write_some_set));
    DBUG_PRINT("info", ("flags_access_some_set: 0x%llx", flags_access_some_set));
    DBUG_PRINT("info", ("multi_write_engine: %d", multi_write_engine));
    DBUG_PRINT("info", ("multi_access_engine: %d", multi_access_engine));

    int error= 0;
    int unsafe_flags;

    bool multi_stmt_trans= in_multi_stmt_transaction_mode();
    bool trans_table= trans_has_updated_trans_table(this);
    bool binlog_direct= variables.binlog_direct_non_trans_update;

    if (lex->is_mixed_stmt_unsafe(multi_stmt_trans, binlog_direct,
                                  trans_table, tx_isolation))
      lex->set_stmt_unsafe(LEX::BINLOG_STMT_UNSAFE_MIXED_STATEMENT);
    else if (multi_stmt_trans && trans_table && !binlog_direct &&
             lex->stmt_accessed_table(LEX::STMT_WRITES_NON_TRANS_TABLE))
      lex->set_stmt_unsafe(LEX::BINLOG_STMT_UNSAFE_NONTRANS_AFTER_TRANS);

    /*
      If more than one engine is involved in the statement and at
      least one is doing it's own logging (is *self-logging*), the
      statement cannot be logged atomically, so we generate an error
      rather than allowing the binlog to become corrupt.
    */
    if (multi_write_engine &&
        (flags_write_some_set & HA_HAS_OWN_BINLOGGING))
      my_error((error= ER_BINLOG_MULTIPLE_ENGINES_AND_SELF_LOGGING_ENGINE),
               MYF(0));
    else if (multi_access_engine && flags_access_some_set & HA_HAS_OWN_BINLOGGING)
      lex->set_stmt_unsafe(LEX::BINLOG_STMT_UNSAFE_MULTIPLE_ENGINES_AND_SELF_LOGGING_ENGINE);

    /* both statement-only and row-only engines involved */
    if ((flags_write_all_set & (HA_BINLOG_STMT_CAPABLE | HA_BINLOG_ROW_CAPABLE)) == 0)
    {
      /*
        1. Error: Binary logging impossible since both row-incapable
           engines and statement-incapable engines are involved
      */
      my_error((error= ER_BINLOG_ROW_ENGINE_AND_STMT_ENGINE), MYF(0));
    }
    /* statement-only engines involved */
    else if ((flags_write_all_set & HA_BINLOG_ROW_CAPABLE) == 0)
    {
      if (lex->is_stmt_row_injection())
      {
        /*
          4. Error: Cannot execute row injection since table uses
             storage engine limited to statement-logging
        */
        my_error((error= ER_BINLOG_ROW_INJECTION_AND_STMT_ENGINE), MYF(0));
      }
      else if ((wsrep_binlog_format() == BINLOG_FORMAT_ROW || is_bulk_op()) &&
               sqlcom_can_generate_row_events(this))
      {
        /*
          2. Error: Cannot modify table that uses a storage engine
             limited to statement-logging when BINLOG_FORMAT = ROW
        */
        my_error((error= ER_BINLOG_ROW_MODE_AND_STMT_ENGINE), MYF(0));
      }
      else if ((unsafe_flags= lex->get_stmt_unsafe_flags()) != 0)
      {
        /*
          3. Error: Cannot execute statement: binlogging of unsafe
             statement is impossible when storage engine is limited to
             statement-logging and BINLOG_FORMAT = MIXED.
        */
        for (int unsafe_type= 0;
             unsafe_type < LEX::BINLOG_STMT_UNSAFE_COUNT;
             unsafe_type++)
          if (unsafe_flags & (1 << unsafe_type))
            my_error((error= ER_BINLOG_UNSAFE_AND_STMT_ENGINE), MYF(0),
                     ER_THD(this,
                            LEX::binlog_stmt_unsafe_errcode[unsafe_type]));
      }
      /* log in statement format! */
    }
    /* no statement-only engines */
    else
    {
      /* binlog_format = STATEMENT */
      if (wsrep_binlog_format() == BINLOG_FORMAT_STMT)
      {
        if (lex->is_stmt_row_injection())
        {
          /*
            We have to log the statement as row or give an error.
            Better to accept what master gives us than stopping replication.
          */
          set_current_stmt_binlog_format_row();
        }
        else if ((flags_write_all_set & HA_BINLOG_STMT_CAPABLE) == 0 &&
                 sqlcom_can_generate_row_events(this))
        {
          /*
            5. Error: Cannot modify table that uses a storage engine
               limited to row-logging when binlog_format = STATEMENT
          */
	  if (IF_WSREP((!WSREP(this) || wsrep_exec_mode == LOCAL_STATE),1))
	  {
            my_error((error= ER_BINLOG_STMT_MODE_AND_ROW_ENGINE), MYF(0), "");
	  }
        }
        else if (is_write && (unsafe_flags= lex->get_stmt_unsafe_flags()) != 0)
        {
          /*
            7. Warning: Unsafe statement logged as statement due to
               binlog_format = STATEMENT
          */
          binlog_unsafe_warning_flags|= unsafe_flags;

          DBUG_PRINT("info", ("Scheduling warning to be issued by "
                              "binlog_query: '%s'",
                              ER_THD(this, ER_BINLOG_UNSAFE_STATEMENT)));
          DBUG_PRINT("info", ("binlog_unsafe_warning_flags: 0x%x",
                              binlog_unsafe_warning_flags));
        }
        /* log in statement format (or row if row event)! */
      }
      /* No statement-only engines and binlog_format != STATEMENT.
         I.e., nothing prevents us from row logging if needed. */
      else
      {
        if (lex->is_stmt_unsafe() || lex->is_stmt_row_injection()
            || (flags_write_all_set & HA_BINLOG_STMT_CAPABLE) == 0 ||
            is_bulk_op())
        {
          /* log in row format! */
          set_current_stmt_binlog_format_row_if_mixed();
        }
      }
    }

    if (non_replicated_tables_count > 0)
    {
      if ((replicated_tables_count == 0) || ! is_write)
      {
        DBUG_PRINT("info", ("decision: no logging, no replicated table affected"));
        set_binlog_local_stmt_filter();
      }
      else
      {
        if (! is_current_stmt_binlog_format_row())
        {
          my_error((error= ER_BINLOG_STMT_MODE_AND_NO_REPL_TABLES), MYF(0));
        }
        else
        {
          clear_binlog_local_stmt_filter();
        }
      }
    }
    else
    {
      clear_binlog_local_stmt_filter();
    }

    if (error) {
      DBUG_PRINT("info", ("decision: no logging since an error was generated"));
      DBUG_RETURN(-1);
    }
    DBUG_PRINT("info", ("decision: logging in %s format",
                        is_current_stmt_binlog_format_row() ?
                        "ROW" : "STATEMENT"));

    if (variables.binlog_format == BINLOG_FORMAT_ROW &&
        (lex->sql_command == SQLCOM_UPDATE ||
         lex->sql_command == SQLCOM_UPDATE_MULTI ||
         lex->sql_command == SQLCOM_DELETE ||
         lex->sql_command == SQLCOM_DELETE_MULTI))
    {
      String table_names;
      /*
        Generate a warning for UPDATE/DELETE statements that modify a
        BLACKHOLE table, as row events are not logged in row format.
      */
      for (TABLE_LIST *table= tables; table; table= table->next_global)
      {
        if (table->placeholder())
          continue;
        if (table->table->file->ht->db_type == DB_TYPE_BLACKHOLE_DB &&
            table->lock_type >= TL_WRITE_ALLOW_WRITE)
        {
            table_names.append(table->table_name);
            table_names.append(",");
        }
      }
      if (!table_names.is_empty())
      {
        bool is_update= (lex->sql_command == SQLCOM_UPDATE ||
                         lex->sql_command == SQLCOM_UPDATE_MULTI);
        /*
          Replace the last ',' with '.' for table_names
        */
        table_names.replace(table_names.length()-1, 1, ".", 1);
        push_warning_printf(this, Sql_condition::WARN_LEVEL_WARN,
                            ER_UNKNOWN_ERROR,
                            "Row events are not logged for %s statements "
                            "that modify BLACKHOLE tables in row format. "
                            "Table(s): '%-.192s'",
                            is_update ? "UPDATE" : "DELETE",
                            table_names.c_ptr());
      }
    }
  }
#ifndef DBUG_OFF
  else
    DBUG_PRINT("info", ("decision: no logging since "
                        "mysql_bin_log.is_open() = %d "
                        "and (options & OPTION_BIN_LOG) = 0x%llx "
                        "and binlog_format = %u "
                        "and binlog_filter->db_ok(db) = %d",
                        mysql_bin_log.is_open(),
                        (variables.option_bits & OPTION_BIN_LOG),
                        (uint) wsrep_binlog_format(),
                        binlog_filter->db_ok(db)));
#endif

  DBUG_RETURN(0);
}


/*
  Implementation of interface to write rows to the binary log through the
  thread.  The thread is responsible for writing the rows it has
  inserted/updated/deleted.
*/

#ifndef MYSQL_CLIENT

/*
  Template member function for ensuring that there is an rows log
  event of the apropriate type before proceeding.

  PRE CONDITION:
    - Events of type 'RowEventT' have the type code 'type_code'.
    
  POST CONDITION:
    If a non-NULL pointer is returned, the pending event for thread 'thd' will
    be an event of type 'RowEventT' (which have the type code 'type_code')
    will either empty or have enough space to hold 'needed' bytes.  In
    addition, the columns bitmap will be correct for the row, meaning that
    the pending event will be flushed if the columns in the event differ from
    the columns suppled to the function.

  RETURNS
    If no error, a non-NULL pending event (either one which already existed or
    the newly created one).
    If error, NULL.
 */

template <class RowsEventT> Rows_log_event*
THD::binlog_prepare_pending_rows_event(TABLE* table, uint32 serv_id,
                                       size_t needed,
                                       bool is_transactional,
                                       RowsEventT *hint __attribute__((unused)))
{
  DBUG_ENTER("binlog_prepare_pending_rows_event");
  /* Pre-conditions */
  DBUG_ASSERT(table->s->table_map_id != ~0UL);

  /* Fetch the type code for the RowsEventT template parameter */
  int const general_type_code= RowsEventT::TYPE_CODE;

  /* Ensure that all events in a GTID group are in the same cache */
  if (variables.option_bits & OPTION_GTID_BEGIN)
    is_transactional= 1;

  /*
    There is no good place to set up the transactional data, so we
    have to do it here.
  */
  if (binlog_setup_trx_data() == NULL)
    DBUG_RETURN(NULL);

  Rows_log_event* pending= binlog_get_pending_rows_event(is_transactional);

  if (unlikely(pending && !pending->is_valid()))
    DBUG_RETURN(NULL);

  /*
    Check if the current event is non-NULL and a write-rows
    event. Also check if the table provided is mapped: if it is not,
    then we have switched to writing to a new table.
    If there is no pending event, we need to create one. If there is a pending
    event, but it's not about the same table id, or not of the same type
    (between Write, Update and Delete), or not the same affected columns, or
    going to be too big, flush this event to disk and create a new pending
    event.
  */
  if (!pending ||
      pending->server_id != serv_id ||
      pending->get_table_id() != table->s->table_map_id ||
      pending->get_general_type_code() != general_type_code ||
      pending->get_data_size() + needed > opt_binlog_rows_event_max_size ||
      pending->read_write_bitmaps_cmp(table) == FALSE)
  {
    /* Create a new RowsEventT... */
    Rows_log_event* const
        ev= new RowsEventT(this, table, table->s->table_map_id,
                           is_transactional);
    if (unlikely(!ev))
      DBUG_RETURN(NULL);
    ev->server_id= serv_id; // I don't like this, it's too easy to forget.
    /*
      flush the pending event and replace it with the newly created
      event...
    */
    if (unlikely(
        mysql_bin_log.flush_and_set_pending_rows_event(this, ev,
                                                       is_transactional)))
    {
      delete ev;
      DBUG_RETURN(NULL);
    }

    DBUG_RETURN(ev);               /* This is the new pending event */
  }
  DBUG_RETURN(pending);        /* This is the current pending event */
}

/* Declare in unnamed namespace. */
CPP_UNNAMED_NS_START
  /**
     Class to handle temporary allocation of memory for row data.

     The responsibilities of the class is to provide memory for
     packing one or two rows of packed data (depending on what
     constructor is called).

     In order to make the allocation more efficient for "simple" rows,
     i.e., rows that do not contain any blobs, a pointer to the
     allocated memory is of memory is stored in the table structure
     for simple rows.  If memory for a table containing a blob field
     is requested, only memory for that is allocated, and subsequently
     released when the object is destroyed.

   */
  class Row_data_memory {
  public:
    /**
      Build an object to keep track of a block-local piece of memory
      for storing a row of data.

      @param table
      Table where the pre-allocated memory is stored.

      @param length
      Length of data that is needed, if the record contain blobs.
     */
    Row_data_memory(TABLE *table, size_t const len1)
      : m_memory(0)
    {
#ifndef DBUG_OFF
      m_alloc_checked= FALSE;
#endif
      allocate_memory(table, len1);
      m_ptr[0]= has_memory() ? m_memory : 0;
      m_ptr[1]= 0;
    }

    Row_data_memory(TABLE *table, size_t const len1, size_t const len2)
      : m_memory(0)
    {
#ifndef DBUG_OFF
      m_alloc_checked= FALSE;
#endif
      allocate_memory(table, len1 + len2);
      m_ptr[0]= has_memory() ? m_memory        : 0;
      m_ptr[1]= has_memory() ? m_memory + len1 : 0;
    }

    ~Row_data_memory()
    {
      if (m_memory != 0 && m_release_memory_on_destruction)
        my_free(m_memory);
    }

    /**
       Is there memory allocated?

       @retval true There is memory allocated
       @retval false Memory allocation failed
     */
    bool has_memory() const {
#ifndef DBUG_OFF
      m_alloc_checked= TRUE;
#endif
      return m_memory != 0;
    }

    uchar *slot(uint s)
    {
      DBUG_ASSERT(s < sizeof(m_ptr)/sizeof(*m_ptr));
      DBUG_ASSERT(m_ptr[s] != 0);
      DBUG_SLOW_ASSERT(m_alloc_checked == TRUE);
      return m_ptr[s];
    }

  private:
    void allocate_memory(TABLE *const table, size_t const total_length)
    {
      if (table->s->blob_fields == 0)
      {
        /*
          The maximum length of a packed record is less than this
          length. We use this value instead of the supplied length
          when allocating memory for records, since we don't know how
          the memory will be used in future allocations.

          Since table->s->reclength is for unpacked records, we have
          to add two bytes for each field, which can potentially be
          added to hold the length of a packed field.
        */
        size_t const maxlen= table->s->reclength + 2 * table->s->fields;

        /*
          Allocate memory for two records if memory hasn't been
          allocated. We allocate memory for two records so that it can
          be used when processing update rows as well.
        */
        if (table->write_row_record == 0)
          table->write_row_record=
            (uchar *) alloc_root(&table->mem_root, 2 * maxlen);
        m_memory= table->write_row_record;
        m_release_memory_on_destruction= FALSE;
      }
      else
      {
        m_memory= (uchar *) my_malloc(total_length, MYF(MY_WME));
        m_release_memory_on_destruction= TRUE;
      }
    }

#ifndef DBUG_OFF
    mutable bool m_alloc_checked;
#endif
    bool m_release_memory_on_destruction;
    uchar *m_memory;
    uchar *m_ptr[2];
  };

CPP_UNNAMED_NS_END

int THD::binlog_write_row(TABLE* table, bool is_trans,
                          uchar const *record)
{

  DBUG_ASSERT(is_current_stmt_binlog_format_row() &&
           ((WSREP(this) && wsrep_emulate_bin_log) || mysql_bin_log.is_open()));
  /*
    Pack records into format for transfer. We are allocating more
    memory than needed, but that doesn't matter.
  */
  Row_data_memory memory(table, max_row_length(table, record));
  if (!memory.has_memory())
    return HA_ERR_OUT_OF_MEM;

  uchar *row_data= memory.slot(0);

  size_t const len= pack_row(table, table->rpl_write_set, row_data, record);

  /* Ensure that all events in a GTID group are in the same cache */
  if (variables.option_bits & OPTION_GTID_BEGIN)
    is_trans= 1;

  Rows_log_event* ev;
  if (binlog_should_compress(len))
    ev =
    binlog_prepare_pending_rows_event(table, variables.server_id,
                                      len, is_trans,
                                      static_cast<Write_rows_compressed_log_event*>(0));
  else
    ev =
    binlog_prepare_pending_rows_event(table, variables.server_id,
                                      len, is_trans,
                                      static_cast<Write_rows_log_event*>(0));

  if (unlikely(ev == 0))
    return HA_ERR_OUT_OF_MEM;

  return ev->add_row_data(row_data, len);
}

int THD::binlog_update_row(TABLE* table, bool is_trans,
                           const uchar *before_record,
                           const uchar *after_record)
{
  DBUG_ASSERT(is_current_stmt_binlog_format_row() &&
            ((WSREP(this) && wsrep_emulate_bin_log) || mysql_bin_log.is_open()));

  size_t const before_maxlen = max_row_length(table, before_record);
  size_t const after_maxlen  = max_row_length(table, after_record);

  Row_data_memory row_data(table, before_maxlen, after_maxlen);
  if (!row_data.has_memory())
    return HA_ERR_OUT_OF_MEM;

  uchar *before_row= row_data.slot(0);
  uchar *after_row= row_data.slot(1);

  size_t const before_size= pack_row(table, table->read_set, before_row,
                                        before_record);
  size_t const after_size= pack_row(table, table->rpl_write_set, after_row,
                                       after_record);

  /* Ensure that all events in a GTID group are in the same cache */
  if (variables.option_bits & OPTION_GTID_BEGIN)
    is_trans= 1;

  /*
    Don't print debug messages when running valgrind since they can
    trigger false warnings.
   */
#ifndef HAVE_valgrind
  DBUG_DUMP("before_record", before_record, table->s->reclength);
  DBUG_DUMP("after_record",  after_record, table->s->reclength);
  DBUG_DUMP("before_row",    before_row, before_size);
  DBUG_DUMP("after_row",     after_row, after_size);
#endif

  Rows_log_event* ev;
  if(binlog_should_compress(before_size + after_size))
    ev =
      binlog_prepare_pending_rows_event(table, variables.server_id,
                                      before_size + after_size, is_trans,
                                      static_cast<Update_rows_compressed_log_event*>(0));
  else
    ev =
      binlog_prepare_pending_rows_event(table, variables.server_id,
                                      before_size + after_size, is_trans,
                                      static_cast<Update_rows_log_event*>(0));

  if (unlikely(ev == 0))
    return HA_ERR_OUT_OF_MEM;

  int error=  ev->add_row_data(before_row, before_size) ||
              ev->add_row_data(after_row, after_size);

  return error;

}

int THD::binlog_delete_row(TABLE* table, bool is_trans, 
                           uchar const *record)
{
  DBUG_ASSERT(is_current_stmt_binlog_format_row() &&
            ((WSREP(this) && wsrep_emulate_bin_log) || mysql_bin_log.is_open()));
  /**
    Save a reference to the original read bitmaps
    We will need this to restore the bitmaps at the end as
    binlog_prepare_row_images() may change table->read_set.
    table->read_set is used by pack_row and deep in
    binlog_prepare_pending_events().
  */
  MY_BITMAP *old_read_set= table->read_set;

  /** 
     This will remove spurious fields required during execution but
     not needed for binlogging. This is done according to the:
     binlog-row-image option.
   */
  binlog_prepare_row_images(table);

  /*
     Pack records into format for transfer. We are allocating more
     memory than needed, but that doesn't matter.
  */
  Row_data_memory memory(table, max_row_length(table, record));
  if (unlikely(!memory.has_memory()))
    return HA_ERR_OUT_OF_MEM;

  uchar *row_data= memory.slot(0);

  DBUG_DUMP("table->read_set", (uchar*) table->read_set->bitmap, (table->s->fields + 7) / 8);
  size_t const len= pack_row(table, table->read_set, row_data, record);

  /* Ensure that all events in a GTID group are in the same cache */
  if (variables.option_bits & OPTION_GTID_BEGIN)
    is_trans= 1;

  Rows_log_event* ev;
  if(binlog_should_compress(len))
    ev =
      binlog_prepare_pending_rows_event(table, variables.server_id,
                                      len, is_trans,
                                      static_cast<Delete_rows_compressed_log_event*>(0));
  else
    ev =
      binlog_prepare_pending_rows_event(table, variables.server_id,
                                      len, is_trans,
                                      static_cast<Delete_rows_log_event*>(0));

  if (unlikely(ev == 0))
    return HA_ERR_OUT_OF_MEM;


  int error= ev->add_row_data(row_data, len);

  /* restore read set for the rest of execution */
  table->column_bitmaps_set_no_signal(old_read_set,
                                      table->write_set);

  return error;
}


void THD::binlog_prepare_row_images(TABLE *table)
{
  DBUG_ENTER("THD::binlog_prepare_row_images");
  /**
    Remove from read_set spurious columns. The write_set has been
    handled before in table->mark_columns_needed_for_update.
   */

  DBUG_PRINT_BITSET("debug", "table->read_set (before preparing): %s", table->read_set);
  THD *thd= table->in_use;

  /**
    if there is a primary key in the table (ie, user declared PK or a
    non-null unique index) and we dont want to ship the entire image,
    and the handler involved supports this.
   */
  if (table->s->primary_key < MAX_KEY &&
      (thd->variables.binlog_row_image < BINLOG_ROW_IMAGE_FULL) &&
      !ha_check_storage_engine_flag(table->s->db_type(), HTON_NO_BINLOG_ROW_OPT))
  {
    /**
      Just to be sure that tmp_set is currently not in use as
      the read_set already.
    */
    DBUG_ASSERT(table->read_set != &table->tmp_set);

    switch(thd->variables.binlog_row_image)
    {
      case BINLOG_ROW_IMAGE_MINIMAL:
        /* MINIMAL: Mark only PK */
        table->mark_columns_used_by_index(table->s->primary_key,
                                          &table->tmp_set);
        break;
      case BINLOG_ROW_IMAGE_NOBLOB:
        /**
          NOBLOB: Remove unnecessary BLOB fields from read_set
                  (the ones that are not part of PK).
         */
        bitmap_copy(&table->tmp_set, table->read_set);
        for (Field **ptr=table->field ; *ptr ; ptr++)
        {
          Field *field= (*ptr);
          if ((field->type() == MYSQL_TYPE_BLOB) &&
              !(field->flags & PRI_KEY_FLAG))
            bitmap_clear_bit(&table->tmp_set, field->field_index);
        }
        break;
      default:
        DBUG_ASSERT(0); // impossible.
    }

    /* set the temporary read_set */
    table->column_bitmaps_set_no_signal(&table->tmp_set,
                                        table->write_set);
  }

  DBUG_PRINT_BITSET("debug", "table->read_set (after preparing): %s", table->read_set);
  DBUG_VOID_RETURN;
}



int THD::binlog_remove_pending_rows_event(bool clear_maps,
                                          bool is_transactional)
{
  DBUG_ENTER("THD::binlog_remove_pending_rows_event");

  if(!WSREP_EMULATE_BINLOG(this) && !mysql_bin_log.is_open())
    DBUG_RETURN(0);

  /* Ensure that all events in a GTID group are in the same cache */
  if (variables.option_bits & OPTION_GTID_BEGIN)
    is_transactional= 1;

  mysql_bin_log.remove_pending_rows_event(this, is_transactional);

  if (clear_maps)
    binlog_table_maps= 0;

  DBUG_RETURN(0);
}

int THD::binlog_flush_pending_rows_event(bool stmt_end, bool is_transactional)
{
  DBUG_ENTER("THD::binlog_flush_pending_rows_event");
  /*
    We shall flush the pending event even if we are not in row-based
    mode: it might be the case that we left row-based mode before
    flushing anything (e.g., if we have explicitly locked tables).
   */
  if(!WSREP_EMULATE_BINLOG(this) && !mysql_bin_log.is_open())
    DBUG_RETURN(0);

  /* Ensure that all events in a GTID group are in the same cache */
  if (variables.option_bits & OPTION_GTID_BEGIN)
    is_transactional= 1;

  /*
    Mark the event as the last event of a statement if the stmt_end
    flag is set.
  */
  int error= 0;
  if (Rows_log_event *pending= binlog_get_pending_rows_event(is_transactional))
  {
    if (stmt_end)
    {
      pending->set_flags(Rows_log_event::STMT_END_F);
      binlog_table_maps= 0;
    }

    error= mysql_bin_log.flush_and_set_pending_rows_event(this, 0,
                                                          is_transactional);
  }

  DBUG_RETURN(error);
}


#if !defined(DBUG_OFF) && !defined(_lint)
static const char *
show_query_type(THD::enum_binlog_query_type qtype)
{
  switch (qtype) {
  case THD::ROW_QUERY_TYPE:
    return "ROW";
  case THD::STMT_QUERY_TYPE:
    return "STMT";
  case THD::QUERY_TYPE_COUNT:
  default:
    DBUG_ASSERT(0 <= qtype && qtype < THD::QUERY_TYPE_COUNT);
  }
  static char buf[64];
  sprintf(buf, "UNKNOWN#%d", qtype);
  return buf;
}
#endif

/*
  Constants required for the limit unsafe warnings suppression
*/
//seconds after which the limit unsafe warnings suppression will be activated
#define LIMIT_UNSAFE_WARNING_ACTIVATION_TIMEOUT 5*60
//number of limit unsafe warnings after which the suppression will be activated
#define LIMIT_UNSAFE_WARNING_ACTIVATION_THRESHOLD_COUNT 10

static ulonglong unsafe_suppression_start_time= 0;
static bool unsafe_warning_suppression_active[LEX::BINLOG_STMT_UNSAFE_COUNT];
static ulong unsafe_warnings_count[LEX::BINLOG_STMT_UNSAFE_COUNT];
static ulong total_unsafe_warnings_count;

/**
  Auxiliary function to reset the limit unsafety warning suppression.
  This is done without mutex protection, but this should be good
  enough as it doesn't matter if we loose a couple of suppressed
  messages or if this is called multiple times.
*/

static void reset_binlog_unsafe_suppression(ulonglong now)
{
  uint i;
  DBUG_ENTER("reset_binlog_unsafe_suppression");

  unsafe_suppression_start_time= now;
  total_unsafe_warnings_count= 0;

  for (i= 0 ; i < LEX::BINLOG_STMT_UNSAFE_COUNT ; i++)
  {
    unsafe_warnings_count[i]= 0;
    unsafe_warning_suppression_active[i]= 0;
  }
  DBUG_VOID_RETURN;
}

/**
  Auxiliary function to print warning in the error log.
*/
static void print_unsafe_warning_to_log(THD *thd, int unsafe_type, char* buf,
                                        char* query)
{
  DBUG_ENTER("print_unsafe_warning_in_log");
  sprintf(buf, ER_THD(thd, ER_BINLOG_UNSAFE_STATEMENT),
          ER_THD(thd, LEX::binlog_stmt_unsafe_errcode[unsafe_type]));
  sql_print_warning(ER_THD(thd, ER_MESSAGE_AND_STATEMENT), buf, query);
  DBUG_VOID_RETURN;
}

/**
  Auxiliary function to check if the warning for unsafe repliction statements
  should be thrown or suppressed.

  Logic is:
  - If we get more than LIMIT_UNSAFE_WARNING_ACTIVATION_THRESHOLD_COUNT errors
    of one type, that type of errors will be suppressed for
    LIMIT_UNSAFE_WARNING_ACTIVATION_TIMEOUT.
  - When the time limit has been reached, all suppression is reset.

  This means that if one gets many different types of errors, some of them
  may be reset less than LIMIT_UNSAFE_WARNING_ACTIVATION_TIMEOUT. However at
  least one error is disable for this time.

  SYNOPSIS:
  @params
   unsafe_type - The type of unsafety.

  RETURN:
    0   0k to log
    1   Message suppressed
*/

static bool protect_against_unsafe_warning_flood(int unsafe_type)
{
  ulong count;
  ulonglong now= my_interval_timer()/1000000000ULL;
  DBUG_ENTER("protect_against_unsafe_warning_flood");

  count= ++unsafe_warnings_count[unsafe_type];
  total_unsafe_warnings_count++;

  /*
    INITIALIZING:
    If this is the first time this function is called with log warning
    enabled, the monitoring the unsafe warnings should start.
  */
  if (unsafe_suppression_start_time == 0)
  {
    reset_binlog_unsafe_suppression(now);
    DBUG_RETURN(0);
  }

  /*
    The following is true if we got too many errors or if the error was
    already suppressed
  */
  if (count >= LIMIT_UNSAFE_WARNING_ACTIVATION_THRESHOLD_COUNT)
  {
    ulonglong diff_time= (now - unsafe_suppression_start_time);

    if (!unsafe_warning_suppression_active[unsafe_type])
    {
      /*
        ACTIVATION:
        We got LIMIT_UNSAFE_WARNING_ACTIVATION_THRESHOLD_COUNT warnings in
        less than LIMIT_UNSAFE_WARNING_ACTIVATION_TIMEOUT we activate the
        suppression.
      */
      if (diff_time <= LIMIT_UNSAFE_WARNING_ACTIVATION_TIMEOUT)
      {
        unsafe_warning_suppression_active[unsafe_type]= 1;
        sql_print_information("Suppressing warnings of type '%s' for up to %d seconds because of flooding",
                              ER(LEX::binlog_stmt_unsafe_errcode[unsafe_type]),
                              LIMIT_UNSAFE_WARNING_ACTIVATION_TIMEOUT);
      }
      else
      {
        /*
          There is no flooding till now, therefore we restart the monitoring
        */
        reset_binlog_unsafe_suppression(now);
      }
    }
    else
    {
      /* This type of warnings was suppressed */
      if (diff_time > LIMIT_UNSAFE_WARNING_ACTIVATION_TIMEOUT)
      {
        ulong save_count= total_unsafe_warnings_count;
        /* Print a suppression note and remove the suppression */
        reset_binlog_unsafe_suppression(now);
        sql_print_information("Suppressed %lu unsafe warnings during "
                              "the last %d seconds",
                              save_count, (int) diff_time);
      }
    }
  }
  DBUG_RETURN(unsafe_warning_suppression_active[unsafe_type]);
}

MYSQL_TIME THD::query_start_TIME()
{
  MYSQL_TIME res;
  variables.time_zone->gmt_sec_to_TIME(&res, query_start());
  res.second_part= query_start_sec_part();
  time_zone_used= 1;
  return res;
}

/**
  Auxiliary method used by @c binlog_query() to raise warnings.

  The type of warning and the type of unsafeness is stored in
  THD::binlog_unsafe_warning_flags.
*/
void THD::issue_unsafe_warnings()
{
  char buf[MYSQL_ERRMSG_SIZE * 2];
  uint32 unsafe_type_flags;
  DBUG_ENTER("issue_unsafe_warnings");
  /*
    Ensure that binlog_unsafe_warning_flags is big enough to hold all
    bits.  This is actually a constant expression.
  */
  DBUG_ASSERT(LEX::BINLOG_STMT_UNSAFE_COUNT <=
              sizeof(binlog_unsafe_warning_flags) * CHAR_BIT);
  
  if (!(unsafe_type_flags= binlog_unsafe_warning_flags))
    DBUG_VOID_RETURN;                           // Nothing to do

  /*
    For each unsafe_type, check if the statement is unsafe in this way
    and issue a warning.
  */
  for (int unsafe_type=0;
       unsafe_type < LEX::BINLOG_STMT_UNSAFE_COUNT;
       unsafe_type++)
  {
    if ((unsafe_type_flags & (1 << unsafe_type)) != 0)
    {
      push_warning_printf(this, Sql_condition::WARN_LEVEL_NOTE,
                          ER_BINLOG_UNSAFE_STATEMENT,
                          ER_THD(this, ER_BINLOG_UNSAFE_STATEMENT),
                          ER_THD(this, LEX::binlog_stmt_unsafe_errcode[unsafe_type]));
      if (global_system_variables.log_warnings > 0 &&
          !protect_against_unsafe_warning_flood(unsafe_type))
        print_unsafe_warning_to_log(this, unsafe_type, buf, query());
    }
  }
  DBUG_VOID_RETURN;
}

/**
  Log the current query.

  The query will be logged in either row format or statement format
  depending on the value of @c current_stmt_binlog_format_row field and
  the value of the @c qtype parameter.

  This function must be called:

  - After the all calls to ha_*_row() functions have been issued.

  - After any writes to system tables. Rationale: if system tables
    were written after a call to this function, and the master crashes
    after the call to this function and before writing the system
    tables, then the master and slave get out of sync.

  - Before tables are unlocked and closed.

  @see decide_logging_format

  @retval 0 Success

  @retval nonzero If there is a failure when writing the query (e.g.,
  write failure), then the error code is returned.
*/
int THD::binlog_query(THD::enum_binlog_query_type qtype, char const *query_arg,
                      ulong query_len, bool is_trans, bool direct, 
                      bool suppress_use, int errcode)
{
  DBUG_ENTER("THD::binlog_query");
  DBUG_PRINT("enter", ("qtype: %s  query: '%-.*s'",
                       show_query_type(qtype), (int) query_len, query_arg));

  DBUG_ASSERT(query_arg);
  DBUG_ASSERT(WSREP_EMULATE_BINLOG(this) || mysql_bin_log.is_open());

  /* If this is withing a BEGIN ... COMMIT group, don't log it */
  if (variables.option_bits & OPTION_GTID_BEGIN)
  {
    direct= 0;
    is_trans= 1;
  }
  DBUG_PRINT("info", ("is_trans: %d  direct: %d", is_trans, direct));

  if (get_binlog_local_stmt_filter() == BINLOG_FILTER_SET)
  {
    /*
      The current statement is to be ignored, and not written to
      the binlog. Do not call issue_unsafe_warnings().
    */
    DBUG_RETURN(0);
  }

  /*
    If we are not in prelocked mode, mysql_unlock_tables() will be
    called after this binlog_query(), so we have to flush the pending
    rows event with the STMT_END_F set to unlock all tables at the
    slave side as well.

    If we are in prelocked mode, the flushing will be done inside the
    top-most close_thread_tables().
  */
  if (this->locked_tables_mode <= LTM_LOCK_TABLES)
    if (int error= binlog_flush_pending_rows_event(TRUE, is_trans))
      DBUG_RETURN(error);

  /*
    Warnings for unsafe statements logged in statement format are
    printed in three places instead of in decide_logging_format().
    This is because the warnings should be printed only if the statement
    is actually logged. When executing decide_logging_format(), we cannot
    know for sure if the statement will be logged:

    1 - sp_head::execute_procedure which prints out warnings for calls to
    stored procedures.

    2 - sp_head::execute_function which prints out warnings for calls
    involving functions.

    3 - THD::binlog_query (here) which prints warning for top level
    statements not covered by the two cases above: i.e., if not insided a
    procedure and a function.

    Besides, we should not try to print these warnings if it is not
    possible to write statements to the binary log as it happens when
    the execution is inside a function, or generaly speaking, when
    the variables.option_bits & OPTION_BIN_LOG is false.
    
  */
  if ((variables.option_bits & OPTION_BIN_LOG) &&
      spcont == NULL && !binlog_evt_union.do_union)
    issue_unsafe_warnings();

  switch (qtype) {
    /*
      ROW_QUERY_TYPE means that the statement may be logged either in
      row format or in statement format.  If
      current_stmt_binlog_format is row, it means that the
      statement has already been logged in row format and hence shall
      not be logged again.
    */
  case THD::ROW_QUERY_TYPE:
    DBUG_PRINT("debug",
               ("is_current_stmt_binlog_format_row: %d",
                is_current_stmt_binlog_format_row()));
    if (is_current_stmt_binlog_format_row())
      DBUG_RETURN(0);
    /* Fall through */

    /*
      STMT_QUERY_TYPE means that the query must be logged in statement
      format; it cannot be logged in row format.  This is typically
      used by DDL statements.  It is an error to use this query type
      if current_stmt_binlog_format_row is row.

      @todo Currently there are places that call this method with
      STMT_QUERY_TYPE and current_stmt_binlog_format is row.  Fix those
      places and add assert to ensure correct behavior. /Sven
    */
  case THD::STMT_QUERY_TYPE:
    /*
      The MYSQL_LOG::write() function will set the STMT_END_F flag and
      flush the pending rows event if necessary.
    */
    {
      int error = 0;

      /*
        Binlog table maps will be irrelevant after a Query_log_event
        (they are just removed on the slave side) so after the query
        log event is written to the binary log, we pretend that no
        table maps were written.
      */
      if(binlog_should_compress(query_len))
      {
        Query_compressed_log_event qinfo(this, query_arg, query_len, is_trans, direct,
                            suppress_use, errcode);
        error= mysql_bin_log.write(&qinfo);
      }
      else
      {
        Query_log_event qinfo(this, query_arg, query_len, is_trans, direct,
          suppress_use, errcode);
        error= mysql_bin_log.write(&qinfo);
      }

      binlog_table_maps= 0;
      DBUG_RETURN(error);
    }

  case THD::QUERY_TYPE_COUNT:
  default:
    DBUG_ASSERT(qtype < QUERY_TYPE_COUNT);
  }
  DBUG_RETURN(0);
}

void
THD::wait_for_wakeup_ready()
{
  mysql_mutex_lock(&LOCK_wakeup_ready);
  while (!wakeup_ready)
    mysql_cond_wait(&COND_wakeup_ready, &LOCK_wakeup_ready);
  mysql_mutex_unlock(&LOCK_wakeup_ready);
}

void
THD::signal_wakeup_ready()
{
  mysql_mutex_lock(&LOCK_wakeup_ready);
  wakeup_ready= true;
  mysql_mutex_unlock(&LOCK_wakeup_ready);
  mysql_cond_signal(&COND_wakeup_ready);
}


void
wait_for_commit::reinit()
{
  subsequent_commits_list= NULL;
  next_subsequent_commit= NULL;
  waitee= NULL;
  opaque_pointer= NULL;
  wakeup_error= 0;
  wakeup_subsequent_commits_running= false;
  commit_started= false;
#ifdef SAFE_MUTEX
  /*
    When using SAFE_MUTEX, the ordering between taking the LOCK_wait_commit
    mutexes is checked. This causes a problem when we re-use a mutex, as then
    the expected locking order may change.

    So in this case, do a re-init of the mutex. In release builds, we want to
    avoid the overhead of a re-init though.

    To ensure that no one is locking the mutex, we take a lock of it first.
    For full explanation, see wait_for_commit::~wait_for_commit()
  */
  mysql_mutex_lock(&LOCK_wait_commit);
  mysql_mutex_unlock(&LOCK_wait_commit);

  mysql_mutex_destroy(&LOCK_wait_commit);
  mysql_mutex_init(key_LOCK_wait_commit, &LOCK_wait_commit, MY_MUTEX_INIT_FAST);
#endif
}


wait_for_commit::wait_for_commit()
{
  mysql_mutex_init(key_LOCK_wait_commit, &LOCK_wait_commit, MY_MUTEX_INIT_FAST);
  mysql_cond_init(key_COND_wait_commit, &COND_wait_commit, 0);
  reinit();
}


wait_for_commit::~wait_for_commit()
{
  /*
    Since we do a dirty read of the waiting_for_commit flag in
    wait_for_prior_commit() and in unregister_wait_for_prior_commit(), we need
    to take extra care before freeing the wait_for_commit object.

    It is possible for the waitee to be pre-empted inside wakeup(), just after
    it has cleared the waiting_for_commit flag and before it has released the
    LOCK_wait_commit mutex. And then it is possible for the waiter to find the
    flag cleared in wait_for_prior_commit() and go finish up things and
    de-allocate the LOCK_wait_commit and COND_wait_commit objects before the
    waitee has time to be re-scheduled and finish unlocking the mutex and
    signalling the condition. This would lead to the waitee accessing no
    longer valid memory.

    To prevent this, we do an extra lock/unlock of the mutex here before
    deallocation; this makes certain that any waitee has completed wakeup()
    first.
  */
  mysql_mutex_lock(&LOCK_wait_commit);
  mysql_mutex_unlock(&LOCK_wait_commit);

  mysql_mutex_destroy(&LOCK_wait_commit);
  mysql_cond_destroy(&COND_wait_commit);
}


void
wait_for_commit::wakeup(int wakeup_error)
{
  /*
    We signal each waiter on their own condition and mutex (rather than using
    pthread_cond_broadcast() or something like that).

    Otherwise we would need to somehow ensure that they were done
    waking up before we could allow this THD to be destroyed, which would
    be annoying and unnecessary.

    Note that wakeup_subsequent_commits2() depends on this function being a
    full memory barrier (it is, because it takes a mutex lock).

  */
  mysql_mutex_lock(&LOCK_wait_commit);
  waitee= NULL;
  this->wakeup_error= wakeup_error;
  /*
    Note that it is critical that the mysql_cond_signal() here is done while
    still holding the mutex. As soon as we release the mutex, the waiter might
    deallocate the condition object.
  */
  mysql_cond_signal(&COND_wait_commit);
  mysql_mutex_unlock(&LOCK_wait_commit);
}


/*
  Register that the next commit of this THD should wait to complete until
  commit in another THD (the waitee) has completed.

  The wait may occur explicitly, with the waiter sitting in
  wait_for_prior_commit() until the waitee calls wakeup_subsequent_commits().

  Alternatively, the TC (eg. binlog) may do the commits of both waitee and
  waiter at once during group commit, resolving both of them in the right
  order.

  Only one waitee can be registered for a waiter; it must be removed by
  wait_for_prior_commit() or unregister_wait_for_prior_commit() before a new
  one is registered. But it is ok for several waiters to register a wait for
  the same waitee. It is also permissible for one THD to be both a waiter and
  a waitee at the same time.
*/
void
wait_for_commit::register_wait_for_prior_commit(wait_for_commit *waitee)
{
  DBUG_ASSERT(!this->waitee /* No prior registration allowed */);
  wakeup_error= 0;
  this->waitee= waitee;

  mysql_mutex_lock(&waitee->LOCK_wait_commit);
  /*
    If waitee is in the middle of wakeup, then there is nothing to wait for,
    so we need not register. This is necessary to avoid a race in unregister,
    see comments on wakeup_subsequent_commits2() for details.
  */
  if (waitee->wakeup_subsequent_commits_running)
    this->waitee= NULL;
  else
  {
    /*
      Put ourself at the head of the waitee's list of transactions that must
      wait for it to commit first.
     */
    this->next_subsequent_commit= waitee->subsequent_commits_list;
    waitee->subsequent_commits_list= this;
  }
  mysql_mutex_unlock(&waitee->LOCK_wait_commit);
}


/*
  Wait for commit of another transaction to complete, as already registered
  with register_wait_for_prior_commit(). If the commit already completed,
  returns immediately.
*/
int
wait_for_commit::wait_for_prior_commit2(THD *thd)
{
  PSI_stage_info old_stage;
  wait_for_commit *loc_waitee;

  mysql_mutex_lock(&LOCK_wait_commit);
  DEBUG_SYNC(thd, "wait_for_prior_commit_waiting");
  thd->ENTER_COND(&COND_wait_commit, &LOCK_wait_commit,
                  &stage_waiting_for_prior_transaction_to_commit,
                  &old_stage);
  while ((loc_waitee= this->waitee) && !thd->check_killed())
    mysql_cond_wait(&COND_wait_commit, &LOCK_wait_commit);
  if (!loc_waitee)
  {
    if (wakeup_error)
      my_error(ER_PRIOR_COMMIT_FAILED, MYF(0));
    goto end;
  }
  /*
    Wait was interrupted by kill. We need to unregister our wait and give the
    error. But if a wakeup is already in progress, then we must ignore the
    kill and not give error, otherwise we get inconsistency between waitee and
    waiter as to whether we succeed or fail (eg. we may roll back but waitee
    might attempt to commit both us and any subsequent commits waiting for us).
  */
  mysql_mutex_lock(&loc_waitee->LOCK_wait_commit);
  if (loc_waitee->wakeup_subsequent_commits_running)
  {
    /* We are being woken up; ignore the kill and just wait. */
    mysql_mutex_unlock(&loc_waitee->LOCK_wait_commit);
    do
    {
      mysql_cond_wait(&COND_wait_commit, &LOCK_wait_commit);
    } while (this->waitee);
    if (wakeup_error)
      my_error(ER_PRIOR_COMMIT_FAILED, MYF(0));
    goto end;
  }
  remove_from_list(&loc_waitee->subsequent_commits_list);
  mysql_mutex_unlock(&loc_waitee->LOCK_wait_commit);
  this->waitee= NULL;

  wakeup_error= thd->killed_errno();
  if (!wakeup_error)
    wakeup_error= ER_QUERY_INTERRUPTED;
  my_message(wakeup_error, ER_THD(thd, wakeup_error), MYF(0));
  thd->EXIT_COND(&old_stage);
  /*
    Must do the DEBUG_SYNC() _after_ exit_cond(), as DEBUG_SYNC is not safe to
    use within enter_cond/exit_cond.
  */
  DEBUG_SYNC(thd, "wait_for_prior_commit_killed");
  return wakeup_error;

end:
  thd->EXIT_COND(&old_stage);
  return wakeup_error;
}


/*
  Wakeup anyone waiting for us to have committed.

  Note about locking:

  We have a potential race or deadlock between wakeup_subsequent_commits() in
  the waitee and unregister_wait_for_prior_commit() in the waiter.

  Both waiter and waitee needs to take their own lock before it is safe to take
  a lock on the other party - else the other party might disappear and invalid
  memory data could be accessed. But if we take the two locks in different
  order, we may end up in a deadlock.

  The waiter needs to lock the waitee to delete itself from the list in
  unregister_wait_for_prior_commit(). Thus wakeup_subsequent_commits() can not
  hold its own lock while locking waiters, as this could lead to deadlock.

  So we need to prevent unregister_wait_for_prior_commit() running while wakeup
  is in progress - otherwise the unregister could complete before the wakeup,
  leading to incorrect spurious wakeup or accessing invalid memory.

  However, if we are in the middle of running wakeup_subsequent_commits(), then
  there is no need for unregister_wait_for_prior_commit() in the first place -
  the waiter can just do a normal wait_for_prior_commit(), as it will be
  immediately woken up.

  So the solution to the potential race/deadlock is to set a flag in the waitee
  that wakeup_subsequent_commits() is in progress. When this flag is set,
  unregister_wait_for_prior_commit() becomes just wait_for_prior_commit().

  Then also register_wait_for_prior_commit() needs to check if
  wakeup_subsequent_commits() is running, and skip the registration if
  so. This is needed in case a new waiter manages to register itself and
  immediately try to unregister while wakeup_subsequent_commits() is
  running. Else the new waiter would also wait rather than unregister, but it
  would not be woken up until next wakeup, which could be potentially much
  later than necessary.
*/

void
wait_for_commit::wakeup_subsequent_commits2(int wakeup_error)
{
  wait_for_commit *waiter;

  mysql_mutex_lock(&LOCK_wait_commit);
  wakeup_subsequent_commits_running= true;
  waiter= subsequent_commits_list;
  subsequent_commits_list= NULL;
  mysql_mutex_unlock(&LOCK_wait_commit);

  while (waiter)
  {
    /*
      Important: we must grab the next pointer before waking up the waiter;
      once the wakeup is done, the field could be invalidated at any time.
    */
    wait_for_commit *next= waiter->next_subsequent_commit;
    waiter->wakeup(wakeup_error);
    waiter= next;
  }

  /*
    We need a full memory barrier between walking the list above, and clearing
    the flag wakeup_subsequent_commits_running below. This barrier is needed
    to ensure that no other thread will start to modify the list pointers
    before we are done traversing the list.

    But wait_for_commit::wakeup() does a full memory barrier already (it locks
    a mutex), so no extra explicit barrier is needed here.
  */
  wakeup_subsequent_commits_running= false;
  DBUG_EXECUTE_IF("inject_wakeup_subsequent_commits_sleep", my_sleep(21000););
}


/* Cancel a previously registered wait for another THD to commit before us. */
void
wait_for_commit::unregister_wait_for_prior_commit2()
{
  wait_for_commit *loc_waitee;

  mysql_mutex_lock(&LOCK_wait_commit);
  if ((loc_waitee= this->waitee))
  {
    mysql_mutex_lock(&loc_waitee->LOCK_wait_commit);
    if (loc_waitee->wakeup_subsequent_commits_running)
    {
      /*
        When a wakeup is running, we cannot safely remove ourselves from the
        list without corrupting it. Instead we can just wait, as wakeup is
        already in progress and will thus be immediate.

        See comments on wakeup_subsequent_commits2() for more details.
      */
      mysql_mutex_unlock(&loc_waitee->LOCK_wait_commit);
      while (this->waitee)
        mysql_cond_wait(&COND_wait_commit, &LOCK_wait_commit);
    }
    else
    {
      /* Remove ourselves from the list in the waitee. */
      remove_from_list(&loc_waitee->subsequent_commits_list);
      mysql_mutex_unlock(&loc_waitee->LOCK_wait_commit);
      this->waitee= NULL;
    }
  }
  wakeup_error= 0;
  mysql_mutex_unlock(&LOCK_wait_commit);
}


bool Discrete_intervals_list::append(ulonglong start, ulonglong val,
                                 ulonglong incr)
{
  DBUG_ENTER("Discrete_intervals_list::append");
  /* first, see if this can be merged with previous */
  if ((head == NULL) || tail->merge_if_contiguous(start, val, incr))
  {
    /* it cannot, so need to add a new interval */
    Discrete_interval *new_interval= new Discrete_interval(start, val, incr);
    DBUG_RETURN(append(new_interval));
  }
  DBUG_RETURN(0);
}

bool Discrete_intervals_list::append(Discrete_interval *new_interval)
{
  DBUG_ENTER("Discrete_intervals_list::append");
  if (unlikely(new_interval == NULL))
    DBUG_RETURN(1);
  DBUG_PRINT("info",("adding new auto_increment interval"));
  if (head == NULL)
    head= current= new_interval;
  else
    tail->next= new_interval;
  tail= new_interval;
  elements++;
  DBUG_RETURN(0);
}

<<<<<<< HEAD

void AUTHID::copy(MEM_ROOT *mem_root, const LEX_CSTRING *user_name,
                                      const LEX_CSTRING *host_name)
{
  user.str= strmake_root(mem_root, user_name->str, user_name->length);
  user.length= user_name->length;

  host.str= strmake_root(mem_root, host_name->str, host_name->length);
  host.length= host_name->length;
}


/*
  Set from a string in 'user@host' format.
  This method resebmles parse_user(),
  but does not need temporary buffers.
*/
void AUTHID::parse(const char *str, size_t length)
{
  const char *p= strrchr(str, '@');
  if (!p)
  {
    user.str= str;
    user.length= length;
    host= null_clex_str;
  }
  else
  {
    user.str= str;
    user.length= (size_t) (p - str);
    host.str= p + 1;
    host.length= (size_t) (length - user.length - 1);
    if (user.length && !host.length)
      host= host_not_specified; // 'user@' -> 'user@%'
  }
  if (user.length > USERNAME_LENGTH)
    user.length= USERNAME_LENGTH;
  if (host.length > HOSTNAME_LENGTH)
    host.length= HOSTNAME_LENGTH;
}


void Database_qualified_name::copy(MEM_ROOT *mem_root,
                                   const LEX_CSTRING &db,
                                   const LEX_CSTRING &name)
{
  m_db.length= db.length;
  m_db.str= strmake_root(mem_root, db.str, db.length);
  m_name.length= name.length;
  m_name.str= strmake_root(mem_root, name.str, name.length);
}


#endif /* !defined(MYSQL_CLIENT) */
=======
#endif /* !defined(MYSQL_CLIENT) */


Query_arena_stmt::Query_arena_stmt(THD *_thd) :
  thd(_thd)
{
  arena= thd->activate_stmt_arena_if_needed(&backup);
}

Query_arena_stmt::~Query_arena_stmt()
{
  if (arena)
    thd->restore_active_arena(arena, &backup);
}
>>>>>>> ce66d5b2
<|MERGE_RESOLUTION|>--- conflicted
+++ resolved
@@ -7637,7 +7637,6 @@
   DBUG_RETURN(0);
 }
 
-<<<<<<< HEAD
 
 void AUTHID::copy(MEM_ROOT *mem_root, const LEX_CSTRING *user_name,
                                       const LEX_CSTRING *host_name)
@@ -7692,8 +7691,6 @@
 
 
 #endif /* !defined(MYSQL_CLIENT) */
-=======
-#endif /* !defined(MYSQL_CLIENT) */
 
 
 Query_arena_stmt::Query_arena_stmt(THD *_thd) :
@@ -7706,5 +7703,4 @@
 {
   if (arena)
     thd->restore_active_arena(arena, &backup);
-}
->>>>>>> ce66d5b2
+}