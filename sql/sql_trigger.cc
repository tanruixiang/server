--- conflicted
+++ resolved
@@ -1,8 +1,4 @@
-<<<<<<< HEAD
-/* Copyright (C) 2004-2005 MySQL AB, 2008-2009 Sun Microsystems, Inc
-=======
 /* Copyright (c) 2004, 2011, Oracle and/or its affiliates. All rights reserved.
->>>>>>> 5a0e7394
 
    This program is free software; you can redistribute it and/or modify
    it under the terms of the GNU General Public License as published by
@@ -28,22 +24,14 @@
 #include "parse_file.h"
 #include "sp.h"
 #include "sql_base.h"                          // find_temporary_table
-<<<<<<< HEAD
-#include "lock.h"                    // wait_if_global_read_lock,
-                                     // start_waiting_global_read_lock
-=======
->>>>>>> 5a0e7394
 #include "sql_show.h"                // append_definer, append_identifier
 #include "sql_table.h"                        // build_table_filename,
                                               // check_n_cut_mysql50_prefix
 #include "sql_db.h"                        // get_default_db_collation
 #include "sql_acl.h"                       // *_ACL, is_acl_user
 #include "sql_handler.h"                        // mysql_ha_rm_tables
-<<<<<<< HEAD
-=======
 #include "sp_cache.h"                     // sp_invalidate_cache
 #include <mysys_err.h>
->>>>>>> 5a0e7394
 
 /*************************************************************************/
 
@@ -452,18 +440,6 @@
     DBUG_RETURN(TRUE);
   }
 
-<<<<<<< HEAD
-  /*
-    We don't want perform our operations while global read lock is held
-    so we have to wait until its end and then prevent it from occurring
-    again until we are done, unless we are under lock tables.
-  */
-  if (!thd->locked_tables_mode &&
-      thd->global_read_lock.wait_if_global_read_lock(thd, FALSE, TRUE))
-    DBUG_RETURN(TRUE);
-
-=======
->>>>>>> 5a0e7394
   if (!create)
   {
     bool if_exists= thd->lex->drop_if_exists;
@@ -542,12 +518,7 @@
   if (thd->locked_tables_mode)
   {
     /* Under LOCK TABLES we must only accept write locked tables. */
-<<<<<<< HEAD
-    if (!(tables->table= find_table_for_mdl_upgrade(thd->open_tables,
-                                                    tables->db,
-=======
     if (!(tables->table= find_table_for_mdl_upgrade(thd, tables->db,
->>>>>>> 5a0e7394
                                                     tables->table_name,
                                                     FALSE)))
       goto end;
@@ -595,12 +566,8 @@
     Ignore the return value for now. It's better to
     keep master/slave in consistent state.
   */
-<<<<<<< HEAD
   if (thd->locked_tables_list.reopen_tables(thd))
     thd->clear_error();
-
-=======
-  thd->locked_tables_list.reopen_tables(thd);
 
   /*
     Invalidate SP-cache. That's needed because triggers may change list of
@@ -608,7 +575,6 @@
   */
   sp_cache_invalidate();
 
->>>>>>> 5a0e7394
 end:
   if (!result)
   {
@@ -627,12 +593,6 @@
   if (!create)
     thd->lex->restore_backup_query_tables_list(&backup);
 
-<<<<<<< HEAD
-  if (thd->global_read_lock.has_protection())
-    thd->global_read_lock.start_waiting_global_read_lock(thd);
-
-=======
->>>>>>> 5a0e7394
   if (!result)
     my_ok(thd);
 
@@ -1318,13 +1278,12 @@
 
           DBUG_RETURN(1); // EOM
         }
-        
-        if (!thd->no_warnings_for_error)
-          push_warning_printf(thd, MYSQL_ERROR::WARN_LEVEL_WARN,
-                              ER_TRG_NO_CREATION_CTX,
-                              ER(ER_TRG_NO_CREATION_CTX),
-                              (const char*) db,
-                              (const char*) table_name);
+
+        push_warning_printf(thd, MYSQL_ERROR::WARN_LEVEL_WARN,
+                            ER_TRG_NO_CREATION_CTX,
+                            ER(ER_TRG_NO_CREATION_CTX),
+                            (const char*) db,
+                            (const char*) table_name);
 
         if (!(trg_client_cs_name= alloc_lex_string(&table->mem_root)) ||
             !(trg_connection_cl_name= alloc_lex_string(&table->mem_root)) ||
@@ -1438,8 +1397,6 @@
         */
         lex.set_trg_event_type_for_tables();
 
-<<<<<<< HEAD
-=======
         if (parse_error)
         {
           if (!triggers->m_has_unparseable_trigger)
@@ -1488,7 +1445,6 @@
 
         lex.sphead->set_info(0, 0, &lex.sp_chistics, (ulong) *trg_sql_mode);
 
->>>>>>> 5a0e7394
         int event= lex.trg_chistics.event;
         int action_time= lex.trg_chistics.action_time;
 
@@ -1505,21 +1461,12 @@
             MySQL, which does not support triggers definers. We should emit
             warning here.
           */
-<<<<<<< HEAD
-          if (!thd->no_warnings_for_error)
-            push_warning_printf(thd, MYSQL_ERROR::WARN_LEVEL_WARN,
-                                ER_TRG_NO_DEFINER, ER(ER_TRG_NO_DEFINER),
-                                (const char*) db,
-                                (const char*) sp->m_name.str);
-          
-=======
 
           push_warning_printf(thd, MYSQL_ERROR::WARN_LEVEL_WARN,
                               ER_TRG_NO_DEFINER, ER(ER_TRG_NO_DEFINER),
                               (const char*) db,
                               (const char*) sp->m_name.str);
 
->>>>>>> 5a0e7394
           /*
             Set definer to the '' to correct displaying in the information
             schema.
