--- conflicted
+++ resolved
@@ -4435,38 +4435,7 @@
   {
     return create_info.vers_info;
   }
-<<<<<<< HEAD
-
-  int add_period(Lex_ident name, Lex_ident_sys_st start, Lex_ident_sys_st end)
-  {
-    if (lex_string_cmp(system_charset_info, &start, &end) == 0)
-    {
-      my_error(ER_FIELD_SPECIFIED_TWICE, MYF(0), start.str);
-      return 1;
-    }
-
-    Table_period_info &info= create_info.period_info;
-
-    if (check_exists && info.name.streq(name))
-      return 0;
-
-    if (info.is_set())
-    {
-       my_error(ER_MORE_THAN_ONE_PERIOD, MYF(0));
-       return 1;
-    }
-    info.set_period(start, end);
-    info.name= name;
-
-    info.constr= new Virtual_column_info();
-    info.constr->expr= lt_creator.create(thd,
-                                         create_item_ident_nosp(thd, &start),
-                                         create_item_ident_nosp(thd, &end));
-    add_constraint(null_clex_str, info.constr, false);
-    return 0;
-  }
-
-=======
+
   /* The list of history-generating DML commands */
   bool vers_history_generating() const
   {
@@ -4489,7 +4458,36 @@
         return false;
     }
   }
->>>>>>> 79660e59
+
+  int add_period(Lex_ident name, Lex_ident_sys_st start, Lex_ident_sys_st end)
+  {
+    if (lex_string_cmp(system_charset_info, &start, &end) == 0)
+    {
+      my_error(ER_FIELD_SPECIFIED_TWICE, MYF(0), start.str);
+      return 1;
+    }
+
+    Table_period_info &info= create_info.period_info;
+
+    if (check_exists && info.name.streq(name))
+      return 0;
+
+    if (info.is_set())
+    {
+       my_error(ER_MORE_THAN_ONE_PERIOD, MYF(0));
+       return 1;
+    }
+    info.set_period(start, end);
+    info.name= name;
+
+    info.constr= new Virtual_column_info();
+    info.constr->expr= lt_creator.create(thd,
+                                         create_item_ident_nosp(thd, &start),
+                                         create_item_ident_nosp(thd, &end));
+    add_constraint(null_clex_str, info.constr, false);
+    return 0;
+  }
+
   sp_package *get_sp_package() const;
 
   /**
