--- conflicted
+++ resolved
@@ -3278,7 +3278,6 @@
   }
   else  
   {
-<<<<<<< HEAD
  #ifdef FN_DEVCHAR
     /* check if the table name contains FN_DEVCHAR when defined */
     const char *start= alias;
@@ -3293,22 +3292,6 @@
     }	  
 #endif
     path_length= build_table_filename(path, sizeof(path), db, alias, reg_ext);
-=======
-	#ifdef FN_DEVCHAR
-	  /* check if the table name contains FN_DEVCHAR when defined */
-	  const char *start= alias;
-	  while (*start != '\0')
-	  {
-		  if (*start == FN_DEVCHAR)
-		  {
-			  my_error(ER_WRONG_TABLE_NAME, MYF(0), alias);
-			  DBUG_RETURN(TRUE);
-		  }
-		  start++;
-	  }	  
-	#endif
-    build_table_path(path, sizeof(path), db, alias, reg_ext);
->>>>>>> edbc99d9
   }
 
   /* Check if table already exists */
@@ -3327,10 +3310,7 @@
     my_error(ER_TABLE_EXISTS_ERROR, MYF(0), alias);
     goto err;
   }
-<<<<<<< HEAD
-
-=======
->>>>>>> edbc99d9
+
   VOID(pthread_mutex_lock(&LOCK_open));
   if (!internal_tmp_table && !(create_info->options & HA_LEX_CREATE_TMP_TABLE))
   {
@@ -3406,11 +3386,8 @@
   error= FALSE;
 unlock_and_end:
   VOID(pthread_mutex_unlock(&LOCK_open));
-<<<<<<< HEAD
 
 err:
-=======
->>>>>>> edbc99d9
   thd->proc_info="After create";
   delete file;
   DBUG_RETURN(error);
@@ -4422,14 +4399,11 @@
 
   TABLE_LIST src_tables_list;
   DBUG_ENTER("mysql_create_like_table");
-<<<<<<< HEAD
 
   if (!(create_info= copy_create_info(lex_create_info)))
   {
     DBUG_RETURN(TRUE);
   }
-=======
->>>>>>> edbc99d9
   DBUG_ASSERT(table_ident->db.str); /* Must be set in the parser */
   src_db= table_ident->db.str;
 
@@ -6161,7 +6135,6 @@
   */
   if (!committed)
   {
-<<<<<<< HEAD
     error = ha_commit_stmt(thd);
     if (ha_commit(thd))
       error=1;
@@ -6182,23 +6155,6 @@
     as well
   */
   if (ha_check_storage_engine_flag(old_db_type,HTON_FLUSH_AFTER_RENAME))
-=======
-    VOID(pthread_mutex_unlock(&LOCK_open));
-    broadcast_refresh();
-    goto err;
-  }
-  thd->proc_info="end";
-  if (mysql_bin_log.is_open())
-  {
-    thd->clear_error();
-    Query_log_event qinfo(thd, thd->query, thd->query_length, FALSE, FALSE);
-    mysql_bin_log.write(&qinfo);
-  }
-  broadcast_refresh();
-  VOID(pthread_mutex_unlock(&LOCK_open));
-#ifdef HAVE_BERKELEY_DB
-  if (old_db_type == DB_TYPE_BERKELEY_DB)
->>>>>>> edbc99d9
   {
     /*
       For the alter table to be properly flushed to the logs, we
