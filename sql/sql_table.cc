/*
   Copyright (c) 2000, 2019, Oracle and/or its affiliates.
   Copyright (c) 2010, 2022, MariaDB

   This program is free software; you can redistribute it and/or modify
   it under the terms of the GNU General Public License as published by
   the Free Software Foundation; version 2 of the License.

   This program is distributed in the hope that it will be useful,
   but WITHOUT ANY WARRANTY; without even the implied warranty of
   MERCHANTABILITY or FITNESS FOR A PARTICULAR PURPOSE.  See the
   GNU General Public License for more details.

   You should have received a copy of the GNU General Public License
   along with this program; if not, write to the Free Software
   Foundation, Inc., 51 Franklin St, Fifth Floor, Boston, MA 02110-1335  USA
*/

/* drop and alter of tables */

#include "mariadb.h"
#include "sql_priv.h"
#include "unireg.h"
#include "debug_sync.h"
#include "sql_table.h"
#include "sql_parse.h"                        // test_if_data_home_dir
#include "sql_cache.h"                          // query_cache_*
#include "sql_base.h"   // lock_table_names
#include "lock.h"       // mysql_unlock_tables
#include "strfunc.h"    // find_type2, find_set
#include "sql_truncate.h"                       // regenerate_locked_table
#include "ha_partition.h"                       // PAR_EXT
                                                // mem_alloc_error,
                                                // partition_info
                                                // NOT_A_PARTITION_ID
#include "sql_db.h"                             // load_db_opt_by_name
#include "records.h"             // init_read_record, end_read_record
#include "filesort.h"            // filesort_free_buffers
#include "sql_select.h"                // setup_order
#include "sql_handler.h"               // mysql_ha_rm_tables
#include "discover.h"                  // readfrm
#include "my_pthread.h"                // pthread_mutex_t
#include "log_event.h"                 // Query_log_event
#include "sql_statistics.h"
#include <hash.h>
#include <myisam.h>
#include <my_dir.h>
#include "create_options.h"
#include "sp_head.h"
#include "sp.h"
#include "sql_trigger.h"
#include "sql_parse.h"
#include "sql_show.h"
#include "transaction.h"
#include "sql_audit.h"
#include "sql_sequence.h"
#include "tztime.h"
#include "sql_insert.h"                        // binlog_drop_table
#include <algorithm>

#ifdef __WIN__
#include <io.h>
#endif

const char *primary_key_name="PRIMARY";

static int check_if_keyname_exists(const char *name,KEY *start, KEY *end);
static char *make_unique_key_name(THD *, const char *, KEY *, KEY *);
static bool make_unique_constraint_name(THD *, LEX_CSTRING *, const char *,
                                        List<Virtual_column_info> *, uint *);
static const char *make_unique_invisible_field_name(THD *, const char *,
                                                    List<Create_field> *);
static int copy_data_between_tables(THD *, TABLE *,TABLE *,
                                    List<Create_field> &, bool, uint, ORDER *,
                                    ha_rows *, ha_rows *,
                                    Alter_info::enum_enable_or_disable,
                                    Alter_table_ctx *);
static int append_system_key_parts(THD *thd, HA_CREATE_INFO *create_info,
                                   Key *key);
static int mysql_prepare_create_table(THD *, HA_CREATE_INFO *, Alter_info *,
                                      uint *, handler *, KEY **, uint *, int,
                                      const LEX_CSTRING db,
                                      const LEX_CSTRING table_name);
static uint blob_length_by_type(enum_field_types type);
static bool fix_constraints_names(THD *, List<Virtual_column_info> *,
                                  const HA_CREATE_INFO *);

/**
  @brief Helper function for explain_filename
  @param thd          Thread handle
  @param to_p         Explained name in system_charset_info
  @param end_p        End of the to_p buffer
  @param name         Name to be converted
  @param name_len     Length of the name, in bytes
*/
static char* add_identifier(THD* thd, char *to_p, const char * end_p,
                            const char* name, size_t name_len)
{
  uint res;
  uint errors;
  const char *conv_name, *conv_name_end;
  char tmp_name[FN_REFLEN];
  char conv_string[FN_REFLEN];
  int quote;

  DBUG_ENTER("add_identifier");
  if (!name[name_len])
    conv_name= name;
  else
  {
    strnmov(tmp_name, name, name_len);
    tmp_name[name_len]= 0;
    conv_name= tmp_name;
  }
  res= strconvert(&my_charset_filename, conv_name, name_len,
                  system_charset_info,
                  conv_string, FN_REFLEN, &errors);
  if (unlikely(!res || errors))
  {
    DBUG_PRINT("error", ("strconvert of '%s' failed with %u (errors: %u)", conv_name, res, errors));
    conv_name= name;
    conv_name_end= name + name_len;
  }
  else
  {
    DBUG_PRINT("info", ("conv '%s' -> '%s'", conv_name, conv_string));
    conv_name= conv_string;
    conv_name_end= conv_string + res;
  }

  quote= (likely(thd) ?
          get_quote_char_for_identifier(thd, conv_name, res - 1) :
          '`');

  if (quote != EOF && (end_p - to_p > 2))
  {
    *(to_p++)= (char) quote;
    while (*conv_name && (end_p - to_p - 1) > 0)
    {
      int length= system_charset_info->charlen(conv_name, conv_name_end);
      if (length <= 0)
        length= 1;
      if (length == 1 && *conv_name == (char) quote)
      { 
        if ((end_p - to_p) < 3)
          break;
        *(to_p++)= (char) quote;
        *(to_p++)= *(conv_name++);
      }
      else if (((long) length) < (end_p - to_p))
      {
        to_p= strnmov(to_p, conv_name, length);
        conv_name+= length;
      }
      else
        break;                               /* string already filled */
    }
    if (end_p > to_p) {
      *(to_p++)= (char) quote;
      if (end_p > to_p)
	*to_p= 0; /* terminate by NUL, but do not include it in the count */
    }
  }
  else
    to_p= strnmov(to_p, conv_name, end_p - to_p);
  DBUG_RETURN(to_p);
}


/**
  @brief Explain a path name by split it to database, table etc.
  
  @details Break down the path name to its logic parts
  (database, table, partition, subpartition).
  filename_to_tablename cannot be used on partitions, due to the #P# part.
  There can be up to 6 '#', #P# for partition, #SP# for subpartition
  and #TMP# or #REN# for temporary or renamed partitions.
  This should be used when something should be presented to a user in a
  diagnostic, error etc. when it would be useful to know what a particular
  file [and directory] means. Such as SHOW ENGINE STATUS, error messages etc.

  Examples:

    t1#P#p1                 table t1 partition p1
    t1#P#p1#SP#sp1          table t1 partition p1 subpartition sp1
    t1#P#p1#SP#sp1#TMP#     table t1 partition p1 subpartition sp1 temporary
    t1#P#p1#SP#sp1#REN#     table t1 partition p1 subpartition sp1 renamed

   @param      thd          Thread handle
   @param      from         Path name in my_charset_filename
                            Null terminated in my_charset_filename, normalized
                            to use '/' as directory separation character.
   @param      to           Explained name in system_charset_info
   @param      to_length    Size of to buffer
   @param      explain_mode Requested output format.
                            EXPLAIN_ALL_VERBOSE ->
                            [Database `db`, ]Table `tbl`[,[ Temporary| Renamed]
                            Partition `p` [, Subpartition `sp`]]
                            EXPLAIN_PARTITIONS_VERBOSE -> `db`.`tbl`
                            [[ Temporary| Renamed] Partition `p`
                            [, Subpartition `sp`]]
                            EXPLAIN_PARTITIONS_AS_COMMENT -> `db`.`tbl` |*
                            [,[ Temporary| Renamed] Partition `p`
                            [, Subpartition `sp`]] *|
                            (| is really a /, and it is all in one line)

   @retval     Length of returned string
*/

uint explain_filename(THD* thd,
		      const char *from,
                      char *to,
                      uint to_length,
                      enum_explain_filename_mode explain_mode)
{
  char *to_p= to;
  char *end_p= to_p + to_length;
  const char *db_name= NULL;
  size_t  db_name_len= 0;
  const char *table_name;
  size_t  table_name_len= 0;
  const char *part_name= NULL;
  size_t  part_name_len= 0;
  const char *subpart_name= NULL;
  size_t  subpart_name_len= 0;
  uint part_type= NORMAL_PART_NAME;

  const char *tmp_p;
  DBUG_ENTER("explain_filename");
  DBUG_PRINT("enter", ("from '%s'", from));
  tmp_p= from;
  table_name= from;
  /*
    If '/' then take last directory part as database.
    '/' is the directory separator, not FN_LIB_CHAR
  */
  while ((tmp_p= strchr(tmp_p, '/')))
  {
    db_name= table_name;
    /* calculate the length */
    db_name_len= (int)(tmp_p - db_name);
    tmp_p++;
    table_name= tmp_p;
  }
  tmp_p= table_name;
  /* Look if there are partition tokens in the table name. */
  while ((tmp_p= strchr(tmp_p, '#')))
  {
    tmp_p++;
    switch (tmp_p[0]) {
    case 'P':
    case 'p':
      if (tmp_p[1] == '#')
      {
        part_name= tmp_p + 2;
        tmp_p+= 2;
      }
      break;
    case 'S':
    case 's':
      if ((tmp_p[1] == 'P' || tmp_p[1] == 'p') && tmp_p[2] == '#')
      {
        part_name_len= (int)(tmp_p - part_name - 1);
        subpart_name= tmp_p + 3;
	tmp_p+= 3;
      }
      break;
    case 'T':
    case 't':
      if ((tmp_p[1] == 'M' || tmp_p[1] == 'm') &&
          (tmp_p[2] == 'P' || tmp_p[2] == 'p') &&
          tmp_p[3] == '#' && !tmp_p[4])
      {
        part_type= TEMP_PART_NAME;
        tmp_p+= 4;
      }
      break;
    case 'R':
    case 'r':
      if ((tmp_p[1] == 'E' || tmp_p[1] == 'e') &&
          (tmp_p[2] == 'N' || tmp_p[2] == 'n') &&
          tmp_p[3] == '#' && !tmp_p[4])
      {
        part_type= RENAMED_PART_NAME;
        tmp_p+= 4;
      }
      break;
    default:
      /* Not partition name part. */
      ;
    }
  }
  if (part_name)
  {
    table_name_len= (int)(part_name - table_name - 3);
    if (subpart_name)
      subpart_name_len= strlen(subpart_name);
    else
      part_name_len= strlen(part_name);
    if (part_type != NORMAL_PART_NAME)
    {
      if (subpart_name)
        subpart_name_len-= 5;
      else
        part_name_len-= 5;
    }
  }
  else
    table_name_len= strlen(table_name);
  if (db_name)
  {
    if (explain_mode == EXPLAIN_ALL_VERBOSE)
    {
      to_p= strnmov(to_p, ER_THD_OR_DEFAULT(thd, ER_DATABASE_NAME),
                                            end_p - to_p);
      *(to_p++)= ' ';
      to_p= add_identifier(thd, to_p, end_p, db_name, db_name_len);
      to_p= strnmov(to_p, ", ", end_p - to_p);
    }
    else
    {
      to_p= add_identifier(thd, to_p, end_p, db_name, db_name_len);
      to_p= strnmov(to_p, ".", end_p - to_p);
    }
  }
  if (explain_mode == EXPLAIN_ALL_VERBOSE)
  {
    to_p= strnmov(to_p, ER_THD_OR_DEFAULT(thd, ER_TABLE_NAME), end_p - to_p);
    *(to_p++)= ' ';
    to_p= add_identifier(thd, to_p, end_p, table_name, table_name_len);
  }
  else
    to_p= add_identifier(thd, to_p, end_p, table_name, table_name_len);
  if (part_name)
  {
    if (explain_mode == EXPLAIN_PARTITIONS_AS_COMMENT)
      to_p= strnmov(to_p, " /* ", end_p - to_p);
    else if (explain_mode == EXPLAIN_PARTITIONS_VERBOSE)
      to_p= strnmov(to_p, " ", end_p - to_p);
    else
      to_p= strnmov(to_p, ", ", end_p - to_p);
    if (part_type != NORMAL_PART_NAME)
    {
      if (part_type == TEMP_PART_NAME)
        to_p= strnmov(to_p, ER_THD_OR_DEFAULT(thd, ER_TEMPORARY_NAME),
                      end_p - to_p);
      else
        to_p= strnmov(to_p, ER_THD_OR_DEFAULT(thd, ER_RENAMED_NAME),
                      end_p - to_p);
      to_p= strnmov(to_p, " ", end_p - to_p);
    }
    to_p= strnmov(to_p, ER_THD_OR_DEFAULT(thd, ER_PARTITION_NAME),
                  end_p - to_p);
    *(to_p++)= ' ';
    to_p= add_identifier(thd, to_p, end_p, part_name, part_name_len);
    if (subpart_name)
    {
      to_p= strnmov(to_p, ", ", end_p - to_p);
      to_p= strnmov(to_p, ER_THD_OR_DEFAULT(thd, ER_SUBPARTITION_NAME),
                    end_p - to_p);
      *(to_p++)= ' ';
      to_p= add_identifier(thd, to_p, end_p, subpart_name, subpart_name_len);
    }
    if (explain_mode == EXPLAIN_PARTITIONS_AS_COMMENT)
      to_p= strnmov(to_p, " */", end_p - to_p);
  }
  DBUG_PRINT("exit", ("to '%s'", to));
  DBUG_RETURN((uint)(to_p - to));
}


/*
  Translate a file name to a table name (WL #1324).

  SYNOPSIS
    filename_to_tablename()
      from                      The file name in my_charset_filename.
      to                OUT     The table name in system_charset_info.
      to_length                 The size of the table name buffer.

  RETURN
    Table name length.
*/

uint filename_to_tablename(const char *from, char *to, size_t to_length, 
                           bool stay_quiet)
{
  uint errors;
  size_t res;
  DBUG_ENTER("filename_to_tablename");
  DBUG_PRINT("enter", ("from '%s'", from));

  res= strconvert(&my_charset_filename, from, FN_REFLEN,
                  system_charset_info,  to, to_length, &errors);
  if (unlikely(errors)) // Old 5.0 name
  {
    res= (strxnmov(to, to_length, MYSQL50_TABLE_NAME_PREFIX,  from, NullS) -
          to);
    if (!stay_quiet)
      sql_print_error("Invalid (old?) table or database name '%s'", from);
  }

  DBUG_PRINT("exit", ("to '%s'", to));
  DBUG_RETURN((uint)res);
}


/**
  Check if given string begins with "#mysql50#" prefix
  
  @param   name          string to check cut 
  
  @retval
    FALSE  no prefix found
  @retval
    TRUE   prefix found
*/

bool check_mysql50_prefix(const char *name)
{
  return (name[0] == '#' && 
         !strncmp(name, MYSQL50_TABLE_NAME_PREFIX,
                  MYSQL50_TABLE_NAME_PREFIX_LENGTH));
}


/**
  Check if given string begins with "#mysql50#" prefix, cut it if so.
  
  @param   from          string to check and cut 
  @param   to[out]       buffer for result string
  @param   to_length     its size
  
  @retval
    0      no prefix found
  @retval
    non-0  result string length
*/

uint check_n_cut_mysql50_prefix(const char *from, char *to, size_t to_length)
{
  if (check_mysql50_prefix(from))
    return (uint) (strmake(to, from + MYSQL50_TABLE_NAME_PREFIX_LENGTH,
                           to_length - 1) - to);
  return 0;
}


static bool check_if_frm_exists(char *path, const char *db, const char *table)
{
  fn_format(path, table, db, reg_ext, MYF(0));
  return !access(path, F_OK);
}


/*
  Translate a table name to a file name (WL #1324).

  SYNOPSIS
    tablename_to_filename()
      from                      The table name in system_charset_info.
      to                OUT     The file name in my_charset_filename.
      to_length                 The size of the file name buffer.

  RETURN
    File name length.
*/

uint tablename_to_filename(const char *from, char *to, size_t to_length)
{
  uint errors, length;
  DBUG_ENTER("tablename_to_filename");
  DBUG_PRINT("enter", ("from '%s'", from));

  if ((length= check_n_cut_mysql50_prefix(from, to, to_length)))
  {
    /*
      Check if the name supplied is a valid mysql 5.0 name and 
      make the name a zero length string if it's not.
      Note that just returning zero length is not enough : 
      a lot of places don't check the return value and expect 
      a zero terminated string.
    */  
    if (check_table_name(to, length, TRUE))
    {
      to[0]= 0;
      length= 0;
    }
    DBUG_RETURN(length);
  }
  length= strconvert(system_charset_info, from, FN_REFLEN,
                     &my_charset_filename, to, to_length, &errors);
  if (check_if_legal_tablename(to) &&
      length + 4 < to_length)
  {
    memcpy(to + length, "@@@", 4);
    length+= 3;
  }
  DBUG_PRINT("exit", ("to '%s'", to));
  DBUG_RETURN(length);
}


/*
  Creates path to a file: mysql_data_dir/db/table.ext

  SYNOPSIS
   build_table_filename()
     buff                       Where to write result in my_charset_filename.
                                This may be the same as table_name.
     bufflen                    buff size
     db                         Database name in system_charset_info.
     table_name                 Table name in system_charset_info.
     ext                        File extension.
     flags                      FN_FROM_IS_TMP or FN_TO_IS_TMP or FN_IS_TMP
                                table_name is temporary, do not change.

  NOTES

    Uses database and table name, and extension to create
    a file name in mysql_data_dir. Database and table
    names are converted from system_charset_info into "fscs".
    Unless flags indicate a temporary table name.
    'db' is always converted.
    'ext' is not converted.

    The conversion suppression is required for ALTER TABLE. This
    statement creates intermediate tables. These are regular
    (non-temporary) tables with a temporary name. Their path names must
    be derivable from the table name. So we cannot use
    build_tmptable_filename() for them.

  RETURN
    path length
*/

uint build_table_filename(char *buff, size_t bufflen, const char *db,
                          const char *table_name, const char *ext, uint flags)
{
  char dbbuff[FN_REFLEN];
  char tbbuff[FN_REFLEN];
  DBUG_ENTER("build_table_filename");
  DBUG_PRINT("enter", ("db: '%s'  table_name: '%s'  ext: '%s'  flags: %x",
                       db, table_name, ext, flags));

  (void) tablename_to_filename(db, dbbuff, sizeof(dbbuff));

  /* Check if this is a temporary table name. Allow it if a corresponding .frm file exists */
  if (is_prefix(table_name, tmp_file_prefix) && strlen(table_name) < NAME_CHAR_LEN &&
      check_if_frm_exists(tbbuff, dbbuff, table_name))
    flags|= FN_IS_TMP;

  if (flags & FN_IS_TMP) // FN_FROM_IS_TMP | FN_TO_IS_TMP
    strmake(tbbuff, table_name, sizeof(tbbuff)-1);
  else
    (void) tablename_to_filename(table_name, tbbuff, sizeof(tbbuff));

  char *end = buff + bufflen;
  /* Don't add FN_ROOTDIR if mysql_data_home already includes it */
  char *pos = strnmov(buff, mysql_data_home, bufflen);
  size_t rootdir_len= strlen(FN_ROOTDIR);
  if (pos - rootdir_len >= buff &&
      memcmp(pos - rootdir_len, FN_ROOTDIR, rootdir_len) != 0)
    pos= strnmov(pos, FN_ROOTDIR, end - pos);
  pos= strxnmov(pos, end - pos, dbbuff, FN_ROOTDIR, NullS);
#ifdef USE_SYMDIR
  if (!(flags & SKIP_SYMDIR_ACCESS))
  {
    unpack_dirname(buff, buff);
    pos= strend(buff);
  }
#endif
  pos= strxnmov(pos, end - pos, tbbuff, ext, NullS);

  DBUG_PRINT("exit", ("buff: '%s'", buff));
  DBUG_RETURN((uint)(pos - buff));
}


/**
  Create path to a temporary table mysql_tmpdir/#sql-temptable-1234-12-1
  (i.e. to its .FRM file but without an extension).

  @param thd      The thread handle.
  @param buff     Where to write result in my_charset_filename.
  @param bufflen  buff size

  @note
    Uses current_pid, thread_id, and tmp_table counter to create
    a file name in mysql_tmpdir.

  @return Path length.
*/

uint build_tmptable_filename(THD* thd, char *buff, size_t bufflen)
{
  DBUG_ENTER("build_tmptable_filename");

  char *p= strnmov(buff, mysql_tmpdir, bufflen);
  my_snprintf(p, bufflen - (p - buff), "/%s-temptable-%lx-%llx-%x",
              tmp_file_prefix, current_pid,
              thd->thread_id, thd->tmp_table++);

  if (lower_case_table_names)
  {
    /* Convert all except tmpdir to lower case */
    my_casedn_str(files_charset_info, p);
  }

  size_t length= unpack_filename(buff, buff);
  DBUG_PRINT("exit", ("buff: '%s'", buff));
  DBUG_RETURN((uint)length);
}

/*
--------------------------------------------------------------------------

   MODULE: DDL log
   -----------------

   This module is used to ensure that we can recover from crashes that occur
   in the middle of a meta-data operation in MySQL. E.g. DROP TABLE t1, t2;
   We need to ensure that both t1 and t2 are dropped and not only t1 and
   also that each table drop is entirely done and not "half-baked".

   To support this we create log entries for each meta-data statement in the
   ddl log while we are executing. These entries are dropped when the
   operation is completed.

   At recovery those entries that were not completed will be executed.

   There is only one ddl log in the system and it is protected by a mutex
   and there is a global struct that contains information about its current
   state.

   History:
   First version written in 2006 by Mikael Ronstrom
--------------------------------------------------------------------------
*/

struct st_global_ddl_log
{
  /*
    We need to adjust buffer size to be able to handle downgrades/upgrades
    where IO_SIZE has changed. We'll set the buffer size such that we can
    handle that the buffer size was upto 4 times bigger in the version
    that wrote the DDL log.
  */
  char file_entry_buf[4*IO_SIZE];
  char file_name_str[FN_REFLEN];
  char *file_name;
  DDL_LOG_MEMORY_ENTRY *first_free;
  DDL_LOG_MEMORY_ENTRY *first_used;
  uint num_entries;
  File file_id;
  uint name_len;
  uint io_size;
  bool inited;
  bool do_release;
  bool recovery_phase;
  st_global_ddl_log() : inited(false), do_release(false) {}
};

st_global_ddl_log global_ddl_log;

mysql_mutex_t LOCK_gdl;

#define DDL_LOG_ENTRY_TYPE_POS 0
#define DDL_LOG_ACTION_TYPE_POS 1
#define DDL_LOG_PHASE_POS 2
#define DDL_LOG_NEXT_ENTRY_POS 4
#define DDL_LOG_NAME_POS 8

#define DDL_LOG_NUM_ENTRY_POS 0
#define DDL_LOG_NAME_LEN_POS 4
#define DDL_LOG_IO_SIZE_POS 8

/**
  Read one entry from ddl log file.

  @param entry_no                     Entry number to read

  @return Operation status
    @retval true   Error
    @retval false  Success
*/

static bool read_ddl_log_file_entry(uint entry_no)
{
  bool error= FALSE;
  File file_id= global_ddl_log.file_id;
  uchar *file_entry_buf= (uchar*)global_ddl_log.file_entry_buf;
  size_t io_size= global_ddl_log.io_size;
  DBUG_ENTER("read_ddl_log_file_entry");

  mysql_mutex_assert_owner(&LOCK_gdl);
  if (mysql_file_pread(file_id, file_entry_buf, io_size, io_size * entry_no,
                       MYF(MY_WME)) != io_size)
    error= TRUE;
  DBUG_RETURN(error);
}


/**
  Write one entry to ddl log file.

  @param entry_no                     Entry number to write

  @return Operation status
    @retval true   Error
    @retval false  Success
*/

static bool write_ddl_log_file_entry(uint entry_no)
{
  bool error= FALSE;
  File file_id= global_ddl_log.file_id;
  uchar *file_entry_buf= (uchar*)global_ddl_log.file_entry_buf;
  DBUG_ENTER("write_ddl_log_file_entry");

  mysql_mutex_assert_owner(&LOCK_gdl);
  if (mysql_file_pwrite(file_id, file_entry_buf,
                        IO_SIZE, IO_SIZE * entry_no, MYF(MY_WME)) != IO_SIZE)
    error= TRUE;
  DBUG_RETURN(error);
}


/**
  Sync the ddl log file.

  @return Operation status
    @retval FALSE  Success
    @retval TRUE   Error
*/


static bool sync_ddl_log_file()
{
  DBUG_ENTER("sync_ddl_log_file");
  DBUG_RETURN(mysql_file_sync(global_ddl_log.file_id, MYF(MY_WME)));
}


/**
  Write ddl log header.

  @return Operation status
    @retval TRUE                      Error
    @retval FALSE                     Success
*/

static bool write_ddl_log_header()
{
  uint16 const_var;
  DBUG_ENTER("write_ddl_log_header");

  int4store(&global_ddl_log.file_entry_buf[DDL_LOG_NUM_ENTRY_POS],
            global_ddl_log.num_entries);
  const_var= FN_REFLEN;
  int4store(&global_ddl_log.file_entry_buf[DDL_LOG_NAME_LEN_POS],
            (ulong) const_var);
  const_var= IO_SIZE;
  int4store(&global_ddl_log.file_entry_buf[DDL_LOG_IO_SIZE_POS],
            (ulong) const_var);
  if (write_ddl_log_file_entry(0UL))
  {
    sql_print_error("Error writing ddl log header");
    DBUG_RETURN(TRUE);
  }
  DBUG_RETURN(sync_ddl_log_file());
}


/**
  Create ddl log file name.
  @param file_name                   Filename setup
*/

static inline void create_ddl_log_file_name(char *file_name)
{
  strxmov(file_name, mysql_data_home, "/", "ddl_log.log", NullS);
}


/**
  Read header of ddl log file.

  When we read the ddl log header we get information about maximum sizes
  of names in the ddl log and we also get information about the number
  of entries in the ddl log.

  @return Last entry in ddl log (0 if no entries)
*/

static uint read_ddl_log_header()
{
  uchar *file_entry_buf= (uchar*)global_ddl_log.file_entry_buf;
  char file_name[FN_REFLEN];
  uint entry_no;
  bool successful_open= FALSE;
  DBUG_ENTER("read_ddl_log_header");

  mysql_mutex_init(key_LOCK_gdl, &LOCK_gdl, MY_MUTEX_INIT_SLOW);
  mysql_mutex_lock(&LOCK_gdl);
  create_ddl_log_file_name(file_name);
  if ((global_ddl_log.file_id= mysql_file_open(key_file_global_ddl_log,
                                               file_name,
                                               O_RDWR | O_BINARY, MYF(0))) >= 0)
  {
    if (read_ddl_log_file_entry(0UL))
    {
      /* Write message into error log */
      sql_print_error("Failed to read ddl log file in recovery");
    }
    else
      successful_open= TRUE;
  }
  if (successful_open)
  {
    entry_no= uint4korr(&file_entry_buf[DDL_LOG_NUM_ENTRY_POS]);
    global_ddl_log.name_len= uint4korr(&file_entry_buf[DDL_LOG_NAME_LEN_POS]);
    global_ddl_log.io_size= uint4korr(&file_entry_buf[DDL_LOG_IO_SIZE_POS]);
    DBUG_ASSERT(global_ddl_log.io_size <=
                sizeof(global_ddl_log.file_entry_buf));
  }
  else
  {
    entry_no= 0;
  }
  global_ddl_log.first_free= NULL;
  global_ddl_log.first_used= NULL;
  global_ddl_log.num_entries= 0;
  global_ddl_log.do_release= true;
  mysql_mutex_unlock(&LOCK_gdl);
  DBUG_RETURN(entry_no);
}


/**
  Convert from ddl_log_entry struct to file_entry_buf binary blob.

  @param ddl_log_entry   filled in ddl_log_entry struct.
*/

static void set_global_from_ddl_log_entry(const DDL_LOG_ENTRY *ddl_log_entry)
{
  mysql_mutex_assert_owner(&LOCK_gdl);
  global_ddl_log.file_entry_buf[DDL_LOG_ENTRY_TYPE_POS]=
                                    (char)DDL_LOG_ENTRY_CODE;
  global_ddl_log.file_entry_buf[DDL_LOG_ACTION_TYPE_POS]=
                                    (char)ddl_log_entry->action_type;
  global_ddl_log.file_entry_buf[DDL_LOG_PHASE_POS]= 0;
  int4store(&global_ddl_log.file_entry_buf[DDL_LOG_NEXT_ENTRY_POS],
            ddl_log_entry->next_entry);
  DBUG_ASSERT(strlen(ddl_log_entry->name) < FN_REFLEN);
  strmake(&global_ddl_log.file_entry_buf[DDL_LOG_NAME_POS],
          ddl_log_entry->name, FN_REFLEN - 1);
  if (ddl_log_entry->action_type == DDL_LOG_RENAME_ACTION ||
      ddl_log_entry->action_type == DDL_LOG_REPLACE_ACTION ||
      ddl_log_entry->action_type == DDL_LOG_EXCHANGE_ACTION)
  {
    DBUG_ASSERT(strlen(ddl_log_entry->from_name) < FN_REFLEN);
    strmake(&global_ddl_log.file_entry_buf[DDL_LOG_NAME_POS + FN_REFLEN],
          ddl_log_entry->from_name, FN_REFLEN - 1);
  }
  else
    global_ddl_log.file_entry_buf[DDL_LOG_NAME_POS + FN_REFLEN]= 0;
  DBUG_ASSERT(strlen(ddl_log_entry->handler_name) < FN_REFLEN);
  strmake(&global_ddl_log.file_entry_buf[DDL_LOG_NAME_POS + (2*FN_REFLEN)],
          ddl_log_entry->handler_name, FN_REFLEN - 1);
  if (ddl_log_entry->action_type == DDL_LOG_EXCHANGE_ACTION)
  {
    DBUG_ASSERT(strlen(ddl_log_entry->tmp_name) < FN_REFLEN);
    strmake(&global_ddl_log.file_entry_buf[DDL_LOG_NAME_POS + (3*FN_REFLEN)],
          ddl_log_entry->tmp_name, FN_REFLEN - 1);
  }
  else
    global_ddl_log.file_entry_buf[DDL_LOG_NAME_POS + (3*FN_REFLEN)]= 0;
}


/**
  Convert from file_entry_buf binary blob to ddl_log_entry struct.

  @param[out] ddl_log_entry   struct to fill in.

  @note Strings (names) are pointing to the global_ddl_log structure,
  so LOCK_gdl needs to be hold until they are read or copied.
*/

static void set_ddl_log_entry_from_global(DDL_LOG_ENTRY *ddl_log_entry,
                                          const uint read_entry)
{
  char *file_entry_buf= (char*) global_ddl_log.file_entry_buf;
  uint inx;
  uchar single_char;

  mysql_mutex_assert_owner(&LOCK_gdl);
  ddl_log_entry->entry_pos= read_entry;
  single_char= file_entry_buf[DDL_LOG_ENTRY_TYPE_POS];
  ddl_log_entry->entry_type= (enum ddl_log_entry_code)single_char;
  single_char= file_entry_buf[DDL_LOG_ACTION_TYPE_POS];
  ddl_log_entry->action_type= (enum ddl_log_action_code)single_char;
  ddl_log_entry->phase= file_entry_buf[DDL_LOG_PHASE_POS];
  ddl_log_entry->next_entry= uint4korr(&file_entry_buf[DDL_LOG_NEXT_ENTRY_POS]);
  ddl_log_entry->name= &file_entry_buf[DDL_LOG_NAME_POS];
  inx= DDL_LOG_NAME_POS + global_ddl_log.name_len;
  ddl_log_entry->from_name= &file_entry_buf[inx];
  inx+= global_ddl_log.name_len;
  ddl_log_entry->handler_name= &file_entry_buf[inx];
  if (ddl_log_entry->action_type == DDL_LOG_EXCHANGE_ACTION)
  {
    inx+= global_ddl_log.name_len;
    ddl_log_entry->tmp_name= &file_entry_buf[inx];
  }
  else
    ddl_log_entry->tmp_name= NULL;
}


/**
  Read a ddl log entry.

  Read a specified entry in the ddl log.

  @param read_entry               Number of entry to read
  @param[out] entry_info          Information from entry

  @return Operation status
    @retval TRUE                     Error
    @retval FALSE                    Success
*/

static bool read_ddl_log_entry(uint read_entry, DDL_LOG_ENTRY *ddl_log_entry)
{
  DBUG_ENTER("read_ddl_log_entry");

  if (read_ddl_log_file_entry(read_entry))
  {
    DBUG_RETURN(TRUE);
  }
  set_ddl_log_entry_from_global(ddl_log_entry, read_entry);
  DBUG_RETURN(FALSE);
}


/**
  Initialise ddl log.

  Write the header of the ddl log file and length of names. Also set
  number of entries to zero.

  @return Operation status
    @retval TRUE                     Error
    @retval FALSE                    Success
*/

static bool init_ddl_log()
{
  char file_name[FN_REFLEN];
  DBUG_ENTER("init_ddl_log");

  if (global_ddl_log.inited)
    goto end;

  global_ddl_log.io_size= IO_SIZE;
  global_ddl_log.name_len= FN_REFLEN;
  create_ddl_log_file_name(file_name);
  if ((global_ddl_log.file_id= mysql_file_create(key_file_global_ddl_log,
                                                 file_name, CREATE_MODE,
                                                 O_RDWR | O_TRUNC | O_BINARY,
                                                 MYF(MY_WME))) < 0)
  {
    /* Couldn't create ddl log file, this is serious error */
    sql_print_error("Failed to open ddl log file");
    DBUG_RETURN(TRUE);
  }
  global_ddl_log.inited= TRUE;
  if (write_ddl_log_header())
  {
    (void) mysql_file_close(global_ddl_log.file_id, MYF(MY_WME));
    global_ddl_log.inited= FALSE;
    DBUG_RETURN(TRUE);
  }

end:
  DBUG_RETURN(FALSE);
}


/**
  Sync ddl log file.

  @return Operation status
    @retval TRUE        Error
    @retval FALSE       Success
*/

static bool sync_ddl_log_no_lock()
{
  DBUG_ENTER("sync_ddl_log_no_lock");

  mysql_mutex_assert_owner(&LOCK_gdl);
  if ((!global_ddl_log.recovery_phase) &&
      init_ddl_log())
  {
    DBUG_RETURN(TRUE);
  }
  DBUG_RETURN(sync_ddl_log_file());
}


/**
  @brief Deactivate an individual entry.

  @details For complex rename operations we need to deactivate individual
  entries.

  During replace operations where we start with an existing table called
  t1 and a replacement table called t1#temp or something else and where
  we want to delete t1 and rename t1#temp to t1 this is not possible to
  do in a safe manner unless the ddl log is informed of the phases in
  the change.

  Delete actions are 1-phase actions that can be ignored immediately after
  being executed.
  Rename actions from x to y is also a 1-phase action since there is no
  interaction with any other handlers named x and y.
  Replace action where drop y and x -> y happens needs to be a two-phase
  action. Thus the first phase will drop y and the second phase will
  rename x -> y.

  @param entry_no     Entry position of record to change

  @return Operation status
    @retval TRUE      Error
    @retval FALSE     Success
*/

static bool deactivate_ddl_log_entry_no_lock(uint entry_no)
{
  uchar *file_entry_buf= (uchar*)global_ddl_log.file_entry_buf;
  DBUG_ENTER("deactivate_ddl_log_entry_no_lock");

  mysql_mutex_assert_owner(&LOCK_gdl);
  if (!read_ddl_log_file_entry(entry_no))
  {
    if (file_entry_buf[DDL_LOG_ENTRY_TYPE_POS] == DDL_LOG_ENTRY_CODE)
    {
      /*
        Log entry, if complete mark it done (IGNORE).
        Otherwise increase the phase by one.
      */
      if (file_entry_buf[DDL_LOG_ACTION_TYPE_POS] == DDL_LOG_DELETE_ACTION ||
          file_entry_buf[DDL_LOG_ACTION_TYPE_POS] == DDL_LOG_RENAME_ACTION ||
          (file_entry_buf[DDL_LOG_ACTION_TYPE_POS] == DDL_LOG_REPLACE_ACTION &&
           file_entry_buf[DDL_LOG_PHASE_POS] == 1) ||
          (file_entry_buf[DDL_LOG_ACTION_TYPE_POS] == DDL_LOG_EXCHANGE_ACTION &&
           file_entry_buf[DDL_LOG_PHASE_POS] >= EXCH_PHASE_TEMP_TO_FROM))
        file_entry_buf[DDL_LOG_ENTRY_TYPE_POS]= DDL_IGNORE_LOG_ENTRY_CODE;
      else if (file_entry_buf[DDL_LOG_ACTION_TYPE_POS] == DDL_LOG_REPLACE_ACTION)
      {
        DBUG_ASSERT(file_entry_buf[DDL_LOG_PHASE_POS] == 0);
        file_entry_buf[DDL_LOG_PHASE_POS]= 1;
      }
      else if (file_entry_buf[DDL_LOG_ACTION_TYPE_POS] == DDL_LOG_EXCHANGE_ACTION)
      {
        DBUG_ASSERT(file_entry_buf[DDL_LOG_PHASE_POS] <=
                                                 EXCH_PHASE_FROM_TO_NAME);
        file_entry_buf[DDL_LOG_PHASE_POS]++;
      }
      else
      {
        DBUG_ASSERT(0);
      }
      if (write_ddl_log_file_entry(entry_no))
      {
        sql_print_error("Error in deactivating log entry. Position = %u",
                        entry_no);
        DBUG_RETURN(TRUE);
      }
    }
  }
  else
  {
    sql_print_error("Failed in reading entry before deactivating it");
    DBUG_RETURN(TRUE);
  }
  DBUG_RETURN(FALSE);
}


/**
  Execute one action in a ddl log entry

  @param ddl_log_entry              Information in action entry to execute

  @return Operation status
    @retval TRUE                       Error
    @retval FALSE                      Success
*/

static int execute_ddl_log_action(THD *thd, DDL_LOG_ENTRY *ddl_log_entry)
{
  bool frm_action= FALSE;
  LEX_CSTRING handler_name;
  handler *file= NULL;
  MEM_ROOT mem_root;
  int error= 1;
  char to_path[FN_REFLEN];
  char from_path[FN_REFLEN];
  handlerton *hton;
  DBUG_ENTER("execute_ddl_log_action");

  mysql_mutex_assert_owner(&LOCK_gdl);
  if (ddl_log_entry->entry_type == DDL_IGNORE_LOG_ENTRY_CODE)
  {
    DBUG_RETURN(FALSE);
  }
  DBUG_PRINT("ddl_log",
             ("execute type %c next %u name '%s' from_name '%s' handler '%s'"
              " tmp_name '%s'",
             ddl_log_entry->action_type,
             ddl_log_entry->next_entry,
             ddl_log_entry->name,
             ddl_log_entry->from_name,
             ddl_log_entry->handler_name,
             ddl_log_entry->tmp_name));
  handler_name.str= (char*)ddl_log_entry->handler_name;
  handler_name.length= strlen(ddl_log_entry->handler_name);
  init_sql_alloc(key_memory_gdl, &mem_root, TABLE_ALLOC_BLOCK_SIZE, 0,
                 MYF(MY_THREAD_SPECIFIC));
  if (!strcmp(ddl_log_entry->handler_name, reg_ext))
    frm_action= TRUE;
  else
  {
    plugin_ref plugin= ha_resolve_by_name(thd, &handler_name, false);
    if (!plugin)
    {
      my_error(ER_UNKNOWN_STORAGE_ENGINE, MYF(0), ddl_log_entry->handler_name);
      goto error;
    }
    hton= plugin_data(plugin, handlerton*);
    file= get_new_handler((TABLE_SHARE*)0, &mem_root, hton);
    if (unlikely(!file))
      goto error;
  }
  switch (ddl_log_entry->action_type)
  {
    case DDL_LOG_REPLACE_ACTION:
    case DDL_LOG_DELETE_ACTION:
    {
      if (ddl_log_entry->phase == 0)
      {
        if (frm_action)
        {
          strxmov(to_path, ddl_log_entry->name, reg_ext, NullS);
          if (unlikely((error= mysql_file_delete(key_file_frm, to_path,
                                                 MYF(MY_WME |
                                                     MY_IGNORE_ENOENT)))))
            break;
#ifdef WITH_PARTITION_STORAGE_ENGINE
          strxmov(to_path, ddl_log_entry->name, PAR_EXT, NullS);
          (void) mysql_file_delete(key_file_partition_ddl_log, to_path,
                                   MYF(0));
#endif
        }
        else
        {
          if (unlikely((error= hton->drop_table(hton, ddl_log_entry->name))))
          {
            if (!non_existing_table_error(error))
              break;
          }
        }
        if ((deactivate_ddl_log_entry_no_lock(ddl_log_entry->entry_pos)))
          break;
        (void) sync_ddl_log_no_lock();
        error= 0;
        if (ddl_log_entry->action_type == DDL_LOG_DELETE_ACTION)
          break;
      }
      DBUG_ASSERT(ddl_log_entry->action_type == DDL_LOG_REPLACE_ACTION);
      /*
        Fall through and perform the rename action of the replace
        action. We have already indicated the success of the delete
        action in the log entry by stepping up the phase.
      */
    }
    /* fall through */
    case DDL_LOG_RENAME_ACTION:
    {
      error= TRUE;
      if (frm_action)
      {
        strxmov(to_path, ddl_log_entry->name, reg_ext, NullS);
        strxmov(from_path, ddl_log_entry->from_name, reg_ext, NullS);
        if (mysql_file_rename(key_file_frm, from_path, to_path, MYF(MY_WME)))
          break;
#ifdef WITH_PARTITION_STORAGE_ENGINE
        strxmov(to_path, ddl_log_entry->name, PAR_EXT, NullS);
        strxmov(from_path, ddl_log_entry->from_name, PAR_EXT, NullS);
        (void) mysql_file_rename(key_file_partition_ddl_log, from_path, to_path, MYF(MY_WME));
#endif
      }
      else
      {
        if (file->ha_rename_table(ddl_log_entry->from_name,
                                  ddl_log_entry->name))
          break;
      }
      if ((deactivate_ddl_log_entry_no_lock(ddl_log_entry->entry_pos)))
        break;
      (void) sync_ddl_log_no_lock();
      error= FALSE;
      break;
    }
    case DDL_LOG_EXCHANGE_ACTION:
    {
      /* We hold LOCK_gdl, so we can alter global_ddl_log.file_entry_buf */
      char *file_entry_buf= (char*)&global_ddl_log.file_entry_buf;
      /* not yet implemented for frm */
      DBUG_ASSERT(!frm_action);
      /*
        Using a case-switch here to revert all currently done phases,
        since it will fall through until the first phase is undone.
      */
      switch (ddl_log_entry->phase) {
        case EXCH_PHASE_TEMP_TO_FROM:
          /* tmp_name -> from_name possibly done */
          (void) file->ha_rename_table(ddl_log_entry->from_name,
                                       ddl_log_entry->tmp_name);
          /* decrease the phase and sync */
          file_entry_buf[DDL_LOG_PHASE_POS]--;
          if (write_ddl_log_file_entry(ddl_log_entry->entry_pos))
            break;
          if (sync_ddl_log_no_lock())
            break;
          /* fall through */
        case EXCH_PHASE_FROM_TO_NAME:
          /* from_name -> name possibly done */
          (void) file->ha_rename_table(ddl_log_entry->name,
                                       ddl_log_entry->from_name);
          /* decrease the phase and sync */
          file_entry_buf[DDL_LOG_PHASE_POS]--;
          if (write_ddl_log_file_entry(ddl_log_entry->entry_pos))
            break;
          if (sync_ddl_log_no_lock())
            break;
          /* fall through */
        case EXCH_PHASE_NAME_TO_TEMP:
          /* name -> tmp_name possibly done */
          (void) file->ha_rename_table(ddl_log_entry->tmp_name,
                                       ddl_log_entry->name);
          /* disable the entry and sync */
          file_entry_buf[DDL_LOG_ENTRY_TYPE_POS]= DDL_IGNORE_LOG_ENTRY_CODE;
          if (write_ddl_log_file_entry(ddl_log_entry->entry_pos))
            break;
          if (sync_ddl_log_no_lock())
            break;
          error= FALSE;
          break;
        default:
          DBUG_ASSERT(0);
          break;
      }

      break;
    }
    default:
      DBUG_ASSERT(0);
      break;
  }
  delete file;
error:
  free_root(&mem_root, MYF(0)); 
  DBUG_RETURN(error);
}


/**
  Get a free entry in the ddl log

  @param[out] active_entry     A ddl log memory entry returned

  @return Operation status
    @retval TRUE               Error
    @retval FALSE              Success
*/

static bool get_free_ddl_log_entry(DDL_LOG_MEMORY_ENTRY **active_entry,
                                   bool *write_header)
{
  DDL_LOG_MEMORY_ENTRY *used_entry;
  DDL_LOG_MEMORY_ENTRY *first_used= global_ddl_log.first_used;
  DBUG_ENTER("get_free_ddl_log_entry");

  if (global_ddl_log.first_free == NULL)
  {
    if (!(used_entry= (DDL_LOG_MEMORY_ENTRY*)my_malloc(key_memory_DDL_LOG_MEMORY_ENTRY,
                              sizeof(DDL_LOG_MEMORY_ENTRY), MYF(MY_WME))))
    {
      sql_print_error("Failed to allocate memory for ddl log free list");
      DBUG_RETURN(TRUE);
    }
    global_ddl_log.num_entries++;
    used_entry->entry_pos= global_ddl_log.num_entries;
    *write_header= TRUE;
  }
  else
  {
    used_entry= global_ddl_log.first_free;
    global_ddl_log.first_free= used_entry->next_log_entry;
    *write_header= FALSE;
  }
  /*
    Move from free list to used list
  */
  used_entry->next_log_entry= first_used;
  used_entry->prev_log_entry= NULL;
  used_entry->next_active_log_entry= NULL;
  global_ddl_log.first_used= used_entry;
  if (first_used)
    first_used->prev_log_entry= used_entry;

  *active_entry= used_entry;
  DBUG_RETURN(FALSE);
}


/**
  Execute one entry in the ddl log.
  
  Executing an entry means executing a linked list of actions.

  @param first_entry           Reference to first action in entry

  @return Operation status
    @retval TRUE               Error
    @retval FALSE              Success
*/

static bool execute_ddl_log_entry_no_lock(THD *thd, uint first_entry)
{
  DDL_LOG_ENTRY ddl_log_entry;
  uint read_entry= first_entry;
  DBUG_ENTER("execute_ddl_log_entry_no_lock");

  mysql_mutex_assert_owner(&LOCK_gdl);
  do
  {
    if (read_ddl_log_entry(read_entry, &ddl_log_entry))
    {
      /* Write to error log and continue with next log entry */
      sql_print_error("Failed to read entry = %u from ddl log",
                      read_entry);
      break;
    }
    DBUG_ASSERT(ddl_log_entry.entry_type == DDL_LOG_ENTRY_CODE ||
                ddl_log_entry.entry_type == DDL_IGNORE_LOG_ENTRY_CODE);

    if (execute_ddl_log_action(thd, &ddl_log_entry))
    {
      /* Write to error log and continue with next log entry */
      sql_print_error("Failed to execute action for entry = %u from ddl log",
                      read_entry);
      break;
    }
    read_entry= ddl_log_entry.next_entry;
  } while (read_entry);
  DBUG_RETURN(FALSE);
}


/*
  External interface methods for the DDL log Module
  ---------------------------------------------------
*/

/**
  Write a ddl log entry.

  A careful write of the ddl log is performed to ensure that we can
  handle crashes occurring during CREATE and ALTER TABLE processing.

  @param ddl_log_entry         Information about log entry
  @param[out] entry_written    Entry information written into   

  @return Operation status
    @retval TRUE               Error
    @retval FALSE              Success
*/

bool write_ddl_log_entry(DDL_LOG_ENTRY *ddl_log_entry,
                         DDL_LOG_MEMORY_ENTRY **active_entry)
{
  bool error, write_header;
  DBUG_ENTER("write_ddl_log_entry");

  mysql_mutex_assert_owner(&LOCK_gdl);
  if (init_ddl_log())
  {
    DBUG_RETURN(TRUE);
  }
  set_global_from_ddl_log_entry(ddl_log_entry);
  if (get_free_ddl_log_entry(active_entry, &write_header))
  {
    DBUG_RETURN(TRUE);
  }
  error= FALSE;
  DBUG_PRINT("ddl_log",
             ("write type %c next %u name '%s' from_name '%s' handler '%s'"
              " tmp_name '%s'",
             (char) global_ddl_log.file_entry_buf[DDL_LOG_ACTION_TYPE_POS],
             ddl_log_entry->next_entry,
             (char*) &global_ddl_log.file_entry_buf[DDL_LOG_NAME_POS],
             (char*) &global_ddl_log.file_entry_buf[DDL_LOG_NAME_POS
                                                    + FN_REFLEN],
             (char*) &global_ddl_log.file_entry_buf[DDL_LOG_NAME_POS
                                                    + (2*FN_REFLEN)],
             (char*) &global_ddl_log.file_entry_buf[DDL_LOG_NAME_POS
                                                    + (3*FN_REFLEN)]));
  if (unlikely(write_ddl_log_file_entry((*active_entry)->entry_pos)))
  {
    error= TRUE;
    sql_print_error("Failed to write entry_no = %u",
                    (*active_entry)->entry_pos);
  }
  if (write_header && likely(!error))
  {
    (void) sync_ddl_log_no_lock();
    if (write_ddl_log_header())
      error= TRUE;
  }
  if (unlikely(error))
    release_ddl_log_memory_entry(*active_entry);
  DBUG_RETURN(error);
}


/**
  @brief Write final entry in the ddl log.

  @details This is the last write in the ddl log. The previous log entries
  have already been written but not yet synched to disk.
  We write a couple of log entries that describes action to perform.
  This entries are set-up in a linked list, however only when a first
  execute entry is put as the first entry these will be executed.
  This routine writes this first.

  @param first_entry               First entry in linked list of entries
                                   to execute, if 0 = NULL it means that
                                   the entry is removed and the entries
                                   are put into the free list.
  @param complete                  Flag indicating we are simply writing
                                   info about that entry has been completed
  @param[in,out] active_entry      Entry to execute, 0 = NULL if the entry
                                   is written first time and needs to be
                                   returned. In this case the entry written
                                   is returned in this parameter

  @return Operation status
    @retval TRUE                   Error
    @retval FALSE                  Success
*/ 

bool write_execute_ddl_log_entry(uint first_entry,
                                 bool complete,
                                 DDL_LOG_MEMORY_ENTRY **active_entry)
{
  bool write_header= FALSE;
  char *file_entry_buf= (char*)global_ddl_log.file_entry_buf;
  DBUG_ENTER("write_execute_ddl_log_entry");

  mysql_mutex_assert_owner(&LOCK_gdl);
  if (init_ddl_log())
  {
    DBUG_RETURN(TRUE);
  }
  if (!complete)
  {
    /*
      We haven't synched the log entries yet, we synch them now before
      writing the execute entry. If complete is true we haven't written
      any log entries before, we are only here to write the execute
      entry to indicate it is done.
    */
    (void) sync_ddl_log_no_lock();
    file_entry_buf[DDL_LOG_ENTRY_TYPE_POS]= (char)DDL_LOG_EXECUTE_CODE;
  }
  else
    file_entry_buf[DDL_LOG_ENTRY_TYPE_POS]= (char)DDL_IGNORE_LOG_ENTRY_CODE;
  file_entry_buf[DDL_LOG_ACTION_TYPE_POS]= 0; /* Ignored for execute entries */
  file_entry_buf[DDL_LOG_PHASE_POS]= 0;
  int4store(&file_entry_buf[DDL_LOG_NEXT_ENTRY_POS], first_entry);
  file_entry_buf[DDL_LOG_NAME_POS]= 0;
  file_entry_buf[DDL_LOG_NAME_POS + FN_REFLEN]= 0;
  file_entry_buf[DDL_LOG_NAME_POS + 2*FN_REFLEN]= 0;
  if (!(*active_entry))
  {
    if (get_free_ddl_log_entry(active_entry, &write_header))
    {
      DBUG_RETURN(TRUE);
    }
    write_header= TRUE;
  }
  if (write_ddl_log_file_entry((*active_entry)->entry_pos))
  {
    sql_print_error("Error writing execute entry in ddl log");
    release_ddl_log_memory_entry(*active_entry);
    DBUG_RETURN(TRUE);
  }
  (void) sync_ddl_log_no_lock();
  if (write_header)
  {
    if (write_ddl_log_header())
    {
      release_ddl_log_memory_entry(*active_entry);
      DBUG_RETURN(TRUE);
    }
  }
  DBUG_RETURN(FALSE);
}


/**
  Deactivate an individual entry.

  @details see deactivate_ddl_log_entry_no_lock.

  @param entry_no     Entry position of record to change

  @return Operation status
    @retval TRUE      Error
    @retval FALSE     Success
*/

bool deactivate_ddl_log_entry(uint entry_no)
{
  bool error;
  DBUG_ENTER("deactivate_ddl_log_entry");

  mysql_mutex_lock(&LOCK_gdl);
  error= deactivate_ddl_log_entry_no_lock(entry_no);
  mysql_mutex_unlock(&LOCK_gdl);
  DBUG_RETURN(error);
}


/**
  Sync ddl log file.

  @return Operation status
    @retval TRUE        Error
    @retval FALSE       Success
*/

bool sync_ddl_log()
{
  bool error;
  DBUG_ENTER("sync_ddl_log");

  mysql_mutex_lock(&LOCK_gdl);
  error= sync_ddl_log_no_lock();
  mysql_mutex_unlock(&LOCK_gdl);

  DBUG_RETURN(error);
}


/**
  Release a log memory entry.
  @param log_memory_entry                Log memory entry to release
*/

void release_ddl_log_memory_entry(DDL_LOG_MEMORY_ENTRY *log_entry)
{
  DDL_LOG_MEMORY_ENTRY *first_free= global_ddl_log.first_free;
  DDL_LOG_MEMORY_ENTRY *next_log_entry= log_entry->next_log_entry;
  DDL_LOG_MEMORY_ENTRY *prev_log_entry= log_entry->prev_log_entry;
  DBUG_ENTER("release_ddl_log_memory_entry");

  mysql_mutex_assert_owner(&LOCK_gdl);
  global_ddl_log.first_free= log_entry;
  log_entry->next_log_entry= first_free;

  if (prev_log_entry)
    prev_log_entry->next_log_entry= next_log_entry;
  else
    global_ddl_log.first_used= next_log_entry;
  if (next_log_entry)
    next_log_entry->prev_log_entry= prev_log_entry;
  DBUG_VOID_RETURN;
}


/**
  Execute one entry in the ddl log.
  
  Executing an entry means executing a linked list of actions.

  @param first_entry           Reference to first action in entry

  @return Operation status
    @retval TRUE               Error
    @retval FALSE              Success
*/

bool execute_ddl_log_entry(THD *thd, uint first_entry)
{
  bool error;
  DBUG_ENTER("execute_ddl_log_entry");

  mysql_mutex_lock(&LOCK_gdl);
  error= execute_ddl_log_entry_no_lock(thd, first_entry);
  mysql_mutex_unlock(&LOCK_gdl);
  DBUG_RETURN(error);
}


/**
  Close the ddl log.
*/

static void close_ddl_log()
{
  DBUG_ENTER("close_ddl_log");
  if (global_ddl_log.file_id >= 0)
  {
    (void) mysql_file_close(global_ddl_log.file_id, MYF(MY_WME));
    global_ddl_log.file_id= (File) -1;
  }
  DBUG_VOID_RETURN;
}


/**
  Execute the ddl log at recovery of MySQL Server.
*/

void execute_ddl_log_recovery()
{
  uint num_entries, i;
  THD *thd;
  DDL_LOG_ENTRY ddl_log_entry;
  char file_name[FN_REFLEN];
  static char recover_query_string[]= "INTERNAL DDL LOG RECOVER IN PROGRESS";
  DBUG_ENTER("execute_ddl_log_recovery");

  /*
    Initialise global_ddl_log struct
  */
  bzero(global_ddl_log.file_entry_buf, sizeof(global_ddl_log.file_entry_buf));
  global_ddl_log.inited= FALSE;
  global_ddl_log.recovery_phase= TRUE;
  global_ddl_log.io_size= IO_SIZE;
  global_ddl_log.file_id= (File) -1;

  /*
    To be able to run this from boot, we allocate a temporary THD
  */
  if (!(thd=new THD(0)))
    DBUG_VOID_RETURN;
  thd->thread_stack= (char*) &thd;
  thd->store_globals();

  thd->set_query(recover_query_string, strlen(recover_query_string));

  /* this also initialize LOCK_gdl */
  num_entries= read_ddl_log_header();
  mysql_mutex_lock(&LOCK_gdl);
  for (i= 1; i < num_entries + 1; i++)
  {
    if (read_ddl_log_entry(i, &ddl_log_entry))
    {
      sql_print_error("Failed to read entry no = %u from ddl log",
                       i);
      continue;
    }
    if (ddl_log_entry.entry_type == DDL_LOG_EXECUTE_CODE)
    {
      if (execute_ddl_log_entry_no_lock(thd, ddl_log_entry.next_entry))
      {
        /* Real unpleasant scenario but we continue anyways.  */
        continue;
      }
    }
  }
  close_ddl_log();
  create_ddl_log_file_name(file_name);
  (void) mysql_file_delete(key_file_global_ddl_log, file_name, MYF(0));
  global_ddl_log.recovery_phase= FALSE;
  mysql_mutex_unlock(&LOCK_gdl);
  thd->reset_query();
  delete thd;
  DBUG_VOID_RETURN;
}


/**
  Release all memory allocated to the ddl log.
*/

void release_ddl_log()
{
  DDL_LOG_MEMORY_ENTRY *free_list;
  DDL_LOG_MEMORY_ENTRY *used_list;
  DBUG_ENTER("release_ddl_log");

  if (!global_ddl_log.do_release)
    DBUG_VOID_RETURN;

  mysql_mutex_lock(&LOCK_gdl);
  free_list= global_ddl_log.first_free;
  used_list= global_ddl_log.first_used;
  while (used_list)
  {
    DDL_LOG_MEMORY_ENTRY *tmp= used_list->next_log_entry;
    my_free(used_list);
    used_list= tmp;
  }
  while (free_list)
  {
    DDL_LOG_MEMORY_ENTRY *tmp= free_list->next_log_entry;
    my_free(free_list);
    free_list= tmp;
  }
  close_ddl_log();
  global_ddl_log.inited= 0;
  mysql_mutex_unlock(&LOCK_gdl);
  mysql_mutex_destroy(&LOCK_gdl);
  global_ddl_log.do_release= false;
  DBUG_VOID_RETURN;
}


/*
---------------------------------------------------------------------------

  END MODULE DDL log
  --------------------

---------------------------------------------------------------------------
*/


/**
   @brief construct a temporary shadow file name.

   @details Make a shadow file name used by ALTER TABLE to construct the
   modified table (with keeping the original). The modified table is then
   moved back as original table. The name must start with the temp file
   prefix so it gets filtered out by table files listing routines. 
    
   @param[out] buff      buffer to receive the constructed name
   @param      bufflen   size of buff
   @param      lpt       alter table data structure

   @retval     path length
*/

uint build_table_shadow_filename(char *buff, size_t bufflen, 
                                 ALTER_PARTITION_PARAM_TYPE *lpt)
{
  char tmp_name[FN_REFLEN];
  my_snprintf(tmp_name, sizeof (tmp_name), "%s-shadow-%lx-%s", tmp_file_prefix,
              (ulong) current_thd->thread_id, lpt->table_name.str);
  return build_table_filename(buff, bufflen, lpt->db.str, tmp_name, "",
                              FN_IS_TMP);
}


/*
  SYNOPSIS
    mysql_write_frm()
    lpt                    Struct carrying many parameters needed for this
                           method
    flags                  Flags as defined below
      WFRM_INITIAL_WRITE        If set we need to prepare table before
                                creating the frm file
      WFRM_INSTALL_SHADOW       If set we should install the new frm
      WFRM_KEEP_SHARE           If set we know that the share is to be
                                retained and thus we should ensure share
                                object is correct, if not set we don't
                                set the new partition syntax string since
                                we know the share object is destroyed.
      WFRM_PACK_FRM             If set we should pack the frm file and delete
                                the frm file

  RETURN VALUES
    TRUE                   Error
    FALSE                  Success

  DESCRIPTION
    A support method that creates a new frm file and in this process it
    regenerates the partition data. It works fine also for non-partitioned
    tables since it only handles partitioned data if it exists.
*/

bool mysql_write_frm(ALTER_PARTITION_PARAM_TYPE *lpt, uint flags)
{
  /*
    Prepare table to prepare for writing a new frm file where the
    partitions in add/drop state have temporarily changed their state
    We set tmp_table to avoid get errors on naming of primary key index.
  */
  int error= 0;
  char path[FN_REFLEN+1];
  char shadow_path[FN_REFLEN+1];
  char shadow_frm_name[FN_REFLEN+1];
  char frm_name[FN_REFLEN+1];
#ifdef WITH_PARTITION_STORAGE_ENGINE
  char *part_syntax_buf;
  uint syntax_len;
#endif
  DBUG_ENTER("mysql_write_frm");

  /*
    Build shadow frm file name
  */
  build_table_shadow_filename(shadow_path, sizeof(shadow_path) - 1, lpt);
  strxmov(shadow_frm_name, shadow_path, reg_ext, NullS);
  if (flags & WFRM_WRITE_SHADOW)
  {
    if (mysql_prepare_create_table(lpt->thd, lpt->create_info, lpt->alter_info,
                                   &lpt->db_options, lpt->table->file,
                                   &lpt->key_info_buffer, &lpt->key_count,
                                   C_ALTER_TABLE, lpt->db, lpt->table_name))
    {
      DBUG_RETURN(TRUE);
    }
#ifdef WITH_PARTITION_STORAGE_ENGINE
    {
      partition_info *part_info= lpt->table->part_info;
      if (part_info)
      {
        part_syntax_buf= generate_partition_syntax_for_frm(lpt->thd, part_info,
                               &syntax_len, lpt->create_info, lpt->alter_info);
        if (!part_syntax_buf)
          DBUG_RETURN(TRUE);
        part_info->part_info_string= part_syntax_buf;
        part_info->part_info_len= syntax_len;
      }
    }
#endif
    /* Write shadow frm file */
    lpt->create_info->table_options= lpt->db_options;
    LEX_CUSTRING frm= build_frm_image(lpt->thd, lpt->table_name,
                                      lpt->create_info,
                                      lpt->alter_info->create_list,
                                      lpt->key_count, lpt->key_info_buffer,
                                      lpt->table->file);
    if (!frm.str)
    {
      error= 1;
      goto end;
    }

    int error= writefile(shadow_frm_name, lpt->db.str, lpt->table_name.str,
                         lpt->create_info->tmp_table(), frm.str, frm.length);
    my_free(const_cast<uchar*>(frm.str));

    if (unlikely(error) ||
        unlikely(lpt->table->file->
                 ha_create_partitioning_metadata(shadow_path,
                                                 NULL, CHF_CREATE_FLAG)))
    {
      mysql_file_delete(key_file_frm, shadow_frm_name, MYF(0));
      error= 1;
      goto end;
    }
  }
  if (flags & WFRM_INSTALL_SHADOW)
  {
#ifdef WITH_PARTITION_STORAGE_ENGINE
    partition_info *part_info= lpt->part_info;
#endif
    /*
      Build frm file name
    */
    build_table_filename(path, sizeof(path) - 1, lpt->db.str,
                         lpt->table_name.str, "", 0);
    strxnmov(frm_name, sizeof(frm_name), path, reg_ext, NullS);
    /*
      When we are changing to use new frm file we need to ensure that we
      don't collide with another thread in process to open the frm file.
      We start by deleting the .frm file and possible .par file. Then we
      write to the DDL log that we have completed the delete phase by
      increasing the phase of the log entry. Next step is to rename the
      new .frm file and the new .par file to the real name. After
      completing this we write a new phase to the log entry that will
      deactivate it.
    */
    if (mysql_file_delete(key_file_frm, frm_name, MYF(MY_WME)) ||
#ifdef WITH_PARTITION_STORAGE_ENGINE
        lpt->table->file->ha_create_partitioning_metadata(path, shadow_path,
                                                          CHF_DELETE_FLAG) ||
        deactivate_ddl_log_entry(part_info->frm_log_entry->entry_pos) ||
        (sync_ddl_log(), FALSE) ||
        mysql_file_rename(key_file_frm,
                          shadow_frm_name, frm_name, MYF(MY_WME)) ||
        lpt->table->file->ha_create_partitioning_metadata(path, shadow_path,
                                                          CHF_RENAME_FLAG))
#else
        mysql_file_rename(key_file_frm,
                          shadow_frm_name, frm_name, MYF(MY_WME)))
#endif
    {
      error= 1;
      goto err;
    }
#ifdef WITH_PARTITION_STORAGE_ENGINE
    if (part_info && (flags & WFRM_KEEP_SHARE))
    {
      TABLE_SHARE *share= lpt->table->s;
      char *tmp_part_syntax_str;
      part_syntax_buf= generate_partition_syntax_for_frm(lpt->thd,
                   part_info, &syntax_len, lpt->create_info, lpt->alter_info);
      if (!part_syntax_buf)
      {
        error= 1;
        goto err;
      }
      if (share->partition_info_buffer_size < syntax_len + 1)
      {
        share->partition_info_buffer_size= syntax_len+1;
        if (!(tmp_part_syntax_str= (char*) strmake_root(&share->mem_root,
                                                        part_syntax_buf,
                                                        syntax_len)))
        {
          error= 1;
          goto err;
        }
        share->partition_info_str= tmp_part_syntax_str;
      }
      else
        memcpy((char*) share->partition_info_str, part_syntax_buf,
               syntax_len + 1);
      share->partition_info_str_len= part_info->part_info_len= syntax_len;
      part_info->part_info_string= part_syntax_buf;
    }
#endif

err:
#ifdef WITH_PARTITION_STORAGE_ENGINE
    deactivate_ddl_log_entry(part_info->frm_log_entry->entry_pos);
    part_info->frm_log_entry= NULL;
    (void) sync_ddl_log();
#endif
    ;
  }

end:
  DBUG_RETURN(error);
}


/*
  SYNOPSIS
    write_bin_log()
    thd                           Thread object
    clear_error                   is clear_error to be called
    query                         Query to log
    query_length                  Length of query
    is_trans                      if the event changes either
                                  a trans or non-trans engine.

  RETURN VALUES
    NONE

  DESCRIPTION
    Write the binlog if open, routine used in multiple places in this
    file
*/

int write_bin_log(THD *thd, bool clear_error,
                  char const *query, ulong query_length, bool is_trans)
{
  int error= 0;
  if (mysql_bin_log.is_open())
  {
    int errcode= 0;
    thd_proc_info(thd, "Writing to binlog");
    if (clear_error)
      thd->clear_error();
    else
      errcode= query_error_code(thd, TRUE);
    error= thd->binlog_query(THD::STMT_QUERY_TYPE,
                             query, query_length, is_trans, FALSE, FALSE,
                             errcode) > 0;
    thd_proc_info(thd, 0);
  }
  return error;
}


/*
  Write to binary log with optional adding "IF EXISTS"

  The query is taken from thd->query()
*/

int write_bin_log_with_if_exists(THD *thd, bool clear_error,
                                 bool is_trans, bool add_if_exists)
{
  int result;
  ulonglong save_option_bits= thd->variables.option_bits;
  if (add_if_exists)
    thd->variables.option_bits|= OPTION_IF_EXISTS;
  result= write_bin_log(thd, clear_error, thd->query(), thd->query_length(),
                        is_trans);
  thd->variables.option_bits= save_option_bits;
  return result;
}


/*
 delete (drop) tables.

  SYNOPSIS
   mysql_rm_table()
   thd			Thread handle
   tables		List of tables to delete
   if_exists		If 1, don't give error if one table doesn't exists
   drop_temporary       1 if DROP TEMPORARY
   drop_sequence        1 if DROP SEQUENCE
   dont_log_query       1 if no write to binary log and no send of ok

  NOTES
    Will delete all tables that can be deleted and give a compact error
    messages for tables that could not be deleted.
    If a table is in use, we will wait for all users to free the table
    before dropping it

    Wait if global_read_lock (FLUSH TABLES WITH READ LOCK) is set, but
    not if under LOCK TABLES.

  RETURN
    FALSE OK.  In this case ok packet is sent to user
    TRUE  Error

*/

bool mysql_rm_table(THD *thd,TABLE_LIST *tables, bool if_exists,
                    bool drop_temporary, bool drop_sequence,
                    bool dont_log_query)
{
  bool error;
  Drop_table_error_handler err_handler;
  TABLE_LIST *table;
  DBUG_ENTER("mysql_rm_table");

  /* Disable drop of enabled log tables, must be done before name locking */
  for (table= tables; table; table= table->next_local)
  {
    if (check_if_log_table(table, TRUE, "DROP"))
      DBUG_RETURN(true);
  }

  if (!drop_temporary)
  {
    if (!thd->locked_tables_mode)
    {
      if (drop_sequence)
      {
        /* We are trying to drop a sequence.
           Change all temporary tables that are not sequences to
           normal tables so that we can try to drop them instead.
           If we don't do this, we will get an error 'not a sequence'
           when trying to drop a sequence that is hidden by a temporary
           table.
        */
        for (table= tables; table; table= table->next_global)
        {
          if (table->open_type == OT_TEMPORARY_OR_BASE &&
            is_temporary_table(table) && !table->table->s->sequence)
          {
            thd->mark_tmp_table_as_free_for_reuse(table->table);
            table->table= NULL;
          }
        }
      }
      if (lock_table_names(thd, tables, NULL,
                           thd->variables.lock_wait_timeout, 0))
        DBUG_RETURN(true);
    }
    else
    {
      for (table= tables; table; table= table->next_local)
      {
        if (is_temporary_table(table))
        {
          /*
            A temporary table.

            Don't try to find a corresponding MDL lock or assign it
            to table->mdl_request.ticket. There can't be metadata
            locks for temporary tables: they are local to the session.

            Later in this function we release the MDL lock only if
            table->mdl_requeset.ticket is not NULL. Thus here we
            ensure that we won't release the metadata lock on the base
            table locked with LOCK TABLES as a side effect of temporary
            table drop.
          */
          DBUG_ASSERT(table->mdl_request.ticket == NULL);
        }
        else
        {
          /*
            Not a temporary table.

            Since 'tables' list can't contain duplicates (this is ensured
            by parser) it is safe to cache pointer to the TABLE instances
            in its elements.
          */
          table->table= find_table_for_mdl_upgrade(thd, table->db.str,
                                                   table->table_name.str, NULL);
          if (!table->table)
            DBUG_RETURN(true);
          table->mdl_request.ticket= table->table->mdl_ticket;
        }
      }
    }
    /* We remove statistics for table last, after we have the DDL lock */
    for (table= tables; table; table= table->next_local)
    {
      LEX_CSTRING db_name= table->db;
      LEX_CSTRING table_name= table->table_name;
      if (table->open_type == OT_BASE_ONLY ||
          !thd->find_temporary_table(table))
        (void) delete_statistics_for_table(thd, &db_name, &table_name);
    }
  }

  /* mark for close and remove all cached entries */
  thd->push_internal_handler(&err_handler);
  error= mysql_rm_table_no_locks(thd, tables, if_exists, drop_temporary,
                                 false, drop_sequence, dont_log_query,
                                 false);
  thd->pop_internal_handler();

  if (unlikely(error))
    DBUG_RETURN(TRUE);
  if (!dont_log_query)
    my_ok(thd);
  DBUG_RETURN(FALSE);
}


/**
  Find the comment in the query.
  That's auxiliary function to be used handling DROP TABLE [comment].

  @param  thd             Thread handler
  @param  comment_pos     How many characters to skip before the comment.
                          Can be either 9 for DROP TABLE or
                          17 for DROP TABLE IF EXISTS
  @param  comment_start   returns the beginning of the comment if found.

  @retval  0  no comment found
  @retval  >0 the lenght of the comment found

*/
static uint32 comment_length(THD *thd, uint32 comment_pos,
                             const char **comment_start)
{
  /* We use uchar * here to make array indexing portable */
  const uchar *query= (uchar*) thd->query();
  const uchar *query_end= (uchar*) query + thd->query_length();
  const uchar *const state_map= thd->charset()->state_map;

  for (; query < query_end; query++)
  {
    if (state_map[static_cast<uchar>(*query)] == MY_LEX_SKIP)
      continue;
    if (comment_pos-- == 0)
      break;
  }
  if (query > query_end - 3 /* comment can't be shorter than 4 */ ||
      state_map[static_cast<uchar>(*query)] != MY_LEX_LONG_COMMENT || query[1] != '*')
    return 0;
  
  *comment_start= (char*) query;
  
  for (query+= 3; query < query_end; query++)
  {
    if (query[-1] == '*' && query[0] == '/')
      return (uint32)((char*) query - *comment_start + 1);
  }
  return 0;
}

/**
  Execute the drop of a normal or temporary table.

  @param  thd             Thread handler
  @param  tables          Tables to drop
  @param  if_exists       If set, don't give an error if table doesn't exists.
                          In this case we give an warning of level 'NOTE'
  @param  drop_temporary  Only drop temporary tables
  @param  drop_view       Allow to delete VIEW .frm
  @param  dont_log_query  Don't write query to log files. This will also not
                          generate warnings if the handler files doesn't exists
  @param  dont_free_locks Don't do automatic UNLOCK TABLE if no more locked
                          tables

  @retval  0  ok
  @retval  1  Error
  @retval -1  Thread was killed

  @note This function assumes that metadata locks have already been taken.
        It is also assumed that the tables have been removed from TDC.

  @note This function assumes that temporary tables to be dropped have
        been pre-opened using corresponding table list elements.

  @todo When logging to the binary log, we should log
        tmp_tables and transactional tables as separate statements if we
        are in a transaction;  This is needed to get these tables into the
        cached binary log that is only written on COMMIT.
        The current code only writes DROP statements that only uses temporary
        tables to the cache binary log.  This should be ok on most cases, but
        not all.
*/

int mysql_rm_table_no_locks(THD *thd, TABLE_LIST *tables, bool if_exists,
                            bool drop_temporary, bool drop_view,
                            bool drop_sequence,
                            bool dont_log_query,
                            bool dont_free_locks)
{
  TABLE_LIST *table;
  char path[FN_REFLEN + 1];
  LEX_CSTRING alias= null_clex_str;
  StringBuffer<160> unknown_tables(system_charset_info);
  uint not_found_errors= 0;
  int error= 0;
  int non_temp_tables_count= 0;
  bool trans_tmp_table_deleted= 0, non_trans_tmp_table_deleted= 0;
  bool non_tmp_table_deleted= 0;
  bool is_drop_tmp_if_exists_added= 0;
  bool was_view= 0, log_if_exists= if_exists;
  const char *object_to_drop= (drop_sequence) ? "SEQUENCE" : "TABLE";
  String normal_tables;
  String built_trans_tmp_query, built_non_trans_tmp_query;
  DBUG_ENTER("mysql_rm_table_no_locks");

  unknown_tables.length(0);
  /*
    Prepares the drop statements that will be written into the binary
    log as follows:

    1 - If we are not processing a "DROP TEMPORARY" it prepares a
    "DROP".

    2 - A "DROP" may result in a "DROP TEMPORARY" but the opposite is
    not true.

    3 - If the current format is row, the IF EXISTS token needs to be
    appended because one does not know if CREATE TEMPORARY was previously
    written to the binary log.

    4 - Add the IF_EXISTS token if necessary, i.e. if_exists is TRUE.

    5 - For temporary tables, there is a need to differentiate tables
    in transactional and non-transactional storage engines. For that,
    reason, two types of drop statements are prepared.

    The need to different the type of tables when dropping a temporary
    table stems from the fact that such drop does not commit an ongoing
    transaction and changes to non-transactional tables must be written
    ahead of the transaction in some circumstances.

    6- Slave SQL thread ignores all replicate-* filter rules
    for temporary tables with 'IF EXISTS' clause. (See sql/sql_parse.cc:
    mysql_execute_command() for details). These commands will be binlogged
    as they are, even if the default database (from USE `db`) is not present
    on the Slave. This can cause point in time recovery failures later
    when user uses the slave's binlog to re-apply. Hence at the time of binary
    logging, these commands will be written with fully qualified table names
    and use `db` will be suppressed.
  */

  normal_tables.set_charset(thd->charset());
  if (!dont_log_query)
  {
    built_trans_tmp_query.set_charset(system_charset_info);
    built_trans_tmp_query.append("DROP TEMPORARY ");
    built_trans_tmp_query.append(object_to_drop);
    built_trans_tmp_query.append(' ');
    if (thd->is_current_stmt_binlog_format_row() || if_exists)
    {
      is_drop_tmp_if_exists_added= true;
      built_trans_tmp_query.append("IF EXISTS ");
    }
    built_non_trans_tmp_query.set_charset(system_charset_info);
    built_non_trans_tmp_query.copy(built_trans_tmp_query);
  }

  for (table= tables; table; table= table->next_local)
  {
    bool is_trans= 0, temporary_table_was_dropped= 0;
    bool table_creation_was_logged= 0;
    bool wrong_drop_sequence= 0;
    bool table_dropped= 0;
    const LEX_CSTRING db= table->db;
    const LEX_CSTRING table_name= table->table_name;
    handlerton *hton= 0;
    Table_type table_type;
    size_t path_length= 0;
    char *path_end= 0;
    error= 0;

    DBUG_PRINT("table", ("table_l: '%s'.'%s'  table: %p  s: %p",
                         db.str, table_name.str,  table->table,
                         table->table ?  table->table->s : NULL));

    /*
      If we are in locked tables mode and are dropping a temporary table,
      the ticket should be NULL to ensure that we don't release a lock
      on a base table later.
    */
    DBUG_ASSERT(!(thd->locked_tables_mode &&
                  table->open_type != OT_BASE_ONLY &&
                  thd->find_temporary_table(table) &&
                  table->mdl_request.ticket != NULL));

    if (drop_sequence && table->table &&
        table->table->s->table_type != TABLE_TYPE_SEQUENCE)
    {
      if (if_exists)
      {
        char buff[FN_REFLEN];
        String tbl_name(buff, sizeof(buff), system_charset_info);
        tbl_name.length(0);
        tbl_name.append(&db);
        tbl_name.append('.');
        tbl_name.append(&table->table_name);
        push_warning_printf(thd, Sql_condition::WARN_LEVEL_NOTE,
                            ER_NOT_SEQUENCE2, ER_THD(thd, ER_NOT_SEQUENCE2),
                            tbl_name.c_ptr_safe());

        /*
          Our job is done here. This statement was added to avoid executing
          unnecessary code farther below which in some strange corner cases
          caused the server to crash (see MDEV-17896).
        */
        continue;
      }
      /* "DROP SEQUENCE" but a sequence table was not found */
      unknown_tables.append(&db);
      unknown_tables.append('.');
      unknown_tables.append(&table_name);
      unknown_tables.append(',');
      error= ENOENT;
      not_found_errors++;
      continue;
    }

    /* First try to delete temporary tables and temporary sequences */
    if ((table->open_type != OT_BASE_ONLY && is_temporary_table(table)))
    {
      table_creation_was_logged= table->table->s->table_creation_was_logged;
      if (thd->drop_temporary_table(table->table, &is_trans, true))
        error= 1;
      else
      {
        table->table= 0;
        temporary_table_was_dropped= 1;
      }
    }

    if ((drop_temporary && if_exists) || temporary_table_was_dropped)
    {
      /*
        This handles the case of temporary tables. We have the following cases:

          - "DROP TEMPORARY" was executed and table was dropped
            temporary_table_was_dropped == 1
          - "DROP TEMPORARY IF EXISTS" was specified but no temporary table
            existed
            temporary_table_was_dropped == 0
      */
      if (!dont_log_query && table_creation_was_logged)
      {
        if (is_trans)
          trans_tmp_table_deleted= TRUE;
        else
          non_trans_tmp_table_deleted= TRUE;

        String *built_ptr_query=
          (is_trans ? &built_trans_tmp_query : &built_non_trans_tmp_query);
        /*
          Write the database name if it is not the current one or if
          thd->db is NULL or 'IF EXISTS' clause is present in 'DROP TEMPORARY'
          query.
        */
        if (thd->db.str == NULL || cmp(&db, &thd->db) ||
            is_drop_tmp_if_exists_added )
        {
          append_identifier(thd, built_ptr_query, &db);
          built_ptr_query->append(".");
        }
        append_identifier(thd, built_ptr_query, &table_name);
        built_ptr_query->append(",");
      }
      /*
        This means that a temporary table was droped and as such there
        is no need to proceed with the code that tries to drop a regular
        table.
      */
      if (temporary_table_was_dropped)
        continue;
    }
    else if (!drop_temporary)
    {
      non_temp_tables_count++;

      DBUG_ASSERT(thd->mdl_context.is_lock_owner(MDL_key::TABLE, db.str,
                                                 table_name.str, MDL_SHARED));

      alias= (lower_case_table_names == 2) ? table->alias : table_name;
      /* remove .frm file and engine files */
      path_length= build_table_filename(path, sizeof(path) - 1, db.str,
                                        alias.str, reg_ext, 0);
      path_end= path + path_length - reg_ext_length;
    }

    DEBUG_SYNC(thd, "rm_table_no_locks_before_delete_table");
    if (drop_temporary)
    {
      /* "DROP TEMPORARY" but a temporary table was not found */
      unknown_tables.append(&db);
      unknown_tables.append('.');
      unknown_tables.append(&table_name);
      unknown_tables.append(',');
      error= ENOENT;
      not_found_errors++;
      continue;
    }

    {
      char engine_buf[NAME_CHAR_LEN + 1];
      LEX_CSTRING engine= { engine_buf, 0 };

      table_type= dd_frm_type(thd, path, &engine);
      if (table_type == TABLE_TYPE_NORMAL || table_type == TABLE_TYPE_SEQUENCE)
      {
        plugin_ref p= plugin_lock_by_name(thd, &engine,
                                           MYSQL_STORAGE_ENGINE_PLUGIN);
        hton= p ? plugin_hton(p) : NULL;
      }
      // note that for TABLE_TYPE_VIEW and TABLE_TYPE_UNKNOWN hton == NULL
    }

    thd->replication_flags= 0;
    was_view= table_type == TABLE_TYPE_VIEW;
    if ((table_type == TABLE_TYPE_UNKNOWN) || (was_view && !drop_view) ||
        (table_type != TABLE_TYPE_SEQUENCE && drop_sequence))
    {
      /*
        One of the following cases happened:
          . "DROP" but table was not found
          . "DROP TABLE" statement, but it's a view.
          . "DROP SEQUENCE", but it's not a sequence
      */
      wrong_drop_sequence= drop_sequence && hton;
      error= table_type == TABLE_TYPE_UNKNOWN ? ENOENT : -1;
      tdc_remove_table(thd, db.str, table_name.str);
    }
    else
    {
      if (WSREP(thd) && hton && !wsrep_should_replicate_ddl(thd, hton->db_type))
      {
        error= 1;
        goto err;
      }

      if (thd->locked_tables_mode == LTM_LOCK_TABLES ||
          thd->locked_tables_mode == LTM_PRELOCKED_UNDER_LOCK_TABLES)
      {
        if (wait_while_table_is_used(thd, table->table, HA_EXTRA_NOT_USED))
        {
          error= -1;
          goto err;
        }
        close_all_tables_for_name(thd, table->table->s,
                                  HA_EXTRA_PREPARE_FOR_DROP, NULL);
        table->table= 0;
      }
      else
        tdc_remove_table(thd, db.str, table_name.str);

      /* Check that we have an exclusive lock on the table to be dropped. */
      DBUG_ASSERT(thd->mdl_context.is_lock_owner(MDL_key::TABLE, db.str,
                                                table_name.str, MDL_EXCLUSIVE));

      // Remove extension for delete
      *path_end= '\0';

      if (hton && hton->flags & HTON_TABLE_MAY_NOT_EXIST_ON_SLAVE)
        log_if_exists= 1;

      bool enoent_warning= !dont_log_query && !(hton && hton->discover_table);
      error= ha_delete_table(thd, hton, path, &db, &table_name, enoent_warning);

      if (!error)
        table_dropped= 1;
      else if (error < 0)
        error= 0;                            // Table didn't exists
      else if (error)
      {
        if (thd->is_killed())
        {
          error= -1;
          goto err;
        }
      }

      /*
        Delete the .frm file if we managed to delete the table from the
        engine or the table didn't exists in the engine
      */
      strmov(path_end, reg_ext);
      if ((likely(!error) || non_existing_table_error(error)) &&
          !access(path, F_OK))
      {
        int frm_delete_error= 0;
        /* Delete the table definition file */
        if (hton && (hton->discover_table || error))
        {
          /*
            Table type is using discovery and may not need a .frm file
            or the .frm file existed but no table in engine.
            Delete it silently if it exists
          */
          if (mysql_file_delete(key_file_frm, path,
                                MYF(MY_WME | MY_IGNORE_ENOENT)))
            frm_delete_error= my_errno;
        }
        else if (unlikely(mysql_file_delete(key_file_frm, path,
                                            !error ? MYF(MY_WME) :
                                            MYF(MY_WME | MY_IGNORE_ENOENT))))
        {
          frm_delete_error= my_errno;
          DBUG_ASSERT(frm_delete_error);
        }

        if (frm_delete_error)
        {
          /* Remember unexpected error from dropping the .frm file */
          error= frm_delete_error;
        }
        else
        {
          error= 0;                         // We succeeded to delete the frm
          table_dropped= 1;
        }
      }
    }

    /*
      If there was no .frm file and the table is not temporary,
      scan all engines try to drop the table from there.
      This is to ensure we don't have any partial table files left.
    */
    if (non_existing_table_error(error) && !wrong_drop_sequence)
    {
      int ferror= 0;
      DBUG_ASSERT(!was_view);

      /* Remove extension for delete */
      *path_end= '\0';
      ferror= ha_delete_table_force(thd, path, &db, &table_name);
      if (!ferror)
      {
        table_dropped= 1;
        error= 0;
      }
      if (ferror <= 0)
      {
        ferror= 0;                              // Ignore table not found

        /* Delete the frm file again (just in case it was rediscovered) */
        strmov(path_end, reg_ext);
        if (mysql_file_delete(key_file_frm, path, MYF(MY_WME|MY_IGNORE_ENOENT)))
          ferror= my_errno;
      }
      if (!error)
        error= ferror;
    }

    /*
      This may be set
       - by the storage engine in handler::delete_table()
       - when deleting a table without .frm file: delete_table_force() will
         check if the storage engine that had the table had
         HTON_TABLE_MAY_NOT_EXIST_ON_SLAVE flag
    */
    if (thd->replication_flags & OPTION_IF_EXISTS)
      log_if_exists= 1;

    if (likely(!error) || non_existing_table_error(error))
    {
      if (Table_triggers_list::drop_all_triggers(thd, &db, &table_name,
                                               MYF(MY_WME | MY_IGNORE_ENOENT)))
        error= error ? error : -1;
    }

    if (error)
    {
      StringBuffer<FN_REFLEN> tbl_name(system_charset_info);
      uint is_note= (if_exists && (was_view || wrong_drop_sequence) ?
                     ME_NOTE : 0);

      tbl_name.length(0);
      tbl_name.append(&db);
      tbl_name.append('.');
      tbl_name.append(&table_name);

      if (!non_existing_table_error(error) || is_note)
      {
        /*
          Error from engine already given. Here we only have to take
          care about errors for trying to drop view or sequence
        */
        if (was_view)
          my_error(ER_IT_IS_A_VIEW, MYF(is_note), tbl_name.c_ptr_safe());
        else if (wrong_drop_sequence)
          my_error(ER_NOT_SEQUENCE2, MYF(is_note), tbl_name.c_ptr_safe());
        if (is_note)
          error= ENOENT;
      }
      else
      {
        not_found_errors++;
        if (unknown_tables.append(tbl_name) || unknown_tables.append(','))
        {
          error= 1;
          goto err;
        }
      }
    }

    /*
      Don't give an error if we are using IF EXISTS for a table that
      didn't exists
    */
    if (if_exists && non_existing_table_error(error))
      error= 0;

    if (!error && table_dropped)
    {
      PSI_CALL_drop_table_share(temporary_table_was_dropped,
                                db.str, (uint)db.length,
                                table_name.str, (uint)table_name.length);
      mysql_audit_drop_table(thd, table);
    }

    if (!dont_log_query &&
        (!error || table_dropped || non_existing_table_error(error)))
    {
      non_tmp_table_deleted|= (if_exists || table_dropped);
      /*
         Don't write the database name if it is the current one (or if
         thd->db is NULL).
       */
      if (thd->db.str == NULL || cmp(&db, &thd->db) != 0)
      {
        append_identifier(thd, &normal_tables, &db);
        normal_tables.append(".");
      }

      append_identifier(thd, &normal_tables, &table_name);
      normal_tables.append(",");
    }
    DBUG_PRINT("table", ("table: %p  s: %p", table->table,
                         table->table ?  table->table->s :  NULL));
  }
  DEBUG_SYNC(thd, "rm_table_no_locks_before_binlog");
  thd->thread_specific_used= TRUE;
  error= 0;

err:
  if (unknown_tables.length() > 1)
  {
    uint is_note= if_exists ? ME_NOTE : 0;
    unknown_tables.chop();
    my_error((drop_sequence ? ER_UNKNOWN_SEQUENCES : ER_BAD_TABLE_ERROR),
             MYF(is_note), unknown_tables.c_ptr_safe());
  }
  error= thd->is_error();

  /*
    We are always logging drop of temporary tables.
    The reason is to handle the following case:
    - Use statement based replication
    - CREATE TEMPORARY TABLE foo (logged)
    - set row based replication
    - DROP TEMPORAY TABLE foo    (needs to be logged)
    This should be fixed so that we remember if creation of the
    temporary table was logged and only log it if the creation was
    logged.
  */

  if (non_trans_tmp_table_deleted ||
      trans_tmp_table_deleted || non_tmp_table_deleted)
  {
    if (non_trans_tmp_table_deleted || trans_tmp_table_deleted)
      thd->transaction->stmt.mark_dropped_temp_table();

    query_cache_invalidate3(thd, tables, 0);
    if (!dont_log_query && mysql_bin_log.is_open())
    {
      if (non_trans_tmp_table_deleted)
      {
          /* Chop of the last comma */
          built_non_trans_tmp_query.chop();
          built_non_trans_tmp_query.append(" /* generated by server */");
          error |= (thd->binlog_query(THD::STMT_QUERY_TYPE,
                                      built_non_trans_tmp_query.ptr(),
                                      built_non_trans_tmp_query.length(),
                                      FALSE, FALSE,
                                      is_drop_tmp_if_exists_added,
                                      0) > 0);
      }
      if (trans_tmp_table_deleted)
      {
          /* Chop of the last comma */
          built_trans_tmp_query.chop();
          built_trans_tmp_query.append(" /* generated by server */");
          error |= (thd->binlog_query(THD::STMT_QUERY_TYPE,
                                      built_trans_tmp_query.ptr(),
                                      built_trans_tmp_query.length(),
                                      TRUE, FALSE,
                                      is_drop_tmp_if_exists_added,
                                      0) > 0);
      }
      if (non_tmp_table_deleted)
      {
        String built_query;
        const char *comment_start;
        uint32 comment_len;

        built_query.set_charset(thd->charset());
        built_query.append("DROP ");
        built_query.append(object_to_drop);
        built_query.append(' ');
        if (log_if_exists)
          built_query.append("IF EXISTS ");

        /* Preserve comment in original query */
        if ((comment_len= comment_length(thd, if_exists ? 17:9,
                                         &comment_start)))
        {
          built_query.append(comment_start, comment_len);
          built_query.append(" ");
        }

        /* Chop of the last comma */
        normal_tables.chop();
        built_query.append(normal_tables.ptr(), normal_tables.length());
        built_query.append(" /* generated by server */");
        error |= (thd->binlog_query(THD::STMT_QUERY_TYPE,
                                    built_query.ptr(),
                                    built_query.length(),
                                    TRUE, FALSE, FALSE, 0) > 0);
      }
    }
  }

  if (!drop_temporary)
  {
    /*
      Under LOCK TABLES we should release meta-data locks on the tables
      which were dropped.

      Leave LOCK TABLES mode if we managed to drop all tables which were
      locked. Additional check for 'non_temp_tables_count' is to avoid
      leaving LOCK TABLES mode if we have dropped only temporary tables.
    */
    if (thd->locked_tables_mode)
    {
      if (thd->lock && thd->lock->table_count == 0 &&
          non_temp_tables_count > 0 && !dont_free_locks)
      {
        if (thd->locked_tables_list.unlock_locked_tables(thd))
          error= 1;
        goto end;
      }
      for (table= tables; table; table= table->next_local)
      {
        /* Drop locks for all successfully dropped tables. */
        if (table->table == NULL && table->mdl_request.ticket)
        {
          /*
            Under LOCK TABLES we may have several instances of table open
            and locked and therefore have to remove several metadata lock
            requests associated with them.
          */
          thd->mdl_context.release_all_locks_for_name(table->mdl_request.ticket);
        }
      }
    }
    /*
      Rely on the caller to implicitly commit the transaction
      and release metadata locks.
    */
  }

end:
  DBUG_RETURN(error || thd->is_error());
}


/**
  Log the drop of a table.

  @param thd	           Thread handler
  @param db_name           Database name
  @param table_name        Table name
  @param temporary_table   1 if table was a temporary table

  This code is only used in the case of failed CREATE OR REPLACE TABLE
  when the original table was dropped but we could not create the new one.
*/

bool log_drop_table(THD *thd, const LEX_CSTRING *db_name,
                    const LEX_CSTRING *table_name,
                    bool temporary_table)
{
  char buff[NAME_LEN*2 + 80];
  String query(buff, sizeof(buff), system_charset_info);
  bool error;
  DBUG_ENTER("log_drop_table");

  if (!mysql_bin_log.is_open())
    DBUG_RETURN(0);
  
  query.length(0);
  query.append(STRING_WITH_LEN("DROP "));
  if (temporary_table)
    query.append(STRING_WITH_LEN("TEMPORARY "));
  query.append(STRING_WITH_LEN("TABLE IF EXISTS "));
  append_identifier(thd, &query, db_name);
  query.append(".");
  append_identifier(thd, &query, table_name);
  query.append(STRING_WITH_LEN("/* Generated to handle "
                               "failed CREATE OR REPLACE */"));

  /*
    In case of temporary tables we don't have to log the database name
    in the binary log. We log this for non temporary tables, as the slave
    may use a filter to ignore queries for a specific database.
  */
  error= thd->binlog_query(THD::STMT_QUERY_TYPE,
                           query.ptr(), query.length(),
                           FALSE, FALSE, temporary_table, 0) > 0;
  DBUG_RETURN(error);
}


/**
  Quickly remove a table without bin logging

  @param thd         Thread context.
  @param base        The handlerton handle.
  @param db          The database name.
  @param table_name  The table name.
  @param flags       Flags for build_table_filename() as well as describing
                     if handler files / .FRM should be deleted as well.

  @return False in case of success, True otherwise.
*/

bool quick_rm_table(THD *thd, handlerton *base, const LEX_CSTRING *db,
                    const LEX_CSTRING *table_name, uint flags,
                    const char *table_path)
{
  char path[FN_REFLEN + 1];
  const size_t pathmax = sizeof(path) - 1 - reg_ext_length;
  int error= 0;
  DBUG_ENTER("quick_rm_table");

  size_t path_length= table_path ?
    (strxnmov(path, pathmax, table_path, NullS) - path) :
    build_table_filename(path, pathmax, db->str, table_name->str, "", flags);
  if ((flags & (NO_HA_TABLE | NO_PAR_TABLE)) == NO_HA_TABLE)
  {
    handler *file= get_new_handler((TABLE_SHARE*) 0, thd->mem_root, base);
    if (!file)
      DBUG_RETURN(true);
    (void) file->ha_create_partitioning_metadata(path, NULL, CHF_DELETE_FLAG);
    delete file;
  }
  if (!(flags & (FRM_ONLY|NO_HA_TABLE)))
    error|= ha_delete_table(thd, base, path, db, table_name, 0) > 0;

  if (!(flags & NO_FRM_RENAME))
  {
    memcpy(path + path_length, reg_ext, reg_ext_length + 1);
    if (mysql_file_delete(key_file_frm, path, MYF(0)))
      error= 1; /* purecov: inspected */
  }

  if (likely(error == 0))
  {
    PSI_CALL_drop_table_share(flags & FN_IS_TMP, db->str, (uint)db->length,
                              table_name->str, (uint)table_name->length);
  }

  DBUG_RETURN(error);
}


/*
  Sort keys in the following order:
  - PRIMARY KEY
  - UNIQUE keys where all column are NOT NULL
  - UNIQUE keys that don't contain partial segments
  - Other UNIQUE keys
  - LONG UNIQUE keys
  - Normal keys
  - Fulltext keys

  This will make checking for duplicated keys faster and ensure that
  PRIMARY keys are prioritized.
*/

static int sort_keys(KEY *a, KEY *b)
{
  ulong a_flags= a->flags, b_flags= b->flags;
  
  /*
    Do not reorder LONG_HASH indexes, because they must match the order
    of their LONG_UNIQUE_HASH_FIELD's.
  */
  if (a->algorithm == HA_KEY_ALG_LONG_HASH &&
      b->algorithm == HA_KEY_ALG_LONG_HASH)
    return a->usable_key_parts - b->usable_key_parts;

  if (a_flags & HA_NOSAME)
  {
    if (!(b_flags & HA_NOSAME))
      return -1;
    /*
      Long Unique keys should always be last unique key.
      Before this patch they used to change order wrt to partial keys (MDEV-19049)
    */
    if (a->algorithm == HA_KEY_ALG_LONG_HASH)
      return 1;
    if (b->algorithm == HA_KEY_ALG_LONG_HASH)
      return -1;
    if ((a_flags ^ b_flags) & HA_NULL_PART_KEY)
    {
      /* Sort NOT NULL keys before other keys */
      return (a_flags & HA_NULL_PART_KEY) ? 1 : -1;
    }
    if (a->name.str == primary_key_name)
      return -1;
    if (b->name.str == primary_key_name)
      return 1;
    /* Sort keys don't containing partial segments before others */
    if ((a_flags ^ b_flags) & HA_KEY_HAS_PART_KEY_SEG)
      return (a_flags & HA_KEY_HAS_PART_KEY_SEG) ? 1 : -1;
  }
  else if (b_flags & HA_NOSAME)
    return 1;					// Prefer b

  if ((a_flags ^ b_flags) & HA_FULLTEXT)
  {
    return (a_flags & HA_FULLTEXT) ? 1 : -1;
  }
  /*
    Prefer original key order.	usable_key_parts contains here
    the original key position.
  */
  return a->usable_key_parts - b->usable_key_parts;
}

/*
  Check TYPELIB (set or enum) for duplicates

  SYNOPSIS
    check_duplicates_in_interval()
    set_or_name   "SET" or "ENUM" string for warning message
    name	  name of the checked column
    typelib	  list of values for the column
    dup_val_count  returns count of duplicate elements

  DESCRIPTION
    This function prints an warning for each value in list
    which has some duplicates on its right

  RETURN VALUES
    0             ok
    1             Error
*/

bool check_duplicates_in_interval(const char *set_or_name,
                                  const char *name, const TYPELIB *typelib,
                                  CHARSET_INFO *cs, unsigned int *dup_val_count)
{
  TYPELIB tmp= *typelib;
  const char **cur_value= typelib->type_names;
  unsigned int *cur_length= typelib->type_lengths;
  *dup_val_count= 0;  
  
  for ( ; tmp.count > 1; cur_value++, cur_length++)
  {
    tmp.type_names++;
    tmp.type_lengths++;
    tmp.count--;
    if (find_type2(&tmp, (const char*)*cur_value, *cur_length, cs))
    {
      THD *thd= current_thd;
      ErrConvString err(*cur_value, *cur_length, cs);
      if (current_thd->is_strict_mode())
      {
        my_error(ER_DUPLICATED_VALUE_IN_TYPE, MYF(0),
                 name, err.ptr(), set_or_name);
        return 1;
      }
      push_warning_printf(thd,Sql_condition::WARN_LEVEL_NOTE,
                          ER_DUPLICATED_VALUE_IN_TYPE,
                          ER_THD(thd, ER_DUPLICATED_VALUE_IN_TYPE),
                          name, err.ptr(), set_or_name);
      (*dup_val_count)++;
    }
  }
  return 0;
}


bool Column_definition::
       prepare_charset_for_string(const Column_derived_attributes *dattr)
{
  if (!charset)
    charset= dattr->charset();
  return (flags & BINCMP_FLAG) && !(charset= find_bin_collation(charset));
}


bool Column_definition::prepare_stage2_blob(handler *file,
                                            ulonglong table_flags,
                                            uint field_flags)
{
  if (table_flags & HA_NO_BLOBS)
  {
    my_error(ER_TABLE_CANT_HANDLE_BLOB, MYF(0), file->table_type());
    return true;
  }
  pack_flag= field_flags |
             pack_length_to_packflag(pack_length - portable_sizeof_char_ptr);
  if (charset->state & MY_CS_BINSORT)
    pack_flag|= FIELDFLAG_BINARY;
  length= 8;                        // Unireg field length
  return false;
}


bool Column_definition::prepare_stage2_typelib(const char *type_name,
                                               uint field_flags,
                                               uint *dup_val_count)
{
  pack_flag= pack_length_to_packflag(pack_length) | field_flags;
  if (charset->state & MY_CS_BINSORT)
    pack_flag|= FIELDFLAG_BINARY;
  return check_duplicates_in_interval(type_name, field_name.str, interval,
                                      charset, dup_val_count);
}


uint Column_definition::pack_flag_numeric() const
{
  return (FIELDFLAG_NUMBER |
          (flags & UNSIGNED_FLAG ? 0 : FIELDFLAG_DECIMAL)  |
          (flags & ZEROFILL_FLAG ? FIELDFLAG_ZEROFILL : 0));
}


bool Column_definition::prepare_stage2_varchar(ulonglong table_flags)
{
  pack_flag= (charset->state & MY_CS_BINSORT) ? FIELDFLAG_BINARY : 0;
  return false;
}


/*
  Prepare a Column_definition instance for packing
  Members such as pack_flag are valid after this call.

  @param IN     handler      - storage engine handler,
                               or NULL if preparing for an SP variable
  @param IN     table_flags  - table flags

  @retval false  -  ok
  @retval true   -  error (not supported type, bad definition, etc)
*/

bool Column_definition::prepare_stage2(handler *file,
                                       ulonglong table_flags)
{
  DBUG_ENTER("Column_definition::prepare_stage2");

  /*
    This code came from mysql_prepare_create_table.
    Indent preserved to make patching easier
  */
  DBUG_ASSERT(charset);

  if (type_handler()->Column_definition_prepare_stage2(this, file, table_flags))
    DBUG_RETURN(true);

  if (!(flags & NOT_NULL_FLAG) ||
      (vcol_info))  /* Make virtual columns allow NULL values */
    pack_flag|= FIELDFLAG_MAYBE_NULL;
  if (flags & NO_DEFAULT_VALUE_FLAG)
    pack_flag|= FIELDFLAG_NO_DEFAULT;
  DBUG_RETURN(false);
}


/**
   Modifies the first column definition whose SQL type is TIMESTAMP
   by adding the features DEFAULT CURRENT_TIMESTAMP ON UPDATE CURRENT_TIMESTAMP.

   If the first TIMESTAMP column appears to be nullable, or to have an
   explicit default, or to be a virtual column, or to be part of table period,
   then no promotion is done.

   @param column_definitions The list of column definitions, in the physical
                             order in which they appear in the table.
*/

void promote_first_timestamp_column(List<Create_field> *column_definitions)
{
  for (Create_field &column_definition : *column_definitions)
  {
    if (column_definition.is_timestamp_type() ||    // TIMESTAMP
        column_definition.unireg_check == Field::TIMESTAMP_OLD_FIELD) // Legacy
    {
      DBUG_PRINT("info", ("field-ptr:%p", column_definition.field));
      if ((column_definition.flags & NOT_NULL_FLAG) != 0 && // NOT NULL,
          column_definition.default_value == NULL &&   // no constant default,
          column_definition.unireg_check == Field::NONE && // no function default
          column_definition.vcol_info == NULL &&
          column_definition.period == NULL &&
          !(column_definition.flags & VERS_SYSTEM_FIELD)) // column isn't generated
      {
        DBUG_PRINT("info", ("First TIMESTAMP column '%s' was promoted to "
                            "DEFAULT CURRENT_TIMESTAMP ON UPDATE "
                            "CURRENT_TIMESTAMP",
                            column_definition.field_name.str
                            ));
        column_definition.unireg_check= Field::TIMESTAMP_DNUN_FIELD;
      }
      return;
    }
  }
}

static bool key_cmp(const Key_part_spec &a, const Key_part_spec &b)
{
  return a.length == b.length &&
         !lex_string_cmp(system_charset_info, &a.field_name, &b.field_name);
}

/**
  Check if there is a duplicate key. Report a warning for every duplicate key.

  @param thd              Thread context.
  @param key              Key to be checked.
  @param key_info         Key meta-data info.
  @param key_list         List of existing keys.
*/
static void check_duplicate_key(THD *thd, const Key *key, const KEY *key_info,
                                const List<Key> *key_list)
{
  /*
    We only check for duplicate indexes if it is requested and the
    key is not auto-generated.

    Check is requested if the key was explicitly created or altered
    by the user (unless it's a foreign key).
  */
  if (!key->key_create_info.check_for_duplicate_indexes || key->generated)
    return;

  for (const Key &k : *key_list)
  {
    // Looking for a similar key...

    if (&k == key)
      break;

    if (k.generated ||
        (key->type != k.type) ||
        (key->key_create_info.algorithm != k.key_create_info.algorithm) ||
        (key->columns.elements != k.columns.elements))
    {
      // Keys are different.
      continue;
    }

    if (std::equal(key->columns.begin(), key->columns.end(), k.columns.begin(),
                   key_cmp))
    {
      push_warning_printf(thd, Sql_condition::WARN_LEVEL_NOTE, ER_DUP_INDEX,
                          ER_THD(thd, ER_DUP_INDEX), key_info->name.str);
      return;
    }
  }
}


bool Column_definition::prepare_stage1_typelib(THD *thd,
                                               MEM_ROOT *mem_root,
                                               handler *file,
                                               ulonglong table_flags)
{
  /*
    Pass the last parameter to prepare_interval_field() as follows:
    - If we are preparing for an SP variable (file is NULL), we pass "false",
      to force allocation and full copying of TYPELIB values on the given
      mem_root, even if no character set conversion is needed. This is needed
      because a life cycle of an SP variable is longer than the current query.

    - If we are preparing for a CREATE TABLE, (file != NULL), we pass "true".
      This will create the typelib in runtime memory - we will free the
      occupied memory at the same time when we free this
      sql_field -- at the end of execution.
      Pass "true" as the last argument to reuse "interval_list"
      values in "interval" in cases when no character conversion is needed,
      to avoid extra copying.
  */
  if (prepare_interval_field(mem_root, file != NULL))
    return true; // E.g. wrong values with commas: SET('a,b')
  create_length_to_internal_length_typelib();

  DBUG_ASSERT(file || !default_value); // SP variables have no default_value
  if (default_value && default_value->expr->basic_const_item())
  {
    if ((charset != default_value->expr->collation.collation &&
         prepare_stage1_convert_default(thd, mem_root, charset)) ||
         prepare_stage1_check_typelib_default())
      return true;
  }
  return false;
}


bool Column_definition::prepare_stage1_string(THD *thd,
                                              MEM_ROOT *mem_root,
                                              handler *file,
                                              ulonglong table_flags)
{
  create_length_to_internal_length_string();
  if (prepare_blob_field(thd))
    return true;
  DBUG_ASSERT(file || !default_value); // SP variables have no default_value
  /*
    Convert the default value from client character
    set into the column character set if necessary.
    We can only do this for constants as we have not yet run fix_fields.
    But not for blobs, as they will be stored as SQL expressions, not
    written down into the record image.
  */
  if (!(flags & BLOB_FLAG) && default_value &&
      default_value->expr->basic_const_item() &&
      charset != default_value->expr->collation.collation)
  {
    if (prepare_stage1_convert_default(thd, mem_root, charset))
      return true;
  }
  return false;
}


bool Column_definition::prepare_stage1_bit(THD *thd,
                                           MEM_ROOT *mem_root,
                                           handler *file,
                                           ulonglong table_flags)
{
  pack_flag= FIELDFLAG_NUMBER;
  if (!(table_flags & HA_CAN_BIT_FIELD))
    pack_flag|= FIELDFLAG_TREAT_BIT_AS_CHAR;
  create_length_to_internal_length_bit();
  return false;
}


bool Column_definition::prepare_stage1(THD *thd,
                                       MEM_ROOT *mem_root,
                                       handler *file,
                                       ulonglong table_flags,
                                       const Column_derived_attributes
                                             *derived_attr)
{
  return type_handler()->Column_definition_prepare_stage1(thd, mem_root,
                                                          this, file,
                                                          table_flags,
                                                          derived_attr);
}


bool Column_definition::prepare_stage1_convert_default(THD *thd,
                                                       MEM_ROOT *mem_root,
                                                       CHARSET_INFO *cs)
{
  DBUG_ASSERT(thd->mem_root == mem_root);
  Item *item;
  if (!(item= default_value->expr->safe_charset_converter(thd, cs)))
  {
    my_error(ER_INVALID_DEFAULT, MYF(0), field_name.str);
    return true; // Could not convert
  }
  /* Fix for prepare statement */
  thd->change_item_tree(&default_value->expr, item);
  return false;
}


bool Column_definition::prepare_stage1_check_typelib_default()
{
  StringBuffer<MAX_FIELD_WIDTH> str;
  String *def= default_value->expr->val_str(&str);
  bool not_found;
  if (def == NULL) /* SQL "NULL" maps to NULL */
  {
    not_found= flags & NOT_NULL_FLAG;
  }
  else
  {
    not_found= false;
    if (real_field_type() == MYSQL_TYPE_SET)
    {
      char *not_used;
      uint not_used2;
      find_set(interval, def->ptr(), def->length(),
               charset, &not_used, &not_used2, &not_found);
    }
    else /* MYSQL_TYPE_ENUM */
    {
      def->length(charset->lengthsp(def->ptr(), def->length()));
      not_found= !find_type2(interval, def->ptr(), def->length(), charset);
    }
  }
  if (not_found)
  {
    my_error(ER_INVALID_DEFAULT, MYF(0), field_name.str);
    return true;
  }
  return false;
}
/*
   This function adds a invisible field to field_list
   SYNOPSIS
    mysql_add_invisible_field()
      thd                      Thread Object
      field_list               list of all table fields
      field_name               name/prefix of invisible field
                               ( Prefix in the case when it is
                                *INVISIBLE_FULL*
                               and given name is duplicate)
      type_handler             field data type
      invisible
      default value
    RETURN VALUE
      Create_field pointer
*/
int mysql_add_invisible_field(THD *thd, List<Create_field> * field_list,
        const char *field_name, Type_handler *type_handler,
        field_visibility_t invisible, Item* default_value)
{
  Create_field *fld= new(thd->mem_root)Create_field();
  const char *new_name= NULL;
  /* Get unique field name if invisible == INVISIBLE_FULL */
  if (invisible == INVISIBLE_FULL)
  {
    if ((new_name= make_unique_invisible_field_name(thd, field_name,
                                                     field_list)))
    {
      fld->field_name.str= new_name;
      fld->field_name.length= strlen(new_name);
    }
    else
      return 1;  //Should not happen
  }
  else
  {
    fld->field_name.str= thd->strmake(field_name, strlen(field_name));
    fld->field_name.length= strlen(field_name);
  }
  fld->set_handler(type_handler);
  fld->invisible= invisible;
  if (default_value)
  {
    Virtual_column_info *v= new (thd->mem_root) Virtual_column_info();
    v->expr= default_value;
    v->utf8= 0;
    fld->default_value= v;
  }
  field_list->push_front(fld, thd->mem_root);
  return 0;
}

#define LONG_HASH_FIELD_NAME_LENGTH 30
static inline void make_long_hash_field_name(LEX_CSTRING *buf, uint num)
{
  buf->length= my_snprintf((char *)buf->str,
          LONG_HASH_FIELD_NAME_LENGTH, "DB_ROW_HASH_%u", num);
}

/**
  Add fully invisible hash field to table in case of long
  unique column
  @param  thd           Thread Context.
  @param  create_list   List of table fields.
  @param  key_info      current long unique key info
*/
static Create_field * add_hash_field(THD * thd, List<Create_field> *create_list,
                                      KEY *key_info)
{
  List_iterator<Create_field> it(*create_list);
  Create_field *dup_field, *cf= new (thd->mem_root) Create_field();
  cf->flags|= UNSIGNED_FLAG | LONG_UNIQUE_HASH_FIELD;
  cf->decimals= 0;
  cf->length= cf->char_length= cf->pack_length= HA_HASH_FIELD_LENGTH;
  cf->invisible= INVISIBLE_FULL;
  cf->pack_flag|= FIELDFLAG_MAYBE_NULL;
  cf->vcol_info= new (thd->mem_root) Virtual_column_info();
  cf->vcol_info->stored_in_db= false;
  uint num= 1;
  LEX_CSTRING field_name;
  field_name.str= (char *)thd->alloc(LONG_HASH_FIELD_NAME_LENGTH);
  make_long_hash_field_name(&field_name, num);
  /*
    Check for collisions
   */
  while ((dup_field= it++))
  {
    if (!my_strcasecmp(system_charset_info, field_name.str, dup_field->field_name.str))
    {
      num++;
      make_long_hash_field_name(&field_name, num);
      it.rewind();
    }
  }
  cf->field_name= field_name;
  cf->set_handler(&type_handler_slonglong);
  key_info->algorithm= HA_KEY_ALG_LONG_HASH;
  create_list->push_back(cf,thd->mem_root);
  return cf;
}

Key *
mysql_add_invisible_index(THD *thd, List<Key> *key_list,
        LEX_CSTRING* field_name, enum Key::Keytype type)
{
  Key *key= new (thd->mem_root) Key(type, &null_clex_str, HA_KEY_ALG_UNDEF,
                                    false, DDL_options(DDL_options::OPT_NONE));
  key->columns.push_back(new(thd->mem_root) Key_part_spec(field_name, 0, true),
          thd->mem_root);
  key_list->push_back(key, thd->mem_root);
  return key;
}


bool Type_handler_string::Key_part_spec_init_ft(Key_part_spec *part,
                                                const Column_definition &def)
                                                const
{
  /*
    Set length to 0. It's set to the real column width later for CHAR.
    It has to be the correct col width for CHAR, as its data are not
    prefixed with length (unlike blobs).
  */
  part->length= 0;
  return !Charset(def.charset).is_good_for_ft();
}


bool Type_handler_varchar::Key_part_spec_init_ft(Key_part_spec *part,
                                                 const Column_definition &def)
                                                 const
{
  part->length= 0;
  return !Charset(def.charset).is_good_for_ft();
}


bool
Type_handler_blob_common::Key_part_spec_init_ft(Key_part_spec *part,
                                                const Column_definition &def)
                                                const
{
  /*
    Set keyseg length to 1 for blobs.
    It's ignored in ft code: the data length is taken from the length prefix.
  */
  part->length= 1;
  return !Charset(def.charset).is_good_for_ft();
}


static bool
key_add_part_check_null(const handler *file, KEY *key_info,
                        const Column_definition *sql_field,
                        const Key_part_spec *column)
{
  if (!(sql_field->flags & NOT_NULL_FLAG))
  {
    key_info->flags|= HA_NULL_PART_KEY;
    if (!(file->ha_table_flags() & HA_NULL_IN_KEY))
    {
      my_error(ER_NULL_COLUMN_IN_INDEX, MYF(0), column->field_name.str);
      return true;
    }
  }
  return false;
}


/*
  Preparation for table creation

  SYNOPSIS
    mysql_prepare_create_table()
      thd                       Thread object.
      create_info               Create information (like MAX_ROWS).
      alter_info                List of columns and indexes to create
      db_options          INOUT Table options (like HA_OPTION_PACK_RECORD).
      file                      The handler for the new table.
      key_info_buffer     OUT   An array of KEY structs for the indexes.
      key_count           OUT   The number of elements in the array.
      create_table_mode         C_ORDINARY_CREATE, C_ALTER_TABLE,
                                C_CREATE_SELECT, C_ASSISTED_DISCOVERY

  DESCRIPTION
    Prepares the table and key structures for table creation.

  NOTES
    sets create_info->varchar if the table has a varchar

  RETURN VALUES
    FALSE    OK
    TRUE     error
*/

static int
mysql_prepare_create_table(THD *thd, HA_CREATE_INFO *create_info,
                           Alter_info *alter_info, uint *db_options,
                           handler *file, KEY **key_info_buffer,
                           uint *key_count, int create_table_mode,
                           const LEX_CSTRING db, const LEX_CSTRING table_name)
{
  const char	*key_name;
  Create_field	*sql_field,*dup_field;
  uint		field,null_fields,max_key_length;
  ulong		record_offset= 0;
  KEY_PART_INFO *key_part_info;
  int		field_no,dup_no;
  int		select_field_pos,auto_increment=0;
  List_iterator_fast<Create_field> it(alter_info->create_list);
  List_iterator<Create_field> it2(alter_info->create_list);
  uint total_uneven_bit_length= 0;
  int select_field_count= C_CREATE_SELECT(create_table_mode);
  bool tmp_table= create_table_mode == C_ALTER_TABLE;
  const bool create_simple= thd->lex->create_simple();
  bool is_hash_field_needed= false;
  const Column_derived_attributes dattr(create_info->default_table_charset);
  const Column_bulk_alter_attributes
    battr(create_info->alter_table_convert_to_charset);
  DBUG_ENTER("mysql_prepare_create_table");

  DBUG_EXECUTE_IF("test_pseudo_invisible",{
          mysql_add_invisible_field(thd, &alter_info->create_list,
                      "invisible", &type_handler_slong, INVISIBLE_SYSTEM,
                      new (thd->mem_root)Item_int(thd, 9));
          });
  DBUG_EXECUTE_IF("test_completely_invisible",{
          mysql_add_invisible_field(thd, &alter_info->create_list,
                      "invisible", &type_handler_slong, INVISIBLE_FULL,
                      new (thd->mem_root)Item_int(thd, 9));
          });
  DBUG_EXECUTE_IF("test_invisible_index",{
          LEX_CSTRING temp;
          temp.str= "invisible";
          temp.length= strlen("invisible");
          mysql_add_invisible_index(thd, &alter_info->key_list
                  , &temp, Key::MULTIPLE);
          });
  LEX_CSTRING* connect_string = &create_info->connect_string;
  if (connect_string->length != 0 &&
      connect_string->length > CONNECT_STRING_MAXLEN &&
      (system_charset_info->charpos(connect_string->str,
                                    (connect_string->str +
                                     connect_string->length),
                                    CONNECT_STRING_MAXLEN)
      < connect_string->length))
  {
    my_error(ER_WRONG_STRING_LENGTH, MYF(0),
             connect_string->str, "CONNECTION", CONNECT_STRING_MAXLEN);
    DBUG_RETURN(TRUE);
  }

  select_field_pos= alter_info->create_list.elements - select_field_count;
  null_fields= 0;
  create_info->varchar= 0;
  max_key_length= file->max_key_length();

  /* Handle creation of sequences */
  if (create_info->sequence)
  {
    if (!(file->ha_table_flags() & HA_CAN_TABLES_WITHOUT_ROLLBACK))
    {
      my_error(ER_ILLEGAL_HA_CREATE_OPTION, MYF(0), file->table_type(),
               "SEQUENCE");
      DBUG_RETURN(TRUE);
    }

    /* The user specified fields: check that structure is ok */
    if (check_sequence_fields(thd->lex, &alter_info->create_list))
      DBUG_RETURN(TRUE);
  }

  for (field_no=0; (sql_field=it++) ; field_no++)
  {
    /* Virtual fields are always NULL */
    if (sql_field->vcol_info)
      sql_field->flags&= ~NOT_NULL_FLAG;

    /*
      Initialize length from its original value (number of characters),
      which was set in the parser. This is necessary if we're
      executing a prepared statement for the second time.
    */
    sql_field->length= sql_field->char_length;

    if (sql_field->bulk_alter(&dattr, &battr))
      DBUG_RETURN(true);

    if (sql_field->prepare_stage1(thd, thd->mem_root,
                                  file, file->ha_table_flags(),
                                  &dattr))
      DBUG_RETURN(true);

    DBUG_ASSERT(sql_field->charset);

    if (sql_field->real_field_type() == MYSQL_TYPE_BIT &&
        file->ha_table_flags() & HA_CAN_BIT_FIELD)
      total_uneven_bit_length+= sql_field->length & 7;

    if (!(sql_field->flags & NOT_NULL_FLAG))
      null_fields++;

    if (check_column_name(sql_field->field_name.str))
    {
      my_error(ER_WRONG_COLUMN_NAME, MYF(0), sql_field->field_name.str);
      DBUG_RETURN(TRUE);
    }

    /* Check if we have used the same field name before */
    for (dup_no=0; (dup_field=it2++) != sql_field; dup_no++)
    {
      if (lex_string_cmp(system_charset_info,
                         &sql_field->field_name,
                         &dup_field->field_name) == 0)
      {
	/*
	  If this was a CREATE ... SELECT statement, accept a field
	  redefinition if we are changing a field in the SELECT part
	*/
	if (field_no < select_field_pos || dup_no >= select_field_pos ||
            dup_field->invisible >= INVISIBLE_SYSTEM)
	{
	  my_error(ER_DUP_FIELDNAME, MYF(0), sql_field->field_name.str);
	  DBUG_RETURN(TRUE);
	}
	else
	{
	  /* Field redefined */

          /*
            If we are replacing a BIT field, revert the increment
            of total_uneven_bit_length that was done above.
          */
          if (sql_field->real_field_type() == MYSQL_TYPE_BIT &&
              file->ha_table_flags() & HA_CAN_BIT_FIELD)
            total_uneven_bit_length-= sql_field->length & 7;

          /* 
            We're making one field from two, the result field will have
            dup_field->flags as flags. If we've incremented null_fields
            because of sql_field->flags, decrement it back.
          */
          if (!(sql_field->flags & NOT_NULL_FLAG))
            null_fields--;

          if (sql_field->redefine_stage1(dup_field, file))
            DBUG_RETURN(true);

	  it2.remove();			// Remove first (create) definition
	  select_field_pos--;
	  break;
	}
      }
    }
    /* Don't pack rows in old tables if the user has requested this */
    if ((sql_field->flags & BLOB_FLAG) ||
	(sql_field->real_field_type() == MYSQL_TYPE_VARCHAR &&
         create_info->row_type != ROW_TYPE_FIXED))
      (*db_options)|= HA_OPTION_PACK_RECORD;
    it2.rewind();
  }

  /* record_offset will be increased with 'length-of-null-bits' later */
  record_offset= 0;
  null_fields+= total_uneven_bit_length;

  it.rewind();
  while ((sql_field=it++))
  {
    DBUG_ASSERT(sql_field->charset != 0);
    if (sql_field->prepare_stage2(file, file->ha_table_flags()))
      DBUG_RETURN(TRUE);
    if (sql_field->real_field_type() == MYSQL_TYPE_VARCHAR)
      create_info->varchar= TRUE;
    sql_field->offset= record_offset;
    if (MTYP_TYPENR(sql_field->unireg_check) == Field::NEXT_NUMBER)
      auto_increment++;
    if (parse_option_list(thd, create_info->db_type, &sql_field->option_struct,
                          &sql_field->option_list,
                          create_info->db_type->field_options, FALSE,
                          thd->mem_root))
      DBUG_RETURN(TRUE);
    /*
      For now skip fields that are not physically stored in the database
      (virtual fields) and update their offset later 
      (see the next loop).
    */
    if (sql_field->stored_in_db())
      record_offset+= sql_field->pack_length;
    if (sql_field->flags & VERS_SYSTEM_FIELD)
      continue;
  }
  /* Update virtual fields' offset and give error if
     All fields are invisible */
  bool is_all_invisible= true;
  it.rewind();
  while ((sql_field=it++))
  {
    if (!sql_field->stored_in_db())
    {
      sql_field->offset= record_offset;
      record_offset+= sql_field->pack_length;
    }
    if (sql_field->invisible == VISIBLE)
      is_all_invisible= false;
  }
  if (is_all_invisible)
  {
    my_error(ER_TABLE_MUST_HAVE_COLUMNS, MYF(0));
    DBUG_RETURN(TRUE);
  }
  if (auto_increment > 1)
  {
    my_message(ER_WRONG_AUTO_KEY, ER_THD(thd, ER_WRONG_AUTO_KEY), MYF(0));
    DBUG_RETURN(TRUE);
  }
  if (auto_increment &&
      (file->ha_table_flags() & HA_NO_AUTO_INCREMENT))
  {
    my_error(ER_TABLE_CANT_HANDLE_AUTO_INCREMENT, MYF(0), file->table_type());
    DBUG_RETURN(TRUE);
  }

  /*
   CREATE TABLE[with auto_increment column] SELECT is unsafe as the rows
   inserted in the created table depends on the order of the rows fetched
   from the select tables. This order may differ on master and slave. We
   therefore mark it as unsafe.
  */
  if (select_field_count > 0 && auto_increment)
    thd->lex->set_stmt_unsafe(LEX::BINLOG_STMT_UNSAFE_CREATE_SELECT_AUTOINC);

  /* Create keys */

  List_iterator<Key> key_iterator(alter_info->key_list);
  List_iterator<Key> key_iterator2(alter_info->key_list);
  uint key_parts=0, fk_key_count=0;
  bool primary_key=0,unique_key=0;
  Key *key, *key2;
  uint tmp, key_number;
  /* special marker for keys to be ignored */
  static char ignore_key[1];

  /* Calculate number of key segements */
  *key_count= 0;

  while ((key=key_iterator++))
  {
    DBUG_PRINT("info", ("key name: '%s'  type: %d", key->name.str ? key->name.str :
                        "(none)" , key->type));
    if (key->type == Key::FOREIGN_KEY)
    {
      fk_key_count++;
      Foreign_key *fk_key= (Foreign_key*) key;
      if (fk_key->validate(alter_info->create_list))
        DBUG_RETURN(TRUE);
      if (fk_key->ref_columns.elements)
      {
        if (fk_key->ref_columns.elements != fk_key->columns.elements)
        {
          my_error(ER_WRONG_FK_DEF, MYF(0),
                  (fk_key->name.str ? fk_key->name.str :
                                      "foreign key without name"),
                  ER_THD(thd, ER_KEY_REF_DO_NOT_MATCH_TABLE_REF));
          DBUG_RETURN(TRUE);
        }
      }
      else
        fk_key->ref_columns.append(&fk_key->columns);
      continue;
    }
    (*key_count)++;
    tmp=file->max_key_parts();
    if (key->columns.elements > tmp)
    {
      my_error(ER_TOO_MANY_KEY_PARTS,MYF(0),tmp);
      DBUG_RETURN(TRUE);
    }
    if (check_ident_length(&key->name))
      DBUG_RETURN(TRUE);
    key_iterator2.rewind ();
    if (key->type != Key::FOREIGN_KEY)
    {
      while ((key2 = key_iterator2++) != key)
      {
	/*
          foreign_key_prefix(key, key2) returns 0 if key or key2, or both, is
          'generated', and a generated key is a prefix of the other key.
          Then we do not need the generated shorter key.
        */
        if ((key2->type != Key::FOREIGN_KEY &&
             key2->name.str != ignore_key &&
             !foreign_key_prefix(key, key2)))
        {
          /* TODO: issue warning message */
          /* mark that the generated key should be ignored */
          if (!key2->generated ||
              (key->generated && key->columns.elements <
               key2->columns.elements))
            key->name.str= ignore_key;
          else
          {
            key2->name.str= ignore_key;
            key_parts-= key2->columns.elements;
            (*key_count)--;
          }
          break;
        }
      }
    }
    if (key->name.str != ignore_key)
      key_parts+=key->columns.elements;
    else
      (*key_count)--;
    if (key->name.str && !tmp_table && (key->type != Key::PRIMARY) &&
	!my_strcasecmp(system_charset_info, key->name.str, primary_key_name))
    {
      my_error(ER_WRONG_NAME_FOR_INDEX, MYF(0), key->name.str);
      DBUG_RETURN(TRUE);
    }
    if (key->type == Key::PRIMARY && key->name.str &&
        my_strcasecmp(system_charset_info, key->name.str, primary_key_name) != 0)
    {
      bool sav_abort_on_warning= thd->abort_on_warning;
      thd->abort_on_warning= FALSE; /* Don't make an error out of this. */
      push_warning_printf(thd, Sql_condition::WARN_LEVEL_WARN,
                          ER_WRONG_NAME_FOR_INDEX,
                          "Name '%-.100s' ignored for PRIMARY key.",
                          key->name.str);
      thd->abort_on_warning= sav_abort_on_warning;
    }
  }

  KEY *key_info= *key_info_buffer= (KEY*)thd->calloc(sizeof(KEY) * (*key_count));
  if (!*key_info_buffer)
    DBUG_RETURN(true);				// Out of memory

  key_iterator.rewind();
  while ((key=key_iterator++))
  {
    if (key->name.str == ignore_key || key->type == Key::FOREIGN_KEY)
      continue;
    /* Create the key->ame based on the first column (if not given) */
    if (key->type == Key::PRIMARY)
    {
      if (primary_key)
      {
        my_message(ER_MULTIPLE_PRI_KEY, ER_THD(thd, ER_MULTIPLE_PRI_KEY),
                   MYF(0));
        DBUG_RETURN(true);
      }
      key_name=primary_key_name;
      primary_key=1;
    }
    else if (!(key_name= key->name.str))
    {
      auto field_name= key->columns.elem(0)->field_name;
      it.rewind();
      while ((sql_field=it++) &&
             lex_string_cmp(system_charset_info,
                            &field_name,
                            &sql_field->field_name));
      if (sql_field)
        field_name= sql_field->field_name;
      key_name=make_unique_key_name(thd, field_name.str,
                                    *key_info_buffer, key_info);
    }
    if (check_if_keyname_exists(key_name, *key_info_buffer, key_info))
    {
      my_error(ER_DUP_KEYNAME, MYF(0), key_name);
      DBUG_RETURN(true);
    }

    key_info->name.str= (char*) key_name;
    key_info->name.length= strlen(key_name);
    key->name= key_info->name;

    int parts_added= append_system_key_parts(thd, create_info, key);
    if (parts_added < 0)
      DBUG_RETURN(true);
    key_parts += parts_added;
    key_info++;
  }
  tmp=file->max_keys();
  if (*key_count > tmp)
  {
    my_error(ER_TOO_MANY_KEYS,MYF(0),tmp);
    DBUG_RETURN(TRUE);
  }

  key_part_info=(KEY_PART_INFO*) thd->calloc(sizeof(KEY_PART_INFO)*key_parts);
  if (!key_part_info)
    DBUG_RETURN(true);				// Out of memory

  key_info= *key_info_buffer;
  key_iterator.rewind();
  key_number=0;
  for (; (key=key_iterator++) ; key_number++)
  {
    uint key_length=0;
    Create_field *auto_increment_key= 0;
    Key_part_spec *column;

    is_hash_field_needed= false;
    if (key->name.str == ignore_key)
    {
      /* ignore redundant keys */
      do
	key=key_iterator++;
      while (key && key->name.str == ignore_key);
      if (!key)
	break;
    }

    switch (key->type) {
    case Key::MULTIPLE:
	key_info->flags= 0;
	break;
    case Key::FULLTEXT:
	key_info->flags= HA_FULLTEXT;
	if ((key_info->parser_name= &key->key_create_info.parser_name)->str)
          key_info->flags|= HA_USES_PARSER;
        else
          key_info->parser_name= 0;
	break;
    case Key::SPATIAL:
#ifdef HAVE_SPATIAL
	key_info->flags= HA_SPATIAL;
	break;
#else
	my_error(ER_FEATURE_DISABLED, MYF(0),
                 sym_group_geom.name, sym_group_geom.needed_define);
	DBUG_RETURN(TRUE);
#endif
    case Key::FOREIGN_KEY:
      key_number--;				// Skip this key
      continue;
    default:
      key_info->flags = HA_NOSAME;
      break;
    }
    if (key->generated)
      key_info->flags|= HA_GENERATED_KEY;

    key_info->user_defined_key_parts=(uint8) key->columns.elements;
    key_info->key_part=key_part_info;
    key_info->usable_key_parts= key_number;
    key_info->algorithm= key->key_create_info.algorithm;
    key_info->option_list= key->option_list;
    if (parse_option_list(thd, create_info->db_type, &key_info->option_struct,
                          &key_info->option_list,
                          create_info->db_type->index_options, FALSE,
                          thd->mem_root))
      DBUG_RETURN(TRUE);

    if (key->type == Key::FULLTEXT)
    {
      if (!(file->ha_table_flags() & HA_CAN_FULLTEXT))
      {
	my_error(ER_TABLE_CANT_HANDLE_FT, MYF(0), file->table_type());
	DBUG_RETURN(TRUE);
      }
    }
    /*
       Make SPATIAL to be RTREE by default
       SPATIAL only on BLOB or at least BINARY, this
       actually should be replaced by special GEOM type
       in near future when new frm file is ready
       checking for proper key parts number:
    */

    /* TODO: Add proper checks if handler supports key_type and algorithm */
    if (key_info->flags & HA_SPATIAL)
    {
      if (!(file->ha_table_flags() & HA_CAN_RTREEKEYS))
      {
	my_error(ER_TABLE_CANT_HANDLE_SPKEYS, MYF(0), file->table_type());
        DBUG_RETURN(TRUE);
      }
      if (key_info->user_defined_key_parts != 1)
      {
	my_error(ER_WRONG_ARGUMENTS, MYF(0), "SPATIAL INDEX");
	DBUG_RETURN(TRUE);
      }
    }
    else if (key_info->algorithm == HA_KEY_ALG_RTREE)
    {
#ifdef HAVE_RTREE_KEYS
      if ((key_info->user_defined_key_parts & 1) == 1)
      {
	my_error(ER_WRONG_ARGUMENTS, MYF(0), "RTREE INDEX");
	DBUG_RETURN(TRUE);
      }
      /* TODO: To be deleted */
      my_error(ER_NOT_SUPPORTED_YET, MYF(0), "RTREE INDEX");
      DBUG_RETURN(TRUE);
#else
      my_error(ER_FEATURE_DISABLED, MYF(0),
               sym_group_rtree.name, sym_group_rtree.needed_define);
      DBUG_RETURN(TRUE);
#endif
    }

    /* Take block size from key part or table part */
    /*
      TODO: Add warning if block size changes. We can't do it here, as
      this may depend on the size of the key
    */
    key_info->block_size= (key->key_create_info.block_size ?
                           key->key_create_info.block_size :
                           create_info->key_block_size);

    /*
      Remember block_size for the future if the block size was given
      either for key or table and it was given for the key during
      create/alter table or we have an active key_block_size for the
      table.
      The idea is that table specific key_block_size > 0 will only affect
      new keys and old keys will remember their original value.
    */
    if (key_info->block_size &&
        ((key->key_create_info.flags & HA_USES_BLOCK_SIZE) ||
         create_info->key_block_size))
      key_info->flags|= HA_USES_BLOCK_SIZE;

    List_iterator<Key_part_spec> cols(key->columns), cols2(key->columns);
    CHARSET_INFO *ft_key_charset=0;  // for FULLTEXT
    for (uint column_nr=0 ; (column=cols++) ; column_nr++)
    {
      Key_part_spec *dup_column;

      it.rewind();
      field=0;
      while ((sql_field=it++) &&
	     lex_string_cmp(system_charset_info,
                            &column->field_name,
                            &sql_field->field_name))
	field++;
      /*
         Either field is not present or field visibility is > INVISIBLE_USER
      */
      if (!sql_field || (sql_field->invisible > INVISIBLE_USER &&
                         !column->generated))
      {
	my_error(ER_KEY_COLUMN_DOES_NOT_EXITS, MYF(0), column->field_name.str);
	DBUG_RETURN(TRUE);
      }
      if (sql_field->invisible > INVISIBLE_USER &&
          !(sql_field->flags & VERS_SYSTEM_FIELD) &&
          !key->invisible && DBUG_EVALUATE_IF("test_invisible_index", 0, 1))
      {
        my_error(ER_KEY_COLUMN_DOES_NOT_EXITS, MYF(0), column->field_name.str);
        DBUG_RETURN(TRUE);
      }
      while ((dup_column= cols2++) != column)
      {
        if (!lex_string_cmp(system_charset_info,
                            &column->field_name, &dup_column->field_name))
	{
	  my_error(ER_DUP_FIELDNAME, MYF(0), column->field_name.str);
	  DBUG_RETURN(TRUE);
	}
      }

      if (sql_field->compression_method())
      {
        my_error(ER_COMPRESSED_COLUMN_USED_AS_KEY, MYF(0),
                 column->field_name.str);
        DBUG_RETURN(TRUE);
      }

      cols2.rewind();
      switch(key->type) {

      case Key::FULLTEXT:
        if (sql_field->type_handler()->Key_part_spec_init_ft(column,
	                                                     *sql_field) ||
            (ft_key_charset && sql_field->charset != ft_key_charset))
        {
          my_error(ER_BAD_FT_COLUMN, MYF(0), column->field_name.str);
          DBUG_RETURN(-1);
        }
        ft_key_charset= sql_field->charset;
        break;

      case Key::SPATIAL:
        if (sql_field->type_handler()->Key_part_spec_init_spatial(column,
                                                                  *sql_field) ||
            sql_field->check_vcol_for_key(thd))
          DBUG_RETURN(TRUE);
        if (!(sql_field->flags & NOT_NULL_FLAG))
        {
          my_message(ER_SPATIAL_CANT_HAVE_NULL,
                     ER_THD(thd, ER_SPATIAL_CANT_HAVE_NULL), MYF(0));
          DBUG_RETURN(TRUE);
        }
        break;

      case Key::PRIMARY:
        if (sql_field->vcol_info)
        {
          my_error(ER_PRIMARY_KEY_BASED_ON_GENERATED_COLUMN, MYF(0));
          DBUG_RETURN(TRUE);
        }
        if (sql_field->type_handler()->Key_part_spec_init_primary(column,
	                                                          *sql_field,
	                                                          file))
          DBUG_RETURN(TRUE);
        if (!(sql_field->flags & NOT_NULL_FLAG))
        {
          /* Implicitly set primary key fields to NOT NULL for ISO conf. */
          sql_field->flags|= NOT_NULL_FLAG;
          sql_field->pack_flag&= ~FIELDFLAG_MAYBE_NULL;
          null_fields--;
        }
        break;

      case Key::MULTIPLE:
        if (sql_field->type_handler()->Key_part_spec_init_multiple(column,
                                                                   *sql_field,
                                                                   file) ||
            sql_field->check_vcol_for_key(thd) ||
            key_add_part_check_null(file, key_info, sql_field, column))
          DBUG_RETURN(TRUE);
        break;

      case Key::FOREIGN_KEY:
        if (sql_field->type_handler()->Key_part_spec_init_foreign(column,
                                                                  *sql_field,
                                                                  file) ||
            sql_field->check_vcol_for_key(thd) ||
            key_add_part_check_null(file, key_info, sql_field, column))
          DBUG_RETURN(TRUE);
        break;

      case Key::UNIQUE:
        if (sql_field->type_handler()->Key_part_spec_init_unique(column,
                                                      *sql_field, file,
                                                      &is_hash_field_needed) ||
            sql_field->check_vcol_for_key(thd) ||
            key_add_part_check_null(file, key_info, sql_field, column))
          DBUG_RETURN(TRUE);
        break;
      }

      if (MTYP_TYPENR(sql_field->unireg_check) == Field::NEXT_NUMBER)
      {
        DBUG_ASSERT(key->type != Key::FULLTEXT);
        DBUG_ASSERT(key->type != Key::SPATIAL);
        if (column_nr == 0 || (file->ha_table_flags() & HA_AUTO_PART_KEY))
         auto_increment--;                        // Field is used
        auto_increment_key= sql_field;
      }

      key_part_info->fieldnr= field;
      key_part_info->offset=  (uint16) sql_field->offset;
      key_part_info->key_type=sql_field->pack_flag;
      uint key_part_length= sql_field->type_handler()->
                              calc_key_length(*sql_field);

      if (column->length)
      {
        if (f_is_blob(sql_field->pack_flag))
        {
          key_part_length= MY_MIN(column->length,
                                  blob_length_by_type(sql_field->real_field_type())
                                  * sql_field->charset->mbmaxlen);
          if (key_part_length > max_key_length ||
              key_part_length > file->max_key_part_length())
          {
            if (key->type == Key::MULTIPLE)
            {
              key_part_length= MY_MIN(max_key_length, file->max_key_part_length());
              /* not a critical problem */
              push_warning_printf(thd, Sql_condition::WARN_LEVEL_NOTE,
                                  ER_TOO_LONG_KEY, ER_THD(thd, ER_TOO_LONG_KEY),
                                  key_part_length);
              /* Align key length to multibyte char boundary */
              key_part_length-= key_part_length % sql_field->charset->mbmaxlen;
            }
          }
        }
        // Catch invalid use of partial keys 
        else if (!f_is_geom(sql_field->pack_flag) &&
                 // is the key partial? 
                 column->length != key_part_length &&
                 // is prefix length bigger than field length? 
                 (column->length > key_part_length ||
                  // can the field have a partial key? 
                  !sql_field->type_handler()->type_can_have_key_part() ||
                  // a packed field can't be used in a partial key
                  f_is_packed(sql_field->pack_flag) ||
                  // does the storage engine allow prefixed search?
                  ((file->ha_table_flags() & HA_NO_PREFIX_CHAR_KEYS) &&
                   // and is this a 'unique' key?
                   (key_info->flags & HA_NOSAME))))
        {
          my_message(ER_WRONG_SUB_KEY, ER_THD(thd, ER_WRONG_SUB_KEY), MYF(0));
          DBUG_RETURN(TRUE);
        }
        else if (!(file->ha_table_flags() & HA_NO_PREFIX_CHAR_KEYS))
          key_part_length= column->length;
      }
      else if (key_part_length == 0 && (sql_field->flags & NOT_NULL_FLAG) &&
              !is_hash_field_needed)
      {
	my_error(ER_WRONG_KEY_COLUMN, MYF(0), file->table_type(),
                 column->field_name.str);
	  DBUG_RETURN(TRUE);
      }
      if (key_part_length > file->max_key_part_length() &&
          key->type != Key::FULLTEXT)
      {
        if (key->type == Key::MULTIPLE)
        {
          key_part_length= file->max_key_part_length();
          /* not a critical problem */
          push_warning_printf(thd, Sql_condition::WARN_LEVEL_NOTE,
                              ER_TOO_LONG_KEY, ER_THD(thd, ER_TOO_LONG_KEY),
                              key_part_length);
          /* Align key length to multibyte char boundary */
          key_part_length-= key_part_length % sql_field->charset->mbmaxlen;
        }
        else
        {
          if (key->type != Key::UNIQUE)
          {
            key_part_length= MY_MIN(max_key_length, file->max_key_part_length());
            my_error(ER_TOO_LONG_KEY, MYF(0), key_part_length);
            DBUG_RETURN(TRUE);
          }
        }
      }

      if (key->type == Key::UNIQUE
          && key_part_length > MY_MIN(max_key_length,
                                      file->max_key_part_length()))
        is_hash_field_needed= true;

      /* We can not store key_part_length more then 2^16 - 1 in frm */
      if (is_hash_field_needed && column->length > UINT_MAX16)
      {
        my_error(ER_TOO_LONG_KEYPART, MYF(0),  UINT_MAX16);
        DBUG_RETURN(TRUE);
      }
      else
        key_part_info->length= (uint16) key_part_length;
      /* Use packed keys for long strings on the first column */
      if (!((*db_options) & HA_OPTION_NO_PACK_KEYS) &&
          !((create_info->table_options & HA_OPTION_NO_PACK_KEYS)) &&
          (key_part_length >= KEY_DEFAULT_PACK_LENGTH) &&
          !is_hash_field_needed)
      {
        key_info->flags|= sql_field->type_handler()->KEY_pack_flags(column_nr);
      }
      /* Check if the key segment is partial, set the key flag accordingly */
      if (key_part_length != sql_field->type_handler()->
                                          calc_key_length(*sql_field) &&
          key_part_length != sql_field->type_handler()->max_octet_length())
        key_info->flags|= HA_KEY_HAS_PART_KEY_SEG;

      key_length+= key_part_length;
      key_part_info++;
    }
    if (!key_info->name.str || check_column_name(key_info->name.str))
    {
      my_error(ER_WRONG_NAME_FOR_INDEX, MYF(0), key_info->name.str);
      DBUG_RETURN(TRUE);
    }
    if (key->type == Key::UNIQUE && !(key_info->flags & HA_NULL_PART_KEY))
      unique_key=1;
    key_info->key_length=(uint16) key_length;
    if (key_info->key_length > max_key_length && key->type == Key::UNIQUE)
      is_hash_field_needed= true;  // for case "a BLOB UNIQUE"
    if (key_length > max_key_length && key->type != Key::FULLTEXT &&
        !is_hash_field_needed)
    {
      my_error(ER_TOO_LONG_KEY, MYF(0), max_key_length);
      DBUG_RETURN(TRUE);
    }

    /* Check long unique keys */
    if (is_hash_field_needed)
    {
      if (auto_increment_key)
      {
        my_error(ER_NO_AUTOINCREMENT_WITH_UNIQUE, MYF(0),
                 sql_field->field_name.str,
                 key_info->name.str);
        DBUG_RETURN(TRUE);
      }
      if (key_info->algorithm != HA_KEY_ALG_UNDEF &&
          key_info->algorithm != HA_KEY_ALG_HASH )
      {
        my_error(ER_TOO_LONG_KEY, MYF(0), max_key_length);
        DBUG_RETURN(TRUE);
      }
    }
    if (is_hash_field_needed ||
        (key_info->algorithm == HA_KEY_ALG_HASH &&
         key->type != Key::PRIMARY &&
         key_info->flags & HA_NOSAME &&
         !(file->ha_table_flags() & HA_CAN_HASH_KEYS ) &&
         file->ha_table_flags() & HA_CAN_VIRTUAL_COLUMNS))
    {
      Create_field *hash_fld= add_hash_field(thd, &alter_info->create_list,
                                             key_info);
      if (!hash_fld)
        DBUG_RETURN(TRUE);
      hash_fld->offset= record_offset;
      hash_fld->charset= create_info->default_table_charset;
      record_offset+= hash_fld->pack_length;
      if (key_info->flags & HA_NULL_PART_KEY)
        null_fields++;
      else
      {
        hash_fld->flags|= NOT_NULL_FLAG;
        hash_fld->pack_flag&= ~FIELDFLAG_MAYBE_NULL;
      }
    }
    if (validate_comment_length(thd, &key->key_create_info.comment,
                                INDEX_COMMENT_MAXLEN,
                                ER_TOO_LONG_INDEX_COMMENT,
                                key_info->name.str))
       DBUG_RETURN(TRUE);

    key_info->comment.length= key->key_create_info.comment.length;
    if (key_info->comment.length > 0)
    {
      key_info->flags|= HA_USES_COMMENT;
      key_info->comment.str= key->key_create_info.comment.str;
    }

    // Check if a duplicate index is defined.
    check_duplicate_key(thd, key, key_info, &alter_info->key_list);

    key_info->without_overlaps= key->without_overlaps;
    if (key_info->without_overlaps)
    {
      if (key_info->algorithm == HA_KEY_ALG_HASH ||
          key_info->algorithm == HA_KEY_ALG_LONG_HASH)

      {
without_overlaps_err:
        my_error(ER_KEY_CANT_HAVE_WITHOUT_OVERLAPS, MYF(0), key_info->name.str);
        DBUG_RETURN(true);
      }
      key_iterator2.rewind();
      while ((key2 = key_iterator2++))
      {
        if (key2->type != Key::FOREIGN_KEY)
          continue;
        DBUG_ASSERT(key != key2);
        Foreign_key *fk= (Foreign_key*) key2;
        if (fk->update_opt != FK_OPTION_CASCADE)
          continue;
        for (Key_part_spec& kp: key->columns)
        {
          for (Key_part_spec& kp2: fk->columns)
          {
            if (!lex_string_cmp(system_charset_info, &kp.field_name,
                               &kp2.field_name))
            {
              goto without_overlaps_err;
            }
          }
        }
      }
      create_info->period_info.unique_keys++;
    }

    key_info++;
  }

  if (!unique_key && !primary_key && !create_info->sequence &&
      (file->ha_table_flags() & HA_REQUIRE_PRIMARY_KEY))
  {
    my_message(ER_REQUIRES_PRIMARY_KEY, ER_THD(thd, ER_REQUIRES_PRIMARY_KEY),
               MYF(0));
    DBUG_RETURN(TRUE);
  }
  if (auto_increment > 0)
  {
    my_message(ER_WRONG_AUTO_KEY, ER_THD(thd, ER_WRONG_AUTO_KEY), MYF(0));
    DBUG_RETURN(TRUE);
  }
  /*
    We cannot do qsort of key info if MyISAM/Aria does inplace. These engines
    do not synchronise key info on inplace alter and that qsort is
    indeterministic (MDEV-25803).

    Yet we do not know whether we do inplace or not. That detection is done
    after this create_table_impl() and that cannot be changed because of chicken
    and egg problem (inplace processing requires key info made by
    create_table_impl()).

    MyISAM/Aria cannot add index inplace so we are safe to qsort key info in
    that case. And if we don't add index then we do not need qsort at all.
  */
  if (!(create_info->options & HA_SKIP_KEY_SORT))
  {
    /*
      Sort keys in optimized order.

      Note: PK must be always first key, otherwise init_from_binary_frm_image()
      can not understand it.
    */
    my_qsort((uchar*) *key_info_buffer, *key_count, sizeof(KEY),
             (qsort_cmp) sort_keys);
  }
  create_info->null_bits= null_fields;

  /* Check fields. */
  Item::Check_table_name_prm walk_prm(db, table_name);
  it.rewind();
  while ((sql_field=it++))
  {
    Field::utype type= (Field::utype) MTYP_TYPENR(sql_field->unireg_check);

    /*
      Set NO_DEFAULT_VALUE_FLAG if this field doesn't have a default value and
      it is NOT NULL, not an AUTO_INCREMENT field, not a TIMESTAMP and not
      updated trough a NOW() function.
    */
    if (!sql_field->default_value &&
        !sql_field->has_default_function() &&
        (sql_field->flags & NOT_NULL_FLAG) &&
        (!sql_field->is_timestamp_type() ||
         opt_explicit_defaults_for_timestamp)&&
        !sql_field->vers_sys_field())
    {
      sql_field->flags|= NO_DEFAULT_VALUE_FLAG;
      sql_field->pack_flag|= FIELDFLAG_NO_DEFAULT;
    }

    if (thd->variables.sql_mode & MODE_NO_ZERO_DATE &&
        !sql_field->default_value && !sql_field->vcol_info &&
        !sql_field->vers_sys_field() &&
        sql_field->is_timestamp_type() &&
        !opt_explicit_defaults_for_timestamp &&
        (sql_field->flags & NOT_NULL_FLAG) &&
        (type == Field::NONE || type == Field::TIMESTAMP_UN_FIELD))
    {
      /*
        An error should be reported if:
          - NO_ZERO_DATE SQL mode is active;
          - there is no explicit DEFAULT clause (default column value);
          - this is a TIMESTAMP column;
          - the column is not NULL;
          - this is not the DEFAULT CURRENT_TIMESTAMP column.

        In other words, an error should be reported if
          - NO_ZERO_DATE SQL mode is active;
          - the column definition is equivalent to
            'column_name TIMESTAMP DEFAULT 0'.
      */

      my_error(ER_INVALID_DEFAULT, MYF(0), sql_field->field_name.str);
      DBUG_RETURN(TRUE);
    }
    if (sql_field->invisible == INVISIBLE_USER &&
        sql_field->flags & NOT_NULL_FLAG &&
        sql_field->flags & NO_DEFAULT_VALUE_FLAG)
    {
      my_error(ER_INVISIBLE_NOT_NULL_WITHOUT_DEFAULT, MYF(0),
                          sql_field->field_name.str);
      DBUG_RETURN(TRUE);
    }

    if (create_simple)
    {
      /*
        NOTE: we cannot do this in check_vcol_func_processor() as there is already
        no table name qualifier in expression.
      */
      if (sql_field->vcol_info && sql_field->vcol_info->expr &&
          sql_field->vcol_info->expr->walk(&Item::check_table_name_processor,
                                           false, (void *) &walk_prm))
      {
        my_error(ER_BAD_FIELD_ERROR, MYF(0), walk_prm.field.c_ptr(), "GENERATED ALWAYS");
        DBUG_RETURN(TRUE);
      }

      if (sql_field->default_value &&
          sql_field->default_value->expr->walk(&Item::check_table_name_processor,
                                              false, (void *) &walk_prm))
      {
        my_error(ER_BAD_FIELD_ERROR, MYF(0), walk_prm.field.c_ptr(), "DEFAULT");
        DBUG_RETURN(TRUE);
      }

      if (sql_field->check_constraint &&
          sql_field->check_constraint->expr->walk(&Item::check_table_name_processor,
                                                  false, (void *) &walk_prm))
      {
        my_error(ER_BAD_FIELD_ERROR, MYF(0), walk_prm.field.c_ptr(), "CHECK");
        DBUG_RETURN(TRUE);
      }
    }
  }

  /* Check table level constraints */
  create_info->check_constraint_list= &alter_info->check_constraint_list;
  {
    List_iterator_fast<Virtual_column_info> c_it(alter_info->check_constraint_list);
    Virtual_column_info *check;
    while ((check= c_it++))
    {
      if (create_simple && check->expr->walk(&Item::check_table_name_processor, false,
                            (void *) &walk_prm))
      {
        my_error(ER_BAD_FIELD_ERROR, MYF(0), walk_prm.field.c_ptr(), "CHECK");
        DBUG_RETURN(TRUE);
      }
      if (!check->name.length || check->automatic_name)
      {
        if (check_expression(check, &check->name, VCOL_CHECK_TABLE, alter_info))
          DBUG_RETURN(TRUE);
        continue;
      }

      {
        /* Check that there's no repeating table CHECK constraint names. */
        List_iterator_fast<Virtual_column_info>
          dup_it(alter_info->check_constraint_list);
        const Virtual_column_info *dup_check;
        while ((dup_check= dup_it++) && dup_check != check)
        {
          if (!lex_string_cmp(system_charset_info,
                              &check->name, &dup_check->name))
          {
            my_error(ER_DUP_CONSTRAINT_NAME, MYF(0), "CHECK", check->name.str);
            DBUG_RETURN(TRUE);
          }
        }
      }

      /* Check that there's no repeating key constraint names. */
      List_iterator_fast<Key> key_it(alter_info->key_list);
      while (const Key *key= key_it++)
      {
        /*
          Not all keys considered to be the CONSTRAINT
          Noly Primary Key UNIQUE and Foreign keys.
        */
        if (key->type != Key::PRIMARY && key->type != Key::UNIQUE &&
            key->type != Key::FOREIGN_KEY)
          continue;

        if (check->name.length == key->name.length &&
            my_strcasecmp(system_charset_info,
              check->name.str, key->name.str) == 0)
        {
          my_error(ER_DUP_CONSTRAINT_NAME, MYF(0), "CHECK", check->name.str);
          DBUG_RETURN(TRUE);
        }
      }

      if (check_string_char_length(&check->name, 0, NAME_CHAR_LEN,
                                   system_charset_info, 1))
      {
        my_error(ER_TOO_LONG_IDENT, MYF(0), check->name.str);
        DBUG_RETURN(TRUE);
      }
      if (check_expression(check, &check->name, VCOL_CHECK_TABLE))
        DBUG_RETURN(TRUE);
    }
  }

  /* Give warnings for not supported table options */
  extern handlerton *maria_hton;
  if (file->partition_ht() != maria_hton && create_info->transactional &&
      !file->has_transaction_manager())
      push_warning_printf(thd, Sql_condition::WARN_LEVEL_WARN,
                          ER_ILLEGAL_HA_CREATE_OPTION,
                          ER_THD(thd, ER_ILLEGAL_HA_CREATE_OPTION),
                          file->engine_name()->str,
                          create_info->transactional == HA_CHOICE_YES
                          ? "TRANSACTIONAL=1" : "TRANSACTIONAL=0");

  if (parse_option_list(thd, file->partition_ht(), &create_info->option_struct,
                          &create_info->option_list,
                          file->partition_ht()->table_options, FALSE,
                          thd->mem_root))
      DBUG_RETURN(TRUE);

  DBUG_RETURN(FALSE);
}

/**
  check comment length of table, column, index and partition

  If comment length is more than the standard length
  truncate it and store the comment length upto the standard
  comment length size

  @param          thd             Thread handle
  @param[in,out]  comment         Comment
  @param          max_len         Maximum allowed comment length
  @param          err_code        Error message
  @param          name            Name of commented object

  @return Operation status
    @retval       true            Error found
    @retval       false           On Success
*/
bool validate_comment_length(THD *thd, LEX_CSTRING *comment, size_t max_len,
                             uint err_code, const char *name)
{
  DBUG_ENTER("validate_comment_length");
  if (comment->length == 0)
    DBUG_RETURN(false);

  size_t tmp_len=
      Well_formed_prefix(system_charset_info, *comment, max_len).length();
  if (tmp_len < comment->length)
  {
    if (comment->length <= max_len)
    {
      if (thd->is_strict_mode())
      {
         my_error(ER_INVALID_CHARACTER_STRING, MYF(0),
                  system_charset_info->csname, comment->str);
         DBUG_RETURN(true);
      }
      push_warning_printf(thd, Sql_condition::WARN_LEVEL_WARN,
                          ER_INVALID_CHARACTER_STRING,
                          ER_THD(thd, ER_INVALID_CHARACTER_STRING),
                          system_charset_info->csname, comment->str);
      comment->length= tmp_len;
      DBUG_RETURN(false);
    }
    if (thd->is_strict_mode())
    {
       my_error(err_code, MYF(0), name, static_cast<ulong>(max_len));
       DBUG_RETURN(true);
    }
    push_warning_printf(thd, Sql_condition::WARN_LEVEL_WARN, err_code,
                        ER_THD(thd, err_code), name,
                        static_cast<ulong>(max_len));
    comment->length= tmp_len;
  }
  DBUG_RETURN(false);
}


/*
  Set table default charset, if not set

  SYNOPSIS
    set_table_default_charset()
    create_info        Table create information

  DESCRIPTION
    If the table character set was not given explicitly,
    let's fetch the database default character set and
    apply it to the table.
*/

static void set_table_default_charset(THD *thd, HA_CREATE_INFO *create_info,
                                      const LEX_CSTRING &db)
{
  /*
    If the table character set was not given explicitly,
    let's fetch the database default character set and
    apply it to the table.
  */
  if (!create_info->default_table_charset)
  {
    Schema_specification_st db_info;

    load_db_opt_by_name(thd, db.str, &db_info);

    create_info->default_table_charset= db_info.default_table_charset;
  }
}


/*
  Extend long VARCHAR fields to blob & prepare field if it's a blob

  SYNOPSIS
    prepare_blob_field()

  RETURN
    0	ok
    1	Error (sql_field can't be converted to blob)
        In this case the error is given
*/

bool Column_definition::prepare_blob_field(THD *thd)
{
  DBUG_ENTER("Column_definition::prepare_blob_field");

  if (length > MAX_FIELD_VARCHARLENGTH && !(flags & BLOB_FLAG))
  {
    /* Convert long VARCHAR columns to TEXT or BLOB */
    char warn_buff[MYSQL_ERRMSG_SIZE];

    if (thd->is_strict_mode())
    {
      my_error(ER_TOO_BIG_FIELDLENGTH, MYF(0), field_name.str,
               static_cast<ulong>(MAX_FIELD_VARCHARLENGTH / charset->mbmaxlen));
      DBUG_RETURN(1);
    }
    set_handler(&type_handler_blob);
    flags|= BLOB_FLAG;
    my_snprintf(warn_buff, sizeof(warn_buff), ER_THD(thd, ER_AUTO_CONVERT),
                field_name.str,
                (charset == &my_charset_bin) ? "VARBINARY" : "VARCHAR",
                (charset == &my_charset_bin) ? "BLOB" : "TEXT");
    push_warning(thd, Sql_condition::WARN_LEVEL_NOTE, ER_AUTO_CONVERT,
                 warn_buff);
  }

  if ((flags & BLOB_FLAG) && length)
  {
    if (real_field_type() == FIELD_TYPE_BLOB ||
        real_field_type() == FIELD_TYPE_TINY_BLOB ||
        real_field_type() == FIELD_TYPE_MEDIUM_BLOB)
    {
      /* The user has given a length to the blob column */
      set_handler(Type_handler::blob_type_handler((uint) length));
      pack_length= type_handler()->calc_pack_length(0);
    }
    length= 0;
  }
  DBUG_RETURN(0);
}


/*
  Preparation of Create_field for SP function return values.
  Based on code used in the inner loop of mysql_prepare_create_table()
  above.

  SYNOPSIS
    sp_prepare_create_field()
    thd                 Thread object
    mem_root            Memory root to allocate components on (e.g. interval)

  DESCRIPTION
    Prepares the field structures for field creation.

*/

bool Column_definition::sp_prepare_create_field(THD *thd, MEM_ROOT *mem_root)
{
  DBUG_ASSERT(charset);
  const Column_derived_attributes dattr(&my_charset_bin);
  return prepare_stage1(thd, mem_root, NULL, HA_CAN_GEOMETRY, &dattr) ||
         prepare_stage2(NULL, HA_CAN_GEOMETRY);
}


/**
  Appends key parts generated by mariadb server.
  Adds row_end in UNIQUE keys for system versioning,
  and period fields for WITHOUT OVERLAPS.
  @param thd Thread data
  @param create_info Table create info
  @param key Parsed key
  @return a number of key parts added to key.
 */
static int append_system_key_parts(THD *thd, HA_CREATE_INFO *create_info,
                                    Key *key)
{
  const Lex_ident &row_start_field= create_info->vers_info.as_row.start;
  const Lex_ident &row_end_field= create_info->vers_info.as_row.end;
  DBUG_ASSERT(!create_info->versioned() || (row_start_field && row_end_field));

  int result = 0;
  if (create_info->versioned() && (key->type == Key::PRIMARY
                                   || key->type == Key::UNIQUE))
  {
    Key_part_spec *key_part=NULL;
    List_iterator<Key_part_spec> part_it(key->columns);
    while ((key_part=part_it++))
    {
      if (row_start_field.streq(key_part->field_name) ||
          row_end_field.streq(key_part->field_name))
        break;
    }
    if (!key_part)
    {
      key->columns.push_back(new (thd->mem_root)
                               Key_part_spec(&row_end_field, 0, true));
      result++;
    }

  }

  if (key->without_overlaps)
  {
    DBUG_ASSERT(key->type == Key::PRIMARY || key->type == Key::UNIQUE);
    if (!create_info->period_info.is_set()
        || !key->period.streq(create_info->period_info.name))
    {
      my_error(ER_PERIOD_NOT_FOUND, MYF(0), key->period.str);
      return -1;
    }

    const auto &period_start= create_info->period_info.period.start;
    const auto &period_end= create_info->period_info.period.end;
    List_iterator<Key_part_spec> part_it(key->columns);
    while (Key_part_spec *key_part= part_it++)
    {
      if (period_start.streq(key_part->field_name)
          || period_end.streq(key_part->field_name))
      {
        my_error(ER_KEY_CONTAINS_PERIOD_FIELDS, MYF(0), key->name.str,
                 key_part->field_name.str);
        return -1;
      }
    }
    const auto &period= create_info->period_info.period;
    key->columns.push_back(new (thd->mem_root)
                           Key_part_spec(&period.end, 0, true));
    key->columns.push_back(new (thd->mem_root)
                           Key_part_spec(&period.start, 0, true));
    result += 2;
  }

  return result;
}

handler *mysql_create_frm_image(THD *thd, const LEX_CSTRING &db,
                                const LEX_CSTRING &table_name,
                                HA_CREATE_INFO *create_info,
                                Alter_info *alter_info, int create_table_mode,
                                KEY **key_info, uint *key_count,
                                LEX_CUSTRING *frm)
{
  uint		db_options;
  handler       *file;
  DBUG_ENTER("mysql_create_frm_image");

  if (!alter_info->create_list.elements)
  {
    my_error(ER_TABLE_MUST_HAVE_COLUMNS, MYF(0));
    DBUG_RETURN(NULL);
  }

  set_table_default_charset(thd, create_info, db);

  db_options= create_info->table_options_with_row_type();

  if (unlikely(!(file= get_new_handler((TABLE_SHARE*) 0, thd->mem_root,
                                       create_info->db_type))))
    DBUG_RETURN(NULL);

#ifdef WITH_PARTITION_STORAGE_ENGINE
  partition_info *part_info= thd->work_part_info;

  if (!part_info && create_info->db_type->partition_flags &&
      (create_info->db_type->partition_flags() & HA_USE_AUTO_PARTITION))
  {
    /*
      Table is not defined as a partitioned table but the engine handles
      all tables as partitioned. The handler will set up the partition info
      object with the default settings.
    */
    thd->work_part_info= part_info= new partition_info();
    if (unlikely(!part_info))
      goto err;

    file->set_auto_partitions(part_info);
    part_info->default_engine_type= create_info->db_type;
    part_info->is_auto_partitioned= TRUE;
  }
  if (part_info)
  {
    /*
      The table has been specified as a partitioned table.
      If this is part of an ALTER TABLE the handler will be the partition
      handler but we need to specify the default handler to use for
      partitions also in the call to check_partition_info. We transport
      this information in the default_db_type variable, it is either
      DB_TYPE_DEFAULT or the engine set in the ALTER TABLE command.
    */
    handlerton *part_engine_type= create_info->db_type;
    char *part_syntax_buf;
    uint syntax_len;
    handlerton *engine_type;
    List_iterator<partition_element> part_it(part_info->partitions);
    partition_element *part_elem;

    while ((part_elem= part_it++))
    {
      if (part_elem->part_comment)
      {
        LEX_CSTRING comment= { part_elem->part_comment,
                               strlen(part_elem->part_comment)
        };
        if (validate_comment_length(thd, &comment,
                                     TABLE_PARTITION_COMMENT_MAXLEN,
                                     ER_TOO_LONG_TABLE_PARTITION_COMMENT,
                                     part_elem->partition_name))
          DBUG_RETURN(NULL);
        /* cut comment length. Safe to do in all cases */
        ((char*)part_elem->part_comment)[comment.length]= '\0';
      }
      if (part_elem->subpartitions.elements)
      {
        List_iterator<partition_element> sub_it(part_elem->subpartitions);
        partition_element *subpart_elem;
        while ((subpart_elem= sub_it++))
        {
          if (subpart_elem->part_comment)
          {
            LEX_CSTRING comment= {
              subpart_elem->part_comment, strlen(subpart_elem->part_comment)
            };
            if (validate_comment_length(thd, &comment,
                                         TABLE_PARTITION_COMMENT_MAXLEN,
                                         ER_TOO_LONG_TABLE_PARTITION_COMMENT,
                                         subpart_elem->partition_name))
              DBUG_RETURN(NULL);
            /* cut comment length. Safe to do in all cases */
            ((char*)subpart_elem->part_comment)[comment.length]= '\0';
          }
        }
      }
    } 

    if (create_info->tmp_table())
    {
      my_error(ER_FEATURE_NOT_SUPPORTED_WITH_PARTITIONING, MYF(0), "CREATE TEMPORARY TABLE");
      goto err;
    }
    if ((part_engine_type == partition_hton) &&
        part_info->default_engine_type)
    {
      /*
        This only happens at ALTER TABLE.
        default_engine_type was assigned from the engine set in the ALTER
        TABLE command.
      */
      ;
    }
    else
    {
      if (create_info->used_fields & HA_CREATE_USED_ENGINE)
      {
        part_info->default_engine_type= create_info->db_type;
      }
      else
      {
        if (part_info->default_engine_type == NULL)
        {
          part_info->default_engine_type= ha_default_handlerton(thd);
        }
      }
    }
    DBUG_PRINT("info", ("db_type = %s create_info->db_type = %s",
             ha_resolve_storage_engine_name(part_info->default_engine_type),
             ha_resolve_storage_engine_name(create_info->db_type)));
    if (part_info->check_partition_info(thd, &engine_type, file,
                                        create_info, FALSE))
      goto err;
    part_info->default_engine_type= engine_type;

    if (part_info->vers_info && !create_info->versioned())
    {
      my_error(ER_VERS_NOT_VERSIONED, MYF(0), table_name.str);
      goto err;
    }

    /*
      We reverse the partitioning parser and generate a standard format
      for syntax stored in frm file.
    */
    part_syntax_buf= generate_partition_syntax_for_frm(thd, part_info,
                                      &syntax_len, create_info, alter_info);
    if (!part_syntax_buf)
      goto err;
    part_info->part_info_string= part_syntax_buf;
    part_info->part_info_len= syntax_len;
    if ((!(engine_type->partition_flags &&
           ((engine_type->partition_flags() & HA_CAN_PARTITION) ||
            (part_info->part_type == VERSIONING_PARTITION &&
            engine_type->partition_flags() & HA_ONLY_VERS_PARTITION))
          )) ||
        create_info->db_type == partition_hton)
    {
      /*
        The handler assigned to the table cannot handle partitioning.
        Assign the partition handler as the handler of the table.
      */
      DBUG_PRINT("info", ("db_type: %s",
                        ha_resolve_storage_engine_name(create_info->db_type)));
      delete file;
      create_info->db_type= partition_hton;
      if (!(file= get_ha_partition(part_info)))
        DBUG_RETURN(NULL);

      /*
        If we have default number of partitions or subpartitions we
        might require to set-up the part_info object such that it
        creates a proper .par file. The current part_info object is
        only used to create the frm-file and .par-file.
      */
      if (part_info->use_default_num_partitions &&
          part_info->num_parts &&
          (int)part_info->num_parts !=
          file->get_default_no_partitions(create_info))
      {
        uint i;
        List_iterator<partition_element> part_it(part_info->partitions);
        part_it++;
        DBUG_ASSERT(thd->lex->sql_command != SQLCOM_CREATE_TABLE);
        for (i= 1; i < part_info->partitions.elements; i++)
          (part_it++)->part_state= PART_TO_BE_DROPPED;
      }
      else if (part_info->is_sub_partitioned() &&
               part_info->use_default_num_subpartitions &&
               part_info->num_subparts &&
               (int)part_info->num_subparts !=
                 file->get_default_no_partitions(create_info))
      {
        DBUG_ASSERT(thd->lex->sql_command != SQLCOM_CREATE_TABLE);
        part_info->num_subparts= file->get_default_no_partitions(create_info);
      }
    }
    else if (create_info->db_type != engine_type)
    {
      /*
        We come here when we don't use a partitioned handler.
        Since we use a partitioned table it must be "native partitioned".
        We have switched engine from defaults, most likely only specified
        engines in partition clauses.
      */
      delete file;
      if (unlikely(!(file= get_new_handler((TABLE_SHARE*) 0, thd->mem_root,
                                           engine_type))))
        DBUG_RETURN(NULL);
    }
  }
  /*
    Unless table's storage engine supports partitioning natively
    don't allow foreign keys on partitioned tables (they won't
    work work even with InnoDB beneath of partitioning engine).
    If storage engine handles partitioning natively (like NDB)
    foreign keys support is possible, so we let the engine decide.
  */
  if (create_info->db_type == partition_hton)
  {
    List_iterator_fast<Key> key_iterator(alter_info->key_list);
    Key *key;
    while ((key= key_iterator++))
    {
      if (key->type == Key::FOREIGN_KEY)
      {
        my_error(ER_FEATURE_NOT_SUPPORTED_WITH_PARTITIONING, MYF(0), 
                 "FOREIGN KEY");
        goto err;
      }
    }
  }
#endif

  if (mysql_prepare_create_table(thd, create_info, alter_info, &db_options,
                                 file, key_info, key_count,
                                 create_table_mode, db, table_name))
    goto err;
  create_info->table_options=db_options;

  *frm= build_frm_image(thd, table_name, create_info,
                        alter_info->create_list, *key_count,
                        *key_info, file);

  if (frm->str)
    DBUG_RETURN(file);

err:
  delete file;
  DBUG_RETURN(NULL);
}


/**
  Create a table

  @param thd                 Thread object
  @param orig_db             Database for error messages
  @param orig_table_name     Table name for error messages
                             (it's different from table_name for ALTER TABLE)
  @param db                  Database
  @param table_name          Table name
  @param path                Path to table (i.e. to its .FRM file without
                             the extension).
  @param create_info         Create information (like MAX_ROWS)
  @param alter_info          Description of fields and keys for new table
  @param create_table_mode   C_ORDINARY_CREATE, C_ALTER_TABLE, C_ASSISTED_DISCOVERY
                             or any positive number (for C_CREATE_SELECT).
  @param[out] is_trans       Identifies the type of engine where the table
                             was created: either trans or non-trans.
  @param[out] key_info       Array of KEY objects describing keys in table
                             which was created.
  @param[out] key_count      Number of keys in table which was created.

  If one creates a temporary table, its is automatically opened and its
  TABLE_SHARE is added to THD::all_temp_tables list.

  Note that this function assumes that caller already have taken
  exclusive metadata lock on table being created or used some other
  way to ensure that concurrent operations won't intervene.
  mysql_create_table() is a wrapper that can be used for this.

  @retval 0 OK
  @retval 1 error
  @retval -1 table existed but IF NOT EXISTS was used
*/

static
int create_table_impl(THD *thd, const LEX_CSTRING &orig_db,
                      const LEX_CSTRING &orig_table_name,
                      const LEX_CSTRING &db, const LEX_CSTRING &table_name,
                      const char *path, const DDL_options_st options,
                      HA_CREATE_INFO *create_info, Alter_info *alter_info,
                      int create_table_mode, bool *is_trans, KEY **key_info,
                      uint *key_count, LEX_CUSTRING *frm)
{
  LEX_CSTRING	*alias;
  handler	*file= 0;
  int		error= 1;
  bool          frm_only= create_table_mode == C_ALTER_TABLE_FRM_ONLY;
  bool          internal_tmp_table= create_table_mode == C_ALTER_TABLE || frm_only;
  handlerton *exists_hton;
  DBUG_ENTER("mysql_create_table_no_lock");
  DBUG_PRINT("enter", ("db: '%s'  table: '%s'  tmp: %d  path: %s",
                       db.str, table_name.str, internal_tmp_table, path));

  if (fix_constraints_names(thd, &alter_info->check_constraint_list,
                            create_info))
    DBUG_RETURN(1);

  if (thd->variables.sql_mode & MODE_NO_DIR_IN_CREATE)
  {
    if (create_info->data_file_name)
      push_warning_printf(thd, Sql_condition::WARN_LEVEL_WARN,
                          WARN_OPTION_IGNORED,
                          ER_THD(thd, WARN_OPTION_IGNORED),
                          "DATA DIRECTORY");
    if (create_info->index_file_name)
      push_warning_printf(thd, Sql_condition::WARN_LEVEL_WARN,
                          WARN_OPTION_IGNORED,
                          ER_THD(thd, WARN_OPTION_IGNORED),
                          "INDEX DIRECTORY");
    create_info->data_file_name= create_info->index_file_name= 0;
  }
  else
  {
    if (unlikely(error_if_data_home_dir(create_info->data_file_name,
                                        "DATA DIRECTORY")) ||
        unlikely(error_if_data_home_dir(create_info->index_file_name,
                                        "INDEX DIRECTORY")) ||
        unlikely(check_partition_dirs(thd->lex->part_info)))
      goto err;
  }

  alias= const_cast<LEX_CSTRING*>(table_case_name(create_info, &table_name));

  /* Check if table exists */
  if (create_info->tmp_table())
  {
    /*
      If a table exists, it must have been pre-opened. Try looking for one
      in-use in THD::all_temp_tables list of TABLE_SHAREs.
    */
    TABLE *tmp_table= thd->find_temporary_table(db.str, table_name.str,
                                                THD::TMP_TABLE_ANY);

    if (tmp_table)
    {
      bool table_creation_was_logged= tmp_table->s->table_creation_was_logged;
      if (options.or_replace())
      {
        /*
          We are using CREATE OR REPLACE on an existing temporary table
          Remove the old table so that we can re-create it.
        */
        if (thd->drop_temporary_table(tmp_table, NULL, true))
          goto err;
      }
      else if (options.if_not_exists())
        goto warn;
      else
      {
        my_error(ER_TABLE_EXISTS_ERROR, MYF(0), alias->str);
        goto err;
      }
      /*
        We have to log this query, even if it failed later to ensure the
        drop is done.
      */
      if (table_creation_was_logged)
      {
        thd->variables.option_bits|= OPTION_KEEP_LOG;
        thd->log_current_statement= 1;
        create_info->table_was_deleted= 1;
      }
    }
  }
  else
  {
    if (ha_check_if_updates_are_ignored(thd, create_info->db_type, "CREATE"))
    {
      /*
        Don't create table. CREATE will still be logged in binary log
        This can happen for shared storage engines that supports
        ENGINE= in the create statement (Note that S3 doesn't support this.
      */
      error= 0;
      goto err;
    }

    if (!internal_tmp_table && ha_table_exists(thd, &db, &table_name,
                                               &exists_hton))
    {
      if (ha_check_if_updates_are_ignored(thd, exists_hton, "CREATE"))
      {
        /* Don't create table. CREATE will still be logged in binary log */
        error= 0;
        goto err;
      }

      if (options.or_replace())
      {
        (void) delete_statistics_for_table(thd, &db, &table_name);

        TABLE_LIST table_list;
        table_list.init_one_table(&db, &table_name, 0, TL_WRITE_ALLOW_WRITE);
        table_list.table= create_info->table;

        if (check_if_log_table(&table_list, TRUE, "CREATE OR REPLACE"))
          goto err;
        
        /*
          Rollback the empty transaction started in mysql_create_table()
          call to open_and_lock_tables() when we are using LOCK TABLES.
        */
        (void) trans_rollback_stmt(thd);
        /* Remove normal table without logging. Keep tables locked */
        if (mysql_rm_table_no_locks(thd, &table_list, 0, 0, 0, 0, 1, 1))
          goto err;

        /*
          We have to log this query, even if it failed later to ensure the
          drop is done.
        */
        thd->variables.option_bits|= OPTION_KEEP_LOG;
        thd->log_current_statement= 1;
        create_info->table_was_deleted= 1;
        DBUG_EXECUTE_IF("send_kill_after_delete",
                        thd->set_killed(KILL_QUERY); );

        /*
          Restart statement transactions for the case of CREATE ... SELECT.
        */
        if (thd->lex->first_select_lex()->item_list.elements &&
            restart_trans_for_tables(thd, thd->lex->query_tables))
          goto err;
      }
      else if (options.if_not_exists())
      {
        /*
          We never come here as part of normal create table as table existance
          is  checked in open_and_lock_tables(). We may come here as part of
          ALTER TABLE when converting a table for a distributed engine to a
          a local one.
        */

        /* Log CREATE IF NOT EXISTS on slave for distributed engines */
        if (thd->slave_thread && (exists_hton && exists_hton->flags &
                                  HTON_IGNORE_UPDATES))
          thd->log_current_statement= 1;
        goto warn;
      }
      else
      {
        my_error(ER_TABLE_EXISTS_ERROR, MYF(0), table_name.str);
        goto err;
      }
    }
  }

  THD_STAGE_INFO(thd, stage_creating_table);

  if (check_engine(thd, orig_db.str, orig_table_name.str, create_info))
    goto err;

  if (create_table_mode == C_ASSISTED_DISCOVERY)
  {
    /* check that it's used correctly */
    DBUG_ASSERT(alter_info->create_list.elements == 0);
    DBUG_ASSERT(alter_info->key_list.elements == 0);

    TABLE_SHARE share;
    handlerton *hton= create_info->db_type;
    int ha_err;
    Field *no_fields= 0;

    if (!hton->discover_table_structure)
    {
      my_error(ER_TABLE_MUST_HAVE_COLUMNS, MYF(0));
      goto err;
    }

    init_tmp_table_share(thd, &share, db.str, 0, table_name.str, path);

    /* prepare everything for discovery */
    share.field= &no_fields;
    share.db_plugin= ha_lock_engine(thd, hton);
    share.option_list= create_info->option_list;
    share.connect_string= create_info->connect_string;

    if (parse_engine_table_options(thd, hton, &share))
      goto err;

    ha_err= hton->discover_table_structure(hton, thd, &share, create_info);

    /*
      if discovery failed, the plugin will be auto-unlocked, as it
      was locked on the THD, see above.
      if discovery succeeded, the plugin was replaced by a globally
      locked plugin, that will be unlocked by free_table_share()
    */
    if (ha_err)
      share.db_plugin= 0; // will be auto-freed, locked above on the THD

    free_table_share(&share);

    if (ha_err)
    {
      my_error(ER_GET_ERRNO, MYF(0), ha_err, hton_name(hton)->str);
      goto err;
    }
  }
  else
  {
    file= mysql_create_frm_image(thd, orig_db, orig_table_name, create_info,
                                 alter_info, create_table_mode, key_info,
                                 key_count, frm);
    /*
    TODO: remove this check of thd->is_error() (now it intercept
    errors in some val_*() methoids and bring some single place to
    such error interception).
    */
    if (!file || thd->is_error())
      goto err;

    if (thd->variables.keep_files_on_create)
      create_info->options|= HA_CREATE_KEEP_FILES;

    if (file->ha_create_partitioning_metadata(path, NULL, CHF_CREATE_FLAG))
      goto err;

    if (!frm_only)
    {
      if (ha_create_table(thd, path, db.str, table_name.str, create_info, frm))
      {
        file->ha_create_partitioning_metadata(path, NULL, CHF_DELETE_FLAG);
        deletefrm(path);
        goto err;
      }
    }
  }

  create_info->table= 0;
  if (!frm_only && create_info->tmp_table())
  {
    TABLE *table= thd->create_and_open_tmp_table(frm, path, db.str,
                                                 table_name.str,
                                                 false);

    if (!table)
    {
      (void) thd->rm_temporary_table(create_info->db_type, path);
      goto err;
    }

    if (is_trans != NULL)
      *is_trans= table->file->has_transactions();

    thd->thread_specific_used= TRUE;
    create_info->table= table;                  // Store pointer to table
  }

  error= 0;
err:
  THD_STAGE_INFO(thd, stage_after_create);
  delete file;
  DBUG_PRINT("exit", ("return: %d", error));
  DBUG_RETURN(error);

warn:
  error= -1;
  push_warning_printf(thd, Sql_condition::WARN_LEVEL_NOTE,
                      ER_TABLE_EXISTS_ERROR,
                      ER_THD(thd, ER_TABLE_EXISTS_ERROR),
                      alias->str);
  goto err;
}

/**
  Simple wrapper around create_table_impl() to be used
  in various version of CREATE TABLE statement.

  @result
    1 unspefied error
    2 error; Don't log create statement
    0 ok
    -1 Table was used with IF NOT EXISTS and table existed (warning, not error)
*/

int mysql_create_table_no_lock(THD *thd, const LEX_CSTRING *db,
                               const LEX_CSTRING *table_name,
                               Table_specification_st *create_info,
                               Alter_info *alter_info, bool *is_trans,
                               int create_table_mode, TABLE_LIST *table_list)
{
  KEY *not_used_1;
  uint not_used_2;
  int res;
  char path[FN_REFLEN + 1];
  LEX_CUSTRING frm= {0,0};

  if (create_info->tmp_table())
    build_tmptable_filename(thd, path, sizeof(path));
  else
  {
    int length;
    const LEX_CSTRING *alias= table_case_name(create_info, table_name);
    length= build_table_filename(path, sizeof(path) - 1, db->str, alias->str, "", 0);
    // Check if we hit FN_REFLEN bytes along with file extension.
    if (length+reg_ext_length > FN_REFLEN)
    {
      my_error(ER_IDENT_CAUSES_TOO_LONG_PATH, MYF(0), (int) sizeof(path)-1,
               path);
      return true;
    }
  }

  res= create_table_impl(thd, *db, *table_name, *db, *table_name, path,
                         *create_info, create_info,
                         alter_info, create_table_mode,
                         is_trans, &not_used_1, &not_used_2, &frm);
  my_free(const_cast<uchar*>(frm.str));

  if (!res && create_info->sequence)
  {
    /* Set create_info.table if temporary table */
    if (create_info->tmp_table())
      table_list->table= create_info->table;
    else
      table_list->table= 0;
    res= sequence_insert(thd, thd->lex, table_list);
    if (res)
    {
      DBUG_ASSERT(thd->is_error());
      /* Drop the table as it wasn't completely done */
      if (!mysql_rm_table_no_locks(thd, table_list, 1,
                                   create_info->tmp_table(),
                                   false, true /* Sequence*/,
                                   true /* Don't log_query */,
                                   true /* Don't free locks */ ))
      {
        /*
          From the user point of view, the table creation failed
          We return 2 to indicate that this statement doesn't have
          to be logged.
        */
        res= 2;
      }
    }
  }

  return res;
}

/**
  Implementation of SQLCOM_CREATE_TABLE.

  Take the metadata locks (including a shared lock on the affected
  schema) and create the table. Is written to be called from
  mysql_execute_command(), to which it delegates the common parts
  with other commands (i.e. implicit commit before and after,
  close of thread tables.
*/

bool mysql_create_table(THD *thd, TABLE_LIST *create_table,
                        Table_specification_st *create_info,
                        Alter_info *alter_info)
{
  bool is_trans= FALSE;
  bool result;
  int create_table_mode;
  TABLE_LIST *pos_in_locked_tables= 0;
  MDL_ticket *mdl_ticket= 0;
  DBUG_ENTER("mysql_create_table");

  DBUG_ASSERT(create_table == thd->lex->query_tables);

  /* Copy temporarily the statement flags to thd for lock_table_names() */
  uint save_thd_create_info_options= thd->lex->create_info.options;
  thd->lex->create_info.options|= create_info->options;

  /* Open or obtain an exclusive metadata lock on table being created  */
  create_table->db_type= 0;
  result= open_and_lock_tables(thd, *create_info, create_table, FALSE, 0);

  thd->lex->create_info.options= save_thd_create_info_options;

  if (result)
  {
    if (thd->slave_thread &&
        !thd->is_error() && create_table->db_type &&
        (create_table->db_type->flags & HTON_IGNORE_UPDATES))
    {
      /* Table existed in distributed engine. Log query to binary log */
      result= 0;
      goto err;
    }
    /* is_error() may be 0 if table existed and we generated a warning */
    DBUG_RETURN(thd->is_error());
  }
  /* The following is needed only in case of lock tables */
  if ((create_info->table= create_table->table))
  {
    pos_in_locked_tables= create_info->table->pos_in_locked_tables;
    mdl_ticket= create_table->table->mdl_ticket;
  }
  
  /* Got lock. */
  DEBUG_SYNC(thd, "locked_table_name");

  if (alter_info->create_list.elements || alter_info->key_list.elements)
    create_table_mode= C_ORDINARY_CREATE;
  else
    create_table_mode= C_ASSISTED_DISCOVERY;

  if (!opt_explicit_defaults_for_timestamp)
    promote_first_timestamp_column(&alter_info->create_list);

  /* We can abort create table for any table type */
  thd->abort_on_warning= thd->is_strict_mode();

  if (mysql_create_table_no_lock(thd, &create_table->db,
                                 &create_table->table_name, create_info,
                                 alter_info,
                                 &is_trans, create_table_mode,
                                 create_table) > 0)
  {
    result= 1;
    goto err;
  }

  /*
    Check if we are doing CREATE OR REPLACE TABLE under LOCK TABLES
    on a non temporary table
  */
  if (thd->locked_tables_mode && pos_in_locked_tables &&
      create_info->or_replace())
  {
    DBUG_ASSERT(thd->variables.option_bits & OPTION_TABLE_LOCK);
    /*
      Add back the deleted table and re-created table as a locked table
      This should always work as we have a meta lock on the table.
     */
    thd->locked_tables_list.add_back_last_deleted_lock(pos_in_locked_tables);
    if (thd->locked_tables_list.reopen_tables(thd, false))
    {
      thd->locked_tables_list.unlink_all_closed_tables(thd, NULL, 0);
      result= 1;
      goto err;
    }
    else
    {
      TABLE *table= pos_in_locked_tables->table;
      table->mdl_ticket->downgrade_lock(MDL_SHARED_NO_READ_WRITE);
    }
  }

err:
  thd->abort_on_warning= 0;

  /* In RBR or readonly server we don't need to log CREATE TEMPORARY TABLE */
  if (!result && create_info->tmp_table() &&
      (thd->is_current_stmt_binlog_format_row() || (opt_readonly && !thd->slave_thread)))
  {
    /* Note that table->s->table_creation_was_logged is not set! */
    DBUG_RETURN(result);
  }

  if (create_info->tmp_table())
    thd->transaction->stmt.mark_created_temp_table();

  /* Write log if no error or if we already deleted a table */
  if (likely(!result) || thd->log_current_statement)
  {
    if (unlikely(result) && create_info->table_was_deleted &&
        pos_in_locked_tables)
    {
      /*
        Possible locked table was dropped. We should remove meta data locks
        associated with it and do UNLOCK_TABLES if no more locked tables.
      */
      (void) thd->locked_tables_list.unlock_locked_table(thd, mdl_ticket);
    }
    else if (likely(!result) && create_info->table)
    {
      /*
        Remember that table creation was logged so that we know if
        we should log a delete of it.
        If create_info->table was not set, it's a normal table and
        table_creation_was_logged will be set when the share is created.
      */
      create_info->table->s->table_creation_was_logged= 1;
    }
    if (unlikely(write_bin_log(thd, result ? FALSE : TRUE, thd->query(),
                               thd->query_length(), is_trans)))
      result= 1;
  }
  DBUG_RETURN(result);
}


/*
** Give the key name after the first field with an optional '_#' after
   @returns
    0        if keyname does not exists
    [1..)    index + 1 of duplicate key name
**/

static int
check_if_keyname_exists(const char *name, KEY *start, KEY *end)
{
  uint i= 1;
  for (KEY *key=start; key != end ; key++, i++)
    if (!my_strcasecmp(system_charset_info, name, key->name.str))
      return i;
  return 0;
}

/**
 Returns 1 if field name exists otherwise 0
*/
static bool
check_if_field_name_exists(const char *name, List<Create_field> * fields)
{
  Create_field *fld;
  List_iterator<Create_field>it(*fields);
  while ((fld = it++))
  {
    if (!my_strcasecmp(system_charset_info, fld->field_name.str, name))
      return 1;
  }
  return 0;
}

static char *
make_unique_key_name(THD *thd, const char *field_name,KEY *start,KEY *end)
{
  char buff[MAX_FIELD_NAME],*buff_end;

  if (!check_if_keyname_exists(field_name,start,end) &&
      my_strcasecmp(system_charset_info,field_name,primary_key_name))
    return (char*) field_name;			// Use fieldname
  buff_end=strmake(buff,field_name, sizeof(buff)-4);

  /*
    Only 3 chars + '\0' left, so need to limit to 2 digit
    This is ok as we can't have more than 100 keys anyway
  */
  for (uint i=2 ; i< 100; i++)
  {
    *buff_end= '_';
    int10_to_str(i, buff_end+1, 10);
    if (!check_if_keyname_exists(buff,start,end))
      return thd->strdup(buff);
  }
  return (char*) "not_specified";		// Should never happen
}

/**
   Make an unique name for constraints without a name
*/

static bool make_unique_constraint_name(THD *thd, LEX_CSTRING *name,
                                        const char *own_name_base,
                                        List<Virtual_column_info> *vcol,
                                        uint *nr)
{
  char buff[MAX_FIELD_NAME], *end;
  List_iterator_fast<Virtual_column_info> it(*vcol);
  end=strmov(buff, own_name_base ? own_name_base : "CONSTRAINT_");
  for (int round= 0;; round++)
  {
    Virtual_column_info *check;
    char *real_end= end;
    if (round == 1 && own_name_base)
        *end++= '_';
    // if own_base_name provided, try it first
    if (round != 0 || !own_name_base)
      real_end= int10_to_str((*nr)++, end, 10);
    it.rewind();
    while ((check= it++))
    {
      if (check->name.str &&
          !my_strcasecmp(system_charset_info, buff, check->name.str))
        break;
    }
    if (!check)                                 // Found unique name
    {
      name->length= (size_t) (real_end - buff);
      name->str= strmake_root(thd->stmt_arena->mem_root, buff, name->length);
      return (name->str == NULL);
    }
  }
  return FALSE;
}

/**
  INVISIBLE_FULL are internally created. They are completely invisible
  to Alter command (Opposite of SYSTEM_INVISIBLE which throws an
  error when same name column is added by Alter). So in the case of when
  user added a same column name as of INVISIBLE_FULL , we change
  INVISIBLE_FULL column name.
*/
static const
char * make_unique_invisible_field_name(THD *thd, const char *field_name,
                        List<Create_field> *fields)
{
  if (!check_if_field_name_exists(field_name, fields))
    return field_name;
  char buff[MAX_FIELD_NAME], *buff_end;
  buff_end= strmake_buf(buff, field_name);
  if (buff_end - buff < 5)
    return NULL; // Should not happen

  for (uint i=1 ; i < 10000; i++)
  {
    char *real_end= int10_to_str(i, buff_end, 10);
    if (check_if_field_name_exists(buff, fields))
      continue;
    return (const char *)thd->strmake(buff, real_end - buff);
  }
  return NULL; //Should not happen
}

/****************************************************************************
** Alter a table definition
****************************************************************************/

bool operator!=(const MYSQL_TIME &lhs, const MYSQL_TIME &rhs)
{
  return lhs.year != rhs.year || lhs.month != rhs.month || lhs.day != rhs.day ||
         lhs.hour != rhs.hour || lhs.minute != rhs.minute ||
         lhs.second_part != rhs.second_part || lhs.neg != rhs.neg ||
         lhs.time_type != rhs.time_type;
}

/**
  Rename a table.

  @param base      The handlerton handle.
  @param old_db    The old database name.
  @param old_name  The old table name.
  @param new_db    The new database name.
  @param new_name  The new table name.
  @param flags     flags
                   FN_FROM_IS_TMP old_name is temporary.
                   FN_TO_IS_TMP   new_name is temporary.
                   NO_FRM_RENAME  Don't rename the FRM file
                                  but only the table in the storage engine.
                   NO_HA_TABLE    Don't rename table in engine.
                   NO_FK_CHECKS   Don't check FK constraints during rename.

  @return false    OK
  @return true     Error
*/

bool
mysql_rename_table(handlerton *base, const LEX_CSTRING *old_db,
                   const LEX_CSTRING *old_name, const LEX_CSTRING *new_db,
                   const LEX_CSTRING *new_name, uint flags)
{
  THD *thd= current_thd;
  char from[FN_REFLEN + 1], to[FN_REFLEN + 1],
    lc_from[FN_REFLEN + 1], lc_to[FN_REFLEN + 1];
  char *from_base= from, *to_base= to;
  char tmp_name[SAFE_NAME_LEN+1], tmp_db_name[SAFE_NAME_LEN+1];
  handler *file;
  int error=0;
  ulonglong save_bits= thd->variables.option_bits;
  int length;
  DBUG_ENTER("mysql_rename_table");
  DBUG_ASSERT(base);
  DBUG_PRINT("enter", ("old: '%s'.'%s'  new: '%s'.'%s'",
                       old_db->str, old_name->str, new_db->str,
                       new_name->str));

  // Temporarily disable foreign key checks
  if (flags & NO_FK_CHECKS) 
    thd->variables.option_bits|= OPTION_NO_FOREIGN_KEY_CHECKS;

  file= get_new_handler((TABLE_SHARE*) 0, thd->mem_root, base);

  build_table_filename(from, sizeof(from) - 1, old_db->str, old_name->str, "",
                       flags & FN_FROM_IS_TMP);
  length= build_table_filename(to, sizeof(to) - 1, new_db->str,
                               new_name->str, "", flags & FN_TO_IS_TMP);
  // Check if we hit FN_REFLEN bytes along with file extension.
  if (length+reg_ext_length > FN_REFLEN)
  {
    my_error(ER_IDENT_CAUSES_TOO_LONG_PATH, MYF(0), (int) sizeof(to)-1, to);
    DBUG_RETURN(TRUE);
  }

  /*
    If lower_case_table_names == 2 (case-preserving but case-insensitive
    file system) and the storage is not HA_FILE_BASED, we need to provide
    a lowercase file name, but we leave the .frm in mixed case.
   */
  if (lower_case_table_names == 2 && file &&
      !(file->ha_table_flags() & HA_FILE_BASED))
  {
    strmov(tmp_name, old_name->str);
    my_casedn_str(files_charset_info, tmp_name);
    strmov(tmp_db_name, old_db->str);
    my_casedn_str(files_charset_info, tmp_db_name);

    build_table_filename(lc_from, sizeof(lc_from) - 1, tmp_db_name, tmp_name,
                         "", flags & FN_FROM_IS_TMP);
    from_base= lc_from;

    strmov(tmp_name, new_name->str);
    my_casedn_str(files_charset_info, tmp_name);
    strmov(tmp_db_name, new_db->str);
    my_casedn_str(files_charset_info, tmp_db_name);

    build_table_filename(lc_to, sizeof(lc_to) - 1, tmp_db_name, tmp_name, "",
                         flags & FN_TO_IS_TMP);
    to_base= lc_to;
  }

  if (flags & NO_HA_TABLE)
  {
    if (rename_file_ext(from,to,reg_ext))
      error= my_errno;
    if (!(flags & NO_PAR_TABLE))
      (void) file->ha_create_partitioning_metadata(to, from, CHF_RENAME_FLAG);
  }
  else if (!file || likely(!(error=file->ha_rename_table(from_base, to_base))))
  {
    if (!(flags & NO_FRM_RENAME) && unlikely(rename_file_ext(from,to,reg_ext)))
    {
      error=my_errno;
      if (file)
      {
        if (error == ENOENT)
          error= 0; // this is ok if file->ha_rename_table() succeeded
        else
          file->ha_rename_table(to_base, from_base); // Restore old file name
      }
    }
  }
  delete file;

  if (error == HA_ERR_WRONG_COMMAND)
    my_error(ER_NOT_SUPPORTED_YET, MYF(0), "ALTER TABLE");
  else if (error ==  ENOTDIR)
    my_error(ER_BAD_DB_ERROR, MYF(0), new_db->str);
  else if (error)
    my_error(ER_ERROR_ON_RENAME, MYF(0), from, to, error);
  else if (!(flags & FN_IS_TMP))
    mysql_audit_rename_table(thd, old_db, old_name, new_db, new_name);

  /*
    Remove the old table share from the pfs table share array. The new table
    share will be created when the renamed table is first accessed.
   */
  if (likely(error == 0))
  {
    PSI_CALL_drop_table_share(flags & FN_FROM_IS_TMP,
                              old_db->str, (uint)old_db->length,
                              old_name->str, (uint)old_name->length);
  }

  // Restore options bits to the original value
  thd->variables.option_bits= save_bits;

  DBUG_RETURN(error != 0);
}


/*
  Create a table identical to the specified table

  SYNOPSIS
    mysql_create_like_table()
    thd		Thread object
    table       Table list element for target table
    src_table   Table list element for source table
    create_info Create info

  RETURN VALUES
    FALSE OK
    TRUE  error
*/

bool mysql_create_like_table(THD* thd, TABLE_LIST* table,
                             TABLE_LIST* src_table,
                             Table_specification_st *create_info)
{
  Table_specification_st local_create_info;
  TABLE_LIST *pos_in_locked_tables= 0;
  Alter_info local_alter_info;
  Alter_table_ctx local_alter_ctx; // Not used
  int res= 1;
  bool is_trans= FALSE;
  bool do_logging= FALSE;
  bool force_generated_create= false;
  uint not_used;
  int create_res;
  DBUG_ENTER("mysql_create_like_table");

#ifdef WITH_WSREP
  if (WSREP(thd) && !thd->wsrep_applier &&
      wsrep_create_like_table(thd, table, src_table, create_info))
  {
    DBUG_RETURN(res);
  }
#endif

  /*
    We the open source table to get its description in HA_CREATE_INFO
    and Alter_info objects. This also acquires a shared metadata lock
    on this table which ensures that no concurrent DDL operation will
    mess with it.
    Also in case when we create non-temporary table open_tables()
    call obtains an exclusive metadata lock on target table ensuring
    that we can safely perform table creation.
    Thus by holding both these locks we ensure that our statement is
    properly isolated from all concurrent operations which matter.
  */

  res= open_tables(thd, *create_info, &thd->lex->query_tables, &not_used, 0);

  if (res)
  {
    /* is_error() may be 0 if table existed and we generated a warning */
    res= thd->is_error();
    goto err;
  }
  /* Ensure we don't try to create something from which we select from */
  if (create_info->or_replace() && !create_info->tmp_table())
  {
    TABLE_LIST *duplicate;
    if ((duplicate= unique_table(thd, table, src_table, 0)))
    {
      update_non_unique_table_error(src_table, "CREATE", duplicate);
      goto err;
    }
  }

  src_table->table->use_all_columns();

  DEBUG_SYNC(thd, "create_table_like_after_open");

  /*
    Fill Table_specification_st and Alter_info with the source table description.
    Set OR REPLACE and IF NOT EXISTS option as in the CREATE TABLE LIKE
    statement.
  */
  local_create_info.init(create_info->create_like_options());
  local_create_info.db_type= src_table->table->s->db_type();
  local_create_info.row_type= src_table->table->s->row_type;
  local_create_info.alter_info= &local_alter_info;
  if (mysql_prepare_alter_table(thd, src_table->table, &local_create_info,
                                &local_alter_info, &local_alter_ctx))
    goto err;
#ifdef WITH_PARTITION_STORAGE_ENGINE
  /* Partition info is not handled by mysql_prepare_alter_table() call. */
  if (src_table->table->part_info)
  {
    /*
      The CREATE TABLE LIKE should not inherit the DATA DIRECTORY
      and INDEX DIRECTORY from the base table.
      So that TRUE argument for the get_clone.
    */
    thd->work_part_info= src_table->table->part_info->get_clone(thd, TRUE);
  }
#endif /*WITH_PARTITION_STORAGE_ENGINE*/

  /*
    Adjust description of source table before using it for creation of
    target table.

    Similarly to SHOW CREATE TABLE we ignore MAX_ROWS attribute of
    temporary table which represents I_S table.
  */
  if (src_table->schema_table)
    local_create_info.max_rows= 0;
  /* Replace type of source table with one specified in the statement. */
  local_create_info.options&= ~HA_LEX_CREATE_TMP_TABLE;
  local_create_info.options|= create_info->options;
  /* Reset auto-increment counter for the new table. */
  local_create_info.auto_increment_value= 0;
  /*
    Do not inherit values of DATA and INDEX DIRECTORY options from
    the original table. This is documented behavior.
  */
  local_create_info.data_file_name= local_create_info.index_file_name= NULL;

  if (src_table->table->versioned() &&
      local_create_info.vers_info.fix_create_like(local_alter_info, local_create_info,
                                                  *src_table, *table))
  {
    goto err;
  }

  /* The following is needed only in case of lock tables */
  if ((local_create_info.table= thd->lex->query_tables->table))
    pos_in_locked_tables= local_create_info.table->pos_in_locked_tables;    

  res= ((create_res=
         mysql_create_table_no_lock(thd, &table->db, &table->table_name,
                                    &local_create_info, &local_alter_info,
                                    &is_trans, C_ORDINARY_CREATE,
                                    table)) > 0);
  /* Remember to log if we deleted something */
  do_logging= thd->log_current_statement;
  if (res)
    goto err;

  /*
    Check if we are doing CREATE OR REPLACE TABLE under LOCK TABLES
    on a non temporary table
  */
  if (thd->locked_tables_mode && pos_in_locked_tables &&
      create_info->or_replace())
  {
    /*
      Add back the deleted table and re-created table as a locked table
      This should always work as we have a meta lock on the table.
     */
    thd->locked_tables_list.add_back_last_deleted_lock(pos_in_locked_tables);
    if (thd->locked_tables_list.reopen_tables(thd, false))
    {
      thd->locked_tables_list.unlink_all_closed_tables(thd, NULL, 0);
      res= 1;                                   // We got an error
    }
    else
    {
      /*
        Get pointer to the newly opened table. We need this to ensure we
        don't reopen the table when doing statment logging below.
      */
      table->table= pos_in_locked_tables->table;
      table->table->mdl_ticket->downgrade_lock(MDL_SHARED_NO_READ_WRITE);
    }
  }
  else
  {
    /*
      Ensure that we have an exclusive lock on target table if we are creating
      non-temporary table.
      If we're creating non-temporary table, then either
     - there is an exclusive lock on the table
     or
     - there was CREATE IF EXIST, and the table was not created
      (it existed), and was previously locked
    */
    DBUG_ASSERT((create_info->tmp_table()) ||
                thd->mdl_context.is_lock_owner(MDL_key::TABLE, table->db.str,
                                               table->table_name.str,
                                               MDL_EXCLUSIVE) ||
                (thd->locked_tables_mode && pos_in_locked_tables &&
                 create_info->if_not_exists()));
  }

  DEBUG_SYNC(thd, "create_table_like_before_binlog");

  /*
    We have to write the query before we unlock the tables.
  */
  if (thd->is_current_stmt_binlog_disabled())
    goto err;

#ifdef ENABLE_WHEN_S3_CAN_CREATE_TABLES
  /*
    If we do a create based on a shared table, log the full create of the
    resulting table. This is needed as a shared table may look different
    when the slave executes the command.
  */
  force_generated_create=
    (((src_table->table->file->partition_ht()->flags &
       HTON_TABLE_MAY_NOT_EXIST_ON_SLAVE) &&
      src_table->table->s->db_type() != local_create_info.db_type));
#endif

  if (thd->is_current_stmt_binlog_format_row() || force_generated_create)
  {
    /*
       Since temporary tables are not replicated under row-based
       replication, CREATE TABLE ... LIKE ... needs special
       treatement.  We have some cases to consider, according to the
       following decision table:

           ==== ========= ========= ==============================
           Case    Target    Source Write to binary log
           ==== ========= ========= ==============================
           1       normal    normal Original statement
           2       normal temporary Generated statement if the table
                                    was created.
           3    temporary    normal Nothing
           4    temporary temporary Nothing
           5       any       shared Generated statement if the table
                                    was created if engine changed
           ==== ========= ========= ==============================
    */
    if (!(create_info->tmp_table()) || force_generated_create)
    {
      // Case 2 & 5
      if (src_table->table->s->tmp_table || force_generated_create)
      {
        char buf[2048];
        String query(buf, sizeof(buf), system_charset_info);
        query.length(0);  // Have to zero it since constructor doesn't
        Open_table_context ot_ctx(thd, MYSQL_OPEN_REOPEN |
                                  MYSQL_OPEN_IGNORE_KILLED);
        bool new_table= FALSE; // Whether newly created table is open.

        if (create_res != 0)
        {
          /*
            Table or view with same name already existed and we where using
            IF EXISTS. Continue without logging anything.
          */
          do_logging= 0;
          goto err;
        }
        if (!table->table)
        {
          TABLE_LIST::enum_open_strategy save_open_strategy;
          int open_res;
          /* Force the newly created table to be opened */
          save_open_strategy= table->open_strategy;
          table->open_strategy= TABLE_LIST::OPEN_NORMAL;

          /*
            In order for show_create_table() to work we need to open
            destination table if it is not already open (i.e. if it
            has not existed before). We don't need acquire metadata
            lock in order to do this as we already hold exclusive
            lock on this table. The table will be closed by
            close_thread_table() at the end of this branch.
          */
          open_res= open_table(thd, table, &ot_ctx);
          /* Restore */
          table->open_strategy= save_open_strategy;
          if (open_res)
          {
            res= 1;
            goto err;
          }
          new_table= TRUE;
        }
        /*
          We have to re-test if the table was a view as the view may not
          have been opened until just above.
        */
        if (!table->view)
        {
          /*
            After opening a MERGE table add the children to the query list of
            tables, so that children tables info can be used on "CREATE TABLE"
            statement generation by the binary log.
            Note that placeholders don't have the handler open.
          */
          if (table->table->file->extra(HA_EXTRA_ADD_CHILDREN_LIST))
            goto err;

          /*
            As the reference table is temporary and may not exist on slave, we
            must force the ENGINE to be present into CREATE TABLE.
          */
          create_info->used_fields|= HA_CREATE_USED_ENGINE;

          int result __attribute__((unused))=
            show_create_table(thd, table, &query, create_info, WITH_DB_NAME);

          DBUG_ASSERT(result == 0); // show_create_table() always return 0
          do_logging= FALSE;
          if (write_bin_log(thd, TRUE, query.ptr(), query.length()))
          {
            res= 1;
            do_logging= 0;
            goto err;
          }

          if (new_table)
          {
            DBUG_ASSERT(thd->open_tables == table->table);
            /*
              When opening the table, we ignored the locked tables
              (MYSQL_OPEN_GET_NEW_TABLE). Now we can close the table
              without risking to close some locked table.
            */
            close_thread_table(thd, &thd->open_tables);
          }
        }
      }
      else                                      // Case 1
        do_logging= TRUE;
    }
    /*
      Case 3 and 4 does nothing under RBR
    */
  }
  else
  {
    DBUG_PRINT("info",
               ("res: %d  tmp_table: %d  create_info->table: %p",
                res, create_info->tmp_table(), local_create_info.table));
    if (create_info->tmp_table())
    {
      thd->transaction->stmt.mark_created_temp_table();
      if (!res && local_create_info.table)
      {
        /*
          Remember that tmp table creation was logged so that we know if
          we should log a delete of it.
        */
        local_create_info.table->s->table_creation_was_logged= 1;
      }
    }
    do_logging= TRUE;
  }

err:
  if (do_logging)
  {
    if (res && create_info->table_was_deleted)
    {
      /*
        Table was not deleted. Original table was deleted.
        We have to log it.
      */
      log_drop_table(thd, &table->db, &table->table_name, create_info->tmp_table());
    }
    else if (res != 2)                         // Table was not dropped
    {
      if (write_bin_log(thd, res ? FALSE : TRUE, thd->query(),
                        thd->query_length(), is_trans))
      res= 1;
    }
  }

  DBUG_RETURN(res != 0);
}


/* table_list should contain just one table */
int mysql_discard_or_import_tablespace(THD *thd,
                                       TABLE_LIST *table_list,
                                       bool discard)
{
  Alter_table_prelocking_strategy alter_prelocking_strategy;
  int error;
  DBUG_ENTER("mysql_discard_or_import_tablespace");

  mysql_audit_alter_table(thd, table_list);

  /*
    Note that DISCARD/IMPORT TABLESPACE always is the only operation in an
    ALTER TABLE
  */

  THD_STAGE_INFO(thd, stage_discard_or_import_tablespace);

 /*
   We set this flag so that ha_innobase::open and ::external_lock() do
   not complain when we lock the table
 */
  thd->tablespace_op= TRUE;
  /*
    Adjust values of table-level and metadata which was set in parser
    for the case general ALTER TABLE.
  */
  table_list->mdl_request.set_type(MDL_EXCLUSIVE);
  table_list->lock_type= TL_WRITE;
  /* Do not open views. */
  table_list->required_type= TABLE_TYPE_NORMAL;

  if (open_and_lock_tables(thd, table_list, FALSE, 0,
                           &alter_prelocking_strategy))
  {
    thd->tablespace_op=FALSE;
    DBUG_RETURN(-1);
  }

  error= table_list->table->file->ha_discard_or_import_tablespace(discard);

  THD_STAGE_INFO(thd, stage_end);

  if (unlikely(error))
    goto err;

  /*
    The 0 in the call below means 'not in a transaction', which means
    immediate invalidation; that is probably what we wish here
  */
  query_cache_invalidate3(thd, table_list, 0);

  /* The ALTER TABLE is always in its own transaction */
  error= trans_commit_stmt(thd);
  if (unlikely(trans_commit_implicit(thd)))
    error=1;
  if (likely(!error))
    error= write_bin_log(thd, FALSE, thd->query(), thd->query_length());

err:
  thd->tablespace_op=FALSE;

  if (likely(error == 0))
  {
    my_ok(thd);
    DBUG_RETURN(0);
  }

  table_list->table->file->print_error(error, MYF(0));

  DBUG_RETURN(-1);
}


/**
  Check if key is a candidate key, i.e. a unique index with no index
  fields partial or nullable.
*/

static bool is_candidate_key(KEY *key)
{
  KEY_PART_INFO *key_part;
  KEY_PART_INFO *key_part_end= key->key_part + key->user_defined_key_parts;

  if (!(key->flags & HA_NOSAME) || (key->flags & HA_NULL_PART_KEY) ||
      (key->flags & HA_KEY_HAS_PART_KEY_SEG))
    return false;

  for (key_part= key->key_part; key_part < key_part_end; key_part++)
  {
    if (key_part->key_part_flag & HA_PART_KEY_SEG)
      return false;
  }
  return true;
}


/*
   Preparation for table creation

   SYNOPSIS
     handle_if_exists_option()
       thd                       Thread object.
       table                     The altered table.
       alter_info                List of columns and indexes to create
       period_info               Application-time period info

   DESCRIPTION
     Looks for the IF [NOT] EXISTS options, checks the states and remove items
     from the list if existing found.

   RETURN VALUES
     TRUE error
     FALSE OK
*/

static bool
handle_if_exists_options(THD *thd, TABLE *table, Alter_info *alter_info,
                         Table_period_info *period_info)
{
  Field **f_ptr;
  DBUG_ENTER("handle_if_exists_option");

  /* Handle ADD COLUMN IF NOT EXISTS. */
  {
    List_iterator<Create_field> it(alter_info->create_list);
    Create_field *sql_field;

    while ((sql_field=it++))
    {
      if (!sql_field->create_if_not_exists || sql_field->change.str)
        continue;
      /*
         If there is a field with the same name in the table already,
         remove the sql_field from the list.
      */
      for (f_ptr=table->field; *f_ptr; f_ptr++)
      {
        if (lex_string_cmp(system_charset_info,
                           &sql_field->field_name,
                           &(*f_ptr)->field_name) == 0)
          goto drop_create_field;
      }
      {
        /*
          If in the ADD list there is a field with the same name,
          remove the sql_field from the list.
        */
        List_iterator<Create_field> chk_it(alter_info->create_list);
        Create_field *chk_field;
        while ((chk_field= chk_it++) && chk_field != sql_field)
        {
          if (lex_string_cmp(system_charset_info,
                             &sql_field->field_name,
                             &chk_field->field_name) == 0)
            goto drop_create_field;
        }
      }
      continue;
drop_create_field:
      push_warning_printf(thd, Sql_condition::WARN_LEVEL_NOTE,
                          ER_DUP_FIELDNAME, ER_THD(thd, ER_DUP_FIELDNAME),
                          sql_field->field_name.str);
      it.remove();
      if (alter_info->create_list.is_empty())
      {
        alter_info->flags&= ~ALTER_PARSER_ADD_COLUMN;
        if (alter_info->key_list.is_empty())
          alter_info->flags&= ~(ALTER_ADD_INDEX | ALTER_ADD_FOREIGN_KEY);
      }
    }
  }

  /* Handle MODIFY COLUMN IF EXISTS. */
  {
    List_iterator<Create_field> it(alter_info->create_list);
    Create_field *sql_field;

    while ((sql_field=it++))
    {
      if (!sql_field->create_if_not_exists || !sql_field->change.str)
        continue;
      /*
         If there is NO field with the same name in the table already,
         remove the sql_field from the list.
      */
      for (f_ptr=table->field; *f_ptr; f_ptr++)
      {
        if (lex_string_cmp(system_charset_info,
                           &sql_field->change,
                           &(*f_ptr)->field_name) == 0)
        {
          break;
        }
      }
      if (unlikely(*f_ptr == NULL))
      {
        push_warning_printf(thd, Sql_condition::WARN_LEVEL_NOTE,
                            ER_BAD_FIELD_ERROR,
                            ER_THD(thd, ER_BAD_FIELD_ERROR),
                            sql_field->change.str, table->s->table_name.str);
        it.remove();
        if (alter_info->create_list.is_empty())
        {
          alter_info->flags&= ~(ALTER_PARSER_ADD_COLUMN | ALTER_CHANGE_COLUMN);
          if (alter_info->key_list.is_empty())
            alter_info->flags&= ~ALTER_ADD_INDEX;
        }
      }
    }
  }

  /* Handle ALTER/RENAME COLUMN IF EXISTS. */
  {
    List_iterator<Alter_column> it(alter_info->alter_list);
    Alter_column *acol;

    while ((acol=it++))
    {
      if (!acol->alter_if_exists)
        continue;
      /*
         If there is NO field with the same name in the table already,
         remove the acol from the list.
      */
      for (f_ptr=table->field; *f_ptr; f_ptr++)
      {
        if (my_strcasecmp(system_charset_info,
                           acol->name.str, (*f_ptr)->field_name.str) == 0)
          break;
      }
      if (unlikely(*f_ptr == NULL))
      {
        push_warning_printf(thd, Sql_condition::WARN_LEVEL_NOTE,
                            ER_BAD_FIELD_ERROR,
                            ER_THD(thd, ER_BAD_FIELD_ERROR),
                            acol->name.str, table->s->table_name.str);
        it.remove();
        if (alter_info->alter_list.is_empty())
        {
          alter_info->flags&= ~(ALTER_CHANGE_COLUMN_DEFAULT);
        }
      }
    }
  }

  /* Handle DROP COLUMN/KEY IF EXISTS. */
  {
    List_iterator<Alter_drop> drop_it(alter_info->drop_list);
    Alter_drop *drop;
    bool remove_drop;
    ulonglong left_flags= 0;
    while ((drop= drop_it++))
    {
      ulonglong cur_flag= 0;
      switch (drop->type) {
      case Alter_drop::COLUMN:
        cur_flag= ALTER_PARSER_DROP_COLUMN;
        break;
      case Alter_drop::FOREIGN_KEY:
        cur_flag= ALTER_DROP_FOREIGN_KEY;
        break;
      case Alter_drop::KEY:
        cur_flag= ALTER_DROP_INDEX;
        break;
      default:
        break;
      }
      if (!drop->drop_if_exists)
      {
        left_flags|= cur_flag;
        continue;
      }
      remove_drop= TRUE;
      if (drop->type == Alter_drop::COLUMN)
      {
        /*
           If there is NO field with that name in the table,
           remove the 'drop' from the list.
        */
        for (f_ptr=table->field; *f_ptr; f_ptr++)
        {
          if (my_strcasecmp(system_charset_info,
                            drop->name, (*f_ptr)->field_name.str) == 0)
          {
            remove_drop= FALSE;
            break;
          }
        }
      }
      else if (drop->type == Alter_drop::CHECK_CONSTRAINT)
      {
        for (uint i=table->s->field_check_constraints;
             i < table->s->table_check_constraints;
             i++)
        {
          if (my_strcasecmp(system_charset_info, drop->name,
                            table->check_constraints[i]->name.str) == 0)
          {
            remove_drop= FALSE;
            break;
          }
        }
      }
      else if (drop->type == Alter_drop::PERIOD)
      {
        if (table->s->period.name.streq(drop->name))
          remove_drop= FALSE;
      }
      else /* Alter_drop::KEY and Alter_drop::FOREIGN_KEY */
      {
        uint n_key;
        if (drop->type != Alter_drop::FOREIGN_KEY)
        {
          for (n_key=0; n_key < table->s->keys; n_key++)
          {
            if (my_strcasecmp(system_charset_info,
                              drop->name,
                              table->key_info[n_key].name.str) == 0)
            {
              remove_drop= FALSE;
              break;
            }
          }
        }
        else
        {
          List <FOREIGN_KEY_INFO> fk_child_key_list;
          FOREIGN_KEY_INFO *f_key;
          table->file->get_foreign_key_list(thd, &fk_child_key_list);
          List_iterator<FOREIGN_KEY_INFO> fk_key_it(fk_child_key_list);
          while ((f_key= fk_key_it++))
          {
            if (my_strcasecmp(system_charset_info, f_key->foreign_id->str,
                  drop->name) == 0)
            {
              remove_drop= FALSE;
              break;
            }
          }
        }
      }

      if (!remove_drop)
      {
        /*
          Check if the name appears twice in the DROP list.
        */
        List_iterator<Alter_drop> chk_it(alter_info->drop_list);
        Alter_drop *chk_drop;
        while ((chk_drop= chk_it++) && chk_drop != drop)
        {
          if (drop->type == chk_drop->type &&
              my_strcasecmp(system_charset_info,
                            drop->name, chk_drop->name) == 0)
          {
            remove_drop= TRUE;
            break;
          }
        }
      }

      if (remove_drop)
      {
        push_warning_printf(thd, Sql_condition::WARN_LEVEL_NOTE,
                            ER_CANT_DROP_FIELD_OR_KEY,
                            ER_THD(thd, ER_CANT_DROP_FIELD_OR_KEY),
                            drop->type_name(), drop->name);
        drop_it.remove();
      }
      else
        left_flags|= cur_flag;
    }
    /* Reset state to what's left in drop list */
    alter_info->flags&= ~(ALTER_PARSER_DROP_COLUMN |
                          ALTER_DROP_INDEX |
                          ALTER_DROP_FOREIGN_KEY);
    alter_info->flags|= left_flags;
  }

  /* Handle RENAME KEY IF EXISTS. */
  {
    List_iterator<Alter_rename_key> rename_key_it(alter_info->alter_rename_key_list);
    Alter_rename_key *rename_key;
    while ((rename_key= rename_key_it++))
    {
      if (!rename_key->alter_if_exists)
        continue;
      bool exists= false;
      for (uint n_key= 0; n_key < table->s->keys; n_key++)
      {
        if (my_strcasecmp(system_charset_info,
                          rename_key->old_name.str,
                          table->key_info[n_key].name.str) == 0)
        {
          exists= true;
          break;
        }
      }
      if (exists)
        continue;
      push_warning_printf(thd, Sql_condition::WARN_LEVEL_NOTE,
                          ER_KEY_DOES_NOT_EXISTS,
                          ER_THD(thd, ER_KEY_DOES_NOT_EXISTS),
                          rename_key->old_name.str, table->s->table_name.str);
      rename_key_it.remove();
    }
  }

  /* ALTER TABLE ADD KEY IF NOT EXISTS */
  /* ALTER TABLE ADD FOREIGN KEY IF NOT EXISTS */
  {
    Key *key;
    List_iterator<Key> key_it(alter_info->key_list);
    uint n_key;
    const char *keyname= NULL;
    while ((key=key_it++))
    {
      if (!key->if_not_exists() && !key->or_replace())
        continue;

      /* Check if the table already has a PRIMARY KEY */
      bool dup_primary_key=
            key->type == Key::PRIMARY &&
            table->s->primary_key != MAX_KEY &&
            (keyname= table->s->key_info[table->s->primary_key].name.str) &&
            my_strcasecmp(system_charset_info, keyname, primary_key_name) == 0;
      if (dup_primary_key)
        goto remove_key;

      /* If the name of the key is not specified,     */
      /* let us check the name of the first key part. */
      if ((keyname= key->name.str) == NULL)
      {
        if (key->type == Key::PRIMARY)
          keyname= primary_key_name;
        else
        {
          List_iterator<Key_part_spec> part_it(key->columns);
          Key_part_spec *kp;
          if ((kp= part_it++))
            keyname= kp->field_name.str;
          if (keyname == NULL)
            continue;
        }
      }
      if (key->type != Key::FOREIGN_KEY)
      {
        for (n_key=0; n_key < table->s->keys; n_key++)
        {
          if (my_strcasecmp(system_charset_info,
                keyname, table->key_info[n_key].name.str) == 0)
          {
            goto remove_key;
          }
        }
      }
      else
      {
        List <FOREIGN_KEY_INFO> fk_child_key_list;
        FOREIGN_KEY_INFO *f_key;
        table->file->get_foreign_key_list(thd, &fk_child_key_list);
        List_iterator<FOREIGN_KEY_INFO> fk_key_it(fk_child_key_list);
        while ((f_key= fk_key_it++))
        {
          if (my_strcasecmp(system_charset_info, f_key->foreign_id->str,
                keyname) == 0)
            goto remove_key;
        }
      }

      {
        Key *chk_key;
        List_iterator<Key> chk_it(alter_info->key_list);
        const char *chkname;
        while ((chk_key=chk_it++) && chk_key != key)
        {
          if ((chkname= chk_key->name.str) == NULL)
          {
            List_iterator<Key_part_spec> part_it(chk_key->columns);
            Key_part_spec *kp;
            if ((kp= part_it++))
              chkname= kp->field_name.str;
            if (chkname == NULL)
              continue;
          }
          if (key->type == chk_key->type &&
              my_strcasecmp(system_charset_info, keyname, chkname) == 0)
            goto remove_key;
        }
      }
      continue;

remove_key:
      if (key->if_not_exists())
      {
        push_warning_printf(thd, Sql_condition::WARN_LEVEL_NOTE,
                            ER_DUP_KEYNAME, ER_THD(thd, dup_primary_key
                            ? ER_MULTIPLE_PRI_KEY : ER_DUP_KEYNAME), keyname);
        key_it.remove();
        if (key->type == Key::FOREIGN_KEY)
        {
          /* ADD FOREIGN KEY appends two items. */
          key_it.remove();
        }
        if (alter_info->key_list.is_empty())
          alter_info->flags&= ~(ALTER_ADD_INDEX | ALTER_ADD_FOREIGN_KEY);
      }
      else
      {
        DBUG_ASSERT(key->or_replace());
        Alter_drop::drop_type type= (key->type == Key::FOREIGN_KEY) ?
          Alter_drop::FOREIGN_KEY : Alter_drop::KEY;
        Alter_drop *ad= new (thd->mem_root) Alter_drop(type, key->name.str, FALSE);
        if (ad != NULL)
        {
          // Adding the index into the drop list for replacing
          alter_info->flags |= ALTER_DROP_INDEX;
          alter_info->drop_list.push_back(ad, thd->mem_root);
        }
      }
    }
  }

#ifdef WITH_PARTITION_STORAGE_ENGINE
  partition_info *tab_part_info= table->part_info;
  thd->work_part_info= thd->lex->part_info;
  if (tab_part_info)
  {
    /* ALTER TABLE ADD PARTITION IF NOT EXISTS */
    if ((alter_info->partition_flags & ALTER_PARTITION_ADD) &&
        thd->lex->create_info.if_not_exists())
    {
      partition_info *alt_part_info= thd->lex->part_info;
      if (alt_part_info)
      {
        List_iterator<partition_element> new_part_it(alt_part_info->partitions);
        partition_element *pe;
        while ((pe= new_part_it++))
        {
          if (!tab_part_info->has_unique_name(pe))
          {
            push_warning_printf(thd, Sql_condition::WARN_LEVEL_NOTE,
                                ER_SAME_NAME_PARTITION,
                                ER_THD(thd, ER_SAME_NAME_PARTITION),
                                pe->partition_name);
            alter_info->partition_flags&= ~ALTER_PARTITION_ADD;
            thd->work_part_info= NULL;
            break;
          }
        }
      }
    }
    /* ALTER TABLE DROP PARTITION IF EXISTS */
    if ((alter_info->partition_flags & ALTER_PARTITION_DROP) &&
        thd->lex->if_exists())
    {
      List_iterator<const char> names_it(alter_info->partition_names);
      const char *name;

      while ((name= names_it++))
      {
        List_iterator<partition_element> part_it(tab_part_info->partitions);
        partition_element *part_elem;
        while ((part_elem= part_it++))
        {
          if (my_strcasecmp(system_charset_info,
                              part_elem->partition_name, name) == 0)
            break;
        }
        if (!part_elem)
        {
          push_warning_printf(thd, Sql_condition::WARN_LEVEL_NOTE,
                              ER_DROP_PARTITION_NON_EXISTENT,
                              ER_THD(thd, ER_DROP_PARTITION_NON_EXISTENT),
                              "DROP");
          names_it.remove();
        }
      }
      if (alter_info->partition_names.elements == 0)
        alter_info->partition_flags&= ~ALTER_PARTITION_DROP;
    }
  }
#endif /*WITH_PARTITION_STORAGE_ENGINE*/

  /* ADD CONSTRAINT IF NOT EXISTS. */
  {
    List_iterator<Virtual_column_info> it(alter_info->check_constraint_list);
    Virtual_column_info *check;
    TABLE_SHARE *share= table->s;
    uint c;

    while ((check=it++))
    {
      if (!(check->flags & VCOL_CHECK_CONSTRAINT_IF_NOT_EXISTS) &&
          check->name.length)
        continue;
      check->flags= 0;
      for (c= share->field_check_constraints;
           c < share->table_check_constraints ; c++)
      {
        Virtual_column_info *dup= table->check_constraints[c];
        if (dup->name.length == check->name.length &&
            lex_string_cmp(system_charset_info,
                           &check->name, &dup->name) == 0)
        {
          push_warning_printf(thd, Sql_condition::WARN_LEVEL_NOTE,
            ER_DUP_CONSTRAINT_NAME, ER_THD(thd, ER_DUP_CONSTRAINT_NAME),
            "CHECK", check->name.str);
          it.remove();
          if (alter_info->check_constraint_list.elements == 0)
            alter_info->flags&= ~ALTER_ADD_CHECK_CONSTRAINT;

          break;
        }
      }
    }
  }

  /* ADD PERIOD */

  if (period_info->create_if_not_exists && table->s->period.name
      && table->s->period.name.streq(period_info->name))
  {
    DBUG_ASSERT(period_info->is_set());
    push_warning_printf(thd, Sql_condition::WARN_LEVEL_NOTE,
                        ER_DUP_FIELDNAME, ER_THD(thd, ER_DUP_FIELDNAME),
                        period_info->name.str, table->s->table_name.str);

    List_iterator<Virtual_column_info> vit(alter_info->check_constraint_list);
    while (vit++ != period_info->constr)
    {
      // do nothing
    }
    vit.remove();

    *period_info= {};
  }

  DBUG_RETURN(false);
}


static bool fix_constraints_names(THD *thd, List<Virtual_column_info>
                                  *check_constraint_list,
                                  const HA_CREATE_INFO *create_info)
{
  List_iterator<Virtual_column_info> it((*check_constraint_list));
  Virtual_column_info *check;
  uint nr= 1;
  DBUG_ENTER("fix_constraints_names");
  if (!check_constraint_list)
    DBUG_RETURN(FALSE);
  // Prevent accessing freed memory during generating unique names
  while ((check=it++))
  {
    if (check->automatic_name)
    {
      check->name.str= NULL;
      check->name.length= 0;
    }
  }
  it.rewind();
  // Generate unique names if needed
  while ((check=it++))
  {
    if (!check->name.length)
    {
      check->automatic_name= TRUE;

      const char *own_name_base= create_info->period_info.constr == check
        ? create_info->period_info.name.str : NULL;

      if (make_unique_constraint_name(thd, &check->name,
                                      own_name_base,
                                      check_constraint_list,
                                      &nr))
        DBUG_RETURN(TRUE);
    }
  }
  DBUG_RETURN(FALSE);
}


static int compare_uint(const uint *s, const uint *t)
{
  return (*s < *t) ? -1 : ((*s > *t) ? 1 : 0);
}

static Compare_keys merge(Compare_keys current, Compare_keys add) {
  if (current == Compare_keys::Equal)
    return add;

  if (add == Compare_keys::Equal)
    return current;

  if (current == add)
    return current;

  if (current == Compare_keys::EqualButComment) {
    return Compare_keys::NotEqual;
  }

  if (current == Compare_keys::EqualButKeyPartLength) {
    if (add == Compare_keys::EqualButComment)
      return Compare_keys::NotEqual;
    DBUG_ASSERT(add == Compare_keys::NotEqual);
    return Compare_keys::NotEqual;
  }

  DBUG_ASSERT(current == Compare_keys::NotEqual);
  return current;
}

Compare_keys compare_keys_but_name(const KEY *table_key, const KEY *new_key,
                                   Alter_info *alter_info, const TABLE *table,
                                   const KEY *const new_pk,
                                   const KEY *const old_pk)
{
  if (table_key->algorithm != new_key->algorithm)
    return Compare_keys::NotEqual;

  if ((table_key->flags & HA_KEYFLAG_MASK) !=
      (new_key->flags & HA_KEYFLAG_MASK))
    return Compare_keys::NotEqual;

  if (table_key->user_defined_key_parts != new_key->user_defined_key_parts)
    return Compare_keys::NotEqual;

  if (table_key->block_size != new_key->block_size)
    return Compare_keys::NotEqual;

  /*
  Rebuild the index if following condition get satisfied:

  (i) Old table doesn't have primary key, new table has it and vice-versa
  (ii) Primary key changed to another existing index
  */
  if ((new_key == new_pk) != (table_key == old_pk))
    return Compare_keys::NotEqual;

  if (engine_options_differ(table_key->option_struct, new_key->option_struct,
                            table->file->ht->index_options))
    return Compare_keys::NotEqual;

  Compare_keys result= Compare_keys::Equal;

  for (const KEY_PART_INFO *
           key_part= table_key->key_part,
          *new_part= new_key->key_part,
          *end= table_key->key_part + table_key->user_defined_key_parts;
       key_part < end; key_part++, new_part++)
  {
    /*
      For prefix keys KEY_PART_INFO::field points to cloned Field
      object with adjusted length. So below we have to check field
      indexes instead of simply comparing pointers to Field objects.
    */
    const Create_field &new_field=
        *alter_info->create_list.elem(new_part->fieldnr);

    if (!new_field.field ||
        new_field.field->field_index != key_part->fieldnr - 1)
    {
      return Compare_keys::NotEqual;
    }

    auto compare= table->file->compare_key_parts(
        *table->field[key_part->fieldnr - 1], new_field, *key_part, *new_part);
    result= merge(result, compare);
  }

  /* Check that key comment is not changed. */
  if (cmp(table_key->comment, new_key->comment) != 0)
    result= merge(result, Compare_keys::EqualButComment);

  return result;
}

/**
   Compare original and new versions of a table and fill Alter_inplace_info
   describing differences between those versions.

   @param          thd                Thread
   @param          table              The original table.
   @param          varchar            Indicates that new definition has new
                                      VARCHAR column.
   @param[in/out]  ha_alter_info      Data structure which already contains
                                      basic information about create options,
                                      field and keys for the new version of
                                      table and which should be completed with
                                      more detailed information needed for
                                      in-place ALTER.

   First argument 'table' contains information of the original
   table, which includes all corresponding parts that the new
   table has in arguments create_list, key_list and create_info.

   Compare the changes between the original and new table definitions.
   The result of this comparison is then passed to SE which determines
   whether it can carry out these changes in-place.

   Mark any changes detected in the ha_alter_flags.
   We generally try to specify handler flags only if there are real
   changes. But in cases when it is cumbersome to determine if some
   attribute has really changed we might choose to set flag
   pessimistically, for example, relying on parser output only.

   If there are no data changes, but index changes, 'index_drop_buffer'
   and/or 'index_add_buffer' are populated with offsets into
   table->key_info or key_info_buffer respectively for the indexes
   that need to be dropped and/or (re-)created.

   Note that this function assumes that it is OK to change Alter_info
   and HA_CREATE_INFO which it gets. It is caller who is responsible
   for creating copies for this structures if he needs them unchanged.

   @retval true  error
   @retval false success
*/

static bool fill_alter_inplace_info(THD *thd, TABLE *table, bool varchar,
                                    Alter_inplace_info *ha_alter_info)
{
  Field **f_ptr, *field;
  List_iterator_fast<Create_field> new_field_it;
  Create_field *new_field;
  Alter_info *alter_info= ha_alter_info->alter_info;
  DBUG_ENTER("fill_alter_inplace_info");
  DBUG_PRINT("info", ("alter_info->flags: %llu", alter_info->flags));

  /* Allocate result buffers. */
  DBUG_ASSERT(ha_alter_info->rename_keys.mem_root() == thd->mem_root);
  if (! (ha_alter_info->index_drop_buffer=
          (KEY**) thd->alloc(sizeof(KEY*) * table->s->keys)) ||
      ! (ha_alter_info->index_add_buffer=
          (uint*) thd->alloc(sizeof(uint) *
                            alter_info->key_list.elements)) ||
      ha_alter_info->rename_keys.reserve(ha_alter_info->index_add_count))
    DBUG_RETURN(true);

  /*
    Copy parser flags, but remove some flags that handlers doesn't
    need to care about (old engines may not ignore these parser flags).
    ALTER_RENAME_COLUMN is replaced by ALTER_COLUMN_NAME.
    ALTER_CHANGE_COLUMN_DEFAULT is replaced by ALTER_CHANGE_COLUMN
    ALTER_PARSE_ADD_COLUMN, ALTER_PARSE_DROP_COLUMN, ALTER_ADD_INDEX and
    ALTER_DROP_INDEX are replaced with versions that have higher granuality.
  */

  alter_table_operations flags_to_remove=
      ALTER_ADD_INDEX | ALTER_DROP_INDEX | ALTER_PARSER_ADD_COLUMN |
      ALTER_PARSER_DROP_COLUMN | ALTER_COLUMN_ORDER | ALTER_RENAME_COLUMN |
      ALTER_CHANGE_COLUMN;

  if (!table->file->native_versioned())
    flags_to_remove|= ALTER_COLUMN_UNVERSIONED;

  ha_alter_info->handler_flags|= (alter_info->flags & ~flags_to_remove);
  /*
    Comparing new and old default values of column is cumbersome.
    So instead of using such a comparison for detecting if default
    has really changed we rely on flags set by parser to get an
    approximate value for storage engine flag.
  */
  if (alter_info->flags & ALTER_CHANGE_COLUMN)
    ha_alter_info->handler_flags|= ALTER_COLUMN_DEFAULT;

  /*
    If we altering table with old VARCHAR fields we will be automatically
    upgrading VARCHAR column types.
  */
  if (table->s->frm_version < FRM_VER_TRUE_VARCHAR && varchar)
    ha_alter_info->handler_flags|=  ALTER_STORED_COLUMN_TYPE;

  DBUG_PRINT("info", ("handler_flags: %llu", ha_alter_info->handler_flags));

  /*
    Go through fields in old version of table and detect changes to them.
    We don't want to rely solely on Alter_info flags for this since:
    a) new definition of column can be fully identical to the old one
       despite the fact that this column is mentioned in MODIFY clause.
    b) even if new column type differs from its old column from metadata
       point of view, it might be identical from storage engine point
       of view (e.g. when ENUM('a','b') is changed to ENUM('a','b',c')).
    c) flags passed to storage engine contain more detailed information
       about nature of changes than those provided from parser.
  */
  bool maybe_alter_vcol= false;
  uint field_stored_index= 0;
  for (f_ptr= table->field; (field= *f_ptr); f_ptr++,
                               field_stored_index+= field->stored_in_db())
  {
    /* Clear marker for renamed or dropped field
    which we are going to set later. */
    field->flags&= ~(FIELD_IS_RENAMED | FIELD_IS_DROPPED);

    /* Use transformed info to evaluate flags for storage engine. */
    uint new_field_index= 0, new_field_stored_index= 0;
    new_field_it.init(alter_info->create_list);
    while ((new_field= new_field_it++))
    {
      if (new_field->field == field)
        break;
      new_field_index++;
      new_field_stored_index+= new_field->stored_in_db();
    }

    if (new_field)
    {
      /* Field is not dropped. Evaluate changes bitmap for it. */

      /*
        Check if type of column has changed.
      */
      bool is_equal= field->is_equal(*new_field);
      if (!is_equal)
      {
        if (field->can_be_converted_by_engine(*new_field))
        {
          /*
            New column type differs from the old one, but storage engine can
            change it by itself.
            (for example, VARCHAR(300) is changed to VARCHAR(400)).
          */
          ha_alter_info->handler_flags|= ALTER_COLUMN_TYPE_CHANGE_BY_ENGINE;
        }
        else
        {
          /* New column type is incompatible with old one. */
          ha_alter_info->handler_flags|= field->stored_in_db()
                                             ? ALTER_STORED_COLUMN_TYPE
                                             : ALTER_VIRTUAL_COLUMN_TYPE;

          if (table->s->tmp_table == NO_TMP_TABLE)
          {
            delete_statistics_for_column(thd, table, field);
            KEY *key_info= table->key_info;
            for (uint i= 0; i < table->s->keys; i++, key_info++)
            {
              if (!field->part_of_key.is_set(i))
                continue;

              uint key_parts= table->actual_n_key_parts(key_info);
              for (uint j= 0; j < key_parts; j++)
              {
                if (key_info->key_part[j].fieldnr - 1 == field->field_index)
                {
                  delete_statistics_for_index(
                      thd, table, key_info,
                      j >= key_info->user_defined_key_parts);
                  break;
                }
              }
            }
          }
        }
      }

      if (field->vcol_info || new_field->vcol_info)
      {
        /* base <-> virtual or stored <-> virtual */
        if (field->stored_in_db() != new_field->stored_in_db())
          ha_alter_info->handler_flags|= ( ALTER_STORED_COLUMN_TYPE |
                                           ALTER_VIRTUAL_COLUMN_TYPE);
        if (field->vcol_info && new_field->vcol_info)
        {
          bool value_changes= !is_equal;
          alter_table_operations alter_expr;
          if (field->stored_in_db())
            alter_expr= ALTER_STORED_GCOL_EXPR;
          else
            alter_expr= ALTER_VIRTUAL_GCOL_EXPR;
          if (!field->vcol_info->is_equal(new_field->vcol_info))
          {
            ha_alter_info->handler_flags|= alter_expr;
            value_changes= true;
          }

          if ((ha_alter_info->handler_flags & ALTER_COLUMN_DEFAULT)
              && !(ha_alter_info->handler_flags & alter_expr))
          { /*
              a DEFAULT value of a some column was changed.  see if this vcol
              uses DEFAULT() function. The check is kind of expensive, so don't
              do it if ALTER_COLUMN_VCOL is already set.
            */
            if (field->vcol_info->expr->walk(
                                 &Item::check_func_default_processor, 0, 0))
            {
              ha_alter_info->handler_flags|= alter_expr;
              value_changes= true;
            }
          }

          if (field->vcol_info->is_in_partitioning_expr() ||
              field->flags & PART_KEY_FLAG || field->stored_in_db())
          {
            if (value_changes)
              ha_alter_info->handler_flags|= ALTER_COLUMN_VCOL;
            else
              maybe_alter_vcol= true;
          }
        }
        else /* base <-> stored */
          ha_alter_info->handler_flags|= ALTER_STORED_COLUMN_TYPE;
      }

      /* Check if field was renamed (case-sensitive for detecting case change) */
      if (cmp(&field->field_name, &new_field->field_name))
      {
        field->flags|= FIELD_IS_RENAMED;
        ha_alter_info->handler_flags|= ALTER_COLUMN_NAME;
        rename_column_in_stat_tables(thd, table, field,
                                     new_field->field_name.str);
      }

      /* Check that NULL behavior is same for old and new fields */
      if ((new_field->flags & NOT_NULL_FLAG) !=
          (uint) (field->flags & NOT_NULL_FLAG))
      {
        if (new_field->flags & NOT_NULL_FLAG)
          ha_alter_info->handler_flags|= ALTER_COLUMN_NOT_NULLABLE;
        else
          ha_alter_info->handler_flags|= ALTER_COLUMN_NULLABLE;
      }

      /*
        We do not detect changes to default values in this loop.
        See comment above for more details.
      */

      /*
        Detect changes in column order.
      */
      if (field->stored_in_db())
      {
        if (field_stored_index != new_field_stored_index)
          ha_alter_info->handler_flags|= ALTER_STORED_COLUMN_ORDER;
      }
      else
      {
        if (field->field_index != new_field_index)
          ha_alter_info->handler_flags|= ALTER_VIRTUAL_COLUMN_ORDER;
      }

      /* Detect changes in storage type of column */
      if (new_field->field_storage_type() != field->field_storage_type())
        ha_alter_info->handler_flags|= ALTER_COLUMN_STORAGE_TYPE;

      /* Detect changes in column format of column */
      if (new_field->column_format() != field->column_format())
        ha_alter_info->handler_flags|= ALTER_COLUMN_COLUMN_FORMAT;

      if (engine_options_differ(field->option_struct, new_field->option_struct,
                                table->file->ht->field_options))
      {
        ha_alter_info->handler_flags|= ALTER_COLUMN_OPTION;
        ha_alter_info->create_info->fields_option_struct[f_ptr - table->field]=
          new_field->option_struct;
      }
    }
    else
    {
      // Field is not present in new version of table and therefore was dropped.
      field->flags|= FIELD_IS_DROPPED;
      if (field->stored_in_db())
        ha_alter_info->handler_flags|= ALTER_DROP_STORED_COLUMN;
      else
        ha_alter_info->handler_flags|= ALTER_DROP_VIRTUAL_COLUMN;
    }
  }

  if (maybe_alter_vcol)
  {
    /*
      What if one of the normal columns was altered and it was part of the some
      virtual column expression?  Currently we don't detect this correctly
      (FIXME), so let's just say that a vcol *might* be affected if any other
      column was altered.
    */
    if (ha_alter_info->handler_flags & (ALTER_STORED_COLUMN_TYPE |
                                        ALTER_VIRTUAL_COLUMN_TYPE |
                                        ALTER_COLUMN_NOT_NULLABLE |
                                        ALTER_COLUMN_OPTION))
      ha_alter_info->handler_flags|= ALTER_COLUMN_VCOL;
  }

  new_field_it.init(alter_info->create_list);
  while ((new_field= new_field_it++))
  {
    if (! new_field->field)
    {
      // Field is not present in old version of table and therefore was added.
      if (new_field->vcol_info)
      {
        if (new_field->stored_in_db())
          ha_alter_info->handler_flags|= ALTER_ADD_STORED_GENERATED_COLUMN;
        else
          ha_alter_info->handler_flags|= ALTER_ADD_VIRTUAL_COLUMN;
      }
      else
        ha_alter_info->handler_flags|= ALTER_ADD_STORED_BASE_COLUMN;
    }
  }

  /*
    Go through keys and check if the original ones are compatible
    with new table.
  */
  KEY *table_key;
  KEY *table_key_end= table->key_info + table->s->keys;
  KEY *new_key;
  KEY *new_key_end=
    ha_alter_info->key_info_buffer + ha_alter_info->key_count;
  /*
    Primary key index for the new table
  */
  const KEY* const new_pk= (ha_alter_info->key_count > 0 &&
                            (!my_strcasecmp(system_charset_info,
                                ha_alter_info->key_info_buffer->name.str,
                                primary_key_name) ||
                            is_candidate_key(ha_alter_info->key_info_buffer))) ?
                           ha_alter_info->key_info_buffer : NULL;
  const KEY *const old_pk= table->s->primary_key == MAX_KEY ? NULL :
                           table->key_info + table->s->primary_key;

  DBUG_PRINT("info", ("index count old: %d  new: %d",
                      table->s->keys, ha_alter_info->key_count));

  /*
    Step through all keys of the old table and search matching new keys.
  */
  ha_alter_info->index_drop_count= 0;
  ha_alter_info->index_add_count= 0;
  for (table_key= table->key_info; table_key < table_key_end; table_key++)
  {
    /* Search a new key with the same name. */
    for (new_key= ha_alter_info->key_info_buffer;
         new_key < new_key_end;
         new_key++)
    {
      if (!lex_string_cmp(system_charset_info, &table_key->name,
                          &new_key->name))
        break;
    }
    if (new_key >= new_key_end)
    {
      /* Key not found. Add the key to the drop buffer. */
      ha_alter_info->index_drop_buffer
        [ha_alter_info->index_drop_count++]=
        table_key;
      DBUG_PRINT("info", ("index dropped: '%s'", table_key->name.str));
      continue;
    }

    switch (compare_keys_but_name(table_key, new_key, alter_info, table, new_pk,
                                  old_pk))
    {
    case Compare_keys::Equal:
      continue;
    case Compare_keys::EqualButKeyPartLength:
      ha_alter_info->handler_flags|= ALTER_COLUMN_INDEX_LENGTH;
      continue;
    case Compare_keys::EqualButComment:
      ha_alter_info->handler_flags|= ALTER_CHANGE_INDEX_COMMENT;
      continue;
    case Compare_keys::NotEqual:
      break;
    }

    /* Key modified. Add the key / key offset to both buffers. */
    ha_alter_info->index_drop_buffer
      [ha_alter_info->index_drop_count++]=
      table_key;
    ha_alter_info->index_add_buffer
      [ha_alter_info->index_add_count++]=
      (uint)(new_key - ha_alter_info->key_info_buffer);
    /* Mark all old fields which are used in newly created index. */
    DBUG_PRINT("info", ("index changed: '%s'", table_key->name.str));
  }
  /*end of for (; table_key < table_key_end;) */

  /*
    Step through all keys of the new table and find matching old keys.
  */
  for (new_key= ha_alter_info->key_info_buffer;
       new_key < new_key_end;
       new_key++)
  {
    /* Search an old key with the same name. */
    for (table_key= table->key_info; table_key < table_key_end; table_key++)
    {
      if (!lex_string_cmp(system_charset_info, &table_key->name,
                          &new_key->name))
        break;
    }
    if (table_key >= table_key_end)
    {
      /* Key not found. Add the offset of the key to the add buffer. */
      ha_alter_info->index_add_buffer
        [ha_alter_info->index_add_count++]=
        (uint)(new_key - ha_alter_info->key_info_buffer);
      DBUG_PRINT("info", ("index added: '%s'", new_key->name.str));
    }
    else
      ha_alter_info->create_info->indexes_option_struct[table_key - table->key_info]=
        new_key->option_struct;
  }

  for (uint i= 0; i < ha_alter_info->index_add_count; i++)
  {
    uint *add_buffer= ha_alter_info->index_add_buffer;
    const KEY *new_key= ha_alter_info->key_info_buffer + add_buffer[i];

    for (uint j= 0; j < ha_alter_info->index_drop_count; j++)
    {
      KEY **drop_buffer= ha_alter_info->index_drop_buffer;
      const KEY *old_key= drop_buffer[j];

      if (compare_keys_but_name(old_key, new_key, alter_info, table, new_pk,
                                old_pk) != Compare_keys::Equal)
      {
        continue;
      }

      DBUG_ASSERT(
          lex_string_cmp(system_charset_info, &old_key->name, &new_key->name));

      ha_alter_info->handler_flags|= ALTER_RENAME_INDEX;
      ha_alter_info->rename_keys.push_back(
          Alter_inplace_info::Rename_key_pair(old_key, new_key));

      --ha_alter_info->index_add_count;
      --ha_alter_info->index_drop_count;
      memmove(add_buffer + i, add_buffer + i + 1,
              sizeof(add_buffer[0]) * (ha_alter_info->index_add_count - i));
      memmove(drop_buffer + j, drop_buffer + j + 1,
              sizeof(drop_buffer[0]) * (ha_alter_info->index_drop_count - j));
      --i; // this index once again
      break;
    }
  }

  /*
    Sort index_add_buffer according to how key_info_buffer is sorted.
    I.e. with primary keys first - see sort_keys().
  */
  my_qsort(ha_alter_info->index_add_buffer,
           ha_alter_info->index_add_count,
           sizeof(uint), (qsort_cmp) compare_uint);

  /* Now let us calculate flags for storage engine API. */

  /* Figure out what kind of indexes we are dropping. */
  KEY **dropped_key;
  KEY **dropped_key_end= ha_alter_info->index_drop_buffer +
                         ha_alter_info->index_drop_count;

  for (dropped_key= ha_alter_info->index_drop_buffer;
       dropped_key < dropped_key_end; dropped_key++)
  {
    table_key= *dropped_key;

    if (table_key->flags & HA_NOSAME)
    {
      if (table_key == old_pk)
        ha_alter_info->handler_flags|= ALTER_DROP_PK_INDEX;
      else
        ha_alter_info->handler_flags|= ALTER_DROP_UNIQUE_INDEX;
    }
    else
      ha_alter_info->handler_flags|= ALTER_DROP_NON_UNIQUE_NON_PRIM_INDEX;
  }

  /* Now figure out what kind of indexes we are adding. */
  for (uint add_key_idx= 0; add_key_idx < ha_alter_info->index_add_count; add_key_idx++)
  {
    new_key= ha_alter_info->key_info_buffer + ha_alter_info->index_add_buffer[add_key_idx];

    if (new_key->flags & HA_NOSAME)
    {
      if (new_key == new_pk)
        ha_alter_info->handler_flags|= ALTER_ADD_PK_INDEX;
      else
        ha_alter_info->handler_flags|= ALTER_ADD_UNIQUE_INDEX;
    }
    else
      ha_alter_info->handler_flags|= ALTER_ADD_NON_UNIQUE_NON_PRIM_INDEX;
  }

  DBUG_PRINT("exit", ("handler_flags: %llu", ha_alter_info->handler_flags));
  DBUG_RETURN(false);
}


/**
  Mark fields participating in newly added indexes in TABLE object which
  corresponds to new version of altered table.

  @param ha_alter_info  Alter_inplace_info describing in-place ALTER.
  @param altered_table  TABLE object for new version of TABLE in which
                        fields should be marked.
*/

static void update_altered_table(const Alter_inplace_info &ha_alter_info,
                                 TABLE *altered_table)
{
  uint field_idx, add_key_idx;
  KEY *key;
  KEY_PART_INFO *end, *key_part;

  /*
    Clear marker for all fields, as we are going to set it only
    for fields which participate in new indexes.
  */
  for (field_idx= 0; field_idx < altered_table->s->fields; ++field_idx)
    altered_table->field[field_idx]->flags&= ~FIELD_IN_ADD_INDEX;

  /*
    Go through array of newly added indexes and mark fields
    participating in them.
  */
  for (add_key_idx= 0; add_key_idx < ha_alter_info.index_add_count;
       add_key_idx++)
  {
    key= ha_alter_info.key_info_buffer +
         ha_alter_info.index_add_buffer[add_key_idx];

    end= key->key_part + key->user_defined_key_parts;
    for (key_part= key->key_part; key_part < end; key_part++)
      altered_table->field[key_part->fieldnr]->flags|= FIELD_IN_ADD_INDEX;
  }
}


/**
  Compare two tables to see if their metadata are compatible.
  One table specified by a TABLE instance, the other using Alter_info
  and HA_CREATE_INFO.

  @param[in]  table          The first table.
  @param[in]  alter_info     Alter options, fields and keys for the
                             second table.
  @param[in]  create_info    Create options for the second table.
  @param[out] metadata_equal Result of comparison.

  @retval true   error
  @retval false  success
*/

bool mysql_compare_tables(TABLE *table,
                          Alter_info *alter_info,
                          HA_CREATE_INFO *create_info,
                          bool *metadata_equal)
{
  DBUG_ENTER("mysql_compare_tables");

  uint changes= IS_EQUAL_NO;
  uint key_count;
  List_iterator_fast<Create_field> tmp_new_field_it;
  THD *thd= table->in_use;
  *metadata_equal= false;

  /*
    Create a copy of alter_info.
    To compare definitions, we need to "prepare" the definition - transform it
    from parser output to a format that describes the table layout (all column
    defaults are initialized, duplicate columns are removed). This is done by
    mysql_prepare_create_table.  Unfortunately, mysql_prepare_create_table
    performs its transformations "in-place", that is, modifies the argument.
    Since we would like to keep mysql_compare_tables() idempotent (not altering
    any of the arguments) we create a copy of alter_info here and pass it to
    mysql_prepare_create_table, then use the result to compare the tables, and
    then destroy the copy.
  */
  Alter_info tmp_alter_info(*alter_info, thd->mem_root);
  uint db_options= 0; /* not used */
  KEY *key_info_buffer= NULL;
  LEX_CSTRING db= { table->s->db.str, table->s->db.length };
  LEX_CSTRING table_name= { table->s->db.str, table->s->table_name.length };

  /* Create the prepared information. */
  int create_table_mode= table->s->tmp_table == NO_TMP_TABLE ?
                           C_ORDINARY_CREATE : C_ALTER_TABLE;
  if (mysql_prepare_create_table(thd, create_info, &tmp_alter_info,
                                 &db_options, table->file, &key_info_buffer,
                                 &key_count, create_table_mode, db, table_name))
    DBUG_RETURN(1);

  /* Some very basic checks. */
  if (table->s->fields != alter_info->create_list.elements ||
      table->s->db_type() != create_info->db_type ||
      table->s->tmp_table ||
      (table->s->row_type != create_info->row_type))
    DBUG_RETURN(false);

  /* Go through fields and check if they are compatible. */
  tmp_new_field_it.init(tmp_alter_info.create_list);
  for (Field **f_ptr= table->field; *f_ptr; f_ptr++)
  {
    Field *field= *f_ptr;
    Create_field *tmp_new_field= tmp_new_field_it++;

    /* Check that NULL behavior is the same. */
    if ((tmp_new_field->flags & NOT_NULL_FLAG) !=
	(uint) (field->flags & NOT_NULL_FLAG))
      DBUG_RETURN(false);

    /*
      mysql_prepare_alter_table() clears HA_OPTION_PACK_RECORD bit when
      preparing description of existing table. In ALTER TABLE it is later
      updated to correct value by create_table_impl() call.
      So to get correct value of this bit in this function we have to
      mimic behavior of create_table_impl().
    */
    if (create_info->row_type == ROW_TYPE_DYNAMIC ||
        create_info->row_type == ROW_TYPE_PAGE ||
	(tmp_new_field->flags & BLOB_FLAG) ||
	(tmp_new_field->real_field_type() == MYSQL_TYPE_VARCHAR &&
	create_info->row_type != ROW_TYPE_FIXED))
      create_info->table_options|= HA_OPTION_PACK_RECORD;

    /* Check if field was renamed */
    if (lex_string_cmp(system_charset_info,
                       &field->field_name,
                       &tmp_new_field->field_name))
      DBUG_RETURN(false);

    /* Evaluate changes bitmap and send to check_if_incompatible_data() */
    uint field_changes= field->is_equal(*tmp_new_field);
    if (field_changes != IS_EQUAL_YES)
      DBUG_RETURN(false);

    changes|= field_changes;
  }

  /* Check if changes are compatible with current handler. */
  if (table->file->check_if_incompatible_data(create_info, changes))
    DBUG_RETURN(false);

  /* Go through keys and check if they are compatible. */
  KEY *table_key;
  KEY *table_key_end= table->key_info + table->s->keys;
  KEY *new_key;
  KEY *new_key_end= key_info_buffer + key_count;

  /* Step through all keys of the first table and search matching keys. */
  for (table_key= table->key_info; table_key < table_key_end; table_key++)
  {
    /* Search a key with the same name. */
    for (new_key= key_info_buffer; new_key < new_key_end; new_key++)
    {
      if (!lex_string_cmp(system_charset_info, &table_key->name,
                          &new_key->name))
        break;
    }
    if (new_key >= new_key_end)
      DBUG_RETURN(false);

    /* Check that the key types are compatible. */
    if ((table_key->algorithm != new_key->algorithm) ||
	((table_key->flags & HA_KEYFLAG_MASK) !=
         (new_key->flags & HA_KEYFLAG_MASK)) ||
        (table_key->user_defined_key_parts !=
         new_key->user_defined_key_parts))
      DBUG_RETURN(false);

    /* Check that the key parts remain compatible. */
    KEY_PART_INFO *table_part;
    KEY_PART_INFO *table_part_end= table_key->key_part + table_key->user_defined_key_parts;
    KEY_PART_INFO *new_part;
    for (table_part= table_key->key_part, new_part= new_key->key_part;
         table_part < table_part_end;
         table_part++, new_part++)
    {
      /*
	Key definition is different if we are using a different field or
	if the used key part length is different. We know that the fields
        are equal. Comparing field numbers is sufficient.
      */
      if ((table_part->length != new_part->length) ||
          (table_part->fieldnr - 1 != new_part->fieldnr))
        DBUG_RETURN(false);
    }
  }

  /* Step through all keys of the second table and find matching keys. */
  for (new_key= key_info_buffer; new_key < new_key_end; new_key++)
  {
    /* Search a key with the same name. */
    for (table_key= table->key_info; table_key < table_key_end; table_key++)
    {
      if (!lex_string_cmp(system_charset_info, &table_key->name,
                          &new_key->name))
        break;
    }
    if (table_key >= table_key_end)
      DBUG_RETURN(false);
  }

  *metadata_equal= true; // Tables are compatible
  DBUG_RETURN(false);
}


/*
  Manages enabling/disabling of indexes for ALTER TABLE

  SYNOPSIS
    alter_table_manage_keys()
      table                  Target table
      indexes_were_disabled  Whether the indexes of the from table
                             were disabled
      keys_onoff             ENABLE | DISABLE | LEAVE_AS_IS

  RETURN VALUES
    FALSE  OK
    TRUE   Error
*/

static
bool alter_table_manage_keys(TABLE *table, int indexes_were_disabled,
                             Alter_info::enum_enable_or_disable keys_onoff)
{
  int error= 0;
  DBUG_ENTER("alter_table_manage_keys");
  DBUG_PRINT("enter", ("table=%p were_disabled=%d on_off=%d",
             table, indexes_were_disabled, keys_onoff));

  switch (keys_onoff) {
  case Alter_info::ENABLE:
    DEBUG_SYNC(table->in_use, "alter_table_enable_indexes");
    error= table->file->ha_enable_indexes(HA_KEY_SWITCH_NONUNIQ_SAVE);
    break;
  case Alter_info::LEAVE_AS_IS:
    if (!indexes_were_disabled)
      break;
    /* fall through */
  case Alter_info::DISABLE:
    error= table->file->ha_disable_indexes(HA_KEY_SWITCH_NONUNIQ_SAVE);
  }

  if (unlikely(error))
  {
    if (error == HA_ERR_WRONG_COMMAND)
    {
      THD *thd= table->in_use;
      push_warning_printf(thd, Sql_condition::WARN_LEVEL_NOTE,
                          ER_ILLEGAL_HA, ER_THD(thd, ER_ILLEGAL_HA),
                          table->file->table_type(),
                          table->s->db.str, table->s->table_name.str);
      error= 0;
    }
    else
      table->file->print_error(error, MYF(0));
  }
  DBUG_RETURN(error);
}


/**
  Check if the pending ALTER TABLE operations support the in-place
  algorithm based on restrictions in the SQL layer or given the
  nature of the operations themselves. If in-place isn't supported,
  it won't be necessary to check with the storage engine.

  @param table        The original TABLE.
  @param create_info  Information from the parsing phase about new
                      table properties.
  @param alter_info   Data related to detected changes.

  @return false       In-place is possible, check with storage engine.
  @return true        Incompatible operations, must use table copy.
*/

static bool is_inplace_alter_impossible(TABLE *table,
                                        HA_CREATE_INFO *create_info,
                                        const Alter_info *alter_info)
{
  DBUG_ENTER("is_inplace_alter_impossible");

  /* At the moment we can't handle altering temporary tables without a copy. */
  if (table->s->tmp_table)
    DBUG_RETURN(true);

  /*
    For the ALTER TABLE tbl_name ORDER BY ... we always use copy
    algorithm. In theory, this operation can be done in-place by some
    engine, but since a) no current engine does this and b) our current
    API lacks infrastructure for passing information about table ordering
    to storage engine we simply always do copy now.

    ENABLE/DISABLE KEYS is a MyISAM/Heap specific operation that is
    not supported for in-place in combination with other operations.
    Alone, it will be done by simple_rename_or_index_change().
  */
  if (alter_info->flags & (ALTER_ORDER | ALTER_KEYS_ONOFF))
    DBUG_RETURN(true);

  /*
    If the table engine is changed explicitly (using ENGINE clause)
    or implicitly (e.g. when non-partitioned table becomes
    partitioned) a regular alter table (copy) needs to be
    performed.
  */
  if (create_info->db_type != table->s->db_type())
    DBUG_RETURN(true);

  /*
    There was a bug prior to mysql-4.0.25. Number of null fields was
    calculated incorrectly. As a result frm and data files gets out of
    sync after fast alter table. There is no way to determine by which
    mysql version (in 4.0 and 4.1 branches) table was created, thus we
    disable fast alter table for all tables created by mysql versions
    prior to 5.0 branch.
    See BUG#6236.
  */
  if (!table->s->mysql_version)
    DBUG_RETURN(true);

  /*
    If we are using a MySQL 5.7 table with virtual fields, ALTER TABLE must
    recreate the table as we need to rewrite generated fields
  */
  if (table->s->mysql_version > 50700 && table->s->mysql_version < 100000 &&
      table->s->virtual_fields)
    DBUG_RETURN(TRUE);

  DBUG_RETURN(false);
}


/**
  Perform in-place alter table.

  @param thd                Thread handle.
  @param table_list         TABLE_LIST for the table to change.
  @param table              The original TABLE.
  @param altered_table      TABLE object for new version of the table.
  @param ha_alter_info      Structure describing ALTER TABLE to be carried
                            out and serving as a storage place for data
                            used during different phases.
  @param target_mdl_request Metadata request/lock on the target table name.
  @param alter_ctx          ALTER TABLE runtime context.

  @retval   true              Error
  @retval   false             Success

  @note
    If mysql_alter_table does not need to copy the table, it is
    either an alter table where the storage engine does not
    need to know about the change, only the frm will change,
    or the storage engine supports performing the alter table
    operation directly, in-place without mysql having to copy
    the table.

  @note This function frees the TABLE object associated with the new version of
        the table and removes the .FRM file for it in case of both success and
        failure.
*/

static bool mysql_inplace_alter_table(THD *thd,
                                      TABLE_LIST *table_list,
                                      TABLE *table,
                                      TABLE *altered_table,
                                      Alter_inplace_info *ha_alter_info,
                                      MDL_request *target_mdl_request,
                                      Alter_table_ctx *alter_ctx)
{
  Open_table_context ot_ctx(thd, MYSQL_OPEN_REOPEN | MYSQL_OPEN_IGNORE_KILLED);
  handlerton *db_type= table->s->db_type();
  Alter_info *alter_info= ha_alter_info->alter_info;
  bool reopen_tables= false;
  bool res;

  const enum_alter_inplace_result inplace_supported=
    ha_alter_info->inplace_supported;

  DBUG_ENTER("mysql_inplace_alter_table");

  /* Downgrade DDL lock while we are waiting for exclusive lock below */
  backup_set_alter_copy_lock(thd, table);

  /*
    Upgrade to EXCLUSIVE lock if:
    - This is requested by the storage engine
    - Or the storage engine needs exclusive lock for just the prepare
      phase
    - Or requested by the user

    Note that we handle situation when storage engine needs exclusive
    lock for prepare phase under LOCK TABLES in the same way as when
    exclusive lock is required for duration of the whole statement.
  */
  if (inplace_supported == HA_ALTER_INPLACE_EXCLUSIVE_LOCK ||
      ((inplace_supported == HA_ALTER_INPLACE_COPY_NO_LOCK ||
        inplace_supported == HA_ALTER_INPLACE_COPY_LOCK ||
        inplace_supported == HA_ALTER_INPLACE_NOCOPY_NO_LOCK ||
        inplace_supported == HA_ALTER_INPLACE_NOCOPY_LOCK ||
        inplace_supported == HA_ALTER_INPLACE_INSTANT) &&
       (thd->locked_tables_mode == LTM_LOCK_TABLES ||
        thd->locked_tables_mode == LTM_PRELOCKED_UNDER_LOCK_TABLES)) ||
      alter_info->requested_lock == Alter_info::ALTER_TABLE_LOCK_EXCLUSIVE)
  {
    if (wait_while_table_is_used(thd, table, HA_EXTRA_FORCE_REOPEN))
      goto cleanup;
    /*
      Get rid of all TABLE instances belonging to this thread
      except one to be used for in-place ALTER TABLE.

      This is mostly needed to satisfy InnoDB assumptions/asserts.
    */
    close_all_tables_for_name(thd, table->s,
                              alter_ctx->is_table_renamed() ?
                              HA_EXTRA_PREPARE_FOR_RENAME :
			      HA_EXTRA_NOT_USED,
                              table);
    /*
      If we are under LOCK TABLES we will need to reopen tables which we
      just have closed in case of error.
    */
    reopen_tables= true;
  }
  else if (inplace_supported == HA_ALTER_INPLACE_COPY_LOCK ||
           inplace_supported == HA_ALTER_INPLACE_COPY_NO_LOCK ||
           inplace_supported == HA_ALTER_INPLACE_NOCOPY_LOCK ||
           inplace_supported == HA_ALTER_INPLACE_NOCOPY_NO_LOCK ||
           inplace_supported == HA_ALTER_INPLACE_INSTANT)
  {
    /*
      Storage engine has requested exclusive lock only for prepare phase
      and we are not under LOCK TABLES.
      Don't mark TABLE_SHARE as old in this case, as this won't allow opening
      of table by other threads during main phase of in-place ALTER TABLE.
    */
    if (thd->mdl_context.upgrade_shared_lock(table->mdl_ticket, MDL_EXCLUSIVE,
                                             thd->variables.lock_wait_timeout))
      goto cleanup;

    table->s->tdc->flush(thd, false);
  }

  /*
    Upgrade to SHARED_NO_WRITE lock if:
    - The storage engine needs writes blocked for the whole duration
    - Or this is requested by the user
    Note that under LOCK TABLES, we will already have SHARED_NO_READ_WRITE.
  */
  if ((inplace_supported == HA_ALTER_INPLACE_SHARED_LOCK ||
       alter_info->requested_lock == Alter_info::ALTER_TABLE_LOCK_SHARED) &&
      thd->mdl_context.upgrade_shared_lock(table->mdl_ticket,
                                           MDL_SHARED_NO_WRITE,
                                           thd->variables.lock_wait_timeout))
    goto cleanup;

  // It's now safe to take the table level lock.
  if (lock_tables(thd, table_list, alter_ctx->tables_opened, 0))
    goto cleanup;

  DEBUG_SYNC(thd, "alter_table_inplace_after_lock_upgrade");
  THD_STAGE_INFO(thd, stage_alter_inplace_prepare);

  switch (inplace_supported) {
  case HA_ALTER_ERROR:
  case HA_ALTER_INPLACE_NOT_SUPPORTED:
    DBUG_ASSERT(0);
    // fall through
  case HA_ALTER_INPLACE_NO_LOCK:
  case HA_ALTER_INPLACE_INSTANT:
  case HA_ALTER_INPLACE_COPY_NO_LOCK:
  case HA_ALTER_INPLACE_NOCOPY_NO_LOCK:
    switch (alter_info->requested_lock) {
    case Alter_info::ALTER_TABLE_LOCK_DEFAULT:
    case Alter_info::ALTER_TABLE_LOCK_NONE:
      ha_alter_info->online= true;
      break;
    case Alter_info::ALTER_TABLE_LOCK_SHARED:
    case Alter_info::ALTER_TABLE_LOCK_EXCLUSIVE:
      break;
    }
    break;
  case HA_ALTER_INPLACE_EXCLUSIVE_LOCK:
  case HA_ALTER_INPLACE_SHARED_LOCK:
  case HA_ALTER_INPLACE_COPY_LOCK:
  case HA_ALTER_INPLACE_NOCOPY_LOCK:
    break;
  }

  if (table->file->ha_prepare_inplace_alter_table(altered_table,
                                                  ha_alter_info))
    goto rollback;

  /*
    Downgrade the lock if storage engine has told us that exclusive lock was
    necessary only for prepare phase (unless we are not under LOCK TABLES) and
    user has not explicitly requested exclusive lock.
  */
  if (!ha_alter_info->mdl_exclusive_after_prepare &&
      (inplace_supported == HA_ALTER_INPLACE_COPY_NO_LOCK ||
       inplace_supported == HA_ALTER_INPLACE_COPY_LOCK ||
       inplace_supported == HA_ALTER_INPLACE_NOCOPY_LOCK ||
       inplace_supported == HA_ALTER_INPLACE_NOCOPY_NO_LOCK) &&
      !(thd->locked_tables_mode == LTM_LOCK_TABLES ||
        thd->locked_tables_mode == LTM_PRELOCKED_UNDER_LOCK_TABLES) &&
      (alter_info->requested_lock != Alter_info::ALTER_TABLE_LOCK_EXCLUSIVE))
  {
    /* If storage engine or user requested shared lock downgrade to SNW. */
    if (inplace_supported == HA_ALTER_INPLACE_COPY_LOCK ||
        inplace_supported == HA_ALTER_INPLACE_NOCOPY_LOCK ||
        alter_info->requested_lock == Alter_info::ALTER_TABLE_LOCK_SHARED)
      table->mdl_ticket->downgrade_lock(MDL_SHARED_NO_WRITE);
    else
    {
      DBUG_ASSERT(inplace_supported == HA_ALTER_INPLACE_COPY_NO_LOCK ||
                  inplace_supported == HA_ALTER_INPLACE_NOCOPY_NO_LOCK);
      table->mdl_ticket->downgrade_lock(MDL_SHARED_UPGRADABLE);
    }
  }

  DEBUG_SYNC(thd, "alter_table_inplace_after_lock_downgrade");
  THD_STAGE_INFO(thd, stage_alter_inplace);

  /* We can abort alter table for any table type */
  thd->abort_on_warning= !ha_alter_info->ignore && thd->is_strict_mode();
  res= table->file->ha_inplace_alter_table(altered_table, ha_alter_info);
  thd->abort_on_warning= false;
  if (res)
    goto rollback;

  DEBUG_SYNC(thd, "alter_table_inplace_before_lock_upgrade");
  // Upgrade to EXCLUSIVE before commit.
  if (wait_while_table_is_used(thd, table, HA_EXTRA_PREPARE_FOR_RENAME))
    goto rollback;

  /* Set MDL_BACKUP_DDL */
  if (backup_reset_alter_copy_lock(thd))
    goto rollback;

  /*
    If we are killed after this point, we should ignore and continue.
    We have mostly completed the operation at this point, there should
    be no long waits left.
  */

  DBUG_EXECUTE_IF("alter_table_rollback_new_index", {
      table->file->ha_commit_inplace_alter_table(altered_table,
                                                 ha_alter_info,
                                                 false);
      my_error(ER_UNKNOWN_ERROR, MYF(0));
      goto cleanup;
    });

  DEBUG_SYNC(thd, "alter_table_inplace_before_commit");
  THD_STAGE_INFO(thd, stage_alter_inplace_commit);

  {
    TR_table trt(thd, true);
    if (trt != *table_list && table->file->ht->prepare_commit_versioned)
    {
      ulonglong trx_start_id= 0;
      ulonglong trx_end_id= table->file->ht->prepare_commit_versioned(thd, &trx_start_id);
      if (trx_end_id)
      {
        if (!TR_table::use_transaction_registry)
        {
          my_error(ER_VERS_TRT_IS_DISABLED, MYF(0));
          goto rollback;
        }
        if (trt.update(trx_start_id, trx_end_id))
        {
          goto rollback;
        }
      }
    }

    if (table->file->ha_commit_inplace_alter_table(altered_table,
                                                  ha_alter_info,
                                                  true))
    {
      goto rollback;
    }
    DEBUG_SYNC(thd, "alter_table_inplace_after_commit");
  }

  /* Notify the engine that the table definition has changed */

  if (table->file->partition_ht()->notify_tabledef_changed)
  {
    char db_buff[FN_REFLEN], table_buff[FN_REFLEN];
    handlerton *hton= table->file->ht;
    LEX_CSTRING tmp_db, tmp_table;

    tmp_db.str=       db_buff;
    tmp_table.str=    table_buff;
    tmp_db.length=    tablename_to_filename(table_list->db.str,
                                         db_buff, sizeof(db_buff));
    tmp_table.length= tablename_to_filename(table_list->table_name.str,
                                            table_buff, sizeof(table_buff));
    if ((hton->notify_tabledef_changed)(hton, &tmp_db, &tmp_table,
                                        table->s->frm_image,
                                        &table->s->tabledef_version,
                                        table->file))
    {
      my_error(HA_ERR_INCOMPATIBLE_DEFINITION, MYF(0));
      DBUG_RETURN(true);
    }
  }

  close_all_tables_for_name(thd, table->s,
                            alter_ctx->is_table_renamed() ?
                            HA_EXTRA_PREPARE_FOR_RENAME :
                            HA_EXTRA_NOT_USED,
                            NULL);
  table_list->table= table= NULL;

  /*
    Replace the old .FRM with the new .FRM, but keep the old name for now.
    Rename to the new name (if needed) will be handled separately below.

    TODO: remove this check of thd->is_error() (now it intercept
    errors in some val_*() methods and bring some single place to
    such error interception).
  */
  if (mysql_rename_table(db_type, &alter_ctx->new_db, &alter_ctx->tmp_name,
                         &alter_ctx->db, &alter_ctx->alias,
                         FN_FROM_IS_TMP | NO_HA_TABLE) ||
                         thd->is_error())
  {
    // Since changes were done in-place, we can't revert them.
    DBUG_RETURN(true);
  }

  // Rename altered table if requested.
  if (alter_ctx->is_table_renamed())
  {
    DBUG_ASSERT(!tdc_share_is_cached(thd, alter_ctx->db.str,
                                     alter_ctx->table_name.str));
    if (mysql_rename_table(db_type, &alter_ctx->db, &alter_ctx->table_name,
                           &alter_ctx->new_db, &alter_ctx->new_alias, 0))
    {
      /*
        If the rename fails we will still have a working table
        with the old name, but with other changes applied.
      */
      DBUG_RETURN(true);
    }
    if (Table_triggers_list::change_table_name(thd,
                                               &alter_ctx->db,
                                               &alter_ctx->alias,
                                               &alter_ctx->table_name,
                                               &alter_ctx->new_db,
                                               &alter_ctx->new_alias))
    {
      /*
        If the rename of trigger files fails, try to rename the table
        back so we at least have matching table and trigger files.
      */
      (void) mysql_rename_table(db_type,
                                &alter_ctx->new_db, &alter_ctx->new_alias,
                                &alter_ctx->db, &alter_ctx->alias, NO_FK_CHECKS);
      DBUG_RETURN(true);
    }
    rename_table_in_stat_tables(thd, &alter_ctx->db, &alter_ctx->alias,
                                &alter_ctx->new_db, &alter_ctx->new_alias);
  }

  DBUG_RETURN(false);

 rollback:
  table->file->ha_commit_inplace_alter_table(altered_table,
                                             ha_alter_info,
                                             false);
 cleanup:
  if (reopen_tables)
  {
    /* Close the only table instance which is still around. */
    close_all_tables_for_name(thd, table->s,
                              alter_ctx->is_table_renamed() ?
                              HA_EXTRA_PREPARE_FOR_RENAME :
                              HA_EXTRA_NOT_USED,
                              NULL);
    if (thd->locked_tables_list.reopen_tables(thd, false))
      thd->locked_tables_list.unlink_all_closed_tables(thd, NULL, 0);
    /* QQ; do something about metadata locks ? */
  }
  DBUG_RETURN(true);
}

/**
  maximum possible length for certain blob types.

  @param[in]      type        Blob type (e.g. MYSQL_TYPE_TINY_BLOB)

  @return
    length
*/

static uint
blob_length_by_type(enum_field_types type)
{
  switch (type)
  {
  case MYSQL_TYPE_TINY_BLOB:
    return 255;
  case MYSQL_TYPE_BLOB:
    return 65535;
  case MYSQL_TYPE_MEDIUM_BLOB:
    return 16777215;
  case MYSQL_TYPE_LONG_BLOB:
    return (uint) UINT_MAX32;
  default:
    DBUG_ASSERT(0); // we should never go here
    return 0;
  }
}


static inline
void append_drop_column(THD *thd, String *str, Field *field)
{
  if (str->length())
    str->append(STRING_WITH_LEN(", "));
  str->append(STRING_WITH_LEN("DROP COLUMN "));
  append_identifier(thd, str, &field->field_name);
}


/**
  Prepare column and key definitions for CREATE TABLE in ALTER TABLE.

  This function transforms parse output of ALTER TABLE - lists of
  columns and keys to add, drop or modify into, essentially,
  CREATE TABLE definition - a list of columns and keys of the new
  table. While doing so, it also performs some (bug not all)
  semantic checks.

  This function is invoked when we know that we're going to
  perform ALTER TABLE via a temporary table -- i.e. in-place ALTER TABLE
  is not possible, perhaps because the ALTER statement contains
  instructions that require change in table data, not only in
  table definition or indexes.

  @param[in,out]  thd         thread handle. Used as a memory pool
                              and source of environment information.
  @param[in]      table       the source table, open and locked
                              Used as an interface to the storage engine
                              to acquire additional information about
                              the original table.
  @param[in,out]  create_info A blob with CREATE/ALTER TABLE
                              parameters
  @param[in,out]  alter_info  Another blob with ALTER/CREATE parameters.
                              Originally create_info was used only in
                              CREATE TABLE and alter_info only in ALTER TABLE.
                              But since ALTER might end-up doing CREATE,
                              this distinction is gone and we just carry
                              around two structures.
  @param[in,out]  alter_ctx   Runtime context for ALTER TABLE.

  @return
    Fills various create_info members based on information retrieved
    from the storage engine.
    Sets create_info->varchar if the table has a VARCHAR column.
    Prepares alter_info->create_list and alter_info->key_list with
    columns and keys of the new table.

  @retval TRUE   error, out of memory or a semantical error in ALTER
                 TABLE instructions
  @retval FALSE  success
*/

bool
mysql_prepare_alter_table(THD *thd, TABLE *table,
                          HA_CREATE_INFO *create_info,
                          Alter_info *alter_info,
                          Alter_table_ctx *alter_ctx)
{
  /* New column definitions are added here */
  List<Create_field> new_create_list;
  /* New key definitions are added here */
  List<Key> new_key_list;
  List<Alter_rename_key> rename_key_list(alter_info->alter_rename_key_list);
  List_iterator<Alter_drop> drop_it(alter_info->drop_list);
  List_iterator<Create_field> def_it(alter_info->create_list);
  List_iterator<Alter_column> alter_it(alter_info->alter_list);
  List_iterator<Key> key_it(alter_info->key_list);
  List_iterator<Create_field> find_it(new_create_list);
  List_iterator<Create_field> field_it(new_create_list);
  List<Key_part_spec> key_parts;
  List<Virtual_column_info> new_constraint_list;
  uint db_create_options= (table->s->db_create_options
                           & ~(HA_OPTION_PACK_RECORD));
  Item::func_processor_rename column_rename_param;
  uint used_fields, dropped_sys_vers_fields= 0;
  KEY *key_info=table->key_info;
  bool rc= TRUE;
  bool vers_system_invisible= false;
  Create_field *def;
  Field **f_ptr,*field;
  MY_BITMAP *dropped_fields= NULL; // if it's NULL - no dropped fields
  bool drop_period= false;
  LEX_CSTRING period_start_name= {nullptr, 0};
  LEX_CSTRING period_end_name= {nullptr, 0};
  if (table->s->period.name)
  {
    period_start_name= table->s->period_start_field()->field_name;
    period_end_name= table->s->period_end_field()->field_name;
  }
  DBUG_ENTER("mysql_prepare_alter_table");

  /*
    Merge incompatible changes flag in case of upgrade of a table from an
    old MariaDB or MySQL version.  This ensures that we don't try to do an
    online alter table if field packing or character set changes are required.
  */
  create_info->used_fields|= table->s->incompatible_version;
  used_fields= create_info->used_fields;

  create_info->varchar= FALSE;
  /* Let new create options override the old ones */
  if (!(used_fields & HA_CREATE_USED_MIN_ROWS))
    create_info->min_rows= table->s->min_rows;
  if (!(used_fields & HA_CREATE_USED_MAX_ROWS))
    create_info->max_rows= table->s->max_rows;
  if (!(used_fields & HA_CREATE_USED_AVG_ROW_LENGTH))
    create_info->avg_row_length= table->s->avg_row_length;
  if (!(used_fields & HA_CREATE_USED_DEFAULT_CHARSET))
    create_info->default_table_charset= table->s->table_charset;
  if (!(used_fields & HA_CREATE_USED_AUTO) && table->found_next_number_field)
  {
    /* Table has an autoincrement, copy value to new table */
    table->file->info(HA_STATUS_AUTO);
    create_info->auto_increment_value= table->file->stats.auto_increment_value;
  }

  if (!(used_fields & HA_CREATE_USED_KEY_BLOCK_SIZE))
    create_info->key_block_size= table->s->key_block_size;

  if (!(used_fields & HA_CREATE_USED_STATS_SAMPLE_PAGES))
    create_info->stats_sample_pages= table->s->stats_sample_pages;

  if (!(used_fields & HA_CREATE_USED_STATS_AUTO_RECALC))
    create_info->stats_auto_recalc= table->s->stats_auto_recalc;

  if (!(used_fields & HA_CREATE_USED_TRANSACTIONAL))
    create_info->transactional= table->s->transactional;

  if (!(used_fields & HA_CREATE_USED_CONNECTION))
    create_info->connect_string= table->s->connect_string;

  if (!(used_fields & HA_CREATE_USED_SEQUENCE))
    create_info->sequence= table->s->table_type == TABLE_TYPE_SEQUENCE;

  column_rename_param.db_name=       table->s->db;
  column_rename_param.table_name=    table->s->table_name;
  if (column_rename_param.fields.copy(&alter_info->create_list, thd->mem_root))
    DBUG_RETURN(1);                             // OOM

  restore_record(table, s->default_values);     // Empty record for DEFAULT

  if ((create_info->fields_option_struct= (ha_field_option_struct**)
         thd->calloc(sizeof(void*) * table->s->fields)) == NULL ||
      (create_info->indexes_option_struct= (ha_index_option_struct**)
         thd->calloc(sizeof(void*) * table->s->keys)) == NULL)
    DBUG_RETURN(1);

  create_info->option_list= merge_engine_table_options(table->s->option_list,
                                        create_info->option_list, thd->mem_root);

  /*
    First collect all fields from table which isn't in drop_list
  */
  bitmap_clear_all(&table->tmp_set);
  for (f_ptr=table->field ; (field= *f_ptr) ; f_ptr++)
  {
    if (field->invisible == INVISIBLE_FULL)
        continue;
    Alter_drop *drop;
    if (field->type() == MYSQL_TYPE_VARCHAR)
      create_info->varchar= TRUE;
    /* Check if field should be dropped */
    drop_it.rewind();
    while ((drop=drop_it++))
    {
      if (drop->type == Alter_drop::COLUMN &&
          !my_strcasecmp(system_charset_info,field->field_name.str, drop->name))
        break;
    }
    /*
      DROP COLULMN xxx
      1. it does not see INVISIBLE_SYSTEM columns
      2. otherwise, normally a column is dropped
      3. unless it's a system versioning column (but see below).
    */
    if (drop && field->invisible < INVISIBLE_SYSTEM &&
        !(field->flags & VERS_SYSTEM_FIELD &&
          !(alter_info->flags & ALTER_DROP_SYSTEM_VERSIONING)))
    {
      /* Reset auto_increment value if it was dropped */
      if (MTYP_TYPENR(field->unireg_check) == Field::NEXT_NUMBER &&
          !(used_fields & HA_CREATE_USED_AUTO))
      {
        create_info->auto_increment_value=0;
        create_info->used_fields|=HA_CREATE_USED_AUTO;
      }
      if (table->s->tmp_table == NO_TMP_TABLE)
        (void) delete_statistics_for_column(thd, table, field);
      dropped_sys_vers_fields|= field->flags;
      drop_it.remove();
      dropped_fields= &table->tmp_set;
      bitmap_set_bit(dropped_fields, field->field_index);
      continue;
    }
    if (field->invisible == INVISIBLE_SYSTEM &&
        field->flags & VERS_SYSTEM_FIELD)
    {
      vers_system_invisible= true;
    }
    /* invisible versioning column is dropped automatically on DROP SYSTEM VERSIONING */
    if (!drop && field->invisible >= INVISIBLE_SYSTEM &&
        field->flags & VERS_SYSTEM_FIELD &&
        alter_info->flags & ALTER_DROP_SYSTEM_VERSIONING)
    {
      if (table->s->tmp_table == NO_TMP_TABLE)
        (void) delete_statistics_for_column(thd, table, field);
      continue;
    }

    /* Check if field is changed */
    def_it.rewind();
    while ((def=def_it++))
    {
      if (def->change.str &&
	  !lex_string_cmp(system_charset_info, &field->field_name,
                          &def->change))
	break;
    }
    if (def && field->invisible < INVISIBLE_SYSTEM)
    {						// Field is changed
      def->field=field;
      /*
        Add column being updated to the list of new columns.
        Note that columns with AFTER clauses are added to the end
        of the list for now. Their positions will be corrected later.
      */
      new_create_list.push_back(def, thd->mem_root);
      if (field->stored_in_db() != def->stored_in_db())
      {
        my_error(ER_UNSUPPORTED_ACTION_ON_GENERATED_COLUMN, MYF(0));
        goto err;
      }
      if (!def->after.str)
      {
        /*
          If this ALTER TABLE doesn't have an AFTER clause for the modified
          column then remove this column from the list of columns to be
          processed. So later we can iterate over the columns remaining
          in this list and process modified columns with AFTER clause or
          add new columns.
        */
	def_it.remove();
      }
    }
    else if (alter_info->flags & ALTER_DROP_SYSTEM_VERSIONING &&
             field->flags & VERS_SYSTEM_FIELD &&
             field->invisible < INVISIBLE_SYSTEM)
    {
      StringBuffer<NAME_LEN*3> tmp;
      append_drop_column(thd, &tmp, field);
      my_error(ER_MISSING, MYF(0), table->s->table_name.str, tmp.c_ptr());
      goto err;
    }
    else if (drop && field->invisible < INVISIBLE_SYSTEM &&
             field->flags & VERS_SYSTEM_FIELD &&
             !(alter_info->flags & ALTER_DROP_SYSTEM_VERSIONING))
    {
      /* "dropping" a versioning field only hides it from the user */
      def= new (thd->mem_root) Create_field(thd, field, field);
      def->invisible= INVISIBLE_SYSTEM;
      alter_info->flags|= ALTER_CHANGE_COLUMN;
      if (field->flags & VERS_ROW_START)
        create_info->vers_info.period.start=
          create_info->vers_info.as_row.start=
          def->field_name= Vers_parse_info::default_start;

      else
        create_info->vers_info.period.end=
          create_info->vers_info.as_row.end=
          def->field_name= Vers_parse_info::default_end;
      new_create_list.push_back(def, thd->mem_root);
      dropped_sys_vers_fields|= field->flags;
      drop_it.remove();
    }
    else
    {
      /*
        This field was not dropped and not changed, add it to the list
        for the new table.
      */
      def= new (thd->mem_root) Create_field(thd, field, field);
      new_create_list.push_back(def, thd->mem_root);
      alter_it.rewind();			// Change default if ALTER
      Alter_column *alter;
      while ((alter=alter_it++))
      {
	if (!my_strcasecmp(system_charset_info,field->field_name.str,
                           alter->name.str))
	  break;
      }
      if (alter && field->invisible < INVISIBLE_SYSTEM)
      {
        if (alter->is_rename())
        {
          def->change= alter->name;
          def->field_name= alter->new_name;
          column_rename_param.fields.push_back(def);
          if (field->flags & VERS_ROW_START)
          {
            create_info->vers_info.as_row.start= alter->new_name;
            create_info->vers_info.period.start= alter->new_name;
          }
          else if (field->flags & VERS_ROW_END)
          {
            create_info->vers_info.as_row.end= alter->new_name;
            create_info->vers_info.period.end= alter->new_name;
          }
          if (table->s->period.name)
          {
            if (field == table->period_start_field())
              period_start_name= alter->new_name;
            else if (field == table->period_end_field())
              period_end_name= alter->new_name;
          }
        }
        else
        {
          if ((def->default_value= alter->default_value))
            def->flags&= ~NO_DEFAULT_VALUE_FLAG;
          else
            def->flags|= NO_DEFAULT_VALUE_FLAG;
        }
	alter_it.remove();
      }
    }
  }

  /*
    If we are doing a rename of a column, update all references in virtual
    column expressions, constraints and defaults to use the new column name
  */
  if (alter_info->flags & ALTER_RENAME_COLUMN)
  {
    alter_it.rewind();
    Alter_column *alter;
    while ((alter=alter_it++))
    {
      if (alter->is_rename())
      {
        my_error(ER_BAD_FIELD_ERROR, MYF(0), alter->name.str,
                 table->s->table_name.str);
        goto err;
      }
    }
    for (f_ptr=table->field ; (field= *f_ptr) ; f_ptr++)
    {
      if (field->vcol_info)
        field->vcol_info->expr->walk(&Item::rename_fields_processor, 1,
                                    &column_rename_param);
      if (field->check_constraint)
        field->check_constraint->expr->walk(&Item::rename_fields_processor, 1,
                                            &column_rename_param);
      if (field->default_value)
        field->default_value->expr->walk(&Item::rename_fields_processor, 1,
                                        &column_rename_param);
    }
    // Force reopen because new column name is on thd->mem_root
    table->mark_table_for_reopen();
  }

  dropped_sys_vers_fields &= VERS_SYSTEM_FIELD;
  if ((dropped_sys_vers_fields ||
       alter_info->flags & ALTER_DROP_PERIOD) &&
      dropped_sys_vers_fields != VERS_SYSTEM_FIELD &&
      !vers_system_invisible)
  {
    StringBuffer<NAME_LEN*3> tmp;
    if (!(dropped_sys_vers_fields & VERS_ROW_START))
      append_drop_column(thd, &tmp, table->vers_start_field());
    if (!(dropped_sys_vers_fields & VERS_ROW_END))
      append_drop_column(thd, &tmp, table->vers_end_field());
    my_error(ER_MISSING, MYF(0), table->s->table_name.str, tmp.c_ptr());
    goto err;
  }
  else if (alter_info->flags & ALTER_DROP_PERIOD && vers_system_invisible)
  {
    my_error(ER_CANT_DROP_FIELD_OR_KEY, MYF(0), "PERIOD FOR SYSTEM_TIME on", table->s->table_name.str);
    goto err;
  }
  alter_info->flags &= ~(ALTER_DROP_PERIOD | ALTER_ADD_PERIOD);
  def_it.rewind();
  while ((def=def_it++))			// Add new columns
  {
    Create_field *find;
    if (def->change.str && ! def->field)
    {
      /*
        Check if there is modify for newly added field.
      */
      find_it.rewind();
      while((find=find_it++))
      {
        if (!my_strcasecmp(system_charset_info,find->field_name.str,
                           def->field_name.str))
          break;
      }

      if (likely(find && !find->field))
	find_it.remove();
      else
      {
        my_error(ER_BAD_FIELD_ERROR, MYF(0), def->change.str,
                 table->s->table_name.str);
        goto err;
      }
    }
    /*
      Check that the DATE/DATETIME not null field we are going to add is
      either has a default value or the '0000-00-00' is allowed by the
      set sql mode.
      If the '0000-00-00' value isn't allowed then raise the error_if_not_empty
      flag to allow ALTER TABLE only if the table to be altered is empty.
    */
    if (!alter_ctx->implicit_default_value_error_field && !def->field &&
        !(~def->flags & (NO_DEFAULT_VALUE_FLAG | NOT_NULL_FLAG)) &&
        def->type_handler()->validate_implicit_default_value(thd, *def))
    {
        alter_ctx->implicit_default_value_error_field= def;
        alter_ctx->error_if_not_empty= TRUE;
    }
    if (!def->after.str)
      new_create_list.push_back(def, thd->mem_root);
    else
    {
      if (def->change.str)
      {
        find_it.rewind();
        /*
          For columns being modified with AFTER clause we should first remove
          these columns from the list and then add them back at their correct
          positions.
        */
        while ((find=find_it++))
        {
          /*
            Create_fields representing changed columns are added directly
            from Alter_info::create_list to new_create_list. We can therefore
            safely use pointer equality rather than name matching here.
            This prevents removing the wrong column in case of column rename.
          */
          if (find == def)
          {
            find_it.remove();
            break;
          }
        }
      }
      if (def->after.str == first_keyword)
        new_create_list.push_front(def, thd->mem_root);
      else
      {
        find_it.rewind();
        while ((find=find_it++))
        {
          if (!lex_string_cmp(system_charset_info, &def->after,
                              &find->field_name))
            break;
        }
        if (unlikely(!find))
        {
          my_error(ER_BAD_FIELD_ERROR, MYF(0), def->after.str,
                   table->s->table_name.str);
          goto err;
        }
        find_it.after(def);			// Put column after this
      }
    }
    /*
      Check if there is alter for newly added field.
    */
    alter_it.rewind();
    Alter_column *alter;
    while ((alter=alter_it++))
    {
      if (!my_strcasecmp(system_charset_info,def->field_name.str,
                         alter->name.str))
        break;
    }
    if (alter)
    {
      if ((def->default_value= alter->default_value)) // Use new default
        def->flags&= ~NO_DEFAULT_VALUE_FLAG;
      else
        def->flags|= NO_DEFAULT_VALUE_FLAG;
      alter_it.remove();
    }
  }
  if (unlikely(alter_info->alter_list.elements))
  {
    my_error(ER_BAD_FIELD_ERROR, MYF(0),
             alter_info->alter_list.head()->name.str, table->s->table_name.str);
    goto err;
  }
  if (unlikely(!new_create_list.elements))
  {
    my_message(ER_CANT_REMOVE_ALL_FIELDS,
               ER_THD(thd, ER_CANT_REMOVE_ALL_FIELDS),
               MYF(0));
    goto err;
  }

  /*
    Collect all keys which isn't in drop list. Add only those
    for which some fields exists.
  */
  for (uint i=0 ; i < table->s->keys ; i++,key_info++)
  {
    bool long_hash_key= false;
    if (key_info->flags & HA_INVISIBLE_KEY)
      continue;
    const char *key_name= key_info->name.str;
    const bool primary_key= table->s->primary_key == i;
    const bool explicit_pk= primary_key &&
                            !my_strcasecmp(system_charset_info, key_name,
                                           primary_key_name);
    const bool implicit_pk= primary_key && !explicit_pk;

    Alter_drop *drop;
    drop_it.rewind();
    while ((drop=drop_it++))
    {
      if (drop->type == Alter_drop::KEY &&
	  !my_strcasecmp(system_charset_info,key_name, drop->name))
	break;
    }
    if (drop)
    {
      if (table->s->tmp_table == NO_TMP_TABLE)
      {
        (void) delete_statistics_for_index(thd, table, key_info, FALSE);
        if (primary_key)
	{
          KEY *tab_key_info= table->key_info;
	  for (uint j=0; j < table->s->keys; j++, tab_key_info++)
	  {
            if (tab_key_info->user_defined_key_parts !=
                tab_key_info->ext_key_parts)
	      (void) delete_statistics_for_index(thd, table, tab_key_info,
                                                 TRUE);
	  }
	}
      }  
      drop_it.remove();
      continue;
    }

    /* If this index is to stay in the table check if it has to be renamed. */
    List_iterator<Alter_rename_key> rename_key_it(rename_key_list);
    Alter_rename_key *rename_key;

    while ((rename_key= rename_key_it++))
    {
      if (!my_strcasecmp(system_charset_info, key_name, rename_key->old_name.str))
      {
        if (!my_strcasecmp(system_charset_info, key_name, primary_key_name))
        {
          my_error(ER_WRONG_NAME_FOR_INDEX, MYF(0), rename_key->old_name.str);
          goto err;
        }
        else if (!my_strcasecmp(system_charset_info, rename_key->new_name.str,
                                primary_key_name))
        {
          my_error(ER_WRONG_NAME_FOR_INDEX, MYF(0), rename_key->new_name.str);
          goto err;
        }

        key_name= rename_key->new_name.str;
        rename_key_it.remove();
        /*
          If the user has explicitly renamed the key, we should no longer
          treat it as generated. Otherwise this key might be automatically
          dropped by mysql_prepare_create_table() and this will confuse
          code in fill_alter_inplace_info().
        */
        key_info->flags&= ~HA_GENERATED_KEY;
        break;
      }
    }

    if (key_info->algorithm == HA_KEY_ALG_LONG_HASH)
    {
      setup_keyinfo_hash(key_info);
      long_hash_key= true;
    }
    const char *dropped_key_part= NULL;
    bool user_keyparts= false; // some user-defined keyparts left
    KEY_PART_INFO *key_part= key_info->key_part;
    key_parts.empty();
    uint key_parts_nr= key_info->user_defined_key_parts;
    if (key_info->without_overlaps)
      key_parts_nr-= 2;

    bool delete_index_stat= FALSE;
    for (uint j=0 ; j < key_parts_nr ; j++,key_part++)
    {
      Field *kfield= key_part->field;
      if (!kfield)
	continue;				// Wrong field (from UNIREG)
      const char *key_part_name=kfield->field_name.str;
      Create_field *cfield;
      uint key_part_length;

      field_it.rewind();
      while ((cfield=field_it++))
      {
	if (cfield->change.str)
	{
	  if (!my_strcasecmp(system_charset_info, key_part_name,
			     cfield->change.str))
	    break;
	}
	else if (!my_strcasecmp(system_charset_info,
				key_part_name, cfield->field_name.str))
	  break;
      }
      if (!cfield)
      {
        if (primary_key)
          alter_ctx->modified_primary_key= true;
        delete_index_stat= TRUE;
        if (!(kfield->flags & VERS_SYSTEM_FIELD))
          dropped_key_part= key_part_name;
	continue;				// Field is removed
      }

      DBUG_ASSERT(!primary_key || kfield->flags & NOT_NULL_FLAG);
      if (implicit_pk && !alter_ctx->modified_primary_key &&
          !(cfield->flags & NOT_NULL_FLAG))
        alter_ctx->modified_primary_key= true;

      key_part_length= key_part->length;
      if (cfield->field)			// Not new field
      {
        /*
          If the field can't have only a part used in a key according to its
          new type, or should not be used partially according to its
          previous type, or the field length is less than the key part
          length, unset the key part length.

          We also unset the key part length if it is the same as the
          old field's length, so the whole new field will be used.

          BLOBs may have cfield->length == 0, which is why we test it before
          checking whether cfield->length < key_part_length (in chars).
          
          In case of TEXTs we check the data type maximum length *in bytes*
          to key part length measured *in characters* (i.e. key_part_length
          devided to mbmaxlen). This is because it's OK to have:
          CREATE TABLE t1 (a tinytext, key(a(254)) character set utf8);
          In case of this example:
          - data type maximum length is 255.
          - key_part_length is 1016 (=254*4, where 4 is mbmaxlen)
         */
        if (!cfield->field->type_handler()->type_can_have_key_part() ||
            !cfield->type_handler()->type_can_have_key_part() ||
            /* spatial keys can't have sub-key length */
            (key_info->flags & HA_SPATIAL) ||
            (cfield->field->field_length == key_part_length &&
             !f_is_blob(key_part->key_type)) ||
            (cfield->length &&
             (((cfield->real_field_type() >= MYSQL_TYPE_TINY_BLOB &&
                cfield->real_field_type() <= MYSQL_TYPE_BLOB) ?
                blob_length_by_type(cfield->real_field_type()) :
                cfield->length) <
	     key_part_length / kfield->charset()->mbmaxlen)))
	  key_part_length= 0;			// Use whole field
      }
      key_part_length /= kfield->charset()->mbmaxlen;
      key_parts.push_back(new (thd->mem_root) Key_part_spec(&cfield->field_name,
                                                            key_part_length, true),
                          thd->mem_root);
      if (!(cfield->invisible == INVISIBLE_SYSTEM && cfield->vers_sys_field()))
        user_keyparts= true;
    }
    if (table->s->tmp_table == NO_TMP_TABLE)
    {
      if (delete_index_stat) 
        (void) delete_statistics_for_index(thd, table, key_info, FALSE);
      else if (alter_ctx->modified_primary_key &&
               key_info->user_defined_key_parts != key_info->ext_key_parts)
        (void) delete_statistics_for_index(thd, table, key_info, TRUE);
    }

    if (!user_keyparts && key_parts.elements)
    {
      /*
        If we dropped all user key-parts we also drop implicit system fields.
      */
      key_parts.empty();
    }

    if (key_parts.elements)
    {
      KEY_CREATE_INFO key_create_info;
      Key *key;
      enum Key::Keytype key_type;
      LEX_CSTRING tmp_name;
      bzero((char*) &key_create_info, sizeof(key_create_info));
      if (key_info->algorithm == HA_KEY_ALG_LONG_HASH)
        key_info->algorithm= HA_KEY_ALG_UNDEF;
      key_create_info.algorithm= key_info->algorithm;
      /*
        We copy block size directly as some engines, like Area, sets this
        automatically
      */
      key_create_info.block_size= key_info->block_size;
      key_create_info.flags=      key_info->flags;  // HA_USE_BLOCK_SIZE
      if (key_info->flags & HA_USES_PARSER)
        key_create_info.parser_name= *plugin_name(key_info->parser);
      if (key_info->flags & HA_USES_COMMENT)
        key_create_info.comment= key_info->comment;

      /*
        We're refreshing an already existing index. Since the index is not
        modified, there is no need to check for duplicate indexes again.
      */
      key_create_info.check_for_duplicate_indexes= false;

      if (key_info->flags & HA_SPATIAL)
        key_type= Key::SPATIAL;
      else if (key_info->flags & HA_NOSAME)
      {
        if (explicit_pk)
          key_type= Key::PRIMARY;
        else
          key_type= Key::UNIQUE;
        if (dropped_key_part)
        {
          my_error(ER_KEY_COLUMN_DOES_NOT_EXITS, MYF(0), dropped_key_part);
          if (long_hash_key)
          {
            key_info->algorithm= HA_KEY_ALG_LONG_HASH;
            re_setup_keyinfo_hash(key_info);
          }
          goto err;
        }
      }
      else if (key_info->flags & HA_FULLTEXT)
        key_type= Key::FULLTEXT;
      else
        key_type= Key::MULTIPLE;

      tmp_name.str= key_name;
      tmp_name.length= strlen(key_name);
      /* We dont need LONG_UNIQUE_HASH_FIELD flag because it will be autogenerated */
      key= new (thd->mem_root) Key(key_type, &tmp_name, &key_create_info,
                   MY_TEST(key_info->flags & HA_GENERATED_KEY),
                   &key_parts, key_info->option_list, DDL_options());
      key->without_overlaps= key_info->without_overlaps;
      key->period= table->s->period.name;
      new_key_list.push_back(key, thd->mem_root);
    }
    if (long_hash_key)
    {
      key_info->algorithm= HA_KEY_ALG_LONG_HASH;
      re_setup_keyinfo_hash(key_info);
    }
  }
  {
    Key *key;
    while ((key=key_it++))			// Add new keys
    {
      if (key->type == Key::FOREIGN_KEY &&
          ((Foreign_key *)key)->validate(new_create_list))
        goto err;
      new_key_list.push_back(key, thd->mem_root);
      if (key->name.str &&
	  !my_strcasecmp(system_charset_info, key->name.str, primary_key_name))
      {
	my_error(ER_WRONG_NAME_FOR_INDEX, MYF(0), key->name.str);
        goto err;
      }
    }
  }

  if (table->s->period.name)
  {
    drop_it.rewind();
    Alter_drop *drop;
    for (bool found= false; !found && (drop= drop_it++); )
    {
      found= drop->type == Alter_drop::PERIOD &&
             table->s->period.name.streq(drop->name);
    }

    if (drop)
    {
      drop_period= true;
      drop_it.remove();
    }
    else if (create_info->period_info.is_set() && table->s->period.name)
    {
      my_error(ER_MORE_THAN_ONE_PERIOD, MYF(0));
      goto err;
    }
    else
    {
      create_info->period_info.set_period(period_start_name, period_end_name);
      create_info->period_info.name= table->s->period.name;
    }
  }

  /* Add all table level constraints which are not in the drop list */
  if (table->s->table_check_constraints)
  {
    TABLE_SHARE *share= table->s;

    for (uint i= share->field_check_constraints;
         i < share->table_check_constraints ; i++)
    {
      Virtual_column_info *check= table->check_constraints[i];
      Alter_drop *drop;
      bool keep= true;
      drop_it.rewind();
      while ((drop=drop_it++))
      {
        if (drop->type == Alter_drop::CHECK_CONSTRAINT &&
            !my_strcasecmp(system_charset_info, check->name.str, drop->name))
        {
          drop_it.remove();
          keep= false;
          break;
        }
      }

      if (share->period.constr_name.streq(check->name.str))
      {
        if (!drop_period && !keep)
        {
          my_error(ER_PERIOD_CONSTRAINT_DROP, MYF(0), check->name.str,
                   share->period.name.str);
          goto err;
        }
        keep= keep && !drop_period;

        DBUG_ASSERT(create_info->period_info.constr == NULL || drop_period);

        if (keep)
        {
          Item *expr_copy= check->expr->get_copy(thd);
          check= new Virtual_column_info();
          check->name= share->period.constr_name;
          check->automatic_name= true;
          check->expr= expr_copy;
          create_info->period_info.constr= check;
        }
      }
      /* see if the constraint depends on *only* on dropped fields */
      if (keep && dropped_fields)
      {
        table->default_column_bitmaps();
        bitmap_clear_all(table->read_set);
        check->expr->walk(&Item::register_field_in_read_map, 1, 0);
        if (bitmap_is_subset(table->read_set, dropped_fields))
          keep= false;
        else if (bitmap_is_overlapping(dropped_fields, table->read_set))
        {
          bitmap_intersect(table->read_set, dropped_fields);
          uint field_nr= bitmap_get_first_set(table->read_set);
          my_error(ER_BAD_FIELD_ERROR, MYF(0),
                   table->field[field_nr]->field_name.str, "CHECK");
          goto err;
        }
      }
      if (keep)
      {
        if (alter_info->flags & ALTER_RENAME_COLUMN)
        {
          check->expr->walk(&Item::rename_fields_processor, 1,
                            &column_rename_param);
          // Force reopen because new column name is on thd->mem_root
          table->mark_table_for_reopen();
        }
        new_constraint_list.push_back(check, thd->mem_root);
      }
    }
  }

  if (!alter_info->check_constraint_list.is_empty())
  {
    /* Check the table FOREIGN KEYs for name duplications. */
    List <FOREIGN_KEY_INFO> fk_child_key_list;
    FOREIGN_KEY_INFO *f_key;
    table->file->get_foreign_key_list(thd, &fk_child_key_list);
    List_iterator<FOREIGN_KEY_INFO> fk_key_it(fk_child_key_list);
    while ((f_key= fk_key_it++))
    {
      List_iterator_fast<Virtual_column_info>
        c_it(alter_info->check_constraint_list);
      Virtual_column_info *check;
      while ((check= c_it++))
      {
        if (!check->name.length || check->automatic_name)
          continue;

        if (check->name.length == f_key->foreign_id->length &&
            my_strcasecmp(system_charset_info, f_key->foreign_id->str,
                          check->name.str) == 0)
        {
          my_error(ER_DUP_CONSTRAINT_NAME, MYF(0), "CHECK", check->name.str);
          goto err;
        }
      }
    }
  }

  /* Add new constraints */
  new_constraint_list.append(&alter_info->check_constraint_list);

  if (alter_info->drop_list.elements)
  {
    Alter_drop *drop;
    drop_it.rewind();
    while ((drop=drop_it++)) {
      switch (drop->type) {
      case Alter_drop::KEY:
      case Alter_drop::COLUMN:
      case Alter_drop::CHECK_CONSTRAINT:
      case Alter_drop::PERIOD:
        my_error(ER_CANT_DROP_FIELD_OR_KEY, MYF(0), drop->type_name(),
                 alter_info->drop_list.head()->name);
        goto err;
      case Alter_drop::FOREIGN_KEY:
        // Leave the DROP FOREIGN KEY names in the alter_info->drop_list.
        break;
      }
    }
  }

  if (rename_key_list.elements)
  {
    my_error(ER_KEY_DOES_NOT_EXISTS, MYF(0), rename_key_list.head()->old_name.str,
             table->s->table_name.str);
    goto err;
  }

  if (!create_info->comment.str)
  {
    create_info->comment.str= table->s->comment.str;
    create_info->comment.length= table->s->comment.length;
  }

  table->file->update_create_info(create_info);
  if ((create_info->table_options &
       (HA_OPTION_PACK_KEYS | HA_OPTION_NO_PACK_KEYS)) ||
      (used_fields & HA_CREATE_USED_PACK_KEYS))
    db_create_options&= ~(HA_OPTION_PACK_KEYS | HA_OPTION_NO_PACK_KEYS);
  if ((create_info->table_options &
       (HA_OPTION_STATS_PERSISTENT | HA_OPTION_NO_STATS_PERSISTENT)) ||
      (used_fields & HA_CREATE_USED_STATS_PERSISTENT))
    db_create_options&= ~(HA_OPTION_STATS_PERSISTENT | HA_OPTION_NO_STATS_PERSISTENT);

  if (create_info->table_options &
      (HA_OPTION_CHECKSUM | HA_OPTION_NO_CHECKSUM))
    db_create_options&= ~(HA_OPTION_CHECKSUM | HA_OPTION_NO_CHECKSUM);
  if (create_info->table_options &
      (HA_OPTION_DELAY_KEY_WRITE | HA_OPTION_NO_DELAY_KEY_WRITE))
    db_create_options&= ~(HA_OPTION_DELAY_KEY_WRITE |
			  HA_OPTION_NO_DELAY_KEY_WRITE);
  create_info->table_options|= db_create_options;

  if (table->s->tmp_table)
    create_info->options|=HA_LEX_CREATE_TMP_TABLE;

  rc= FALSE;
  alter_info->create_list.swap(new_create_list);
  alter_info->key_list.swap(new_key_list);
  alter_info->check_constraint_list.swap(new_constraint_list);
err:
  DBUG_RETURN(rc);
}


/**
  Get Create_field object for newly created table by its name
  in the old version of table.

  @param alter_info  Alter_info describing newly created table.
  @param old_name    Name of field in old table.

  @returns Pointer to Create_field object, NULL - if field is
           not present in new version of table.
*/

static Create_field *get_field_by_old_name(Alter_info *alter_info,
                                           const char *old_name)
{
  List_iterator_fast<Create_field> new_field_it(alter_info->create_list);
  Create_field *new_field;

  while ((new_field= new_field_it++))
  {
    if (new_field->field &&
        (my_strcasecmp(system_charset_info,
                       new_field->field->field_name.str,
                       old_name) == 0))
      break;
  }
  return new_field;
}


/** Type of change to foreign key column, */

enum fk_column_change_type
{
  FK_COLUMN_NO_CHANGE, FK_COLUMN_DATA_CHANGE,
  FK_COLUMN_RENAMED, FK_COLUMN_DROPPED
};

/**
  Check that ALTER TABLE's changes on columns of a foreign key are allowed.

  @param[in]   thd              Thread context.
  @param[in]   alter_info       Alter_info describing changes to be done
                                by ALTER TABLE.
  @param[in]   fk_columns       List of columns of the foreign key to check.
  @param[out]  bad_column_name  Name of field on which ALTER TABLE tries to
                                do prohibited operation.

  @note This function takes into account value of @@foreign_key_checks
        setting.

  @retval FK_COLUMN_NO_CHANGE    No significant changes are to be done on
                                 foreign key columns.
  @retval FK_COLUMN_DATA_CHANGE  ALTER TABLE might result in value
                                 change in foreign key column (and
                                 foreign_key_checks is on).
  @retval FK_COLUMN_RENAMED      Foreign key column is renamed.
  @retval FK_COLUMN_DROPPED      Foreign key column is dropped.
*/

static enum fk_column_change_type
fk_check_column_changes(THD *thd, Alter_info *alter_info,
                        List<LEX_CSTRING> &fk_columns,
                        const char **bad_column_name)
{
  List_iterator_fast<LEX_CSTRING> column_it(fk_columns);
  LEX_CSTRING *column;

  *bad_column_name= NULL;

  while ((column= column_it++))
  {
    Create_field *new_field= get_field_by_old_name(alter_info, column->str);

    if (new_field)
    {
      Field *old_field= new_field->field;

      if (lex_string_cmp(system_charset_info, &old_field->field_name,
                         &new_field->field_name))
      {
        /*
          Copy algorithm doesn't support proper renaming of columns in
          the foreign key yet. At the moment we lack API which will tell
          SE that foreign keys should be updated to use new name of column
          like it happens in case of in-place algorithm.
        */
        *bad_column_name= column->str;
        return FK_COLUMN_RENAMED;
      }

      if ((old_field->is_equal(*new_field) == IS_EQUAL_NO) ||
          ((new_field->flags & NOT_NULL_FLAG) &&
           !(old_field->flags & NOT_NULL_FLAG)))
      {
        if (!(thd->variables.option_bits & OPTION_NO_FOREIGN_KEY_CHECKS))
        {
          /*
            Column in a FK has changed significantly. Unless
            foreign_key_checks are off we prohibit this since this
            means values in this column might be changed by ALTER
            and thus referential integrity might be broken,
          */
          *bad_column_name= column->str;
          return FK_COLUMN_DATA_CHANGE;
        }
      }
    }
    else
    {
      /*
        Column in FK was dropped. Most likely this will break
        integrity constraints of InnoDB data-dictionary (and thus
        InnoDB will emit an error), so we prohibit this right away
        even if foreign_key_checks are off.
        This also includes a rare case when another field replaces
        field being dropped since it is easy to break referential
        integrity in this case.
      */
      *bad_column_name= column->str;
      return FK_COLUMN_DROPPED;
    }
  }

  return FK_COLUMN_NO_CHANGE;
}


/**
  Check if ALTER TABLE we are about to execute using COPY algorithm
  is not supported as it might break referential integrity.

  @note If foreign_key_checks is disabled (=0), we allow to break
        referential integrity. But we still disallow some operations
        like dropping or renaming columns in foreign key since they
        are likely to break consistency of InnoDB data-dictionary
        and thus will end-up in error anyway.

  @param[in]  thd          Thread context.
  @param[in]  table        Table to be altered.
  @param[in]  alter_info   Lists of fields, keys to be changed, added
                           or dropped.
  @param[out] alter_ctx    ALTER TABLE runtime context.
                           Alter_table_ctx::fk_error_if_delete flag
                           is set if deletion during alter can break
                           foreign key integrity.

  @retval false  Success.
  @retval true   Error, ALTER - tries to do change which is not compatible
                 with foreign key definitions on the table.
*/

static bool fk_prepare_copy_alter_table(THD *thd, TABLE *table,
                                        Alter_info *alter_info,
                                        Alter_table_ctx *alter_ctx)
{
  List <FOREIGN_KEY_INFO> fk_parent_key_list;
  List <FOREIGN_KEY_INFO> fk_child_key_list;
  FOREIGN_KEY_INFO *f_key;

  DBUG_ENTER("fk_prepare_copy_alter_table");

  table->file->get_parent_foreign_key_list(thd, &fk_parent_key_list);

  /* OOM when building list. */
  if (unlikely(thd->is_error()))
    DBUG_RETURN(true);

  /*
    Remove from the list all foreign keys in which table participates as
    parent which are to be dropped by this ALTER TABLE. This is possible
    when a foreign key has the same table as child and parent.
  */
  List_iterator<FOREIGN_KEY_INFO> fk_parent_key_it(fk_parent_key_list);

  while ((f_key= fk_parent_key_it++))
  {
    Alter_drop *drop;
    List_iterator_fast<Alter_drop> drop_it(alter_info->drop_list);

    while ((drop= drop_it++))
    {
      /*
        InnoDB treats foreign key names in case-insensitive fashion.
        So we do it here too. For database and table name type of
        comparison used depends on lower-case-table-names setting.
        For l_c_t_n = 0 we use case-sensitive comparison, for
        l_c_t_n > 0 modes case-insensitive comparison is used.
      */
      if ((drop->type == Alter_drop::FOREIGN_KEY) &&
          (my_strcasecmp(system_charset_info, f_key->foreign_id->str,
                         drop->name) == 0) &&
          (lex_string_cmp(table_alias_charset, f_key->foreign_db,
                          &table->s->db) == 0) &&
          (lex_string_cmp(table_alias_charset, f_key->foreign_table,
                          &table->s->table_name) == 0))
        fk_parent_key_it.remove();
    }
  }

  /*
    If there are FKs in which this table is parent which were not
    dropped we need to prevent ALTER deleting rows from the table,
    as it might break referential integrity. OTOH it is OK to do
    so if foreign_key_checks are disabled.
  */
  if (!fk_parent_key_list.is_empty() &&
      !(thd->variables.option_bits & OPTION_NO_FOREIGN_KEY_CHECKS))
    alter_ctx->set_fk_error_if_delete_row(fk_parent_key_list.head());

  fk_parent_key_it.rewind();
  while ((f_key= fk_parent_key_it++))
  {
    enum fk_column_change_type changes;
    const char *bad_column_name;

    changes= fk_check_column_changes(thd, alter_info,
                                     f_key->referenced_fields,
                                     &bad_column_name);

    switch(changes)
    {
    case FK_COLUMN_NO_CHANGE:
      /* No significant changes. We can proceed with ALTER! */
      break;
    case FK_COLUMN_DATA_CHANGE:
    {
      char buff[NAME_LEN*2+2];
      strxnmov(buff, sizeof(buff)-1, f_key->foreign_db->str, ".",
               f_key->foreign_table->str, NullS);
      my_error(ER_FK_COLUMN_CANNOT_CHANGE_CHILD, MYF(0), bad_column_name,
               f_key->foreign_id->str, buff);
      DBUG_RETURN(true);
    }
    case FK_COLUMN_RENAMED:
      my_error(ER_ALTER_OPERATION_NOT_SUPPORTED_REASON, MYF(0),
               "ALGORITHM=COPY",
               ER_THD(thd, ER_ALTER_OPERATION_NOT_SUPPORTED_REASON_FK_RENAME),
               "ALGORITHM=INPLACE");
      DBUG_RETURN(true);
    case FK_COLUMN_DROPPED:
    {
      StringBuffer<NAME_LEN*2+2> buff(system_charset_info);
      LEX_CSTRING *db= f_key->foreign_db, *tbl= f_key->foreign_table;

      append_identifier(thd, &buff, db);
      buff.append('.');
      append_identifier(thd, &buff, tbl);
      my_error(ER_FK_COLUMN_CANNOT_DROP_CHILD, MYF(0), bad_column_name,
               f_key->foreign_id->str, buff.c_ptr());
      DBUG_RETURN(true);
    }
    default:
      DBUG_ASSERT(0);
    }
  }

  table->file->get_foreign_key_list(thd, &fk_child_key_list);

  /* OOM when building list. */
  if (unlikely(thd->is_error()))
    DBUG_RETURN(true);

  /*
    Remove from the list all foreign keys which are to be dropped
    by this ALTER TABLE.
  */
  List_iterator<FOREIGN_KEY_INFO> fk_key_it(fk_child_key_list);

  while ((f_key= fk_key_it++))
  {
    Alter_drop *drop;
    List_iterator_fast<Alter_drop> drop_it(alter_info->drop_list);

    while ((drop= drop_it++))
    {
      /* Names of foreign keys in InnoDB are case-insensitive. */
      if ((drop->type == Alter_drop::FOREIGN_KEY) &&
          (my_strcasecmp(system_charset_info, f_key->foreign_id->str,
                         drop->name) == 0))
        fk_key_it.remove();
    }
  }

  fk_key_it.rewind();
  while ((f_key= fk_key_it++))
  {
    enum fk_column_change_type changes;
    const char *bad_column_name;

    changes= fk_check_column_changes(thd, alter_info,
                                     f_key->foreign_fields,
                                     &bad_column_name);

    switch(changes)
    {
    case FK_COLUMN_NO_CHANGE:
      /* No significant changes. We can proceed with ALTER! */
      break;
    case FK_COLUMN_DATA_CHANGE:
      my_error(ER_FK_COLUMN_CANNOT_CHANGE, MYF(0), bad_column_name,
               f_key->foreign_id->str);
      DBUG_RETURN(true);
    case FK_COLUMN_RENAMED:
      my_error(ER_ALTER_OPERATION_NOT_SUPPORTED_REASON, MYF(0),
               "ALGORITHM=COPY",
               ER_THD(thd, ER_ALTER_OPERATION_NOT_SUPPORTED_REASON_FK_RENAME),
               "ALGORITHM=INPLACE");
      DBUG_RETURN(true);
    case FK_COLUMN_DROPPED:
      my_error(ER_FK_COLUMN_CANNOT_DROP, MYF(0), bad_column_name,
               f_key->foreign_id->str);
      DBUG_RETURN(true);
    default:
      DBUG_ASSERT(0);
    }
  }

  /*
    Normally, an attempt to modify an FK parent table will cause
    FK children to be prelocked, so the table-being-altered cannot
    be modified by a cascade FK action, because ALTER holds a lock
    and prelocking will wait.

    But if a new FK is being added by this very ALTER, then the target
    table is not locked yet (it's a temporary table). So, we have to
    lock FK parents explicitly.
  */
  if (alter_info->flags & ALTER_ADD_FOREIGN_KEY)
  {
    List_iterator<Key> fk_list_it(alter_info->key_list);

    while (Key *key= fk_list_it++)
    {
      if (key->type != Key::FOREIGN_KEY)
        continue;

      Foreign_key *fk= static_cast<Foreign_key*>(key);
      char dbuf[NAME_LEN];
      char tbuf[NAME_LEN];
      const char *ref_db= (fk->ref_db.str ?
                           fk->ref_db.str :
                           alter_ctx->new_db.str);
      const char *ref_table= fk->ref_table.str;
      MDL_request mdl_request;

      if (lower_case_table_names)
      {
        strmake_buf(dbuf, ref_db);
        my_casedn_str(system_charset_info, dbuf);
        strmake_buf(tbuf, ref_table);
        my_casedn_str(system_charset_info, tbuf);
        ref_db= dbuf;
        ref_table= tbuf;
      }

      MDL_REQUEST_INIT(&mdl_request, MDL_key::TABLE, ref_db, ref_table,
                       MDL_SHARED_NO_WRITE, MDL_TRANSACTION);
      if (thd->mdl_context.acquire_lock(&mdl_request,
                                        thd->variables.lock_wait_timeout))
        DBUG_RETURN(true);
    }
  }

  DBUG_RETURN(false);
}

/**
  Rename temporary table and/or turn indexes on/off without touching .FRM.
  Its a variant of simple_rename_or_index_change() to be used exclusively
  for temporary tables.

  @param thd            Thread handler
  @param table_list     TABLE_LIST for the table to change
  @param keys_onoff     ENABLE or DISABLE KEYS?
  @param alter_ctx      ALTER TABLE runtime context.

  @return Operation status
    @retval false           Success
    @retval true            Failure
*/
static bool
simple_tmp_rename_or_index_change(THD *thd, TABLE_LIST *table_list,
                                  Alter_info::enum_enable_or_disable keys_onoff,
                                  Alter_table_ctx *alter_ctx)
{
  DBUG_ENTER("simple_tmp_rename_or_index_change");

  TABLE *table= table_list->table;
  bool error= false;

  DBUG_ASSERT(table->s->tmp_table);

  if (keys_onoff != Alter_info::LEAVE_AS_IS)
  {
    THD_STAGE_INFO(thd, stage_manage_keys);
    error= alter_table_manage_keys(table, table->file->indexes_are_disabled(),
                                   keys_onoff);
  }

  if (likely(!error) && alter_ctx->is_table_renamed())
  {
    THD_STAGE_INFO(thd, stage_rename);

    /*
      If THD::rename_temporary_table() fails, there is no need to rename it
      back to the original name (unlike the case for non-temporary tables),
      as it was an allocation error and the table was not renamed.
    */
    error= thd->rename_temporary_table(table, &alter_ctx->new_db,
                                       &alter_ctx->new_alias);
  }

  if (likely(!error))
  {
    /*
      We do not replicate alter table statement on temporary tables under
      ROW-based replication.
    */
    if (!thd->is_current_stmt_binlog_format_row())
    {
      error= write_bin_log(thd, true, thd->query(), thd->query_length()) != 0;
    }
    if (likely(!error))
      my_ok(thd);
  }

  DBUG_RETURN(error);
}


/**
  Rename table and/or turn indexes on/off without touching .FRM

  @param thd            Thread handler
  @param table_list     TABLE_LIST for the table to change
  @param keys_onoff     ENABLE or DISABLE KEYS?
  @param alter_ctx      ALTER TABLE runtime context.

  @return Operation status
    @retval false           Success
    @retval true            Failure
*/

static bool
simple_rename_or_index_change(THD *thd, TABLE_LIST *table_list,
                              Alter_info::enum_enable_or_disable keys_onoff,
                              Alter_table_ctx *alter_ctx)
{
  TABLE *table= table_list->table;
  MDL_ticket *mdl_ticket= table->mdl_ticket;
  int error= 0;
  enum ha_extra_function extra_func= thd->locked_tables_mode
                                       ? HA_EXTRA_NOT_USED
                                       : HA_EXTRA_FORCE_REOPEN;
  DBUG_ENTER("simple_rename_or_index_change");

  if (keys_onoff != Alter_info::LEAVE_AS_IS)
  {
    if (wait_while_table_is_used(thd, table, extra_func))
      DBUG_RETURN(true);

    // It's now safe to take the table level lock.
    if (lock_tables(thd, table_list, alter_ctx->tables_opened, 0))
      DBUG_RETURN(true);

    THD_STAGE_INFO(thd, stage_manage_keys);
    error= alter_table_manage_keys(table,
                                   table->file->indexes_are_disabled(),
                                   keys_onoff);
  }

  if (likely(!error) && alter_ctx->is_table_renamed())
  {
    THD_STAGE_INFO(thd, stage_rename);
    handlerton *old_db_type= table->s->db_type();
    /*
      Then do a 'simple' rename of the table. First we need to close all
      instances of 'source' table.
      Note that if wait_while_table_is_used() returns error here (i.e. if
      this thread was killed) then it must be that previous step of
      simple rename did nothing and therefore we can safely return
      without additional clean-up.
    */
    if (wait_while_table_is_used(thd, table, extra_func))
      DBUG_RETURN(true);
    close_all_tables_for_name(thd, table->s, HA_EXTRA_PREPARE_FOR_RENAME,
                              NULL);

    if (mysql_rename_table(old_db_type, &alter_ctx->db, &alter_ctx->table_name,
                           &alter_ctx->new_db, &alter_ctx->new_alias, 0))
      error= -1;
    else if (Table_triggers_list::change_table_name(thd,
                                                 &alter_ctx->db,
                                                 &alter_ctx->alias,
                                                 &alter_ctx->table_name,
                                                 &alter_ctx->new_db,
                                                 &alter_ctx->new_alias))
    {
      (void) mysql_rename_table(old_db_type,
                                &alter_ctx->new_db, &alter_ctx->new_alias,
                                &alter_ctx->db, &alter_ctx->table_name,
                                NO_FK_CHECKS);
      error= -1;
    }
    /* Update stat tables last. This is to be able to handle rename of a stat table */
    if (error == 0)
      (void) rename_table_in_stat_tables(thd, &alter_ctx->db,
                                         &alter_ctx->table_name,
                                         &alter_ctx->new_db,
                                         &alter_ctx->new_alias);
  }

  if (likely(!error))
  {
    error= write_bin_log(thd, TRUE, thd->query(), thd->query_length());

    if (likely(!error))
      my_ok(thd);
  }
  table_list->table= NULL;                    // For query cache
  query_cache_invalidate3(thd, table_list, 0);

  if ((thd->locked_tables_mode == LTM_LOCK_TABLES ||
       thd->locked_tables_mode == LTM_PRELOCKED_UNDER_LOCK_TABLES))
  {
    /*
      Under LOCK TABLES we should adjust meta-data locks before finishing
      statement. Otherwise we can rely on them being released
      along with the implicit commit.
    */
    if (alter_ctx->is_table_renamed())
      thd->mdl_context.release_all_locks_for_name(mdl_ticket);
    else
      mdl_ticket->downgrade_lock(MDL_SHARED_NO_READ_WRITE);
  }
  DBUG_RETURN(error != 0);
}


static void cleanup_table_after_inplace_alter_keep_files(TABLE *table)
{
  TABLE_SHARE *share= table->s;
  closefrm(table);
  free_table_share(share);
}


static void cleanup_table_after_inplace_alter(TABLE *table)
{
  table->file->ha_create_partitioning_metadata(table->s->normalized_path.str, 0,
                                               CHF_DELETE_FLAG);
  deletefrm(table->s->normalized_path.str);
  cleanup_table_after_inplace_alter_keep_files(table);
}


static int create_table_for_inplace_alter(THD *thd,
                                          const Alter_table_ctx &alter_ctx,
                                          LEX_CUSTRING *frm,
                                          TABLE_SHARE *share,
                                          TABLE *table)
{
  init_tmp_table_share(thd, share, alter_ctx.new_db.str, 0,
                       alter_ctx.new_name.str, alter_ctx.get_tmp_path());
  if (share->init_from_binary_frm_image(thd, true, frm->str, frm->length) ||
      open_table_from_share(thd, share, &alter_ctx.new_name, 0,
                            EXTRA_RECORD, thd->open_options,
                            table, false))
  {
    free_table_share(share);
    deletefrm(alter_ctx.get_tmp_path());
    return 1;
  }
  if (table->internal_tables && open_and_lock_internal_tables(table, false))
  {
    cleanup_table_after_inplace_alter(table);
    return 1;
  }
  return 0;
}


/*
  log query if slave thread and send my_ok()

  Help function for mysql_alter_table()
*/

static bool log_and_ok(THD *thd)
{
  if (thd->slave_thread &&
      write_bin_log(thd, true, thd->query(), thd->query_length()))
    return(true);
  my_ok(thd);
  return(0);
}


/**
  Alter table

  @param thd              Thread handle
  @param new_db           If there is a RENAME clause
  @param new_name         If there is a RENAME clause
  @param create_info      Information from the parsing phase about new
                          table properties.
  @param table_list       The table to change.
  @param alter_info       Lists of fields, keys to be changed, added
                          or dropped.
  @param order_num        How many ORDER BY fields has been specified.
  @param order            List of fields to ORDER BY.
  @param ignore           Whether we have ALTER IGNORE TABLE

  @retval   true          Error
  @retval   false         Success

  This is a veery long function and is everything but the kitchen sink :)
  It is used to alter a table and not only by ALTER TABLE but also
  CREATE|DROP INDEX are mapped on this function.

  When the ALTER TABLE statement just does a RENAME or ENABLE|DISABLE KEYS,
  or both, then this function short cuts its operation by renaming
  the table and/or enabling/disabling the keys. In this case, the FRM is
  not changed, directly by mysql_alter_table. However, if there is a
  RENAME + change of a field, or an index, the short cut is not used.
  See how `create_list` is used to generate the new FRM regarding the
  structure of the fields. The same is done for the indices of the table.

  Altering a table can be done in two ways. The table can be modified
  directly using an in-place algorithm, or the changes can be done using
  an intermediate temporary table (copy). In-place is the preferred
  algorithm as it avoids copying table data. The storage engine
  selects which algorithm to use in check_if_supported_inplace_alter()
  based on information about the table changes from fill_alter_inplace_info().
*/

bool mysql_alter_table(THD *thd, const LEX_CSTRING *new_db,
                       const LEX_CSTRING *new_name,
                       HA_CREATE_INFO *create_info,
                       TABLE_LIST *table_list,
                       Alter_info *alter_info,
                       uint order_num, ORDER *order, bool ignore,
                       bool if_exists)
{
  bool engine_changed, error;
  bool no_ha_table= true;  /* We have not created table in storage engine yet */
  TABLE *table, *new_table;
#ifdef WITH_PARTITION_STORAGE_ENGINE
  bool partition_changed= false;
  bool fast_alter_partition= false;
#endif
  /*
    Create .FRM for new version of table with a temporary name.
    We don't log the statement, it will be logged later.

    Keep information about keys in newly created table as it
    will be used later to construct Alter_inplace_info object
    and by fill_alter_inplace_info() call.
  */
  KEY *key_info;
  uint key_count;
  /*
    Remember if the new definition has new VARCHAR column;
    create_info->varchar will be reset in create_table_impl()/
    mysql_prepare_create_table().
  */
  bool varchar= create_info->varchar, table_creation_was_logged= 0;
  bool binlog_as_create_select= 0, log_if_exists= 0;
  uint tables_opened;
  handlerton *new_db_type, *old_db_type;
  ha_rows copied=0, deleted=0;
  LEX_CUSTRING frm= {0,0};
  char index_file[FN_REFLEN], data_file[FN_REFLEN];
  MDL_request target_mdl_request;
  MDL_ticket *mdl_ticket= 0;
  Alter_table_prelocking_strategy alter_prelocking_strategy;
  DBUG_ENTER("mysql_alter_table");

  /*
    Check if we attempt to alter mysql.slow_log or
    mysql.general_log table and return an error if
    it is the case.
    TODO: this design is obsolete and will be removed.
  */
  int table_kind= check_if_log_table(table_list, FALSE, NullS);

  if (table_kind)
  {
    /* Disable alter of enabled log tables */
    if (logger.is_log_table_enabled(table_kind))
    {
      my_error(ER_BAD_LOG_STATEMENT, MYF(0), "ALTER");
      DBUG_RETURN(true);
    }

    /* Disable alter of log tables to unsupported engine */
    if ((create_info->used_fields & HA_CREATE_USED_ENGINE) &&
        (!create_info->db_type || /* unknown engine */
         !(create_info->db_type->flags & HTON_SUPPORT_LOG_TABLES)))
    {
    unsupported:
      my_error(ER_UNSUPORTED_LOG_ENGINE, MYF(0),
               hton_name(create_info->db_type)->str);
      DBUG_RETURN(true);
    }

    if (create_info->db_type == maria_hton &&
        create_info->transactional != HA_CHOICE_NO)
      goto unsupported;

#ifdef WITH_PARTITION_STORAGE_ENGINE
    if (alter_info->partition_flags & ALTER_PARTITION_INFO)
    {
      my_error(ER_WRONG_USAGE, MYF(0), "PARTITION", "log table");
      DBUG_RETURN(true);
    }
#endif
  }

  THD_STAGE_INFO(thd, stage_init_update);

  /* Check if the new table type is a shared table */
  if (ha_check_if_updates_are_ignored(thd, create_info->db_type, "ALTER"))
  {
    /*
      Remove old local .frm file if it exists. We should use the new
      shared one in the future. The drop is not logged, the ALTER table is
      logged.
    */
    table_list->mdl_request.type= MDL_EXCLUSIVE;
    /* This will only drop the .frm file and local tables, not shared ones */
    error= mysql_rm_table(thd, table_list, 1, 0, 0, 1);
    DBUG_RETURN(log_and_ok(thd));
  }

  /*
    Code below can handle only base tables so ensure that we won't open a view.
    Note that RENAME TABLE the only ALTER clause which is supported for views
    has been already processed.
  */
  table_list->required_type= TABLE_TYPE_NORMAL;

  DEBUG_SYNC(thd, "alter_table_before_open_tables");

  thd->open_options|= HA_OPEN_FOR_ALTER;
  thd->mdl_backup_ticket= 0;
  error= open_tables(thd, &table_list, &tables_opened, 0,
                     &alter_prelocking_strategy);
  thd->open_options&= ~HA_OPEN_FOR_ALTER;

  if (unlikely(error))
  {
    if (if_exists)
    {
      int tmp_errno= thd->get_stmt_da()->sql_errno();
      if (tmp_errno == ER_NO_SUCH_TABLE)
      {
        /*
          ALTER TABLE IF EXISTS was used on not existing table
          We have to log the query on a slave as the table may be a shared one
          from the master and we need to ensure that the next slave can see
          the statement as this slave may not have the table shared
        */
        thd->clear_error();
        DBUG_RETURN(log_and_ok(thd));
      }
    }
    DBUG_RETURN(true);
  }

  table= table_list->table;

#ifdef WITH_WSREP
  if (WSREP(thd) &&
      (thd->lex->sql_command == SQLCOM_ALTER_TABLE ||
       thd->lex->sql_command == SQLCOM_CREATE_INDEX ||
       thd->lex->sql_command == SQLCOM_DROP_INDEX) &&
      !wsrep_should_replicate_ddl(thd, table_list->table->s->db_type()->db_type))
    DBUG_RETURN(true);
#endif

  DEBUG_SYNC(thd, "alter_table_after_open_tables");

  if (table->versioned())
  {
    if (handlerton *hton1= create_info->db_type)
    {
      handlerton *hton2= table->file->partition_ht();
      if (hton1 != hton2 &&
          (ha_check_storage_engine_flag(hton1, HTON_NATIVE_SYS_VERSIONING) ||
           ha_check_storage_engine_flag(hton2, HTON_NATIVE_SYS_VERSIONING)))
      {
        my_error(ER_VERS_ALTER_ENGINE_PROHIBITED, MYF(0), table_list->db.str,
                 table_list->table_name.str);
        DBUG_RETURN(true);
      }
    }
    if (alter_info->vers_prohibited(thd))
    {
      my_error(ER_VERS_ALTER_NOT_ALLOWED, MYF(0),
               table_list->db.str, table_list->table_name.str);
      DBUG_RETURN(true);
    }
  }

  DEBUG_SYNC(thd, "alter_opened_table");

#ifdef WITH_WSREP
  DBUG_EXECUTE_IF("sync.alter_opened_table",
                  {
                    const char act[]=
                      "now "
                      "wait_for signal.alter_opened_table";
                    DBUG_ASSERT(!debug_sync_set_action(thd,
                                                       STRING_WITH_LEN(act)));
                  };);
#endif // WITH_WSREP

  Alter_table_ctx alter_ctx(thd, table_list, tables_opened, new_db, new_name);
  mdl_ticket= table->mdl_ticket;

  /*
    We have to do a check also after table is opened as there could be no
    ENGINE= on the command line or the table could a partitioned S3 table.
  */
  if (table->file->check_if_updates_are_ignored("ALTER"))
  {
    /*
      Table is a shared table. Remove the .frm file. Discovery will create
      a new one if needed.
    */
    table->s->tdc->flushed= 1;         // Force close of all instances
    if (thd->mdl_context.upgrade_shared_lock(mdl_ticket,
                                             MDL_EXCLUSIVE,
                                             thd->variables.lock_wait_timeout))
      DBUG_RETURN(1);
    quick_rm_table(thd, table->file->ht, &table_list->db,
                   &table_list->table_name,
                   NO_HA_TABLE, 0);
    goto end_inplace;
  }
  if (!if_exists &&
      (table->file->partition_ht()->flags &
       HTON_TABLE_MAY_NOT_EXIST_ON_SLAVE))
  {
    /*
      Table is a shared table that may not exist on the slave.
      We add 'if_exists' to the query if it was not used
    */
    log_if_exists= 1;
  }
  table_creation_was_logged= table->s->table_creation_was_logged;

  table->use_all_columns();

  /*
    Prohibit changing of the UNION list of a non-temporary MERGE table
    under LOCK tables. It would be quite difficult to reuse a shrinked
    set of tables from the old table or to open a new TABLE object for
    an extended list and verify that they belong to locked tables.
  */
  if ((thd->locked_tables_mode == LTM_LOCK_TABLES ||
       thd->locked_tables_mode == LTM_PRELOCKED_UNDER_LOCK_TABLES) &&
      (create_info->used_fields & HA_CREATE_USED_UNION) &&
      (table->s->tmp_table == NO_TMP_TABLE))
  {
    my_error(ER_LOCK_OR_ACTIVE_TRANSACTION, MYF(0));
    DBUG_RETURN(true);
  }

  /* Check that we are not trying to rename to an existing table */
  if (alter_ctx.is_table_renamed())
  {
    if (table->s->tmp_table != NO_TMP_TABLE)
    {
      /*
        Check whether a temporary table exists with same requested new name.
        If such table exists, there must be a corresponding TABLE_SHARE in
        THD::all_temp_tables list.
      */
      if (thd->find_tmp_table_share(alter_ctx.new_db.str,
                                    alter_ctx.new_name.str))
      {
        my_error(ER_TABLE_EXISTS_ERROR, MYF(0), alter_ctx.new_alias.str);
        DBUG_RETURN(true);
      }
    }
    else
    {
      MDL_request_list mdl_requests;
      MDL_request target_db_mdl_request;

      MDL_REQUEST_INIT(&target_mdl_request, MDL_key::TABLE,
                       alter_ctx.new_db.str, alter_ctx.new_name.str,
                       MDL_EXCLUSIVE, MDL_TRANSACTION);
      mdl_requests.push_front(&target_mdl_request);

      /*
        If we are moving the table to a different database, we also
        need IX lock on the database name so that the target database
        is protected by MDL while the table is moved.
      */
      if (alter_ctx.is_database_changed())
      {
        MDL_REQUEST_INIT(&target_db_mdl_request, MDL_key::SCHEMA,
                         alter_ctx.new_db.str, "", MDL_INTENTION_EXCLUSIVE,
                         MDL_TRANSACTION);
        mdl_requests.push_front(&target_db_mdl_request);
      }

      /*
        Protection against global read lock must have been acquired when table
        to be altered was being opened.
      */
      DBUG_ASSERT(thd->mdl_context.is_lock_owner(MDL_key::BACKUP,
                                                 "", "",
                                                 MDL_BACKUP_DDL));

      if (thd->mdl_context.acquire_locks(&mdl_requests,
                                         thd->variables.lock_wait_timeout))
        DBUG_RETURN(true);

      DEBUG_SYNC(thd, "locked_table_name");
      /*
        Table maybe does not exist, but we got an exclusive lock
        on the name, now we can safely try to find out for sure.
      */
      if (ha_table_exists(thd, &alter_ctx.new_db, &alter_ctx.new_name))
      {
        /* Table will be closed in do_command() */
        my_error(ER_TABLE_EXISTS_ERROR, MYF(0), alter_ctx.new_alias.str);
        DBUG_RETURN(true);
      }
    }
  }

  if (!create_info->db_type)
  {
#ifdef WITH_PARTITION_STORAGE_ENGINE
    if (table->part_info &&
        create_info->used_fields & HA_CREATE_USED_ENGINE)
    {
      /*
        This case happens when the user specified
        ENGINE = x where x is a non-existing storage engine
        We set create_info->db_type to default_engine_type
        to ensure we don't change underlying engine type
        due to a erroneously given engine name.
      */
      create_info->db_type= table->part_info->default_engine_type;
    }
    else
#endif
      create_info->db_type= table->s->db_type();
  }

  if (check_engine(thd, alter_ctx.new_db.str, alter_ctx.new_name.str, create_info))
    DBUG_RETURN(true);

  if (create_info->vers_info.fix_alter_info(thd, alter_info, create_info, table))
  {
    DBUG_RETURN(true);
  }

  if ((create_info->db_type != table->s->db_type() ||
       (alter_info->partition_flags & ALTER_PARTITION_INFO)) &&
      !table->file->can_switch_engines())
  {
    my_error(ER_ROW_IS_REFERENCED, MYF(0));
    DBUG_RETURN(true);
  }

  /*
   If foreign key is added then check permission to access parent table.

   In function "check_fk_parent_table_access", create_info->db_type is used
   to identify whether engine supports FK constraint or not. Since
   create_info->db_type is set here, check to parent table access is delayed
   till this point for the alter operation.
  */
  if ((alter_info->flags & ALTER_ADD_FOREIGN_KEY) &&
      check_fk_parent_table_access(thd, create_info, alter_info, new_db->str))
    DBUG_RETURN(true);

  /*
    If this is an ALTER TABLE and no explicit row type specified reuse
    the table's row type.
    Note: this is the same as if the row type was specified explicitly.
  */
  if (create_info->row_type == ROW_TYPE_NOT_USED)
  {
    /* ALTER TABLE without explicit row type */
    create_info->row_type= table->s->row_type;
  }
  else
  {
    /* ALTER TABLE with specific row type */
    create_info->used_fields |= HA_CREATE_USED_ROW_FORMAT;
  }

  handlerton * const old_db_type= table->s->db_type();
  handlerton *new_db_type= create_info->db_type;

  DBUG_PRINT("info", ("old type: %s  new type: %s",
             ha_resolve_storage_engine_name(old_db_type),
             ha_resolve_storage_engine_name(new_db_type)));
  if (ha_check_storage_engine_flag(old_db_type, HTON_ALTER_NOT_SUPPORTED))
  {
    DBUG_PRINT("info", ("doesn't support alter"));
    my_error(ER_ILLEGAL_HA, MYF(0), hton_name(old_db_type)->str,
             alter_ctx.db.str, alter_ctx.table_name.str);
    DBUG_RETURN(true);
  }

  if (ha_check_storage_engine_flag(new_db_type, HTON_ALTER_NOT_SUPPORTED))
  {
    DBUG_PRINT("info", ("doesn't support alter"));
    my_error(ER_ILLEGAL_HA, MYF(0), hton_name(new_db_type)->str,
             alter_ctx.new_db.str, alter_ctx.new_name.str);
    DBUG_RETURN(true);
  }

  if (table->s->tmp_table == NO_TMP_TABLE)
    mysql_audit_alter_table(thd, table_list);
  else if (table_creation_was_logged && mysql_bin_log.is_open())
  {
    /* Protect against MDL error in binary logging */
    MDL_request mdl_request;
    DBUG_ASSERT(!mdl_ticket);
    MDL_REQUEST_INIT(&mdl_request, MDL_key::BACKUP, "", "", MDL_BACKUP_COMMIT,
                     MDL_TRANSACTION);
    if (thd->mdl_context.acquire_lock(&mdl_request,
                                      thd->variables.lock_wait_timeout))
      DBUG_RETURN(true);
  }

  THD_STAGE_INFO(thd, stage_setup);

  if (alter_info->flags & ALTER_DROP_CHECK_CONSTRAINT)
  {
    /*
      ALTER TABLE DROP CONSTRAINT
      should be replaced with ... DROP [FOREIGN] KEY
      if the constraint is the FOREIGN KEY or UNIQUE one.
    */

    List_iterator<Alter_drop> drop_it(alter_info->drop_list);
    Alter_drop *drop;
    List <FOREIGN_KEY_INFO> fk_child_key_list;
    table->file->get_foreign_key_list(thd, &fk_child_key_list);

    alter_info->flags&= ~ALTER_DROP_CHECK_CONSTRAINT;

    while ((drop= drop_it++))
    {
      if (drop->type == Alter_drop::CHECK_CONSTRAINT)
      {
        {
          /* Test if there is a FOREIGN KEY with this name. */
          FOREIGN_KEY_INFO *f_key;
          List_iterator<FOREIGN_KEY_INFO> fk_key_it(fk_child_key_list);

          while ((f_key= fk_key_it++))
          {
            if (my_strcasecmp(system_charset_info, f_key->foreign_id->str,
                  drop->name) == 0)
            {
              drop->type= Alter_drop::FOREIGN_KEY;
              alter_info->flags|= ALTER_DROP_FOREIGN_KEY;
              goto do_continue;
            }
          }
        }

        {
          /* Test if there is an UNIQUE with this name. */
          uint n_key;

          for (n_key=0; n_key < table->s->keys; n_key++)
          {
            if ((table->key_info[n_key].flags & HA_NOSAME) &&
                my_strcasecmp(system_charset_info,
                              drop->name, table->key_info[n_key].name.str) == 0)
            {
              drop->type= Alter_drop::KEY;
              alter_info->flags|= ALTER_DROP_INDEX;
              goto do_continue;
            }
          }
        }
      }
      alter_info->flags|= ALTER_DROP_CHECK_CONSTRAINT;
do_continue:;
    }
  }

  if (handle_if_exists_options(thd, table, alter_info,
                               &create_info->period_info) ||
      fix_constraints_names(thd, &alter_info->check_constraint_list,
                            create_info))
    DBUG_RETURN(true);

  /*
    Look if we have to do anything at all.
    ALTER can become NOOP after handling
    the IF (NOT) EXISTS options.
  */
  if (alter_info->flags == 0 && alter_info->partition_flags == 0)
  {
    my_snprintf(alter_ctx.tmp_buff, sizeof(alter_ctx.tmp_buff),
                ER_THD(thd, ER_INSERT_INFO), 0L, 0L,
                thd->get_stmt_da()->current_statement_warn_count());
    my_ok(thd, 0L, 0L, alter_ctx.tmp_buff);

    /* We don't replicate alter table statement on temporary tables */
    if (table_creation_was_logged)
    {
      if (write_bin_log_with_if_exists(thd, true, false, log_if_exists))
        DBUG_RETURN(true);
    }

    DBUG_RETURN(false);
  }

  /*
     Test if we are only doing RENAME or KEYS ON/OFF. This works
     as we are testing if flags == 0 above.
  */
  if (!(alter_info->flags & ~(ALTER_RENAME | ALTER_KEYS_ONOFF)) &&
      alter_info->partition_flags == 0 &&
      alter_info->algorithm(thd) !=
      Alter_info::ALTER_TABLE_ALGORITHM_COPY)   // No need to touch frm.
  {
    bool res;

    if (!table->s->tmp_table)
    {
      // This requires X-lock, no other lock levels supported.
      if (alter_info->requested_lock != Alter_info::ALTER_TABLE_LOCK_DEFAULT &&
          alter_info->requested_lock != Alter_info::ALTER_TABLE_LOCK_EXCLUSIVE)
      {
        my_error(ER_ALTER_OPERATION_NOT_SUPPORTED, MYF(0),
                 "LOCK=NONE/SHARED", "LOCK=EXCLUSIVE");
        DBUG_RETURN(true);
      }
      res= simple_rename_or_index_change(thd, table_list,
                                         alter_info->keys_onoff,
                                         &alter_ctx);
    }
    else
    {
      res= simple_tmp_rename_or_index_change(thd, table_list,
                                             alter_info->keys_onoff,
                                             &alter_ctx);
    }
    DBUG_RETURN(res);
  }

  /* We have to do full alter table. */

#ifdef WITH_PARTITION_STORAGE_ENGINE
  {
    if (prep_alter_part_table(thd, table, alter_info, create_info,
                              &partition_changed, &fast_alter_partition))
    {
      DBUG_RETURN(true);
    }
  }
  /*
    If the old table had partitions and we are doing ALTER TABLE ...
    engine= <new_engine>, the new table must preserve the original
    partitioning. This means that the new engine is still the
    partitioning engine, not the engine specified in the parser.
    This is discovered in prep_alter_part_table, which in such case
    updates create_info->db_type.
    It's therefore important that the assignment below is done
    after prep_alter_part_table.
  */
  new_db_type= create_info->db_type;
#endif

  if (mysql_prepare_alter_table(thd, table, create_info, alter_info,
                                &alter_ctx))
  {
    DBUG_RETURN(true);
  }

  set_table_default_charset(thd, create_info, alter_ctx.db);

  if (create_info->check_fields(thd, alter_info,
                                table_list->table_name, table_list->db) ||
      create_info->fix_period_fields(thd, alter_info))
    DBUG_RETURN(true);

  if (!opt_explicit_defaults_for_timestamp)
    promote_first_timestamp_column(&alter_info->create_list);

#ifdef WITH_PARTITION_STORAGE_ENGINE
  if (fast_alter_partition)
  {
    /*
      ALGORITHM and LOCK clauses are generally not allowed by the
      parser for operations related to partitioning.
      The exceptions are ALTER_PARTITION_INFO and ALTER_PARTITION_REMOVE.
      For consistency, we report ER_ALTER_OPERATION_NOT_SUPPORTED here.
    */
    if (alter_info->requested_lock !=
        Alter_info::ALTER_TABLE_LOCK_DEFAULT)
    {
      my_error(ER_ALTER_OPERATION_NOT_SUPPORTED_REASON, MYF(0),
               "LOCK=NONE/SHARED/EXCLUSIVE",
               ER_THD(thd, ER_ALTER_OPERATION_NOT_SUPPORTED_REASON_PARTITION),
               "LOCK=DEFAULT");
      DBUG_RETURN(true);
    }
    else if (alter_info->algorithm(thd) !=
             Alter_info::ALTER_TABLE_ALGORITHM_DEFAULT)
    {
      my_error(ER_ALTER_OPERATION_NOT_SUPPORTED_REASON, MYF(0),
               "ALGORITHM=COPY/INPLACE",
               ER_THD(thd, ER_ALTER_OPERATION_NOT_SUPPORTED_REASON_PARTITION),
               "ALGORITHM=DEFAULT");
      DBUG_RETURN(true);
    }

    /*
      Upgrade from MDL_SHARED_UPGRADABLE to MDL_SHARED_NO_WRITE.
      Afterwards it's safe to take the table level lock.
    */
    if ((thd->mdl_context.upgrade_shared_lock(mdl_ticket, MDL_SHARED_NO_WRITE,
             thd->variables.lock_wait_timeout)) ||
        lock_tables(thd, table_list, alter_ctx.tables_opened, 0))
    {
      DBUG_RETURN(true);
    }

    // In-place execution of ALTER TABLE for partitioning.
    DBUG_RETURN(fast_alter_partition_table(thd, table, alter_info,
                                           create_info, table_list,
                                           &alter_ctx.db,
                                           &alter_ctx.table_name));
  }
#endif

  /*
    Use copy algorithm if:
    - old_alter_table system variable is set without in-place requested using
      the ALGORITHM clause.
    - Or if in-place is impossible for given operation.
    - Changes to partitioning which were not handled by fast_alter_part_table()
      needs to be handled using table copying algorithm unless the engine
      supports auto-partitioning as such engines can do some changes
      using in-place API.
  */
  if ((thd->variables.alter_algorithm == Alter_info::ALTER_TABLE_ALGORITHM_COPY &&
       alter_info->algorithm(thd) !=
       Alter_info::ALTER_TABLE_ALGORITHM_INPLACE)
      || is_inplace_alter_impossible(table, create_info, alter_info)
      || IF_PARTITIONING((partition_changed &&
          !(old_db_type->partition_flags() & HA_USE_AUTO_PARTITION)), 0))
  {
    if (alter_info->algorithm(thd) ==
        Alter_info::ALTER_TABLE_ALGORITHM_INPLACE)
    {
      my_error(ER_ALTER_OPERATION_NOT_SUPPORTED, MYF(0),
               "ALGORITHM=INPLACE", "ALGORITHM=COPY");
      DBUG_RETURN(true);
    }
    alter_info->set_requested_algorithm(
      Alter_info::ALTER_TABLE_ALGORITHM_COPY);
  }

  /*
    ALTER TABLE ... ENGINE to the same engine is a common way to
    request table rebuild. Set ALTER_RECREATE flag to force table
    rebuild.
  */
  if (new_db_type == old_db_type &&
      create_info->used_fields & HA_CREATE_USED_ENGINE)
    alter_info->flags|= ALTER_RECREATE;

<<<<<<< HEAD
  /*
    If the old table had partitions and we are doing ALTER TABLE ...
    engine= <new_engine>, the new table must preserve the original
    partitioning. This means that the new engine is still the
    partitioning engine, not the engine specified in the parser.
    This is discovered in prep_alter_part_table, which in such case
    updates create_info->db_type.
    It's therefore important that the assignment below is done
    after prep_alter_part_table.
  */
  new_db_type= create_info->db_type;
  old_db_type= table->s->db_type();
  new_table= NULL;
=======
  TABLE *new_table= NULL;
  ha_rows copied=0,deleted=0;
>>>>>>> 088b37b5

  /*
    Handling of symlinked tables:
    If no rename:
      Create new data file and index file on the same disk as the
      old data and index files.
      Copy data.
      Rename new data file over old data file and new index file over
      old index file.
      Symlinks are not changed.

   If rename:
      Create new data file and index file on the same disk as the
      old data and index files.  Create also symlinks to point at
      the new tables.
      Copy data.
      At end, rename intermediate tables, and symlinks to intermediate
      table, to final table name.
      Remove old table and old symlinks

    If rename is made to another database:
      Create new tables in new database.
      Copy data.
      Remove old table and symlinks.
  */
  if (!alter_ctx.is_database_changed())
  {
    if (create_info->index_file_name)
    {
      /* Fix index_file_name to have 'tmp_name' as basename */
      strmov(index_file, alter_ctx.tmp_name.str);
      create_info->index_file_name=fn_same(index_file,
                                           create_info->index_file_name,
                                           1);
    }
    if (create_info->data_file_name)
    {
      /* Fix data_file_name to have 'tmp_name' as basename */
      strmov(data_file, alter_ctx.tmp_name.str);
      create_info->data_file_name=fn_same(data_file,
                                          create_info->data_file_name,
                                          1);
    }
  }
  else
  {
    /* Ignore symlink if db is changed. */
    create_info->data_file_name=create_info->index_file_name=0;
  }

  DEBUG_SYNC(thd, "alter_table_before_create_table_no_lock");

  tmp_disable_binlog(thd);
  create_info->options|=HA_CREATE_TMP_ALTER;
  if (!(alter_info->flags & ALTER_ADD_INDEX) && !alter_ctx.modified_primary_key)
    create_info->options|= HA_SKIP_KEY_SORT;
  else
    alter_info->flags|= ALTER_INDEX_ORDER;
  create_info->alias= alter_ctx.table_name;
  error= create_table_impl(thd, alter_ctx.db, alter_ctx.table_name,
                           alter_ctx.new_db, alter_ctx.tmp_name,
                           alter_ctx.get_tmp_path(),
                           thd->lex->create_info, create_info, alter_info,
                           C_ALTER_TABLE_FRM_ONLY, NULL,
                           &key_info, &key_count, &frm);
  reenable_binlog(thd);
  if (unlikely(error))
  {
    my_free(const_cast<uchar*>(frm.str));
    DBUG_RETURN(true);
  }

  if (alter_info->algorithm(thd) != Alter_info::ALTER_TABLE_ALGORITHM_COPY)
  {
    Alter_inplace_info ha_alter_info(create_info, alter_info,
                                     key_info, key_count,
                                     IF_PARTITIONING(thd->work_part_info, NULL),
                                     ignore, alter_ctx.error_if_not_empty);
    TABLE_SHARE altered_share;
    TABLE altered_table;
    bool use_inplace= true;

    /* Fill the Alter_inplace_info structure. */
    if (fill_alter_inplace_info(thd, table, varchar, &ha_alter_info))
      goto err_new_table_cleanup;

    /*
      We can ignore ALTER_COLUMN_ORDER and instead check
      ALTER_STORED_COLUMN_ORDER & ALTER_VIRTUAL_COLUMN_ORDER. This
      is ok as ALTER_COLUMN_ORDER may be wrong if we use AFTER last_field
      ALTER_COLUMN_NAME is set if field really was renamed.
    */

    if (!(ha_alter_info.handler_flags &
          ~(ALTER_COLUMN_ORDER | ALTER_RENAME_COLUMN | ALTER_INDEX_ORDER)))
    {
      /*
        No-op ALTER, no need to call handler API functions.

        If this code path is entered for an ALTER statement that
        should not be a real no-op, new handler flags should be added
        and fill_alter_inplace_info() adjusted.

        Note that we can end up here if an ALTER statement has clauses
        that cancel each other out (e.g. ADD/DROP identically index).

        Also note that we ignore the LOCK clause here.

        TODO don't create partitioning metadata in the first place

        TODO: Now case-change index name is treated as noop which is not quite
              correct.
      */
      table->file->ha_create_partitioning_metadata(alter_ctx.get_tmp_path(),
                                                   NULL, CHF_DELETE_FLAG);
      my_free(const_cast<uchar*>(frm.str));
      goto end_inplace;
    }

    // We assume that the table is non-temporary.
    DBUG_ASSERT(!table->s->tmp_table);

    if (create_table_for_inplace_alter(thd, alter_ctx, &frm, &altered_share,
                                       &altered_table))
      goto err_new_table_cleanup;

    /* Set markers for fields in TABLE object for altered table. */
    update_altered_table(ha_alter_info, &altered_table);

    /*
      Mark all columns in 'altered_table' as used to allow usage
      of its record[0] buffer and Field objects during in-place
      ALTER TABLE.
    */
    altered_table.column_bitmaps_set_no_signal(&altered_table.s->all_set,
                                               &altered_table.s->all_set);
    restore_record(&altered_table, s->default_values); // Create empty record
    /* Check that we can call default functions with default field values */
    thd->count_cuted_fields= CHECK_FIELD_EXPRESSION;
    altered_table.reset_default_fields();
    if (altered_table.default_field &&
        altered_table.update_default_fields(true))
    {
      cleanup_table_after_inplace_alter(&altered_table);
      goto err_new_table_cleanup;
    }
    thd->count_cuted_fields= CHECK_FIELD_IGNORE;

    if (alter_info->requested_lock == Alter_info::ALTER_TABLE_LOCK_NONE)
      ha_alter_info.online= true;
    // Ask storage engine whether to use copy or in-place
    {
      Check_level_instant_set check_level_save(thd, CHECK_FIELD_WARN);
      ha_alter_info.inplace_supported=
        table->file->check_if_supported_inplace_alter(&altered_table,
                                                      &ha_alter_info);
    }

    if (ha_alter_info.inplace_supported != HA_ALTER_INPLACE_NOT_SUPPORTED)
    {
      List_iterator<Key> it(alter_info->key_list);
      while (Key *k= it++)
      {
        if (k->without_overlaps)
        {
          ha_alter_info.inplace_supported= HA_ALTER_INPLACE_NOT_SUPPORTED;
          break;
        }
      }
    }

    if (alter_info->supports_algorithm(thd, &ha_alter_info) ||
        alter_info->supports_lock(thd, &ha_alter_info))
    {
      cleanup_table_after_inplace_alter(&altered_table);
      goto err_new_table_cleanup;
    }

    // If SHARED lock and no particular algorithm was requested, use COPY.
    if (ha_alter_info.inplace_supported == HA_ALTER_INPLACE_EXCLUSIVE_LOCK &&
        alter_info->requested_lock == Alter_info::ALTER_TABLE_LOCK_SHARED &&
         alter_info->algorithm(thd) ==
                 Alter_info::ALTER_TABLE_ALGORITHM_DEFAULT &&
         thd->variables.alter_algorithm ==
                 Alter_info::ALTER_TABLE_ALGORITHM_DEFAULT)
      use_inplace= false;

    if (ha_alter_info.inplace_supported == HA_ALTER_INPLACE_NOT_SUPPORTED)
      use_inplace= false;

    if (use_inplace)
    {
      table->s->frm_image= &frm;
      /*
        Set the truncated column values of thd as warning
        for alter table.
      */
      Check_level_instant_set check_level_save(thd, CHECK_FIELD_WARN);
      int res= mysql_inplace_alter_table(thd, table_list, table, &altered_table,
                                         &ha_alter_info,
                                         &target_mdl_request, &alter_ctx);
      my_free(const_cast<uchar*>(frm.str));

      if (res)
      {
        cleanup_table_after_inplace_alter(&altered_table);
        DBUG_RETURN(true);
      }
      cleanup_table_after_inplace_alter_keep_files(&altered_table);

      goto end_inplace;
    }
    else
      cleanup_table_after_inplace_alter_keep_files(&altered_table);
  }

  /* ALTER TABLE using copy algorithm. */

  /* Check if ALTER TABLE is compatible with foreign key definitions. */
  if (fk_prepare_copy_alter_table(thd, table, alter_info, &alter_ctx))
    goto err_new_table_cleanup;

  if (!table->s->tmp_table)
  {
    // COPY algorithm doesn't work with concurrent writes.
    if (alter_info->requested_lock == Alter_info::ALTER_TABLE_LOCK_NONE)
    {
      my_error(ER_ALTER_OPERATION_NOT_SUPPORTED_REASON, MYF(0),
               "LOCK=NONE",
               ER_THD(thd, ER_ALTER_OPERATION_NOT_SUPPORTED_REASON_COPY),
               "LOCK=SHARED");
      goto err_new_table_cleanup;
    }

    // If EXCLUSIVE lock is requested, upgrade already.
    if (alter_info->requested_lock == Alter_info::ALTER_TABLE_LOCK_EXCLUSIVE &&
        wait_while_table_is_used(thd, table, HA_EXTRA_FORCE_REOPEN))
      goto err_new_table_cleanup;

    /*
      Otherwise upgrade to SHARED_NO_WRITE.
      Note that under LOCK TABLES, we will already have SHARED_NO_READ_WRITE.
    */
    if (alter_info->requested_lock != Alter_info::ALTER_TABLE_LOCK_EXCLUSIVE &&
        thd->mdl_context.upgrade_shared_lock(mdl_ticket, MDL_SHARED_NO_WRITE,
                                             thd->variables.lock_wait_timeout))
      goto err_new_table_cleanup;

    DEBUG_SYNC(thd, "alter_table_copy_after_lock_upgrade");
  }
  else
    thd->close_unused_temporary_table_instances(table_list);

  // It's now safe to take the table level lock.
  if (lock_tables(thd, table_list, alter_ctx.tables_opened,
                  MYSQL_LOCK_USE_MALLOC))
    goto err_new_table_cleanup;

  if (ha_create_table(thd, alter_ctx.get_tmp_path(),
                      alter_ctx.new_db.str, alter_ctx.new_name.str,
                      create_info, &frm))
    goto err_new_table_cleanup;

  /* Mark that we have created table in storage engine. */
  no_ha_table= false;
  DEBUG_SYNC(thd, "alter_table_intermediate_table_created");

  /* Open the table since we need to copy the data. */
  new_table= thd->create_and_open_tmp_table(&frm,
                                            alter_ctx.get_tmp_path(),
                                            alter_ctx.new_db.str,
                                            alter_ctx.new_name.str,
                                            true);
  if (!new_table)
    goto err_new_table_cleanup;

  if (table->s->tmp_table != NO_TMP_TABLE)
  {
    /* in case of alter temp table send the tracker in OK packet */
    thd->session_tracker.state_change.mark_as_changed(thd);
  }

  /*
    Note: In case of MERGE table, we do not attach children. We do not
    copy data for MERGE tables. Only the children have data.
  */

  /* Copy the data if necessary. */
  thd->count_cuted_fields= CHECK_FIELD_WARN;	// calc cuted fields
  thd->cuted_fields=0L;

  /*
    We do not copy data for MERGE tables. Only the children have data.
    MERGE tables have HA_NO_COPY_ON_ALTER set.
  */
  if (!(new_table->file->ha_table_flags() & HA_NO_COPY_ON_ALTER))
  {
    new_table->next_number_field=new_table->found_next_number_field;
    THD_STAGE_INFO(thd, stage_copy_to_tmp_table);
    DBUG_EXECUTE_IF("abort_copy_table", {
        my_error(ER_LOCK_WAIT_TIMEOUT, MYF(0));
        goto err_new_table_cleanup;
      });

    /*
      If old table was a shared table and new table is not same type,
      the slaves will not be able to recreate the data. In this case we
      write the CREATE TABLE statement for the new table to the log and
      log all inserted rows to the table.
    */
    if ((table->file->partition_ht()->flags &
         HTON_TABLE_MAY_NOT_EXIST_ON_SLAVE) &&
        (table->file->partition_ht() != new_table->file->partition_ht()) &&
        thd->binlog_table_should_be_logged(&new_table->s->db))
    {
      /*
        'new_table' is marked as internal temp table, but we want to have
        the logging based on the original table type
      */
      bool res;
      tmp_table_type org_tmp_table= new_table->s->tmp_table;
      new_table->s->tmp_table= table->s->tmp_table;

      /* Force row logging, even if the table was created as 'temporary' */
      new_table->s->can_do_row_logging= 1;
      thd->binlog_start_trans_and_stmt();
      thd->variables.option_bits|= OPTION_BIN_COMMIT_OFF;
      res= (binlog_drop_table(thd, table) ||
            binlog_create_table(thd, new_table, 1));
      new_table->s->tmp_table= org_tmp_table;
      if (res)
        goto err_new_table_cleanup;
      /*
        ha_write_row() will log inserted rows in copy_data_between_tables().
        No additional logging of query is needed
      */
      binlog_as_create_select= 1;
      DBUG_ASSERT(new_table->file->row_logging);
      new_table->mark_columns_needed_for_insert();
      thd->binlog_write_table_map(new_table, 1);
    }
    if (copy_data_between_tables(thd, table, new_table,
                                 alter_info->create_list, ignore,
                                 order_num, order, &copied, &deleted,
                                 alter_info->keys_onoff,
                                 &alter_ctx))
      goto err_new_table_cleanup;
  }
  else
  {
    if (!table->s->tmp_table &&
        wait_while_table_is_used(thd, table, HA_EXTRA_FORCE_REOPEN))
      goto err_new_table_cleanup;
    THD_STAGE_INFO(thd, stage_manage_keys);
    alter_table_manage_keys(table, table->file->indexes_are_disabled(),
                            alter_info->keys_onoff);
    if (trans_commit_stmt(thd) || trans_commit_implicit(thd))
      goto err_new_table_cleanup;
  }
  thd->count_cuted_fields= CHECK_FIELD_IGNORE;

  if (table->s->tmp_table != NO_TMP_TABLE)
  {
    /* Close lock if this is a transactional table */
    if (thd->lock)
    {
      if (thd->locked_tables_mode != LTM_LOCK_TABLES &&
          thd->locked_tables_mode != LTM_PRELOCKED_UNDER_LOCK_TABLES)
      {
        int tmp_error= mysql_unlock_tables(thd, thd->lock);
        thd->lock= NULL;
        if (tmp_error)
          goto err_new_table_cleanup;
      }
      else
      {
        /*
          If LOCK TABLES list is not empty and contains this table,
          unlock the table and remove the table from this list.
        */
        if (mysql_lock_remove(thd, thd->lock, table))
          goto err_new_table_cleanup;
      }
    }
    new_table->s->table_creation_was_logged=
      table->s->table_creation_was_logged;
    /* Remove link to old table and rename the new one */
    thd->drop_temporary_table(table, NULL, true);
    /* Should pass the 'new_name' as we store table name in the cache */
    if (thd->rename_temporary_table(new_table, &alter_ctx.new_db,
                                    &alter_ctx.new_name))
      goto err_new_table_cleanup;

    if (binlog_as_create_select)
    {
      /*
        The original table is now deleted. Copy the
        DROP + CREATE + data statement to the binary log
      */
      thd->variables.option_bits&= ~OPTION_BIN_COMMIT_OFF;
      (binlog_hton->commit)(binlog_hton, thd, 1);
    }

    /* We don't replicate alter table statement on temporary tables */
    if (!thd->is_current_stmt_binlog_format_row() &&
        table_creation_was_logged &&
        !binlog_as_create_select &&
        write_bin_log_with_if_exists(thd, true, false, log_if_exists))
      DBUG_RETURN(true);
    my_free(const_cast<uchar*>(frm.str));
    goto end_temporary;
  }

  /*
    Check if file names for the engine are unique.  If we change engine
    and file names are unique then we don't need to rename the original
    table to a temporary name during the rename phase

    File names are unique if engine changed and
    - Either new or old engine does not store the table in files
    - Neither old or new engine uses files from another engine
      The above is mainly true for the sequence and the partition engine.
  */
  engine_changed= ((new_table->file->ht != table->file->ht) &&
                   ((!(new_table->file->ha_table_flags() & HA_FILE_BASED) ||
                     !(table->file->ha_table_flags() & HA_FILE_BASED))) &&
                   !(table->file->ha_table_flags() & HA_REUSES_FILE_NAMES) &&
                   !(new_table->file->ha_table_flags() &
                     HA_REUSES_FILE_NAMES));
  /*
    Close the intermediate table that will be the new table, but do
    not delete it! Even though MERGE tables do not have their children
    attached here it is safe to call THD::drop_temporary_table().
  */
  thd->drop_temporary_table(new_table, NULL, false);
  new_table= NULL;

  DEBUG_SYNC(thd, "alter_table_before_rename_result_table");

  /*
    Data is copied. Now we:
    1) Wait until all other threads will stop using old version of table
       by upgrading shared metadata lock to exclusive one.
    2) Close instances of table open by this thread and replace them
       with placeholders to simplify reopen process.
    3) Rename the old table to a temp name, rename the new one to the
       old name.
    4) If we are under LOCK TABLES and don't do ALTER TABLE ... RENAME
       we reopen new version of table.
    5) Write statement to the binary log.
    6) If we are under LOCK TABLES and do ALTER TABLE ... RENAME we
       remove placeholders and release metadata locks.
    7) If we are not not under LOCK TABLES we rely on the caller
      (mysql_execute_command()) to release metadata locks.
  */

  THD_STAGE_INFO(thd, stage_rename_result_table);

  if (wait_while_table_is_used(thd, table, HA_EXTRA_PREPARE_FOR_RENAME))
    goto err_new_table_cleanup;

  close_all_tables_for_name(thd, table->s,
                            alter_ctx.is_table_renamed() ?
                            HA_EXTRA_PREPARE_FOR_RENAME:
                            HA_EXTRA_NOT_USED,
                            NULL);
  table_list->table= table= NULL;                  /* Safety */
  my_free(const_cast<uchar*>(frm.str));

  /*
    Rename the old table to temporary name to have a backup in case
    anything goes wrong while renaming the new table.
    We only have to do this if name of the table is not changed.
    If we are changing to use another table handler, we don't
    have to do the rename as the table names will not interfer.
  */
  char backup_name_buff[FN_LEN];
  LEX_CSTRING backup_name;
  backup_name.str= backup_name_buff;

  DBUG_PRINT("info", ("is_table_renamed: %d  engine_changed: %d",
                      alter_ctx.is_table_renamed(), engine_changed));

  /*
    InnoDB cannot use the rename optimization when foreign key
    constraint is involved because InnoDB fails to drop the
    parent table due to foreign key constraint
  */
  if (!alter_ctx.is_table_renamed() || alter_ctx.fk_error_if_delete_row)
  {
    backup_name.length= my_snprintf(backup_name_buff, sizeof(backup_name_buff),
                                    "%s-backup-%lx-%llx", tmp_file_prefix,
                                    current_pid, thd->thread_id);
    if (lower_case_table_names)
      my_casedn_str(files_charset_info, backup_name_buff);
    if (mysql_rename_table(old_db_type, &alter_ctx.db, &alter_ctx.table_name,
                           &alter_ctx.db, &backup_name,
                           FN_TO_IS_TMP |
                           (engine_changed ? NO_HA_TABLE | NO_PAR_TABLE : 0)))
    {
      // Rename to temporary name failed, delete the new table, abort ALTER.
      (void) quick_rm_table(thd, new_db_type, &alter_ctx.new_db,
                            &alter_ctx.tmp_name, FN_IS_TMP);
      goto err_with_mdl;
    }
  }
  else
  {
    /* The original table is the backup */
    backup_name= alter_ctx.table_name;
    PSI_CALL_drop_table_share(0, alter_ctx.db.str, (int) alter_ctx.db.length,
                              alter_ctx.table_name.str, (int) alter_ctx.table_name.length);
  }

  // Rename the new table to the correct name.
  if (mysql_rename_table(new_db_type, &alter_ctx.new_db, &alter_ctx.tmp_name,
                         &alter_ctx.new_db, &alter_ctx.new_alias,
                         FN_FROM_IS_TMP))
  {
    // Rename failed, delete the temporary table.
    (void) quick_rm_table(thd, new_db_type, &alter_ctx.new_db,
                          &alter_ctx.tmp_name, FN_IS_TMP);

    if (!alter_ctx.is_table_renamed() || alter_ctx.fk_error_if_delete_row)
    {
      // Restore the backup of the original table to the old name.
      (void) mysql_rename_table(old_db_type, &alter_ctx.db, &backup_name,
                                &alter_ctx.db, &alter_ctx.alias,
                                FN_FROM_IS_TMP | NO_FK_CHECKS |
                                (engine_changed ? NO_HA_TABLE | NO_PAR_TABLE :
                                 0));
    }
    goto err_with_mdl;
  }

  // Check if we renamed the table and if so update trigger files.
  if (alter_ctx.is_table_renamed())
  {
    if (Table_triggers_list::change_table_name(thd,
                                               &alter_ctx.db,
                                               &alter_ctx.alias,
                                               &alter_ctx.table_name,
                                               &alter_ctx.new_db,
                                               &alter_ctx.new_alias))
    {
      // Rename succeeded, delete the new table.
      (void) quick_rm_table(thd, new_db_type,
                            &alter_ctx.new_db, &alter_ctx.new_alias, 0);
      // Restore the backup of the original table to the old name.
      (void) mysql_rename_table(old_db_type, &alter_ctx.db, &backup_name,
                                &alter_ctx.db, &alter_ctx.alias,
                                FN_FROM_IS_TMP | NO_FK_CHECKS |
                                (engine_changed ? NO_HA_TABLE | NO_PAR_TABLE :
                                 0));
      goto err_with_mdl;
    }
    rename_table_in_stat_tables(thd, &alter_ctx.db, &alter_ctx.alias,
                                &alter_ctx.new_db, &alter_ctx.new_alias);
  }

  // ALTER TABLE succeeded, delete the backup of the old table.
  error= quick_rm_table(thd, old_db_type, &alter_ctx.db, &backup_name,
                        FN_IS_TMP |
                        (engine_changed ? NO_HA_TABLE | NO_PAR_TABLE: 0));
  if (engine_changed)
  {
    /* the .frm file was removed but not the original table */
    error|= quick_rm_table(thd, old_db_type, &alter_ctx.db,
                           &alter_ctx.table_name,
                           NO_FRM_RENAME |
                           (engine_changed ? 0 : FN_IS_TMP));
  }
  if (binlog_as_create_select)
  {
    /*
      The original table is now deleted. Copy the
      DROP + CREATE + data statement to the binary log
    */
    thd->variables.option_bits&= ~OPTION_BIN_COMMIT_OFF;
    binlog_hton->commit(binlog_hton, thd, 1);
  }

  if (error)
  {
    /*
      The fact that deletion of the backup failed is not critical
      error, but still worth reporting as it might indicate serious
      problem with server.
    */
    goto err_with_mdl_after_alter;
  }

end_inplace:
  thd->variables.option_bits&= ~OPTION_BIN_COMMIT_OFF;

  if (thd->locked_tables_list.reopen_tables(thd, false))
    goto err_with_mdl_after_alter;

  THD_STAGE_INFO(thd, stage_end);

  DEBUG_SYNC(thd, "alter_table_before_main_binlog");

  DBUG_ASSERT(!(mysql_bin_log.is_open() &&
                thd->is_current_stmt_binlog_format_row() &&
                (create_info->tmp_table())));
  if (!binlog_as_create_select)
  {
    if (write_bin_log_with_if_exists(thd, true, false, log_if_exists))
      DBUG_RETURN(true);
  }
  table_list->table= NULL;			// For query cache
  query_cache_invalidate3(thd, table_list, false);

  if (thd->locked_tables_mode == LTM_LOCK_TABLES ||
      thd->locked_tables_mode == LTM_PRELOCKED_UNDER_LOCK_TABLES)
  {
    if (alter_ctx.is_table_renamed())
      thd->mdl_context.release_all_locks_for_name(mdl_ticket);
    else
      mdl_ticket->downgrade_lock(MDL_SHARED_NO_READ_WRITE);
  }

end_temporary:
  thd->variables.option_bits&= ~OPTION_BIN_COMMIT_OFF;

  my_snprintf(alter_ctx.tmp_buff, sizeof(alter_ctx.tmp_buff),
              ER_THD(thd, ER_INSERT_INFO),
	      (ulong) (copied + deleted), (ulong) deleted,
	      (ulong) thd->get_stmt_da()->current_statement_warn_count());
  my_ok(thd, copied + deleted, 0L, alter_ctx.tmp_buff);
  DEBUG_SYNC(thd, "alter_table_inplace_trans_commit");
  DBUG_RETURN(false);

err_new_table_cleanup:
  DBUG_PRINT("error", ("err_new_table_cleanup"));
  thd->variables.option_bits&= ~OPTION_BIN_COMMIT_OFF;

  my_free(const_cast<uchar*>(frm.str));
  /*
    No default value was provided for a DATE/DATETIME field, the
    current sql_mode doesn't allow the '0000-00-00' value and
    the table to be altered isn't empty.
    Report error here.
  */
  if (unlikely(alter_ctx.error_if_not_empty &&
               thd->get_stmt_da()->current_row_for_warning()))
  {
    Abort_on_warning_instant_set aws(thd, true);
    alter_ctx.report_implicit_default_value_error(thd, new_table
                                                  ? new_table->s : table->s);
  }

  if (new_table)
  {
    thd->drop_temporary_table(new_table, NULL, true);
  }
  else
    (void) quick_rm_table(thd, new_db_type,
                          &alter_ctx.new_db, &alter_ctx.tmp_name,
                          (FN_IS_TMP | (no_ha_table ? NO_HA_TABLE : 0)),
                          alter_ctx.get_tmp_path());

  DBUG_RETURN(true);

err_with_mdl_after_alter:
  DBUG_PRINT("error", ("err_with_mdl_after_alter"));
  /* the table was altered. binlog the operation */
  DBUG_ASSERT(!(mysql_bin_log.is_open() &&
                thd->is_current_stmt_binlog_format_row() &&
                (create_info->tmp_table())));
  /*
    We can't reset error as we will return 'true' below and the server
    expects that error is set
  */
  if (!binlog_as_create_select)
    write_bin_log_with_if_exists(thd, FALSE, FALSE, log_if_exists);

err_with_mdl:
  /*
    An error happened while we were holding exclusive name metadata lock
    on table being altered. To be safe under LOCK TABLES we should
    remove all references to the altered table from the list of locked
    tables and release the exclusive metadata lock.
  */
  thd->locked_tables_list.unlink_all_closed_tables(thd, NULL, 0);
  if (!table_list->table)
    thd->mdl_context.release_all_locks_for_name(mdl_ticket);
  DBUG_RETURN(true);
}



/**
  Prepare the transaction for the alter table's copy phase.
*/

bool mysql_trans_prepare_alter_copy_data(THD *thd)
{
  DBUG_ENTER("mysql_trans_prepare_alter_copy_data");
  /*
    Turn off recovery logging since rollback of an alter table is to
    delete the new table so there is no need to log the changes to it.

    This needs to be done before external_lock.
  */
  DBUG_RETURN(ha_enable_transaction(thd, FALSE) != 0);
}


/**
  Commit the copy phase of the alter table.
*/

bool mysql_trans_commit_alter_copy_data(THD *thd)
{
  bool error= FALSE;
  uint save_unsafe_rollback_flags;
  DBUG_ENTER("mysql_trans_commit_alter_copy_data");

  /* Save flags as trans_commit_implicit are deleting them */
  save_unsafe_rollback_flags= thd->transaction->stmt.m_unsafe_rollback_flags;

  DEBUG_SYNC(thd, "alter_table_copy_trans_commit");

  if (ha_enable_transaction(thd, TRUE))
    DBUG_RETURN(TRUE);

  /*
    Ensure that the new table is saved properly to disk before installing
    the new .frm.
    And that InnoDB's internal latches are released, to avoid deadlock
    when waiting on other instances of the table before rename (Bug#54747).
  */
  if (trans_commit_stmt(thd))
    error= TRUE;
  if (trans_commit_implicit(thd))
    error= TRUE;

  thd->transaction->stmt.m_unsafe_rollback_flags= save_unsafe_rollback_flags;
  DBUG_RETURN(error);
}


static int
copy_data_between_tables(THD *thd, TABLE *from, TABLE *to,
			 List<Create_field> &create, bool ignore,
			 uint order_num, ORDER *order,
			 ha_rows *copied, ha_rows *deleted,
                         Alter_info::enum_enable_or_disable keys_onoff,
                         Alter_table_ctx *alter_ctx)
{
  int error= 1;
  Copy_field *copy= NULL, *copy_end;
  ha_rows found_count= 0, delete_count= 0;
  SORT_INFO  *file_sort= 0;
  READ_RECORD info;
  TABLE_LIST   tables;
  List<Item>   fields;
  List<Item>   all_fields;
  bool auto_increment_field_copied= 0;
  bool cleanup_done= 0;
  bool init_read_record_done= 0;
  sql_mode_t save_sql_mode= thd->variables.sql_mode;
  ulonglong prev_insert_id, time_to_report_progress;
  Field **dfield_ptr= to->default_field;
  uint save_to_s_default_fields= to->s->default_fields;
  bool make_versioned= !from->versioned() && to->versioned();
  bool make_unversioned= from->versioned() && !to->versioned();
  bool keep_versioned= from->versioned() && to->versioned();
  bool bulk_insert_started= 0;
  Field *to_row_start= NULL, *to_row_end= NULL, *from_row_end= NULL;
  MYSQL_TIME query_start;
  DBUG_ENTER("copy_data_between_tables");

  /* Two or 3 stages; Sorting, copying data and update indexes */
  thd_progress_init(thd, 2 + MY_TEST(order));

  if (!(copy= new (thd->mem_root) Copy_field[to->s->fields]))
    DBUG_RETURN(-1);

  if (mysql_trans_prepare_alter_copy_data(thd))
  {
    delete [] copy;
    DBUG_RETURN(-1);
  }

  /* We need external lock before we can disable/enable keys */
  if (to->file->ha_external_lock(thd, F_WRLCK))
  {
    /* Undo call to mysql_trans_prepare_alter_copy_data() */
    ha_enable_transaction(thd, TRUE);
    delete [] copy;
    DBUG_RETURN(-1);
  }

  backup_set_alter_copy_lock(thd, from);

  alter_table_manage_keys(to, from->file->indexes_are_disabled(), keys_onoff);

  from->default_column_bitmaps();

  /* We can abort alter table for any table type */
  thd->abort_on_warning= !ignore && thd->is_strict_mode();

  from->file->info(HA_STATUS_VARIABLE);
  to->file->extra(HA_EXTRA_PREPARE_FOR_ALTER_TABLE);
  to->file->ha_start_bulk_insert(from->file->stats.records,
                                 ignore ? 0 : HA_CREATE_UNIQUE_INDEX_BY_SORT);
  bulk_insert_started= 1;
  mysql_stage_set_work_estimated(thd->m_stage_progress_psi, from->file->stats.records);

  List_iterator<Create_field> it(create);
  Create_field *def;
  copy_end=copy;
  to->s->default_fields= 0;
  for (Field **ptr=to->field ; *ptr ; ptr++)
  {
    def=it++;
    if (def->field)
    {
      if (*ptr == to->next_number_field)
      {
        auto_increment_field_copied= TRUE;
        /*
          If we are going to copy contents of one auto_increment column to
          another auto_increment column it is sensible to preserve zeroes.
          This condition also covers case when we are don't actually alter
          auto_increment column.
        */
        if (def->field == from->found_next_number_field)
          thd->variables.sql_mode|= MODE_NO_AUTO_VALUE_ON_ZERO;
      }
      if (!(*ptr)->vcol_info)
      {
        bitmap_set_bit(from->read_set, def->field->field_index);
        (copy_end++)->set(*ptr,def->field,0);
      }
    }
    else
    {
      /*
        Update the set of auto-update fields to contain only the new fields
        added to the table. Only these fields should be updated automatically.
        Old fields keep their current values, and therefore should not be
        present in the set of autoupdate fields.
      */
      if ((*ptr)->default_value)
      {
        *(dfield_ptr++)= *ptr;
        ++to->s->default_fields;
      }
    }
  }
  if (dfield_ptr)
    *dfield_ptr= NULL;

  if (order)
  {
    if (to->s->primary_key != MAX_KEY &&
        to->file->ha_table_flags() & HA_TABLE_SCAN_ON_INDEX)
    {
      char warn_buff[MYSQL_ERRMSG_SIZE];
      Abort_on_warning_instant_set aws(thd, false);
      my_snprintf(warn_buff, sizeof(warn_buff),
                  "ORDER BY ignored as there is a user-defined clustered index"
                  " in the table '%-.192s'", from->s->table_name.str);
      push_warning(thd, Sql_condition::WARN_LEVEL_WARN, ER_UNKNOWN_ERROR,
                   warn_buff);
    }
    else
    {
      bzero((char *) &tables, sizeof(tables));
      tables.table= from;
      tables.alias= tables.table_name= from->s->table_name;
      tables.db= from->s->db;

      THD_STAGE_INFO(thd, stage_sorting);
      Filesort_tracker dummy_tracker(false);
      Filesort fsort(order, HA_POS_ERROR, true, NULL);

      if (thd->lex->first_select_lex()->setup_ref_array(thd, order_num) ||
          setup_order(thd, thd->lex->first_select_lex()->ref_pointer_array,
                      &tables, fields, all_fields, order))
        goto err;

      if (!(file_sort= filesort(thd, from, &fsort, &dummy_tracker)))
        goto err;
    }
    thd_progress_next_stage(thd);
  }

  if (make_versioned)
  {
    query_start= thd->query_start_TIME();
    to_row_start= to->vers_start_field();
    to_row_end= to->vers_end_field();
  }
  else if (make_unversioned)
  {
    from_row_end= from->vers_end_field();
  }

  if (from_row_end)
    bitmap_set_bit(from->read_set, from_row_end->field_index);

  from->file->column_bitmaps_signal();

  to->file->prepare_for_insert(0);
  DBUG_ASSERT(to->file->inited == handler::NONE);

  /* Tell handler that we have values for all columns in the to table */
  to->use_all_columns();
  /* Add virtual columns to vcol_set to ensure they are updated */
  if (to->vfield)
    to->mark_virtual_columns_for_write(TRUE);
  if (init_read_record(&info, thd, from, (SQL_SELECT *) 0, file_sort, 1, 1,
                       FALSE))
    goto err;
  init_read_record_done= 1;

  if (ignore && !alter_ctx->fk_error_if_delete_row)
    to->file->extra(HA_EXTRA_IGNORE_DUP_KEY);
  thd->get_stmt_da()->reset_current_row_for_warning();
  restore_record(to, s->default_values);        // Create empty record
  to->reset_default_fields();

  thd->progress.max_counter= from->file->records();
  time_to_report_progress= MY_HOW_OFTEN_TO_WRITE/10;
  if (!ignore) /* for now, InnoDB needs the undo log for ALTER IGNORE */
    to->file->extra(HA_EXTRA_BEGIN_ALTER_COPY);

  while (likely(!(error= info.read_record())))
  {
    if (unlikely(thd->killed))
    {
      thd->send_kill_message();
      error= 1;
      break;
    }

    if (make_unversioned)
    {
      if (!from_row_end->is_max())
        continue; // Drop history rows.
    }

    if (unlikely(++thd->progress.counter >= time_to_report_progress))
    {
      time_to_report_progress+= MY_HOW_OFTEN_TO_WRITE/10;
      thd_progress_report(thd, thd->progress.counter,
                          thd->progress.max_counter);
    }

    /* Return error if source table isn't empty. */
    if (unlikely(alter_ctx->error_if_not_empty))
    {
      error= 1;
      break;
    }

    for (Copy_field *copy_ptr=copy ; copy_ptr != copy_end ; copy_ptr++)
    {
      copy_ptr->do_copy(copy_ptr);
    }

    if (make_versioned)
    {
      to_row_start->set_notnull();
      to_row_start->store_time(&query_start);
      to_row_end->set_max();
    }

    prev_insert_id= to->file->next_insert_id;
    if (to->default_field)
      to->update_default_fields(ignore);
    if (to->vfield)
      to->update_virtual_fields(to->file, VCOL_UPDATE_FOR_WRITE);

    /* This will set thd->is_error() if fatal failure */
    if (to->verify_constraints(ignore) == VIEW_CHECK_SKIP)
      continue;
    if (unlikely(thd->is_error()))
    {
      error= 1;
      break;
    }
    if (keep_versioned && to->versioned(VERS_TRX_ID))
      to->vers_write= false;

    if (to->next_number_field)
    {
      if (auto_increment_field_copied)
        to->auto_increment_field_not_null= TRUE;
      else
        to->next_number_field->reset();
    }
    error= to->file->ha_write_row(to->record[0]);
    to->auto_increment_field_not_null= FALSE;
    if (unlikely(error))
    {
      if (to->file->is_fatal_error(error, HA_CHECK_DUP))
      {
        /* Not a duplicate key error. */
	to->file->print_error(error, MYF(0));
        error= 1;
	break;
      }
      else
      {
        /* Duplicate key error. */
        if (unlikely(alter_ctx->fk_error_if_delete_row))
        {
          /*
            We are trying to omit a row from the table which serves as parent
            in a foreign key. This might have broken referential integrity so
            emit an error. Note that we can't ignore this error even if we are
            executing ALTER IGNORE TABLE. IGNORE allows to skip rows, but
            doesn't allow to break unique or foreign key constraints,
          */
          my_error(ER_FK_CANNOT_DELETE_PARENT, MYF(0),
                   alter_ctx->fk_error_id,
                   alter_ctx->fk_error_table);
          break;
        }

        if (ignore)
        {
          /* This ALTER IGNORE TABLE. Simply skip row and continue. */
          to->file->restore_auto_increment(prev_insert_id);
          delete_count++;
        }
        else
        {
          /* Ordinary ALTER TABLE. Report duplicate key error. */
          uint key_nr= to->file->get_dup_key(error);
          if ((int) key_nr >= 0)
          {
            const char *err_msg= ER_THD(thd, ER_DUP_ENTRY_WITH_KEY_NAME);
            if (key_nr == 0 && to->s->keys > 0 &&
                (to->key_info[0].key_part[0].field->flags &
                 AUTO_INCREMENT_FLAG))
              err_msg= ER_THD(thd, ER_DUP_ENTRY_AUTOINCREMENT_CASE);
            print_keydup_error(to,
                               key_nr >= to->s->keys ? NULL :
                                   &to->key_info[key_nr],
                               err_msg, MYF(0));
          }
          else
            to->file->print_error(error, MYF(0));
          break;
        }
      }
    }
    else
    {
      DEBUG_SYNC(thd, "copy_data_between_tables_before");
      found_count++;
      mysql_stage_set_work_completed(thd->m_stage_progress_psi, found_count);
    }
    thd->get_stmt_da()->inc_current_row_for_warning();
  }

  THD_STAGE_INFO(thd, stage_enabling_keys);
  thd_progress_next_stage(thd);

  if (error > 0 && !from->s->tmp_table)
  {
    /* We are going to drop the temporary table */
    to->file->extra(HA_EXTRA_PREPARE_FOR_DROP);
  }
  if (unlikely(to->file->ha_end_bulk_insert()) && error <= 0)
  {
    /* Give error, if not already given */
    if (!thd->is_error())
      to->file->print_error(my_errno,MYF(0));
    error= 1;
  }
  bulk_insert_started= 0;
  if (!ignore)
    to->file->extra(HA_EXTRA_END_ALTER_COPY);

  cleanup_done= 1;
  to->file->extra(HA_EXTRA_NO_IGNORE_DUP_KEY);

  if (backup_reset_alter_copy_lock(thd))
    error= 1;

  if (unlikely(mysql_trans_commit_alter_copy_data(thd)))
    error= 1;

 err:
  if (bulk_insert_started)
    (void) to->file->ha_end_bulk_insert();

/* Free resources */
  if (init_read_record_done)
    end_read_record(&info);
  delete [] copy;
  delete file_sort;

  thd->variables.sql_mode= save_sql_mode;
  thd->abort_on_warning= 0;
  *copied= found_count;
  *deleted=delete_count;
  to->file->ha_release_auto_increment();
  to->s->default_fields= save_to_s_default_fields;

  if (!cleanup_done)
  {
    /* This happens if we get an error during initialization of data */
    DBUG_ASSERT(error);
    to->file->ha_end_bulk_insert();
    ha_enable_transaction(thd, TRUE);
  }

  if (to->file->ha_external_unlock(thd))
    error=1;
  if (error < 0 && !from->s->tmp_table &&
      to->file->extra(HA_EXTRA_PREPARE_FOR_RENAME))
    error= 1;
  thd_progress_end(thd);
  DBUG_RETURN(error > 0 ? -1 : 0);
}


/*
  Recreates one table by calling mysql_alter_table().

  SYNOPSIS
    mysql_recreate_table()
    thd			Thread handler
    table_list          Table to recreate
    table_copy          Recreate the table by using
                        ALTER TABLE COPY algorithm

 RETURN
    Like mysql_alter_table().
*/

bool mysql_recreate_table(THD *thd, TABLE_LIST *table_list, bool table_copy)
{
  HA_CREATE_INFO create_info;
  Alter_info alter_info;
  TABLE_LIST *next_table= table_list->next_global;
  DBUG_ENTER("mysql_recreate_table");

  /* Set lock type which is appropriate for ALTER TABLE. */
  table_list->lock_type= TL_READ_NO_INSERT;
  /* Same applies to MDL request. */
  table_list->mdl_request.set_type(MDL_SHARED_NO_WRITE);
  /* hide following tables from open_tables() */
  table_list->next_global= NULL;

  bzero((char*) &create_info, sizeof(create_info));
  create_info.row_type=ROW_TYPE_NOT_USED;
  create_info.default_table_charset=default_charset_info;
  create_info.alter_info= &alter_info;
  /* Force alter table to recreate table */
  alter_info.flags= (ALTER_CHANGE_COLUMN | ALTER_RECREATE);

  if (table_copy)
    alter_info.set_requested_algorithm(
      Alter_info::ALTER_TABLE_ALGORITHM_COPY);

  bool res= mysql_alter_table(thd, &null_clex_str, &null_clex_str, &create_info,
                              table_list, &alter_info, 0,
                              (ORDER *) 0, 0, 0);
  table_list->next_global= next_table;
  DBUG_RETURN(res);
}


bool mysql_checksum_table(THD *thd, TABLE_LIST *tables,
                          HA_CHECK_OPT *check_opt)
{
  TABLE_LIST *table;
  List<Item> field_list;
  Item *item;
  Protocol *protocol= thd->protocol;
  DBUG_ENTER("mysql_checksum_table");

  /*
    CHECKSUM TABLE returns results and rollbacks statement transaction,
    so it should not be used in stored function or trigger.
  */
  DBUG_ASSERT(! thd->in_sub_stmt);

  field_list.push_back(item= new (thd->mem_root)
                       Item_empty_string(thd, "Table", NAME_LEN*2),
                       thd->mem_root);
  item->maybe_null= 1;
  field_list.push_back(item= new (thd->mem_root)
                       Item_int(thd, "Checksum", (longlong) 1,
                                MY_INT64_NUM_DECIMAL_DIGITS),
                       thd->mem_root);
  item->maybe_null= 1;
  if (protocol->send_result_set_metadata(&field_list,
                            Protocol::SEND_NUM_ROWS | Protocol::SEND_EOF))
    DBUG_RETURN(TRUE);

  /*
    Close all temporary tables which were pre-open to simplify
    privilege checking. Clear all references to closed tables.
  */
  close_thread_tables(thd);
  for (table= tables; table; table= table->next_local)
    table->table= NULL;

  /* Open one table after the other to keep lock time as short as possible. */
  for (table= tables; table; table= table->next_local)
  {
    char table_name[SAFE_NAME_LEN*2+2];
    TABLE *t;
    TABLE_LIST *save_next_global;

    strxmov(table_name, table->db.str ,".", table->table_name.str, NullS);

    /* Remember old 'next' pointer and break the list.  */
    save_next_global= table->next_global;
    table->next_global= NULL;
    table->lock_type= TL_READ;
    /* Allow to open real tables only. */
    table->required_type= TABLE_TYPE_NORMAL;

    if (thd->open_temporary_tables(table) ||
        open_and_lock_tables(thd, table, FALSE, 0))
    {
      t= NULL;
    }
    else
      t= table->table;

    table->next_global= save_next_global;

    protocol->prepare_for_resend();
    protocol->store(table_name, system_charset_info);

    if (!t)
    {
      /* Table didn't exist */
      protocol->store_null();
    }
    else
    {
      /* Call ->checksum() if the table checksum matches 'old_mode' settings */
      if (!(check_opt->flags & T_EXTEND) &&
          (((t->file->ha_table_flags() & HA_HAS_OLD_CHECKSUM) && thd->variables.old_mode) ||
           ((t->file->ha_table_flags() & HA_HAS_NEW_CHECKSUM) && !thd->variables.old_mode)))
      {
        if (t->file->info(HA_STATUS_VARIABLE) || t->file->stats.checksum_null)
          protocol->store_null();
        else
          protocol->store((longlong)t->file->stats.checksum);
      }
      else if (check_opt->flags & T_QUICK)
        protocol->store_null();
      else
      {
        int error= t->file->calculate_checksum();
        if (thd->killed)
        {
          /*
             we've been killed; let handler clean up, and remove the
             partial current row from the recordset (embedded lib)
          */
          t->file->ha_rnd_end();
          thd->protocol->remove_last_row();
          goto err;
        }
        if (error || t->file->stats.checksum_null)
          protocol->store_null();
        else
          protocol->store((longlong)t->file->stats.checksum);
      }
      trans_rollback_stmt(thd);
      close_thread_tables(thd);
    }

    if (thd->transaction_rollback_request)
    {
      /*
        If transaction rollback was requested we honor it. To do this we
        abort statement and return error as not only CHECKSUM TABLE is
        rolled back but the whole transaction in which it was used.
      */
      thd->protocol->remove_last_row();
      goto err;
    }

    /* Hide errors from client. Return NULL for problematic tables instead. */
    thd->clear_error();

    if (protocol->write())
      goto err;
  }

  my_eof(thd);
  DBUG_RETURN(FALSE);

err:
  DBUG_RETURN(TRUE);
}

/**
  @brief Check if the table can be created in the specified storage engine.

  Checks if the storage engine is enabled and supports the given table
  type (e.g. normal, temporary, system). May do engine substitution
  if the requested engine is disabled.

  @param thd          Thread descriptor.
  @param db_name      Database name.
  @param table_name   Name of table to be created.
  @param create_info  Create info from parser, including engine.

  @retval true  Engine not available/supported, error has been reported.
  @retval false Engine available/supported.
*/

bool check_engine(THD *thd, const char *db_name,
                  const char *table_name, HA_CREATE_INFO *create_info)
{
  DBUG_ENTER("check_engine");
  handlerton **new_engine= &create_info->db_type;
  handlerton *req_engine= *new_engine;
  handlerton *enf_engine= NULL;
  bool no_substitution= thd->variables.sql_mode & MODE_NO_ENGINE_SUBSTITUTION;
  *new_engine= ha_checktype(thd, req_engine, no_substitution);
  DBUG_ASSERT(*new_engine);
  if (!*new_engine)
    DBUG_RETURN(true);

  /* Enforced storage engine should not be used in
  ALTER TABLE that does not use explicit ENGINE = x to
  avoid unwanted unrelated changes.*/
  if (!(thd->lex->sql_command == SQLCOM_ALTER_TABLE &&
        !(create_info->used_fields & HA_CREATE_USED_ENGINE)))
    enf_engine= thd->variables.enforced_table_plugin ?
       plugin_hton(thd->variables.enforced_table_plugin) : NULL;

  if (enf_engine && enf_engine != *new_engine)
  {
    if (no_substitution)
    {
      const char *engine_name= ha_resolve_storage_engine_name(req_engine);
      my_error(ER_UNKNOWN_STORAGE_ENGINE, MYF(0), engine_name);
      DBUG_RETURN(TRUE);
    }
    *new_engine= enf_engine;
  }

  if (req_engine && req_engine != *new_engine)
  {
    push_warning_printf(thd, Sql_condition::WARN_LEVEL_NOTE,
                        ER_WARN_USING_OTHER_HANDLER,
                        ER_THD(thd, ER_WARN_USING_OTHER_HANDLER),
                        ha_resolve_storage_engine_name(*new_engine),
                        table_name);
  }
  if (create_info->tmp_table() &&
      ha_check_storage_engine_flag(*new_engine, HTON_TEMPORARY_NOT_SUPPORTED))
  {
    if (create_info->used_fields & HA_CREATE_USED_ENGINE)
    {
      my_error(ER_ILLEGAL_HA_CREATE_OPTION, MYF(0),
               hton_name(*new_engine)->str, "TEMPORARY");
      *new_engine= 0;
      DBUG_RETURN(true);
    }
    *new_engine= myisam_hton;
  }

  DBUG_RETURN(false);
}


bool Sql_cmd_create_table_like::execute(THD *thd)
{
  DBUG_ENTER("Sql_cmd_create_table::execute");
  LEX *lex= thd->lex;
  SELECT_LEX *select_lex= lex->first_select_lex();
  TABLE_LIST *first_table= select_lex->table_list.first;
  DBUG_ASSERT(first_table == lex->query_tables);
  DBUG_ASSERT(first_table != 0);
  bool link_to_local;
  TABLE_LIST *create_table= first_table;
  TABLE_LIST *select_tables= lex->create_last_non_select_table->next_global;
  /* most outer SELECT_LEX_UNIT of query */
  SELECT_LEX_UNIT *unit= &lex->unit;
  int res= 0;

  const bool used_engine= lex->create_info.used_fields & HA_CREATE_USED_ENGINE;
  DBUG_ASSERT((m_storage_engine_name.str != NULL) == used_engine);
  if (used_engine)
  {
    if (resolve_storage_engine_with_error(thd, &lex->create_info.db_type,
                                          lex->create_info.tmp_table()))
      DBUG_RETURN(true); // Engine not found, substitution is not allowed

    if (!lex->create_info.db_type) // Not found, but substitution is allowed
    {
      lex->create_info.use_default_db_type(thd);
      push_warning_printf(thd, Sql_condition::WARN_LEVEL_WARN,
                          ER_WARN_USING_OTHER_HANDLER,
                          ER_THD(thd, ER_WARN_USING_OTHER_HANDLER),
                          hton_name(lex->create_info.db_type)->str,
                          create_table->table_name.str);
    }
  }

  if (lex->tmp_table())
  {
    status_var_decrement(thd->status_var.com_stat[SQLCOM_CREATE_TABLE]);
    status_var_increment(thd->status_var.com_create_tmp_table);
  }

  /*
    Code below (especially in mysql_create_table() and select_create
    methods) may modify HA_CREATE_INFO structure in LEX, so we have to
    use a copy of this structure to make execution prepared statement-
    safe. A shallow copy is enough as this code won't modify any memory
    referenced from this structure.
  */
  Table_specification_st create_info(lex->create_info);
  /*
    We need to copy alter_info for the same reasons of re-execution
    safety, only in case of Alter_info we have to do (almost) a deep
    copy.
  */
  Alter_info alter_info(lex->alter_info, thd->mem_root);

  if (unlikely(thd->is_fatal_error))
  {
    /* If out of memory when creating a copy of alter_info. */
    res= 1;
    goto end_with_restore_list;
  }

  /*
   Since CREATE_INFO is not full without Alter_info, it is better to pass them
   as a signle parameter. TODO: remove alter_info argument where create_info is
   passed.
  */
  create_info.alter_info= &alter_info;

  /* Check privileges */
  if ((res= create_table_precheck(thd, select_tables, create_table)))
    goto end_with_restore_list;

  /* Might have been updated in create_table_precheck */
  create_info.alias= create_table->alias;

  /* Fix names if symlinked or relocated tables */
  if (append_file_to_dir(thd, &create_info.data_file_name,
                         &create_table->table_name) ||
      append_file_to_dir(thd, &create_info.index_file_name,
                         &create_table->table_name))
    goto end_with_restore_list;

  /*
    If no engine type was given, work out the default now
    rather than at parse-time.
  */
  if (!(create_info.used_fields & HA_CREATE_USED_ENGINE))
    create_info.use_default_db_type(thd);
  /*
    If we are using SET CHARSET without DEFAULT, add an implicit
    DEFAULT to not confuse old users. (This may change).
  */
  if ((create_info.used_fields &
       (HA_CREATE_USED_DEFAULT_CHARSET | HA_CREATE_USED_CHARSET)) ==
      HA_CREATE_USED_CHARSET)
  {
    create_info.used_fields&= ~HA_CREATE_USED_CHARSET;
    create_info.used_fields|= HA_CREATE_USED_DEFAULT_CHARSET;
    create_info.default_table_charset= create_info.alter_table_convert_to_charset;
    create_info.alter_table_convert_to_charset= 0;
  }

  /*
    If we are a slave, we should add OR REPLACE if we don't have
    IF EXISTS. This will help a slave to recover from
    CREATE TABLE OR EXISTS failures by dropping the table and
    retrying the create.
  */
  if (thd->slave_thread &&
      slave_ddl_exec_mode_options == SLAVE_EXEC_MODE_IDEMPOTENT &&
      !lex->create_info.if_not_exists())
  {
    create_info.add(DDL_options_st::OPT_OR_REPLACE);
    create_info.add(DDL_options_st::OPT_OR_REPLACE_SLAVE_GENERATED);
  }

#ifdef WITH_PARTITION_STORAGE_ENGINE
  thd->work_part_info= 0;
  {
    partition_info *part_info= thd->lex->part_info;
    if (part_info && !(part_info= part_info->get_clone(thd)))
    {
      res= -1;
      goto end_with_restore_list;
    }
    thd->work_part_info= part_info;
  }
#endif

  if (select_lex->item_list.elements || select_lex->tvc) // With select or TVC
  {
    select_result *result;

    /*
      CREATE TABLE...IGNORE/REPLACE SELECT... can be unsafe, unless
      ORDER BY PRIMARY KEY clause is used in SELECT statement. We therefore
      use row based logging if mixed or row based logging is available.
      TODO: Check if the order of the output of the select statement is
      deterministic. Waiting for BUG#42415
    */
    if(lex->ignore)
      lex->set_stmt_unsafe(LEX::BINLOG_STMT_UNSAFE_CREATE_IGNORE_SELECT);

    if(lex->duplicates == DUP_REPLACE)
      lex->set_stmt_unsafe(LEX::BINLOG_STMT_UNSAFE_CREATE_REPLACE_SELECT);

    /*
      If:
      a) we inside an SP and there was NAME_CONST substitution,
      b) binlogging is on (STMT mode),
      c) we log the SP as separate statements
      raise a warning, as it may cause problems
      (see 'NAME_CONST issues' in 'Binary Logging of Stored Programs')
     */
    if (thd->query_name_consts && mysql_bin_log.is_open() &&
        thd->wsrep_binlog_format() == BINLOG_FORMAT_STMT &&
        !mysql_bin_log.is_query_in_union(thd, thd->query_id))
    {
      List_iterator_fast<Item> it(select_lex->item_list);
      Item *item;
      uint splocal_refs= 0;
      /* Count SP local vars in the top-level SELECT list */
      while ((item= it++))
      {
        if (item->get_item_splocal())
          splocal_refs++;
      }
      /*
        If it differs from number of NAME_CONST substitution applied,
        we may have a SOME_FUNC(NAME_CONST()) in the SELECT list,
        that may cause a problem with binary log (see BUG#35383),
        raise a warning.
      */
      if (splocal_refs != thd->query_name_consts)
        push_warning(thd,
                     Sql_condition::WARN_LEVEL_WARN,
                     ER_UNKNOWN_ERROR,
"Invoked routine ran a statement that may cause problems with "
"binary log, see 'NAME_CONST issues' in 'Binary Logging of Stored Programs' "
"section of the manual.");
    }

    select_lex->options|= SELECT_NO_UNLOCK;
    unit->set_limit(select_lex);

    /*
      Disable non-empty MERGE tables with CREATE...SELECT. Too
      complicated. See Bug #26379. Empty MERGE tables are read-only
      and don't allow CREATE...SELECT anyway.
    */
    if (create_info.used_fields & HA_CREATE_USED_UNION)
    {
      my_error(ER_WRONG_OBJECT, MYF(0), create_table->db.str,
               create_table->table_name.str, "BASE TABLE");
      res= 1;
      goto end_with_restore_list;
    }

    res= open_and_lock_tables(thd, create_info, lex->query_tables, TRUE, 0);
    if (unlikely(res))
    {
      /* Got error or warning. Set res to 1 if error */
      if (!(res= thd->is_error()))
        my_ok(thd);                           // CREATE ... IF NOT EXISTS
      goto end_with_restore_list;
    }

    /* Ensure we don't try to create something from which we select from */
    if (create_info.or_replace() && !create_info.tmp_table())
    {
      if (TABLE_LIST *duplicate= unique_table(thd, lex->query_tables,
                                              lex->query_tables->next_global,
                                              CHECK_DUP_FOR_CREATE |
                                              CHECK_DUP_SKIP_TEMP_TABLE))
      {
        update_non_unique_table_error(lex->query_tables, "CREATE",
                                      duplicate);
        res= TRUE;
        goto end_with_restore_list;
      }
    }
    {
      /*
        Remove target table from main select and name resolution
        context. This can't be done earlier as it will break view merging in
        statements like "CREATE TABLE IF NOT EXISTS existing_view SELECT".
      */
      lex->unlink_first_table(&link_to_local);

      /* Store reference to table in case of LOCK TABLES */
      create_info.table= create_table->table;

      /*
        select_create is currently not re-execution friendly and
        needs to be created for every execution of a PS/SP.
        Note: In wsrep-patch, CTAS is handled like a regular transaction.
      */
      if ((result= new (thd->mem_root) select_create(thd, create_table,
                                                     &create_info,
                                                     &alter_info,
                                                     select_lex->item_list,
                                                     lex->duplicates,
                                                     lex->ignore,
                                                     select_tables)))
      {
        /*
          CREATE from SELECT give its SELECT_LEX for SELECT,
          and item_list belong to SELECT
        */
        if (!(res= handle_select(thd, lex, result, 0)))
        {
          if (create_info.tmp_table())
            thd->variables.option_bits|= OPTION_KEEP_LOG;
        }
        delete result;
      }
      lex->link_first_table_back(create_table, link_to_local);
    }
  }
  else
  {
    /* regular create */
    if (create_info.like())
    {
      /* CREATE TABLE ... LIKE ... */
      res= mysql_create_like_table(thd, create_table, select_tables,
                                   &create_info);
    }
    else
    {
      if (create_info.fix_create_fields(thd, &alter_info, *create_table) ||
          create_info.check_fields(thd, &alter_info,
                                   create_table->table_name, create_table->db))
	goto end_with_restore_list;

      /*
        In STATEMENT format, we probably have to replicate also temporary
        tables, like mysql replication does. Also check if the requested
        engine is allowed/supported.
      */
      if (WSREP(thd))
      {
        handlerton *orig_ht= create_info.db_type;
        if (!check_engine(thd, create_table->db.str,
                          create_table->table_name.str,
                          &create_info) &&
            (!thd->is_current_stmt_binlog_format_row() ||
             !create_info.tmp_table()))
        {
#ifdef WITH_WSREP
          WSREP_TO_ISOLATION_BEGIN_ALTER(create_table->db.str,
                                         create_table->table_name.str,
                                         first_table, &alter_info, NULL,
                                         &create_info)
	  {
	    WSREP_WARN("CREATE TABLE isolation failure");
	    DBUG_RETURN(true);
	  }
#endif /* WITH_WSREP */
        }
        // check_engine will set db_type to  NULL if e.g. TEMPORARY is
        // not supported by the storage engine, this case is checked
        // again in mysql_create_table
        create_info.db_type= orig_ht;
      }
      /* Regular CREATE TABLE */
      res= mysql_create_table(thd, create_table, &create_info, &alter_info);
    }
    if (!res)
    {
      /* So that CREATE TEMPORARY TABLE gets to binlog at commit/rollback */
      if (create_info.tmp_table())
        thd->variables.option_bits|= OPTION_KEEP_LOG;
      /* in case of create temp tables if @@session_track_state_change is
         ON then send session state notification in OK packet */
      if (create_info.options & HA_LEX_CREATE_TMP_TABLE)
      {
        thd->session_tracker.state_change.mark_as_changed(thd);
      }
      my_ok(thd);
    }
  }

end_with_restore_list:
  DBUG_RETURN(res);
}<|MERGE_RESOLUTION|>--- conflicted
+++ resolved
@@ -9957,7 +9957,7 @@
 {
   bool engine_changed, error;
   bool no_ha_table= true;  /* We have not created table in storage engine yet */
-  TABLE *table, *new_table;
+  TABLE *table, *new_table= nullptr;
 #ifdef WITH_PARTITION_STORAGE_ENGINE
   bool partition_changed= false;
   bool fast_alter_partition= false;
@@ -9980,7 +9980,7 @@
   bool varchar= create_info->varchar, table_creation_was_logged= 0;
   bool binlog_as_create_select= 0, log_if_exists= 0;
   uint tables_opened;
-  handlerton *new_db_type, *old_db_type;
+  handlerton *new_db_type= create_info->db_type, *old_db_type;
   ha_rows copied=0, deleted=0;
   LEX_CUSTRING frm= {0,0};
   char index_file[FN_REFLEN], data_file[FN_REFLEN];
@@ -10311,8 +10311,8 @@
     create_info->used_fields |= HA_CREATE_USED_ROW_FORMAT;
   }
 
-  handlerton * const old_db_type= table->s->db_type();
-  handlerton *new_db_type= create_info->db_type;
+  old_db_type= table->s->db_type();
+  new_db_type= create_info->db_type;
 
   DBUG_PRINT("info", ("old type: %s  new type: %s",
              ha_resolve_storage_engine_name(old_db_type),
@@ -10591,25 +10591,6 @@
   if (new_db_type == old_db_type &&
       create_info->used_fields & HA_CREATE_USED_ENGINE)
     alter_info->flags|= ALTER_RECREATE;
-
-<<<<<<< HEAD
-  /*
-    If the old table had partitions and we are doing ALTER TABLE ...
-    engine= <new_engine>, the new table must preserve the original
-    partitioning. This means that the new engine is still the
-    partitioning engine, not the engine specified in the parser.
-    This is discovered in prep_alter_part_table, which in such case
-    updates create_info->db_type.
-    It's therefore important that the assignment below is done
-    after prep_alter_part_table.
-  */
-  new_db_type= create_info->db_type;
-  old_db_type= table->s->db_type();
-  new_table= NULL;
-=======
-  TABLE *new_table= NULL;
-  ha_rows copied=0,deleted=0;
->>>>>>> 088b37b5
 
   /*
     Handling of symlinked tables:
