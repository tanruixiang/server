/* Copyright (C) 2004 MySQL AB

   This program is free software; you can redistribute it and/or modify
   it under the terms of the GNU General Public License as published by
   the Free Software Foundation; version 2 of the License.

   This program is distributed in the hope that it will be useful,
   but WITHOUT ANY WARRANTY; without even the implied warranty of
   MERCHANTABILITY or FITNESS FOR A PARTICULAR PURPOSE.  See the
   GNU General Public License for more details.

   You should have received a copy of the GNU General Public License
   along with this program; if not, write to the Free Software
   Foundation, Inc., 59 Temple Place, Suite 330, Boston, MA  02111-1307  USA */

/**
  @file

  @brief
  Text .frm files management routines
*/

#include "mysql_priv.h"
#include <errno.h>
#include <m_ctype.h>
#include <my_sys.h>
#include <my_dir.h>

/* from sql_db.cc */
extern long mysql_rm_arc_files(THD *thd, MY_DIR *dirp, const char *org_path);


/**
  Write string with escaping.

  @param file	  IO_CACHE for record
  @param val_s	  string for writing

  @retval
    FALSE   OK
  @retval
    TRUE    error
*/

static my_bool
write_escaped_string(IO_CACHE *file, LEX_STRING *val_s)
{
  char *eos= val_s->str + val_s->length;
  char *ptr= val_s->str;

  for (; ptr < eos; ptr++)
  {
    /*
      Should be in sync with read_escaped_string() and
      parse_quoted_escaped_string()
    */
    switch(*ptr) {
    case '\\': // escape character
      if (my_b_append(file, (const uchar *)STRING_WITH_LEN("\\\\")))
	return TRUE;
      break;
    case '\n': // parameter value delimiter
      if (my_b_append(file, (const uchar *)STRING_WITH_LEN("\\n")))
	return TRUE;
      break;
    case '\0': // problem for some string processing utilities
      if (my_b_append(file, (const uchar *)STRING_WITH_LEN("\\0")))
	return TRUE;
      break;
    case 26: // problem for windows utilities (Ctrl-Z)
      if (my_b_append(file, (const uchar *)STRING_WITH_LEN("\\z")))
	return TRUE;
      break;
    case '\'': // list of string delimiter
      if (my_b_append(file, (const uchar *)STRING_WITH_LEN("\\\'")))
	return TRUE;
      break;
    default:
      if (my_b_append(file, (const uchar *)ptr, 1))
	return TRUE;
    }
  }
  return FALSE;
}


/**
  Write parameter value to IO_CACHE.

<<<<<<< HEAD
  @param file          pointer to IO_CACHE structure for writing
  @param base          pointer to data structure
  @param parameter     pointer to parameter descriptor
  @param old_version   for returning back old version number value
=======
  SYNOPSIS
    write_parameter()
    file	pointer to IO_CACHE structure for writing
    base	pointer to data structure
    parameter	pointer to parameter descriptor
>>>>>>> b82094a0

  @retval
    FALSE   OK
  @retval
    TRUE    error
*/


static my_bool
<<<<<<< HEAD
write_parameter(IO_CACHE *file, uchar* base, File_option *parameter,
		ulonglong *old_version)
=======
write_parameter(IO_CACHE *file, gptr base, File_option *parameter)
>>>>>>> b82094a0
{
  char num_buf[20];			// buffer for numeric operations
  // string for numeric operations
  String num(num_buf, sizeof(num_buf), &my_charset_bin);
  DBUG_ENTER("write_parameter");

  switch (parameter->type) {
  case FILE_OPTIONS_STRING:
  {
    LEX_STRING *val_s= (LEX_STRING *)(base + parameter->offset);
    if (my_b_append(file, (const uchar *)val_s->str, val_s->length))
      DBUG_RETURN(TRUE);
    break;
  }
  case FILE_OPTIONS_ESTRING:
  {
    if (write_escaped_string(file, (LEX_STRING *)(base + parameter->offset)))
      DBUG_RETURN(TRUE);
    break;
  }
  case FILE_OPTIONS_ULONGLONG:
  {
    num.set(*((ulonglong *)(base + parameter->offset)), &my_charset_bin);
    if (my_b_append(file, (const uchar *)num.ptr(), num.length()))
      DBUG_RETURN(TRUE);
    break;
  }
<<<<<<< HEAD
  case FILE_OPTIONS_REV:
  {
    ulonglong *val_i= (ulonglong *)(base + parameter->offset);
    *old_version= (*val_i)++;
    num.set(*val_i, &my_charset_bin);
    if (my_b_append(file, (const uchar *)num.ptr(), num.length()))
      DBUG_RETURN(TRUE);
    break;
  }
=======
>>>>>>> b82094a0
  case FILE_OPTIONS_TIMESTAMP:
  {
    /* string have to be allocated already */
    LEX_STRING *val_s= (LEX_STRING *)(base + parameter->offset);
    time_t tm= my_time(0);

    get_date(val_s->str, GETDATE_DATE_TIME|GETDATE_GMT|GETDATE_FIXEDLENGTH,
	     tm);
    val_s->length= PARSE_FILE_TIMESTAMPLENGTH;
    if (my_b_append(file, (const uchar *)val_s->str,
                    PARSE_FILE_TIMESTAMPLENGTH))
      DBUG_RETURN(TRUE);
    break;
  }
  case FILE_OPTIONS_STRLIST:
  {
    List_iterator_fast<LEX_STRING> it(*((List<LEX_STRING>*)
					(base + parameter->offset)));
    bool first= 1;
    LEX_STRING *str;
    while ((str= it++))
    {
      // We need ' ' after string to detect list continuation
      if ((!first && my_b_append(file, (const uchar *)STRING_WITH_LEN(" "))) ||
	  my_b_append(file, (const uchar *)STRING_WITH_LEN("\'")) ||
          write_escaped_string(file, str) ||
	  my_b_append(file, (const uchar *)STRING_WITH_LEN("\'")))
      {
	DBUG_RETURN(TRUE);
      }
      first= 0;
    }
    break;
  }
  case FILE_OPTIONS_ULLLIST:
  {
    List_iterator_fast<ulonglong> it(*((List<ulonglong>*)
                                       (base + parameter->offset)));
    bool first= 1;
    ulonglong *val;
    while ((val= it++))
    {
      num.set(*val, &my_charset_bin);
      // We need ' ' after string to detect list continuation
      if ((!first && my_b_append(file, (const uchar *)STRING_WITH_LEN(" "))) ||
          my_b_append(file, (const uchar *)num.ptr(), num.length()))
      {
        DBUG_RETURN(TRUE);
      }
      first= 0;
    }
    break;
  }
  default:
    DBUG_ASSERT(0); // never should happened
  }
  DBUG_RETURN(FALSE);
}


/**
  Write new .frm.

<<<<<<< HEAD
  @param dir           directory where put .frm
  @param file_name     .frm file name
  @param type          .frm type string (VIEW, TABLE)
  @param base          base address for parameter reading (structure like
                       TABLE)
  @param parameters    parameters description
  @param max_versions  number of versions to save
=======
  SYNOPSIS
    sql_create_definition_file()
    dir			directory where put .frm
    file		.frm file name
    type		.frm type string (VIEW, TABLE)
    base		base address for parameter reading (structure like
			TABLE)
    parameters		parameters description
>>>>>>> b82094a0

  @retval
    FALSE   OK
  @retval
    TRUE    error
*/


my_bool
sql_create_definition_file(const LEX_STRING *dir, const LEX_STRING *file_name,
			   const LEX_STRING *type,
<<<<<<< HEAD
			   uchar* base, File_option *parameters,
			   uint max_versions)
=======
			   gptr base, File_option *parameters)
>>>>>>> b82094a0
{
  File handler;
  IO_CACHE file;
  char path[FN_REFLEN+1];	// +1 to put temporary file name for sure
  int path_end;
  File_option *param;
  DBUG_ENTER("sql_create_definition_file");
  DBUG_PRINT("enter", ("Dir: %s, file: %s, base 0x%lx",
		       dir ? dir->str : "(null)",
                       file_name->str, (ulong) base));

  if (dir)
  {
    fn_format(path, file_name->str, dir->str, "", MY_UNPACK_FILENAME);
    path_end= strlen(path);
  }
  else
  {
    /*
      if not dir is passed, it means file_name is a full path,
      including dir name, file name itself, and an extension,
      and with unpack_filename() executed over it.
    */    
    path_end= strxnmov(path, FN_REFLEN, file_name->str, NullS) - path;
  }

  // temporary file name
  path[path_end]='~';
  path[path_end+1]= '\0';
  if ((handler= my_create(path, CREATE_MODE, O_RDWR | O_TRUNC,
			  MYF(MY_WME))) <= 0)
  {
    DBUG_RETURN(TRUE);
  }

  if (init_io_cache(&file, handler, 0, SEQ_READ_APPEND, 0L, 0, MYF(MY_WME)))
    goto err_w_file;

  // write header (file signature)
  if (my_b_append(&file, (const uchar *)STRING_WITH_LEN("TYPE=")) ||
      my_b_append(&file, (const uchar *)type->str, type->length) ||
      my_b_append(&file, (const uchar *)STRING_WITH_LEN("\n")))
    goto err_w_file;

  // write parameters to temporary file
  for (param= parameters; param->name.str; param++)
  {
    if (my_b_append(&file, (const uchar *)param->name.str,
                    param->name.length) ||
<<<<<<< HEAD
	my_b_append(&file, (const uchar *)STRING_WITH_LEN("=")) ||
	write_parameter(&file, base, param, &old_version) ||
	my_b_append(&file, (const uchar *)STRING_WITH_LEN("\n")))
=======
	my_b_append(&file, (const byte *)STRING_WITH_LEN("=")) ||
	write_parameter(&file, base, param) ||
	my_b_append(&file, (const byte *)STRING_WITH_LEN("\n")))
>>>>>>> b82094a0
      goto err_w_cache;
  }

  if (end_io_cache(&file))
    goto err_w_file;

  if (my_close(handler, MYF(MY_WME)))
  {
    DBUG_RETURN(TRUE);
  }

  path[path_end]='\0';

  {
    // rename temporary file
    char path_to[FN_REFLEN];
    memcpy(path_to, path, path_end+1);
    path[path_end]='~';
    if (my_rename(path, path_to, MYF(MY_WME)))
    {
      DBUG_RETURN(TRUE);
    }
  }
  DBUG_RETURN(FALSE);
err_w_cache:
  end_io_cache(&file);
err_w_file:
  my_close(handler, MYF(MY_WME));
  DBUG_RETURN(TRUE);
}

<<<<<<< HEAD
/**
  Renames a frm file (including backups) in same schema.
=======
/*
  Renames a frm file (including backups) in same schema

  SYNOPSIS
    rename_in_schema_file
    thd               thread handler
    schema            name of given schema           
    old_name          original file name
    new_name          new file name
>>>>>>> b82094a0

  @thd                     thread handler
  @param schema            name of given schema
  @param old_name          original file name
  @param new_name          new file name
  @param revision          revision number
  @param num_view_backups  number of backups

  @retval
    0   OK
  @retval
    1   Error (only if renaming of frm failed)
*/
my_bool rename_in_schema_file(THD *thd,
                              const char *schema, const char *old_name, 
                              const char *new_name)
{
  char old_path[FN_REFLEN], new_path[FN_REFLEN], arc_path[FN_REFLEN];

  build_table_filename(old_path, sizeof(old_path) - 1,
                       schema, old_name, reg_ext, 0);
  build_table_filename(new_path, sizeof(new_path) - 1,
                       schema, new_name, reg_ext, 0);

  if (my_rename(old_path, new_path, MYF(MY_WME)))
    return 1;

  /* check if arc_dir exists: disabled unused feature (see bug #17823). */
  build_table_filename(arc_path, sizeof(arc_path) - 1, schema, "arc", "", 0);
  
<<<<<<< HEAD
#ifdef FRM_ARCHIVE
  if (revision > 0 && !access(arc_path, F_OK))
  {
    char old_name_buf[FN_REFLEN], new_name_buf[FN_REFLEN];
    ulonglong limit= ((revision > num_view_backups) ?
                      revision - num_view_backups : 0);

    VOID(tablename_to_filename(old_name, old_name_buf, sizeof(old_name_buf)));
    VOID(tablename_to_filename(new_name, new_name_buf, sizeof(new_name_buf)));

    for (; revision > limit ; revision--)
    {
      my_snprintf(old_path, FN_REFLEN, "%s/%s%s-%04lu",
		  arc_path, old_name_buf, reg_ext, (ulong) revision);
      (void) unpack_filename(old_path, old_path);
      my_snprintf(new_path, FN_REFLEN, "%s/%s%s-%04lu",
		  arc_path, new_name_buf, reg_ext, (ulong) revision);
      (void) unpack_filename(new_path, new_path);
      my_rename(old_path, new_path, MYF(0));
    }
  }
#else//FRM_ARCHIVE
=======
>>>>>>> b82094a0
  { // remove obsolete 'arc' directory and files if any
    MY_DIR *new_dirp;
    if ((new_dirp = my_dir(arc_path, MYF(MY_DONT_SORT))))
    {
      DBUG_PRINT("my",("Archive subdir found: %s", arc_path));
      (void) mysql_rm_arc_files(thd, new_dirp, arc_path);
    }
  }
  return 0;
}

/**
  Prepare frm to parse (read to memory).

  @param file_name		  path & filename to .frm file
  @param mem_root		  MEM_ROOT for buffer allocation
  @param bad_format_errors	  send errors on bad content

  @note
    returned pointer + 1 will be type of .frm

  @return
    0 - error
  @return
    parser object
*/

File_parser * 
sql_parse_prepare(const LEX_STRING *file_name, MEM_ROOT *mem_root,
		  bool bad_format_errors)
{
  MY_STAT stat_info;
  size_t len;
  char *end, *sign;
  File_parser *parser;
  File file;
  DBUG_ENTER("sql_parse_prepare");

  if (!my_stat(file_name->str, &stat_info, MYF(MY_WME)))
  {
    DBUG_RETURN(0);
  }

  if (stat_info.st_size > INT_MAX-1)
  {
    my_error(ER_FPARSER_TOO_BIG_FILE, MYF(0), file_name->str);
    DBUG_RETURN(0);
  }

  if (!(parser= new(mem_root) File_parser))
  {
    DBUG_RETURN(0);
  }

  if (!(parser->buff= (char*) alloc_root(mem_root, stat_info.st_size+1)))
  {
    DBUG_RETURN(0);
  }

  if ((file= my_open(file_name->str, O_RDONLY | O_SHARE, MYF(MY_WME))) < 0)
  {
    DBUG_RETURN(0);
  }
  
  if ((len= my_read(file, (uchar *)parser->buff,
                    stat_info.st_size, MYF(MY_WME))) ==
      MY_FILE_ERROR)
  {
    my_close(file, MYF(MY_WME));
    DBUG_RETURN(0);
  }

  if (my_close(file, MYF(MY_WME)))
  {
    DBUG_RETURN(0);
  }

  end= parser->end= parser->buff + len;
  *end= '\0'; // barrier for more simple parsing

  // 7 = 5 (TYPE=) + 1 (letter at least of type name) + 1 ('\n')
  if (len < 7 ||
      parser->buff[0] != 'T' ||
      parser->buff[1] != 'Y' ||
      parser->buff[2] != 'P' ||
      parser->buff[3] != 'E' ||
      parser->buff[4] != '=')
    goto frm_error;

  // skip signature;
  parser->file_type.str= sign= parser->buff + 5;
  while (*sign >= 'A' && *sign <= 'Z' && sign < end)
    sign++;
  if (*sign != '\n')
    goto frm_error;
  parser->file_type.length= sign - parser->file_type.str;
  // EOS for file signature just for safety
  *sign= '\0';

  parser->start= sign + 1;
  parser->content_ok= 1;

  DBUG_RETURN(parser);

frm_error:
  if (bad_format_errors)
  {
    my_error(ER_FPARSER_BAD_HEADER, MYF(0), file_name->str);
    DBUG_RETURN(0);
  }
  else
    DBUG_RETURN(parser); // upper level have to check parser->ok()
}


/**
  parse LEX_STRING.

  @param ptr		  pointer on string beginning
  @param end		  pointer on symbol after parsed string end (still owned
                         by buffer and can be accessed
  @param mem_root	  MEM_ROOT for parameter allocation
  @param str		  pointer on string, where results should be stored

  @retval
    0	  error
  @retval
    \#	  pointer on symbol after string
*/


static char *
parse_string(char *ptr, char *end, MEM_ROOT *mem_root, LEX_STRING *str)
{
  // get string length
  char *eol= strchr(ptr, '\n');

  if (eol >= end)
    return 0;

  str->length= eol - ptr;

  if (!(str->str= strmake_root(mem_root, ptr, str->length)))
    return 0;
  return eol+1;
}


/**
  read escaped string from ptr to eol in already allocated str.

  @param ptr		  pointer on string beginning
  @param eol		  pointer on character after end of string
  @param str		  target string

  @retval
    FALSE   OK
  @retval
    TRUE    error
*/

my_bool
read_escaped_string(char *ptr, char *eol, LEX_STRING *str)
{
  char *write_pos= str->str;

  for (; ptr < eol; ptr++, write_pos++)
  {
    char c= *ptr;
    if (c == '\\')
    {
      ptr++;
      if (ptr >= eol)
	return TRUE;
      /*
	Should be in sync with write_escaped_string() and
	parse_quoted_escaped_string()
      */
      switch(*ptr) {
      case '\\':
	*write_pos= '\\';
	break;
      case 'n':
	*write_pos= '\n';
	break;
      case '0':
	*write_pos= '\0';
	break;
      case 'z':
	*write_pos= 26;
	break;
      case '\'':
	*write_pos= '\'';
        break;
      default:
	return TRUE;
      }
    }
    else
      *write_pos= c;
  }
  str->str[str->length= write_pos-str->str]= '\0'; // just for safety
  return FALSE;
}


/**
  parse \\n delimited escaped string.

  @param ptr		  pointer on string beginning
  @param end		  pointer on symbol after parsed string end (still owned
                         by buffer and can be accessed
  @param mem_root	  MEM_ROOT for parameter allocation
  @param str		  pointer on string, where results should be stored

  @retval
    0	  error
  @retval
    \#	  pointer on symbol after string
*/


char *
parse_escaped_string(char *ptr, char *end, MEM_ROOT *mem_root, LEX_STRING *str)
{
  char *eol= strchr(ptr, '\n');

  if (eol == 0 || eol >= end ||
      !(str->str= (char*) alloc_root(mem_root, (eol - ptr) + 1)) ||
      read_escaped_string(ptr, eol, str))
    return 0;
    
  return eol+1;
}


/**
  parse '' delimited escaped string.

  @param ptr		  pointer on string beginning
  @param end		  pointer on symbol after parsed string end (still owned
                         by buffer and can be accessed
  @param mem_root	  MEM_ROOT for parameter allocation
  @param str		  pointer on string, where results should be stored

  @retval
    0	  error
  @retval
    \#	  pointer on symbol after string
*/

static char *
parse_quoted_escaped_string(char *ptr, char *end,
			    MEM_ROOT *mem_root, LEX_STRING *str)
{
  char *eol;
  uint result_len= 0;
  bool escaped= 0;

  // starting '
  if (*(ptr++) != '\'')
    return 0;

  // find ending '
  for (eol= ptr; (*eol != '\'' || escaped) && eol < end; eol++)
  {
    if (!(escaped= (*eol == '\\' && !escaped)))
      result_len++;
  }

  // process string
  if (eol >= end ||
      !(str->str= (char*) alloc_root(mem_root, result_len + 1)) ||
      read_escaped_string(ptr, eol, str))
    return 0;

  return eol+1;
}


/**
  Parser for FILE_OPTIONS_ULLLIST type value.

  @param[in,out] ptr          pointer to parameter
  @param[in] end              end of the configuration
  @param[in] line             pointer to the line begining
  @param[in] base             base address for parameter writing (structure
    like TABLE)
  @param[in] parameter        description
  @param[in] mem_root         MEM_ROOT for parameters allocation
*/

bool get_file_options_ulllist(char *&ptr, char *end, char *line,
                              uchar* base, File_option *parameter,
                              MEM_ROOT *mem_root)
{
  List<ulonglong> *nlist= (List<ulonglong>*)(base + parameter->offset);
  ulonglong *num;
  nlist->empty();
  // list parsing
  while (ptr < end)
  {
    int not_used;
    char *num_end= end;
    if (!(num= (ulonglong*)alloc_root(mem_root, sizeof(ulonglong))) ||
        nlist->push_back(num, mem_root))
      goto nlist_err;
    *num= my_strtoll10(ptr, &num_end, &not_used);
    ptr= num_end;
    switch (*ptr) {
    case '\n':
      goto end_of_nlist;
    case ' ':
      // we cant go over buffer bounds, because we have \0 at the end
      ptr++;
      break;
    default:
      goto nlist_err_w_message;
    }
  }

end_of_nlist:
  if (*(ptr++) != '\n')
    goto nlist_err;
  return FALSE;

nlist_err_w_message:
  my_error(ER_FPARSER_ERROR_IN_PARAMETER, MYF(0), parameter->name.str, line);
nlist_err:
  return TRUE;
}


/**
  parse parameters.

  @param base                base address for parameter writing (structure like
                             TABLE)
  @param mem_root            MEM_ROOT for parameters allocation
  @param parameters          parameters description
  @param required            number of required parameters in above list. If the file
                             contains more parameters than "required", they will
                             be ignored. If the file contains less parameters
                             then "required", non-existing parameters will
                             remain their values.
  @param hook                hook called for unknown keys
  @param hook_data           some data specific for the hook

  @retval
    FALSE   OK
  @retval
    TRUE    error
*/


my_bool
File_parser::parse(uchar* base, MEM_ROOT *mem_root,
                   struct File_option *parameters, uint required,
                   Unknown_key_hook *hook)
{
  uint first_param= 0, found= 0;
  char *ptr= start;
  char *eol;
  LEX_STRING *str;
  List<LEX_STRING> *list;
  DBUG_ENTER("File_parser::parse");

  while (ptr < end && found < required)
  {
    char *line= ptr;
    if (*ptr == '#')
    {
      // it is comment
      if (!(ptr= strchr(ptr, '\n')))
      {
	my_error(ER_FPARSER_EOF_IN_COMMENT, MYF(0), line);
	DBUG_RETURN(TRUE);
      }
      ptr++;
    }
    else
    {
      File_option *parameter= parameters+first_param,
	*parameters_end= parameters+required;
      int len= 0;
      for (; parameter < parameters_end; parameter++)
      {
	len= parameter->name.length;
	// check length
	if (len < (end-ptr) && ptr[len] != '=')
	  continue;
	// check keyword
	if (memcmp(parameter->name.str, ptr, len) == 0)
	  break;
      }

      if (parameter < parameters_end)
      {
	found++;
	/*
	  if we found first parameter, start search from next parameter
	  next time.
	  (this small optimisation should work, because they should be
	  written in same order)
	*/
	if (parameter == parameters+first_param)
	  first_param++;

	// get value
	ptr+= (len+1);
	switch (parameter->type) {
	case FILE_OPTIONS_STRING:
	{
	  if (!(ptr= parse_string(ptr, end, mem_root,
				  (LEX_STRING *)(base +
						 parameter->offset))))
	  {
	    my_error(ER_FPARSER_ERROR_IN_PARAMETER, MYF(0),
                     parameter->name.str, line);
	    DBUG_RETURN(TRUE);
	  }
	  break;
	}
	case FILE_OPTIONS_ESTRING:
	{
	  if (!(ptr= parse_escaped_string(ptr, end, mem_root,
					  (LEX_STRING *)
					  (base + parameter->offset))))
	  {
	    my_error(ER_FPARSER_ERROR_IN_PARAMETER, MYF(0),
                     parameter->name.str, line);
	    DBUG_RETURN(TRUE);
	  }
	  break;
	}
	case FILE_OPTIONS_ULONGLONG:
	  if (!(eol= strchr(ptr, '\n')))
	  {
	    my_error(ER_FPARSER_ERROR_IN_PARAMETER, MYF(0),
                     parameter->name.str, line);
	    DBUG_RETURN(TRUE);
	  }
          {
            int not_used;
	    *((ulonglong*)(base + parameter->offset))=
              my_strtoll10(ptr, 0, &not_used);
          }
	  ptr= eol+1;
	  break;
	case FILE_OPTIONS_TIMESTAMP:
	{
	  /* string have to be allocated already */
	  LEX_STRING *val= (LEX_STRING *)(base + parameter->offset);
	  /* yyyy-mm-dd HH:MM:SS = 19(PARSE_FILE_TIMESTAMPLENGTH) characters */
	  if (ptr[PARSE_FILE_TIMESTAMPLENGTH] != '\n')
	  {
	    my_error(ER_FPARSER_ERROR_IN_PARAMETER, MYF(0),
                     parameter->name.str, line);
	    DBUG_RETURN(TRUE);
	  }
	  memcpy(val->str, ptr, PARSE_FILE_TIMESTAMPLENGTH);
	  val->str[val->length= PARSE_FILE_TIMESTAMPLENGTH]= '\0';
	  ptr+= (PARSE_FILE_TIMESTAMPLENGTH+1);
	  break;
	}
	case FILE_OPTIONS_STRLIST:
	{
          list= (List<LEX_STRING>*)(base + parameter->offset);

	  list->empty();
	  // list parsing
	  while (ptr < end)
	  {
	    if (!(str= (LEX_STRING*)alloc_root(mem_root,
					       sizeof(LEX_STRING))) ||
		list->push_back(str, mem_root))
	      goto list_err;
	    if (!(ptr= parse_quoted_escaped_string(ptr, end, mem_root, str)))
	      goto list_err_w_message;
	    switch (*ptr) {
	    case '\n':
	      goto end_of_list;
	    case ' ':
	      // we cant go over buffer bounds, because we have \0 at the end
	      ptr++;
	      break;
	    default:
	      goto list_err_w_message;
	    }
	  }

end_of_list:
	  if (*(ptr++) != '\n')
	    goto list_err;
	  break;

list_err_w_message:
	  my_error(ER_FPARSER_ERROR_IN_PARAMETER, MYF(0),
                   parameter->name.str, line);
list_err:
	  DBUG_RETURN(TRUE);
	}
        case FILE_OPTIONS_ULLLIST:
          if (get_file_options_ulllist(ptr, end, line, base,
                                       parameter, mem_root))
            DBUG_RETURN(TRUE);
          break;
	default:
	  DBUG_ASSERT(0); // never should happened
	}
      }
      else
      {
        ptr= line;
        if (hook->process_unknown_string(ptr, base, mem_root, end))
        {
          DBUG_RETURN(TRUE);
        }
        // skip unknown parameter
        if (!(ptr= strchr(ptr, '\n')))
        {
          my_error(ER_FPARSER_EOF_IN_UNKNOWN_PARAMETER, MYF(0), line);
          DBUG_RETURN(TRUE);
        }
        ptr++;
      }
    }
  }

  /*
    NOTE: if we read less than "required" parameters, it is still Ok.
    Probably, we've just read the file of the previous version, which
    contains less parameters.
  */

  DBUG_RETURN(FALSE);
}


/**
  Dummy unknown key hook.

  @param[in,out] unknown_key       reference on the line with unknown
    parameter and the parsing point
  @param[in] base                  base address for parameter writing
    (structure like TABLE)
  @param[in] mem_root              MEM_ROOT for parameters allocation
  @param[in] end                   the end of the configuration

  @note
    This hook used to catch no longer supported keys and process them for
    backward compatibility, but it will not slow down processing of modern
    format files.
    This hook does nothing except debug output.

  @retval
    FALSE OK
  @retval
    TRUE  Error
*/

bool
File_parser_dummy_hook::process_unknown_string(char *&unknown_key,
                                               uchar* base, MEM_ROOT *mem_root,
                                               char *end)
{
  DBUG_ENTER("file_parser_dummy_hook::process_unknown_string");
  DBUG_PRINT("info", ("Unknown key: '%60s'", unknown_key));
  DBUG_RETURN(FALSE);
}<|MERGE_RESOLUTION|>--- conflicted
+++ resolved
@@ -87,18 +87,9 @@
 /**
   Write parameter value to IO_CACHE.
 
-<<<<<<< HEAD
   @param file          pointer to IO_CACHE structure for writing
   @param base          pointer to data structure
   @param parameter     pointer to parameter descriptor
-  @param old_version   for returning back old version number value
-=======
-  SYNOPSIS
-    write_parameter()
-    file	pointer to IO_CACHE structure for writing
-    base	pointer to data structure
-    parameter	pointer to parameter descriptor
->>>>>>> b82094a0
 
   @retval
     FALSE   OK
@@ -108,12 +99,7 @@
 
 
 static my_bool
-<<<<<<< HEAD
-write_parameter(IO_CACHE *file, uchar* base, File_option *parameter,
-		ulonglong *old_version)
-=======
-write_parameter(IO_CACHE *file, gptr base, File_option *parameter)
->>>>>>> b82094a0
+write_parameter(IO_CACHE *file, uchar* base, File_option *parameter)
 {
   char num_buf[20];			// buffer for numeric operations
   // string for numeric operations
@@ -141,18 +127,6 @@
       DBUG_RETURN(TRUE);
     break;
   }
-<<<<<<< HEAD
-  case FILE_OPTIONS_REV:
-  {
-    ulonglong *val_i= (ulonglong *)(base + parameter->offset);
-    *old_version= (*val_i)++;
-    num.set(*val_i, &my_charset_bin);
-    if (my_b_append(file, (const uchar *)num.ptr(), num.length()))
-      DBUG_RETURN(TRUE);
-    break;
-  }
-=======
->>>>>>> b82094a0
   case FILE_OPTIONS_TIMESTAMP:
   {
     /* string have to be allocated already */
@@ -216,24 +190,12 @@
 /**
   Write new .frm.
 
-<<<<<<< HEAD
   @param dir           directory where put .frm
   @param file_name     .frm file name
   @param type          .frm type string (VIEW, TABLE)
   @param base          base address for parameter reading (structure like
                        TABLE)
   @param parameters    parameters description
-  @param max_versions  number of versions to save
-=======
-  SYNOPSIS
-    sql_create_definition_file()
-    dir			directory where put .frm
-    file		.frm file name
-    type		.frm type string (VIEW, TABLE)
-    base		base address for parameter reading (structure like
-			TABLE)
-    parameters		parameters description
->>>>>>> b82094a0
 
   @retval
     FALSE   OK
@@ -245,12 +207,7 @@
 my_bool
 sql_create_definition_file(const LEX_STRING *dir, const LEX_STRING *file_name,
 			   const LEX_STRING *type,
-<<<<<<< HEAD
-			   uchar* base, File_option *parameters,
-			   uint max_versions)
-=======
-			   gptr base, File_option *parameters)
->>>>>>> b82094a0
+			   uchar* base, File_option *parameters)
 {
   File handler;
   IO_CACHE file;
@@ -300,15 +257,9 @@
   {
     if (my_b_append(&file, (const uchar *)param->name.str,
                     param->name.length) ||
-<<<<<<< HEAD
 	my_b_append(&file, (const uchar *)STRING_WITH_LEN("=")) ||
-	write_parameter(&file, base, param, &old_version) ||
+	write_parameter(&file, base, param) ||
 	my_b_append(&file, (const uchar *)STRING_WITH_LEN("\n")))
-=======
-	my_b_append(&file, (const byte *)STRING_WITH_LEN("=")) ||
-	write_parameter(&file, base, param) ||
-	my_b_append(&file, (const byte *)STRING_WITH_LEN("\n")))
->>>>>>> b82094a0
       goto err_w_cache;
   }
 
@@ -340,27 +291,13 @@
   DBUG_RETURN(TRUE);
 }
 
-<<<<<<< HEAD
 /**
   Renames a frm file (including backups) in same schema.
-=======
-/*
-  Renames a frm file (including backups) in same schema
-
-  SYNOPSIS
-    rename_in_schema_file
-    thd               thread handler
-    schema            name of given schema           
-    old_name          original file name
-    new_name          new file name
->>>>>>> b82094a0
 
   @thd                     thread handler
   @param schema            name of given schema
   @param old_name          original file name
   @param new_name          new file name
-  @param revision          revision number
-  @param num_view_backups  number of backups
 
   @retval
     0   OK
@@ -384,31 +321,6 @@
   /* check if arc_dir exists: disabled unused feature (see bug #17823). */
   build_table_filename(arc_path, sizeof(arc_path) - 1, schema, "arc", "", 0);
   
-<<<<<<< HEAD
-#ifdef FRM_ARCHIVE
-  if (revision > 0 && !access(arc_path, F_OK))
-  {
-    char old_name_buf[FN_REFLEN], new_name_buf[FN_REFLEN];
-    ulonglong limit= ((revision > num_view_backups) ?
-                      revision - num_view_backups : 0);
-
-    VOID(tablename_to_filename(old_name, old_name_buf, sizeof(old_name_buf)));
-    VOID(tablename_to_filename(new_name, new_name_buf, sizeof(new_name_buf)));
-
-    for (; revision > limit ; revision--)
-    {
-      my_snprintf(old_path, FN_REFLEN, "%s/%s%s-%04lu",
-		  arc_path, old_name_buf, reg_ext, (ulong) revision);
-      (void) unpack_filename(old_path, old_path);
-      my_snprintf(new_path, FN_REFLEN, "%s/%s%s-%04lu",
-		  arc_path, new_name_buf, reg_ext, (ulong) revision);
-      (void) unpack_filename(new_path, new_path);
-      my_rename(old_path, new_path, MYF(0));
-    }
-  }
-#else//FRM_ARCHIVE
-=======
->>>>>>> b82094a0
   { // remove obsolete 'arc' directory and files if any
     MY_DIR *new_dirp;
     if ((new_dirp = my_dir(arc_path, MYF(MY_DONT_SORT))))
