/* Copyright (c) 2000, 2019, Oracle and/or its affiliates.
   Copyright (c) 2009, 2021, MariaDB Corporation.

   This program is free software; you can redistribute it and/or modify
   it under the terms of the GNU General Public License as published by
   the Free Software Foundation; version 2 of the License.

   This program is distributed in the hope that it will be useful,
   but WITHOUT ANY WARRANTY; without even the implied warranty of
   MERCHANTABILITY or FITNESS FOR A PARTICULAR PURPOSE.  See the
   GNU General Public License for more details.

   You should have received a copy of the GNU General Public License
   along with this program; if not, write to the Free Software
   Foundation, Inc., 51 Franklin St, Fifth Floor, Boston, MA 02110-1335  USA */


/* A lexical scanner on a temporary buffer with a yacc interface */

#define MYSQL_LEX 1
#include "mariadb.h"
#include "sql_priv.h"
#include "sql_class.h"                          // sql_lex.h: SQLCOM_END
#include "sql_lex.h"
#include "sql_parse.h"                          // add_to_list
#include "item_create.h"
#include <m_ctype.h>
#include <hash.h>
#include "sp_head.h"
#include "sp.h"
#include "sql_select.h"
#include "sql_cte.h"
#include "sql_signal.h"
#include "sql_derived.h"
#include "sql_truncate.h"                      // Sql_cmd_truncate_table
#include "sql_admin.h"                         // Sql_cmd_analyze/Check..._table
#include "sql_partition.h"
#include "sql_partition_admin.h"               // Sql_cmd_alter_table_*_part
#include "event_parse_data.h"

void LEX::parse_error(uint err_number)
{
  thd->parse_error(err_number);
}


/**
  LEX_STRING constant for null-string to be used in parser and other places.
*/
const LEX_STRING empty_lex_str=   {(char *) "", 0};
const LEX_CSTRING null_clex_str=  {NULL, 0};
const LEX_CSTRING empty_clex_str= {"", 0};
const LEX_CSTRING star_clex_str=  {"*", 1};
const LEX_CSTRING param_clex_str= {"?", 1};
const LEX_CSTRING NULL_clex_str=  {STRING_WITH_LEN("NULL")};
const LEX_CSTRING error_clex_str= {STRING_WITH_LEN("error")};

/**
  Helper action for a case expression statement (the expr in 'CASE expr').
  This helper is used for 'searched' cases only.
  @param lex the parser lex context
  @param expr the parsed expression
  @return 0 on success
*/

int sp_expr_lex::case_stmt_action_expr()
{
  int case_expr_id= spcont->register_case_expr();
  sp_instr_set_case_expr *i;

  if (spcont->push_case_expr_id(case_expr_id))
    return 1;

  i= new (thd->mem_root)
    sp_instr_set_case_expr(sphead->instructions(), spcont, case_expr_id,
                           get_item(), this);

  sphead->add_cont_backpatch(i);
  return sphead->add_instr(i);
}

/**
  Helper action for a case when condition.
  This helper is used for both 'simple' and 'searched' cases.
  @param lex the parser lex context
  @param when the parsed expression for the WHEN clause
  @param simple true for simple cases, false for searched cases
*/

int sp_expr_lex::case_stmt_action_when(bool simple)
{
  uint ip= sphead->instructions();
  sp_instr_jump_if_not *i;
  Item_case_expr *var;
  Item *expr;

  if (simple)
  {
    var= new (thd->mem_root)
         Item_case_expr(thd, spcont->get_current_case_expr_id());

#ifdef DBUG_ASSERT_EXISTS
    if (var)
    {
      var->m_sp= sphead;
    }
#endif

    expr= new (thd->mem_root) Item_func_eq(thd, var, get_item());
    i= new (thd->mem_root) sp_instr_jump_if_not(ip, spcont, expr, this);
  }
  else
    i= new (thd->mem_root) sp_instr_jump_if_not(ip, spcont, get_item(), this);

  /*
    BACKPATCH: Registering forward jump from
    "case_stmt_action_when" to "case_stmt_action_then"
    (jump_if_not from instruction 2 to 5, 5 to 8 ... in the example)
  */

  return
    !MY_TEST(i) ||
    sphead->push_backpatch(thd, i, spcont->push_label(thd, &empty_clex_str, 0)) ||
    sphead->add_cont_backpatch(i) ||
    sphead->add_instr(i);
}

/**
  Helper action for a case then statements.
  This helper is used for both 'simple' and 'searched' cases.
  @param lex the parser lex context
*/

int LEX::case_stmt_action_then()
{
  uint ip= sphead->instructions();
  sp_instr_jump *i= new (thd->mem_root) sp_instr_jump(ip, spcont);
  if (!MY_TEST(i) || sphead->add_instr(i))
    return 1;

  /*
    BACKPATCH: Resolving forward jump from
    "case_stmt_action_when" to "case_stmt_action_then"
    (jump_if_not from instruction 2 to 5, 5 to 8 ... in the example)
  */

  sphead->backpatch(spcont->pop_label());

  /*
    BACKPATCH: Registering forward jump from
    "case_stmt_action_then" to after END CASE
    (jump from instruction 4 to 12, 7 to 12 ... in the example)
  */

  return sphead->push_backpatch(thd, i, spcont->last_label());
}


/**
  Helper action for a SET statement.
  Used to push a system variable into the assignment list.

  @param tmp      the system variable with base name
  @param var_type the scope of the variable
  @param val      the value being assigned to the variable

  @return TRUE if error, FALSE otherwise.
*/

bool
LEX::set_system_variable(enum enum_var_type var_type,
                         sys_var *sysvar, const Lex_ident_sys_st *base_name,
                         Item *val)
{
  set_var *setvar;

  /* No AUTOCOMMIT from a stored function or trigger. */
  if (spcont && sysvar == Sys_autocommit_ptr)
    sphead->m_flags|= sp_head::HAS_SET_AUTOCOMMIT_STMT;

  if (val && val->type() == Item::FIELD_ITEM &&
      ((Item_field*)val)->table_name.str)
  {
    my_error(ER_WRONG_TYPE_FOR_VAR, MYF(0), sysvar->name.str);
    return TRUE;
  }

  if (!(setvar= new (thd->mem_root) set_var(thd, var_type, sysvar,
                                            base_name, val)))
    return TRUE;

  return var_list.push_back(setvar, thd->mem_root);
}


/**
  Helper action for a SET statement.
  Used to SET a field of NEW row.

  @param name     the field name
  @param val      the value being assigned to the row

  @return TRUE if error, FALSE otherwise.
*/

bool LEX::set_trigger_new_row(const LEX_CSTRING *name, Item *val)
{
  Item_trigger_field *trg_fld;
  sp_instr_set_trigger_field *sp_fld;

  /* QQ: Shouldn't this be field's default value ? */
  if (! val)
    val= new (thd->mem_root) Item_null(thd);

  DBUG_ASSERT(trg_chistics.action_time == TRG_ACTION_BEFORE &&
              (trg_chistics.event == TRG_EVENT_INSERT ||
               trg_chistics.event == TRG_EVENT_UPDATE));

  trg_fld= new (thd->mem_root)
            Item_trigger_field(thd, current_context(),
                               Item_trigger_field::NEW_ROW,
                               *name, UPDATE_ACL, FALSE);

  if (unlikely(trg_fld == NULL))
    return TRUE;

  sp_fld= new (thd->mem_root)
        sp_instr_set_trigger_field(sphead->instructions(),
                                   spcont, trg_fld, val, this);

  if (unlikely(sp_fld == NULL))
    return TRUE;

  /*
    Let us add this item to list of all Item_trigger_field
    objects in trigger.
  */
  trg_table_fields.link_in_list(trg_fld, &trg_fld->next_trg_field);

  return sphead->add_instr(sp_fld);
}


/**
  Create an object to represent a SP variable in the Item-hierarchy.

  @param  name        The SP variable name.
  @param  spvar       The SP variable (optional).
  @param  start_in_q  Start position of the SP variable name in the query.
  @param  end_in_q    End position of the SP variable name in the query.

  @remark If spvar is not specified, the name is used to search for the
          variable in the parse-time context. If the variable does not
          exist, a error is set and NULL is returned to the caller.

  @return An Item_splocal object representing the SP variable, or NULL on error.
*/
Item_splocal*
LEX::create_item_for_sp_var(const Lex_ident_cli_st *cname, sp_variable *spvar)
{
  const Sp_rcontext_handler *rh;
  Item_splocal *item;
  const char *start_in_q= cname->pos();
  const char *end_in_q= cname->end();
  uint pos_in_q, len_in_q;
  Lex_ident_sys name(thd, cname);

  if (name.is_null())
    return NULL;  // EOM

  /* If necessary, look for the variable. */
  if (spcont && !spvar)
    spvar= find_variable(&name, &rh);

  if (!spvar)
  {
    my_error(ER_SP_UNDECLARED_VAR, MYF(0), name.str);
    return NULL;
  }

  DBUG_ASSERT(spcont && spvar);

  /* Position and length of the SP variable name in the query. */
  pos_in_q= (uint)(start_in_q - sphead->m_tmp_query);
  len_in_q= (uint)(end_in_q - start_in_q);

  item= new (thd->mem_root)
    Item_splocal(thd, rh, &name, spvar->offset, spvar->type_handler(),
                 pos_in_q, len_in_q);

#ifdef DBUG_ASSERT_EXISTS
  if (item)
    item->m_sp= sphead;
#endif

  return item;
}


/**
  Helper to resolve the SQL:2003 Syntax exception 1) in <in predicate>.
  See SQL:2003, Part 2, section 8.4 <in predicate>, Note 184, page 383.
  This function returns the proper item for the SQL expression
  <code>left [NOT] IN ( expr )</code>
  @param thd the current thread
  @param left the in predicand
  @param equal true for IN predicates, false for NOT IN predicates
  @param expr first and only expression of the in value list
  @return an expression representing the IN predicate.
*/
Item* handle_sql2003_note184_exception(THD *thd, Item* left, bool equal,
                                       Item *expr)
{
  /*
    Relevant references for this issue:
    - SQL:2003, Part 2, section 8.4 <in predicate>, page 383,
    - SQL:2003, Part 2, section 7.2 <row value expression>, page 296,
    - SQL:2003, Part 2, section 6.3 <value expression primary>, page 174,
    - SQL:2003, Part 2, section 7.15 <subquery>, page 370,
    - SQL:2003 Feature F561, "Full value expressions".

    The exception in SQL:2003 Note 184 means:
    Item_singlerow_subselect, which corresponds to a <scalar subquery>,
    should be re-interpreted as an Item_in_subselect, which corresponds
    to a <table subquery> when used inside an <in predicate>.

    Our reading of Note 184 is reccursive, so that all:
    - IN (( <subquery> ))
    - IN ((( <subquery> )))
    - IN '('^N <subquery> ')'^N
    - etc
    should be interpreted as a <table subquery>, no matter how deep in the
    expression the <subquery> is.
  */

  Item *result;

  DBUG_ENTER("handle_sql2003_note184_exception");

  if (expr->type() == Item::SUBSELECT_ITEM)
  {
    Item_subselect *expr2 = (Item_subselect*) expr;

    if (expr2->substype() == Item_subselect::SINGLEROW_SUBS)
    {
      Item_singlerow_subselect *expr3 = (Item_singlerow_subselect*) expr2;
      st_select_lex *subselect;

      /*
        Implement the mandated change, by altering the semantic tree:
          left IN Item_singlerow_subselect(subselect)
        is modified to
          left IN (subselect)
        which is represented as
          Item_in_subselect(left, subselect)
      */
      subselect= expr3->invalidate_and_restore_select_lex();
      result= new (thd->mem_root) Item_in_subselect(thd, left, subselect);

      if (! equal)
        result = negate_expression(thd, result);

      DBUG_RETURN(result);
    }
  }

  if (equal)
    result= new (thd->mem_root) Item_func_eq(thd, left, expr);
  else
    result= new (thd->mem_root) Item_func_ne(thd, left, expr);

  DBUG_RETURN(result);
}

/**
  Create a separate LEX for each assignment if in SP.

  If we are in SP we want have own LEX for each assignment.
  This is mostly because it is hard for several sp_instr_set
  and sp_instr_set_trigger instructions share one LEX.
  (Well, it is theoretically possible but adds some extra
  overhead on preparation for execution stage and IMO less
  robust).

  QQ: May be we should simply prohibit group assignments in SP?

  @see sp_create_assignment_instr

  @param thd           Thread context
  @param pos           The position in the raw SQL buffer
*/


bool sp_create_assignment_lex(THD *thd, const char *pos)
{
  if (thd->lex->sphead)
  {
    sp_lex_local *new_lex;
    if (!(new_lex= new (thd->mem_root) sp_lex_set_var(thd, thd->lex)) ||
        new_lex->main_select_push())
      return true;
    new_lex->sphead->m_tmp_query= pos;
    return thd->lex->sphead->reset_lex(thd, new_lex);
  }
  else
    if (thd->lex->main_select_push(false))
      return true;
  return false;
}


/**
  Create a SP instruction for a SET assignment.

  @see sp_create_assignment_lex

  @param thd              - Thread context
  @param no_lookahead     - True if the parser has no lookahead
  @param need_set_keyword - if a SET statement "SET a=10",
                            or a direct assignment overwise "a:=10"
  @return false if success, true otherwise.
*/

bool sp_create_assignment_instr(THD *thd, bool no_lookahead,
                                bool need_set_keyword)
{
  LEX *lex= thd->lex;

  if (lex->sphead)
  {
    if (!lex->var_list.is_empty())
    {
      /*
        - Every variable assignment from the same SET command, e.g.:
            SET @var1=expr1, @var2=expr2;
          produce each own sp_create_assignment_instr() call
          lex->var_list.elements is 1 in this case.
        - This query:
            SET TRANSACTION READ ONLY, ISOLATION LEVEL SERIALIZABLE;
          in translated to:
            SET tx_read_only=1, tx_isolation=ISO_SERIALIZABLE;
          but produces a single sp_create_assignment_instr() call
          which includes the query fragment covering both options.
      */
      DBUG_ASSERT(lex->var_list.elements >= 1 && lex->var_list.elements <= 2);
      /*
        sql_mode=ORACLE's direct assignment of a global variable
        is not possible by the grammar.
      */
      DBUG_ASSERT(lex->option_type != OPT_GLOBAL || need_set_keyword);
      /*
        We have assignment to user or system variable or
        option setting, so we should construct sp_instr_stmt
        for it.
      */
      Lex_input_stream *lip= &thd->m_parser_state->m_lip;

      /*
        Extract the query statement from the tokenizer.  The
        end is either lip->ptr, if there was no lookahead,
        lip->tok_end otherwise.
      */
      static const LEX_CSTRING setlc= { STRING_WITH_LEN("SET ") };
      static const LEX_CSTRING setgl= { STRING_WITH_LEN("SET GLOBAL ") };
      const char *qend= no_lookahead ? lip->get_ptr() : lip->get_tok_end();
      Lex_cstring qbuf(lex->sphead->m_tmp_query, qend);
      if (lex->new_sp_instr_stmt(thd,
                                 lex->option_type == OPT_GLOBAL ? setgl :
                                 need_set_keyword ?               setlc :
                                                                  null_clex_str,
                                 qbuf))
        return true;
    }
    lex->pop_select();
    if (lex->check_main_unit_semantics())
    {
      /*
        "lex" can be referrenced by:
        - sp_instr_set                          SET a= expr;
        - sp_instr_set_row_field                SET r.a= expr;
        - sp_instr_stmt (just generated above)  SET @a= expr;
        In this case, "lex" is fully owned by sp_instr_xxx and it will
        be deleted by the destructor ~sp_instr_xxx().
        So we should remove "lex" from the stack sp_head::m_lex,
        to avoid double free.
        Note, in case "lex" is not owned by any sp_instr_xxx,
        it's also safe to remove it from the stack right now.
        So we can remove it unconditionally, without testing lex->sp_lex_in_use.
      */
      lex->sphead->restore_lex(thd);
      return true;
    }
    enum_var_type inner_option_type= lex->option_type;
    if (lex->sphead->restore_lex(thd))
      return true;
    /* Copy option_type to outer lex in case it has changed. */
    thd->lex->option_type= inner_option_type;
  }
  else
    lex->pop_select();
  return false;
}


void LEX::add_key_to_list(LEX_CSTRING *field_name,
                          enum Key::Keytype type, bool check_exists)
{
  Key *key;
  MEM_ROOT *mem_root= thd->mem_root;
  key= new (mem_root)
        Key(type, &null_clex_str, HA_KEY_ALG_UNDEF, false,
             DDL_options(check_exists ?
                         DDL_options::OPT_IF_NOT_EXISTS :
                         DDL_options::OPT_NONE));
  key->columns.push_back(new (mem_root) Key_part_spec(field_name, 0),
                         mem_root);
  alter_info.key_list.push_back(key, mem_root);
}


bool LEX::add_alter_list(LEX_CSTRING name, Virtual_column_info *expr,
                         bool exists)
{
  MEM_ROOT *mem_root= thd->mem_root;
  Alter_column *ac= new (mem_root) Alter_column(name, expr, exists);
  if (unlikely(ac == NULL))
    return true;
  alter_info.alter_list.push_back(ac, mem_root);
  alter_info.flags|= ALTER_CHANGE_COLUMN_DEFAULT;
  return false;
}


bool LEX::add_alter_list(LEX_CSTRING name, LEX_CSTRING new_name, bool exists)
{
  Alter_column *ac= new (thd->mem_root) Alter_column(name, new_name, exists);
  if (unlikely(ac == NULL))
    return true;
  alter_info.alter_list.push_back(ac, thd->mem_root);
  alter_info.flags|= ALTER_RENAME_COLUMN;
  return false;
}


void LEX::init_last_field(Column_definition *field,
                          const LEX_CSTRING *field_name,
                          const CHARSET_INFO *cs)
{
  last_field= field;

  field->field_name= *field_name;

  /* reset LEX fields that are used in Create_field::set_and_check() */
  charset= cs;
}


bool LEX::set_bincmp(CHARSET_INFO *cs, bool bin)
{
  /*
     if charset is NULL - we're parsing a field declaration.
     we cannot call find_bin_collation for a field here, because actual
     field charset is determined in get_sql_field_charset() much later.
     so we only set a flag.
  */
  if (!charset)
  {
    charset= cs;
    last_field->flags|= bin ? BINCMP_FLAG : 0;
    return false;
  }

  charset= bin ? find_bin_collation(cs ? cs : charset)
               :                    cs ? cs : charset;
  return charset == NULL;
}


Virtual_column_info *add_virtual_expression(THD *thd, Item *expr)
{
  Virtual_column_info *v= new (thd->mem_root) Virtual_column_info();
  if (unlikely(!v))
     return 0;
   v->expr= expr;
   v->utf8= 0;  /* connection charset */
   return v;
}



/**
  @note The order of the elements of this array must correspond to
  the order of elements in enum_binlog_stmt_unsafe.
*/
const int
Query_tables_list::binlog_stmt_unsafe_errcode[BINLOG_STMT_UNSAFE_COUNT] =
{
  ER_BINLOG_UNSAFE_LIMIT,
  ER_BINLOG_UNSAFE_INSERT_DELAYED,
  ER_BINLOG_UNSAFE_SYSTEM_TABLE,
  ER_BINLOG_UNSAFE_AUTOINC_COLUMNS,
  ER_BINLOG_UNSAFE_UDF,
  ER_BINLOG_UNSAFE_SYSTEM_VARIABLE,
  ER_BINLOG_UNSAFE_SYSTEM_FUNCTION,
  ER_BINLOG_UNSAFE_NONTRANS_AFTER_TRANS,
  ER_BINLOG_UNSAFE_MULTIPLE_ENGINES_AND_SELF_LOGGING_ENGINE,
  ER_BINLOG_UNSAFE_MIXED_STATEMENT,
  ER_BINLOG_UNSAFE_INSERT_IGNORE_SELECT,
  ER_BINLOG_UNSAFE_INSERT_SELECT_UPDATE,
  ER_BINLOG_UNSAFE_WRITE_AUTOINC_SELECT,
  ER_BINLOG_UNSAFE_REPLACE_SELECT,
  ER_BINLOG_UNSAFE_CREATE_IGNORE_SELECT,
  ER_BINLOG_UNSAFE_CREATE_REPLACE_SELECT,
  ER_BINLOG_UNSAFE_CREATE_SELECT_AUTOINC,
  ER_BINLOG_UNSAFE_UPDATE_IGNORE,
  ER_BINLOG_UNSAFE_INSERT_TWO_KEYS,
  ER_BINLOG_UNSAFE_AUTOINC_NOT_FIRST,
<<<<<<< HEAD
  ER_BINLOG_UNSAFE_SKIP_LOCKED
=======
  /*
    There is no need to add new error code as we plan to get rid of auto
    increment lock mode variable, so we use existing error code below, add
    the correspondent text to the existing error message during merging to
    non-GA release.
  */
  ER_BINLOG_UNSAFE_SYSTEM_VARIABLE
>>>>>>> 5503c404
};


/* Longest standard keyword name */

#define TOCK_NAME_LENGTH 24

/*
  The following data is based on the latin1 character set, and is only
  used when comparing keywords
*/

static uchar to_upper_lex[]=
{
    0,  1,  2,  3,  4,  5,  6,  7,  8,  9, 10, 11, 12, 13, 14, 15,
   16, 17, 18, 19, 20, 21, 22, 23, 24, 25, 26, 27, 28, 29, 30, 31,
   32, 33, 34, 35, 36, 37, 38, 39, 40, 41, 42, 43, 44, 45, 46, 47,
   48, 49, 50, 51, 52, 53, 54, 55, 56, 57, 58, 59, 60, 61, 62, 63,
   64, 65, 66, 67, 68, 69, 70, 71, 72, 73, 74, 75, 76, 77, 78, 79,
   80, 81, 82, 83, 84, 85, 86, 87, 88, 89, 90, 91, 92, 93, 94, 95,
   96, 65, 66, 67, 68, 69, 70, 71, 72, 73, 74, 75, 76, 77, 78, 79,
   80, 81, 82, 83, 84, 85, 86, 87, 88, 89, 90,123,124,125,126,127,
  128,129,130,131,132,133,134,135,136,137,138,139,140,141,142,143,
  144,145,146,147,148,149,150,151,152,153,154,155,156,157,158,159,
  160,161,162,163,164,165,166,167,168,169,170,171,172,173,174,175,
  176,177,178,179,180,181,182,183,184,185,186,187,188,189,190,191,
  192,193,194,195,196,197,198,199,200,201,202,203,204,205,206,207,
  208,209,210,211,212,213,214,215,216,217,218,219,220,221,222,223,
  192,193,194,195,196,197,198,199,200,201,202,203,204,205,206,207,
  208,209,210,211,212,213,214,247,216,217,218,219,220,221,222,255
};

/* 
  Names of the index hints (for error messages). Keep in sync with 
  index_hint_type 
*/

const char * index_hint_type_name[] =
{
  "IGNORE INDEX", 
  "USE INDEX", 
  "FORCE INDEX"
};

inline int lex_casecmp(const char *s, const char *t, uint len)
{
  while (len-- != 0 &&
         to_upper_lex[(uchar) *s++] == to_upper_lex[(uchar) *t++]) ;
  return (int) len+1;
}

#include <lex_hash.h>


void lex_init(void)
{
  uint i;
  DBUG_ENTER("lex_init");
  for (i=0 ; i < array_elements(symbols) ; i++)
    symbols[i].length=(uchar) strlen(symbols[i].name);
  for (i=0 ; i < array_elements(sql_functions) ; i++)
    sql_functions[i].length=(uchar) strlen(sql_functions[i].name);

  DBUG_VOID_RETURN;
}


void lex_free(void)
{                                        // Call this when daemon ends
  DBUG_ENTER("lex_free");
  DBUG_VOID_RETURN;
}

/**
  Initialize lex object for use in fix_fields and parsing.

  SYNOPSIS
    init_lex_with_single_table()
    @param thd                 The thread object
    @param table               The table object
  @return Operation status
    @retval TRUE                An error occurred, memory allocation error
    @retval FALSE               Ok

  DESCRIPTION
    This function is used to initialize a lex object on the
    stack for use by fix_fields and for parsing. In order to
    work properly it also needs to initialize the
    Name_resolution_context object of the lexer.
    Finally it needs to set a couple of variables to ensure
    proper functioning of fix_fields.
*/

int
init_lex_with_single_table(THD *thd, TABLE *table, LEX *lex)
{
  TABLE_LIST *table_list;
  Table_ident *table_ident;
  SELECT_LEX *select_lex= lex->first_select_lex();
  Name_resolution_context *context= &select_lex->context;
  /*
    We will call the parser to create a part_info struct based on the
    partition string stored in the frm file.
    We will use a local lex object for this purpose. However we also
    need to set the Name_resolution_object for this lex object. We
    do this by using add_table_to_list where we add the table that
    we're working with to the Name_resolution_context.
  */
  thd->lex= lex;
  lex_start(thd);
  context->init();
  if (unlikely((!(table_ident= new Table_ident(thd,
                                               &table->s->db,
                                               &table->s->table_name,
                                               TRUE)))) ||
      (unlikely(!(table_list= select_lex->add_table_to_list(thd,
                                                            table_ident,
                                                            NULL,
                                                            0)))))
    return TRUE;
  context->resolve_in_table_list_only(table_list);
  lex->use_only_table_context= TRUE;
  lex->context_analysis_only|= CONTEXT_ANALYSIS_ONLY_VCOL_EXPR;
  select_lex->cur_pos_in_select_list= UNDEF_POS;
  table->map= 1; //To ensure correct calculation of const item
  table_list->table= table;
  table_list->cacheable_table= false;
  lex->create_last_non_select_table= table_list;
  return FALSE;
}

/**
  End use of local lex with single table

  SYNOPSIS
    end_lex_with_single_table()
    @param thd               The thread object
    @param table             The table object
    @param old_lex           The real lex object connected to THD

  DESCRIPTION
    This function restores the real lex object after calling
    init_lex_with_single_table and also restores some table
    variables temporarily set.
*/

void
end_lex_with_single_table(THD *thd, TABLE *table, LEX *old_lex)
{
  LEX *lex= thd->lex;
  table->map= 0;
  table->get_fields_in_item_tree= FALSE;
  lex_end(lex);
  thd->lex= old_lex;
}


void
st_parsing_options::reset()
{
  allows_variable= TRUE;
  lookup_keywords_after_qualifier= false;
}


/**
  Perform initialization of Lex_input_stream instance.

  Basically, a buffer for pre-processed query. This buffer should be large
  enough to keep multi-statement query. The allocation is done once in
  Lex_input_stream::init() in order to prevent memory pollution when
  the server is processing large multi-statement queries.
*/

bool Lex_input_stream::init(THD *thd,
                            char* buff,
                            size_t length)
{
  DBUG_EXECUTE_IF("bug42064_simulate_oom",
                  DBUG_SET("+d,simulate_out_of_memory"););

  m_cpp_buf= (char*) thd->alloc(length + 1);

  DBUG_EXECUTE_IF("bug42064_simulate_oom",
                  DBUG_SET("-d,bug42064_simulate_oom");); 

  if (m_cpp_buf == NULL)
    return true;

  m_thd= thd;
  reset(buff, length);

  return false;
}


/**
  Prepare Lex_input_stream instance state for use for handling next SQL statement.

  It should be called between two statements in a multi-statement query.
  The operation resets the input stream to the beginning-of-parse state,
  but does not reallocate m_cpp_buf.
*/

void
Lex_input_stream::reset(char *buffer, size_t length)
{
  yylineno= 1;
  lookahead_token= -1;
  lookahead_yylval= NULL;
  m_ptr= buffer;
  m_tok_start= NULL;
  m_tok_end= NULL;
  m_end_of_query= buffer + length;
  m_tok_start_prev= NULL;
  m_buf= buffer;
  m_buf_length= length;
  m_echo= TRUE;
  m_cpp_tok_start= NULL;
  m_cpp_tok_start_prev= NULL;
  m_cpp_tok_end= NULL;
  m_body_utf8= NULL;
  m_cpp_utf8_processed_ptr= NULL;
  next_state= MY_LEX_START;
  found_semicolon= NULL;
  ignore_space= MY_TEST(m_thd->variables.sql_mode & MODE_IGNORE_SPACE);
  stmt_prepare_mode= FALSE;
  multi_statements= TRUE;
  in_comment=NO_COMMENT;
  m_underscore_cs= NULL;
  m_cpp_ptr= m_cpp_buf;
}


/**
  The operation is called from the parser in order to
  1) designate the intention to have utf8 body;
  1) Indicate to the lexer that we will need a utf8 representation of this
     statement;
  2) Determine the beginning of the body.

  @param thd        Thread context.
  @param begin_ptr  Pointer to the start of the body in the pre-processed
                    buffer.
*/

void Lex_input_stream::body_utf8_start(THD *thd, const char *begin_ptr)
{
  DBUG_ASSERT(begin_ptr);
  DBUG_ASSERT(m_cpp_buf <= begin_ptr && begin_ptr <= m_cpp_buf + m_buf_length);

  size_t body_utf8_length= get_body_utf8_maximum_length(thd);

  m_body_utf8= (char *) thd->alloc(body_utf8_length + 1);
  m_body_utf8_ptr= m_body_utf8;
  *m_body_utf8_ptr= 0;

  m_cpp_utf8_processed_ptr= begin_ptr;
}


size_t Lex_input_stream::get_body_utf8_maximum_length(THD *thd)
{
  /*
    String literals can grow during escaping:
    1a. Character string '<TAB>' can grow to '\t', 3 bytes to 4 bytes growth.
    1b. Character string '1000 times <TAB>' grows from
        1002 to 2002 bytes (including quotes), which gives a little bit
        less than 2 times growth.
    "2" should be a reasonable multiplier that safely covers escaping needs.
  */
  return (m_buf_length / thd->variables.character_set_client->mbminlen) *
          my_charset_utf8mb3_bin.mbmaxlen * 2/*for escaping*/;
}


/**
  @brief The operation appends unprocessed part of pre-processed buffer till
  the given pointer (ptr) and sets m_cpp_utf8_processed_ptr to end_ptr.

  The idea is that some tokens in the pre-processed buffer (like character
  set introducers) should be skipped.

  Example:
    CPP buffer: SELECT 'str1', _latin1 'str2';
    m_cpp_utf8_processed_ptr -- points at the "SELECT ...";
    In order to skip "_latin1", the following call should be made:
      body_utf8_append(<pointer to "_latin1 ...">, <pointer to " 'str2'...">)

  @param ptr      Pointer in the pre-processed buffer, which specifies the
                  end of the chunk, which should be appended to the utf8
                  body.
  @param end_ptr  Pointer in the pre-processed buffer, to which
                  m_cpp_utf8_processed_ptr will be set in the end of the
                  operation.
*/

void Lex_input_stream::body_utf8_append(const char *ptr,
                                        const char *end_ptr)
{
  DBUG_ASSERT(m_cpp_buf <= ptr && ptr <= m_cpp_buf + m_buf_length);
  DBUG_ASSERT(m_cpp_buf <= end_ptr && end_ptr <= m_cpp_buf + m_buf_length);

  if (!m_body_utf8)
    return;

  if (m_cpp_utf8_processed_ptr >= ptr)
    return;

  size_t bytes_to_copy= ptr - m_cpp_utf8_processed_ptr;

  memcpy(m_body_utf8_ptr, m_cpp_utf8_processed_ptr, bytes_to_copy);
  m_body_utf8_ptr += bytes_to_copy;
  *m_body_utf8_ptr= 0;

  m_cpp_utf8_processed_ptr= end_ptr;
}

/**
  The operation appends unprocessed part of the pre-processed buffer till
  the given pointer (ptr) and sets m_cpp_utf8_processed_ptr to ptr.

  @param ptr  Pointer in the pre-processed buffer, which specifies the end
              of the chunk, which should be appended to the utf8 body.
*/

void Lex_input_stream::body_utf8_append(const char *ptr)
{
  body_utf8_append(ptr, ptr);
}

/**
  The operation converts the specified text literal to the utf8 and appends
  the result to the utf8-body.

  @param thd      Thread context.
  @param txt      Text literal.
  @param txt_cs   Character set of the text literal.
  @param end_ptr  Pointer in the pre-processed buffer, to which
                  m_cpp_utf8_processed_ptr will be set in the end of the
                  operation.
*/

void
Lex_input_stream::body_utf8_append_ident(THD *thd,
                                         const Lex_string_with_metadata_st *txt,
                                         const char *end_ptr)
{
  if (!m_cpp_utf8_processed_ptr)
    return;

  LEX_CSTRING utf_txt;
  thd->make_text_string_sys(&utf_txt, txt); // QQ: check return value?

  /* NOTE: utf_txt.length is in bytes, not in symbols. */
  memcpy(m_body_utf8_ptr, utf_txt.str, utf_txt.length);
  m_body_utf8_ptr += utf_txt.length;
  *m_body_utf8_ptr= 0;

  m_cpp_utf8_processed_ptr= end_ptr;
}




extern "C" {

/**
  Escape a character. Consequently puts "escape" and "wc" characters into
  the destination utf8 string.
  @param cs     - the character set (utf8)
  @param escape - the escape character (backslash, single quote, double quote)
  @param wc     - the character to be escaped
  @param str    - the destination string
  @param end    - the end of the destination string
  @returns      - a code according to the wc_mb() convension.
*/
int my_wc_mb_utf8mb3_with_escape(CHARSET_INFO *cs, my_wc_t escape, my_wc_t wc,
                                 uchar *str, uchar *end)
{
  DBUG_ASSERT(escape > 0);
  if (str + 1 >= end)
    return MY_CS_TOOSMALL2;  // Not enough space, need at least two bytes.
  *str= (uchar)escape;
  int cnvres= my_charset_utf8mb3_handler.wc_mb(cs, wc, str + 1, end);
  if (cnvres > 0)
    return cnvres + 1;       // The character was normally put
  if (cnvres == MY_CS_ILUNI)
    return MY_CS_ILUNI;      // Could not encode "wc" (e.g. non-BMP character)
  DBUG_ASSERT(cnvres <= MY_CS_TOOSMALL);
  return cnvres - 1;         // Not enough space
}


/**
  Optionally escape a character.
  If "escape" is non-zero, then both "escape" and "wc" are put to
  the destination string. Otherwise, only "wc" is put.
  @param cs     - the character set (utf8)
  @param wc     - the character to be optionally escaped
  @param escape - the escape character, or 0
  @param ewc    - the escaped replacement of "wc" (e.g. 't' for '\t')
  @param str    - the destination string
  @param end    - the end of the destination string
  @returns      - a code according to the wc_mb() conversion.
*/
int my_wc_mb_utf8mb3_opt_escape(CHARSET_INFO *cs,
                                my_wc_t wc, my_wc_t escape, my_wc_t ewc,
                                uchar *str, uchar *end)
{
  return escape ? my_wc_mb_utf8mb3_with_escape(cs, escape, ewc, str, end) :
                  my_charset_utf8mb3_handler.wc_mb(cs, wc, str, end);
}

/**
  Encode a character with optional backlash escaping and quote escaping.
  Quote marks are escaped using another quote mark.
  Additionally, if "escape" is non-zero, then special characters are
  also escaped using "escape".
  Otherwise (if "escape" is zero, e.g. in case of MODE_NO_BACKSLASH_ESCAPES),
  then special characters are not escaped and handled as normal characters.

  @param cs        - the character set (utf8)
  @param wc        - the character to be encoded
  @param str       - the destination string
  @param end       - the end of the destination string
  @param sep       - the string delimiter (e.g. ' or ")
  @param escape    - the escape character (backslash, or 0)
  @returns         - a code according to the wc_mb() convension.
*/
int my_wc_mb_utf8mb3_escape(CHARSET_INFO *cs, my_wc_t wc,
                            uchar *str, uchar *end,
                            my_wc_t sep, my_wc_t escape)
{
  DBUG_ASSERT(escape == 0 || escape == '\\');
  DBUG_ASSERT(sep == '"' || sep == '\'');
  switch (wc) {
  case 0:      return my_wc_mb_utf8mb3_opt_escape(cs, wc, escape, '0', str, end);
  case '\t':   return my_wc_mb_utf8mb3_opt_escape(cs, wc, escape, 't', str, end);
  case '\r':   return my_wc_mb_utf8mb3_opt_escape(cs, wc, escape, 'r', str, end);
  case '\n':   return my_wc_mb_utf8mb3_opt_escape(cs, wc, escape, 'n', str, end);
  case '\032': return my_wc_mb_utf8mb3_opt_escape(cs, wc, escape, 'Z', str, end);
  case '\'':
  case '\"':
    if (wc == sep)
      return my_wc_mb_utf8mb3_with_escape(cs, wc, wc, str, end);
  }
  return my_charset_utf8mb3_handler.wc_mb(cs, wc, str, end); // No escaping needed
}


/** wc_mb() compatible routines for all sql_mode and delimiter combinations */
int my_wc_mb_utf8mb3_escape_single_quote_and_backslash(CHARSET_INFO *cs,
                                                    my_wc_t wc,
                                                    uchar *str, uchar *end)
{
  return my_wc_mb_utf8mb3_escape(cs, wc, str, end, '\'', '\\');
}


int my_wc_mb_utf8mb3_escape_double_quote_and_backslash(CHARSET_INFO *cs,
                                                    my_wc_t wc,
                                                    uchar *str, uchar *end)
{
  return my_wc_mb_utf8mb3_escape(cs, wc, str, end, '"', '\\');
}


int my_wc_mb_utf8mb3_escape_single_quote(CHARSET_INFO *cs, my_wc_t wc,
                                      uchar *str, uchar *end)
{
  return my_wc_mb_utf8mb3_escape(cs, wc, str, end, '\'', 0);
}


int my_wc_mb_utf8mb3_escape_double_quote(CHARSET_INFO *cs, my_wc_t wc,
                                      uchar *str, uchar *end)
{
  return my_wc_mb_utf8mb3_escape(cs, wc, str, end, '"', 0);
}

}; // End of extern "C"


/**
  Get an escaping function, depending on the current sql_mode and the
  string separator.
*/
my_charset_conv_wc_mb
Lex_input_stream::get_escape_func(THD *thd, my_wc_t sep) const
{
  return thd->backslash_escapes() ?
         (sep == '"' ? my_wc_mb_utf8mb3_escape_double_quote_and_backslash:
                       my_wc_mb_utf8mb3_escape_single_quote_and_backslash) :
         (sep == '"' ? my_wc_mb_utf8mb3_escape_double_quote:
                       my_wc_mb_utf8mb3_escape_single_quote);
}


/**
  Append a text literal to the end of m_body_utf8.
  The string is escaped according to the current sql_mode and the
  string delimiter (e.g. ' or ").

  @param thd       - current THD
  @param txt       - the string to be appended to m_body_utf8.
                     Note, the string must be already unescaped.
  @param cs        - the character set of the string
  @param end_ptr   - m_cpp_utf8_processed_ptr will be set to this value
                     (see body_utf8_append_ident for details)
  @param sep       - the string delimiter (single or double quote)
*/
void Lex_input_stream::body_utf8_append_escape(THD *thd,
                                               const LEX_CSTRING *txt,
                                               CHARSET_INFO *cs,
                                               const char *end_ptr,
                                               my_wc_t sep)
{
  DBUG_ASSERT(sep == '\'' || sep == '"');
  if (!m_cpp_utf8_processed_ptr)
    return;
  uint errors;
  /**
    We previously alloced m_body_utf8 to be able to store the query with all
    strings properly escaped. See get_body_utf8_maximum_length().
    So here we have guaranteedly enough space to append any string literal
    with escaping. Passing txt->length*2 as "available space" is always safe.
    For better safety purposes we could calculate get_body_utf8_maximum_length()
    every time we append a string, but this would affect performance negatively,
    so let's check that we don't get beyond the allocated buffer in
    debug build only.
  */
  DBUG_ASSERT(m_body_utf8 + get_body_utf8_maximum_length(thd) >=
              m_body_utf8_ptr + txt->length * 2);
  uint32 cnv_length= my_convert_using_func(m_body_utf8_ptr, txt->length * 2,
                                           &my_charset_utf8mb3_general_ci,
                                           get_escape_func(thd, sep),
                                           txt->str, txt->length,
                                           cs, cs->cset->mb_wc,
                                           &errors);
  m_body_utf8_ptr+= cnv_length;
  *m_body_utf8_ptr= 0;
  m_cpp_utf8_processed_ptr= end_ptr;
}


void Lex_input_stream::add_digest_token(uint token, LEX_YYSTYPE yylval)
{
  if (m_digest != NULL)
  {
    m_digest= digest_add_token(m_digest, token, yylval);
  }
}

void Lex_input_stream::reduce_digest_token(uint token_left, uint token_right)
{
  if (m_digest != NULL)
  {
    m_digest= digest_reduce_token(m_digest, token_left, token_right);
  }
}

/**
  lex starting operations for builtin select collected together
*/

void SELECT_LEX::lex_start(LEX *plex)
{
  SELECT_LEX_UNIT *unit= &plex->unit;
  /* 'parent_lex' is used in init_query() so it must be before it. */
  parent_lex= plex;
  init_query();
  master= unit;
  prev= &unit->slave;
  link_next= slave= next= 0;
  link_prev= (st_select_lex_node**)&(plex->all_selects_list);
  DBUG_ASSERT(!group_list_ptrs);
  select_number= 1;
  in_sum_expr=0;
  ftfunc_list_alloc.empty();
  ftfunc_list= &ftfunc_list_alloc;
  group_list.empty();
  order_list.empty();
  gorder_list.empty();
}

void lex_start(THD *thd)
{
  DBUG_ENTER("lex_start");
  thd->lex->start(thd);
  DBUG_VOID_RETURN;
}


/*
  This is called before every query that is to be parsed.
  Because of this, it's critical to not do too much things here.
  (We already do too much here)
*/

void LEX::start(THD *thd_arg)
{
  DBUG_ENTER("LEX::start");
  DBUG_PRINT("info", ("This: %p thd_arg->lex: %p", this, thd_arg->lex));

  thd= unit.thd= thd_arg;
  stmt_lex= this; // default, should be rewritten for VIEWs And CTEs

  DBUG_ASSERT(!explain);

  builtin_select.lex_start(this);
  lex_options= 0;
  context_stack.empty();
  //empty select_stack
  select_stack_top= 0;
  unit.init_query();
  current_select_number= 0;
  curr_with_clause= 0;
  with_clauses_list= 0;
  with_clauses_list_last_next= &with_clauses_list;
  clone_spec_offset= 0;
  create_view= NULL;
  field_list.empty();
  value_list.empty();
  update_list.empty();
  set_var_list.empty();
  param_list.empty();
  view_list.empty();
  with_persistent_for_clause= FALSE;
  column_list= NULL;
  index_list= NULL;
  prepared_stmt.lex_start();
  auxiliary_table_list.empty();
  unit.next= unit.master= unit.link_next= unit.return_to= 0;
  unit.prev= unit.link_prev= 0;
  unit.slave= current_select= all_selects_list= &builtin_select;
  sql_cache= LEX::SQL_CACHE_UNSPECIFIED;
  describe= 0;
  context_analysis_only= 0;
  derived_tables= 0;
  with_cte_resolution= false;
  only_cte_resolution= false;
  parsing_options.reset();
  part_info= 0;
  m_sql_cmd= NULL;
  duplicates= DUP_ERROR;
  spname= NULL;
  spcont= NULL;
  proc_list.first= 0;
  query_tables= 0;
  reset_query_tables_list(FALSE);
  clause_that_disallows_subselect= NULL;

  /* reset bool variables */
  is_shutdown_wait_for_slaves= 0;
  selects_allow_procedure= 0;
  parse_vcol_expr= 0;
  analyze_stmt= 0;
  explain_json= 0;
  local_file= 0;
  check_exists= 0;
  verbose= 0;
  safe_to_cache_query= 1;
  ignore= 0;
  next_is_main= 0;
  next_is_down= 0;
  empty_field_list_on_rset= 0;
  use_only_table_context= 0;
  escape_used= 0;
  default_used= 0;
  with_rownum= FALSE;
  is_lex_started= 1;

  create_info.lex_start();
  name= null_clex_str;
  event_parse_data= NULL;
  profile_options= PROFILE_NONE;
  nest_level= 0;
  builtin_select.nest_level_base= &unit;
  allow_sum_func.clear_all();
  in_sum_func= NULL;

  used_tables= 0;
  table_type= TABLE_TYPE_UNKNOWN;
  reset_slave_info.all= false;
  limit_rows_examined= 0;
  limit_rows_examined_cnt= ULONGLONG_MAX;
  var_list.empty();
  stmt_var_list.empty();
  proc_list.elements=0;

  save_group_list.empty();
  save_order_list.empty();
  win_ref= NULL;
  win_frame= NULL;
  frame_top_bound= NULL;
  frame_bottom_bound= NULL;
  win_spec= NULL;

  vers_conditions.empty();
  period_conditions.empty();

  wild= 0;
  exchange= 0;

  DBUG_VOID_RETURN;
}

void lex_end(LEX *lex)
{
  DBUG_ENTER("lex_end");
  DBUG_PRINT("enter", ("lex: %p", lex));

  lex_unlock_plugins(lex);
  lex_end_nops(lex);

  DBUG_VOID_RETURN;
}

void lex_unlock_plugins(LEX *lex)
{
  DBUG_ENTER("lex_unlock_plugins");

  /* release used plugins */
  if (lex->plugins.elements) /* No function call and no mutex if no plugins. */
  {
    plugin_unlock_list(0, (plugin_ref*)lex->plugins.buffer, 
                       lex->plugins.elements);
  }
  reset_dynamic(&lex->plugins);
  DBUG_VOID_RETURN;
}

/*
  Don't delete lex->sphead, it'll be needed for EXECUTE.
  Note that of all statements that populate lex->sphead
  only SQLCOM_COMPOUND can be PREPAREd

  MASTER INFO parameters (or state) is normally cleared towards the end
  of a statement. But in case of PS, the state needs to be preserved during
  its lifetime and should only be cleared on PS close or deallocation.
*/
void lex_end_nops(LEX *lex)
{
  DBUG_ENTER("lex_end_nops");
  sp_head::destroy(lex->sphead);
  lex->sphead= NULL;

  /* Reset LEX_MASTER_INFO */
  lex->mi.reset(lex->sql_command == SQLCOM_CHANGE_MASTER);
  delete_dynamic(&lex->delete_gtid_domain);

  DBUG_VOID_RETURN;
}

Yacc_state::~Yacc_state()
{
  if (yacc_yyss)
  {
    my_free(yacc_yyss);
    my_free(yacc_yyvs);
  }
}

int Lex_input_stream::find_keyword(Lex_ident_cli_st *kwd,
                                   uint len, bool function)
{
  const char *tok= m_tok_start;

  SYMBOL *symbol= get_hash_symbol(tok, len, function);
  if (symbol)
  {
    kwd->set_keyword(tok, len);
    DBUG_ASSERT(tok >= get_buf());
    DBUG_ASSERT(tok < get_end_of_query());

    if (m_thd->variables.sql_mode & MODE_ORACLE)
    {
      switch (symbol->tok) {
      case BEGIN_MARIADB_SYM:          return BEGIN_ORACLE_SYM;
      case BLOB_MARIADB_SYM:           return BLOB_ORACLE_SYM;
      case BODY_MARIADB_SYM:           return BODY_ORACLE_SYM;
      case CLOB_MARIADB_SYM:           return CLOB_ORACLE_SYM;
      case CONTINUE_MARIADB_SYM:       return CONTINUE_ORACLE_SYM;
      case DECLARE_MARIADB_SYM:        return DECLARE_ORACLE_SYM;
      case DECODE_MARIADB_SYM:         return DECODE_ORACLE_SYM;
      case ELSEIF_MARIADB_SYM:         return ELSEIF_ORACLE_SYM;
      case ELSIF_MARIADB_SYM:          return ELSIF_ORACLE_SYM;
      case EXCEPTION_MARIADB_SYM:      return EXCEPTION_ORACLE_SYM;
      case EXIT_MARIADB_SYM:           return EXIT_ORACLE_SYM;
      case GOTO_MARIADB_SYM:           return GOTO_ORACLE_SYM;
      case MINUS_ORACLE_SYM:           return EXCEPT_SYM;
      case NUMBER_MARIADB_SYM:         return NUMBER_ORACLE_SYM;
      case OTHERS_MARIADB_SYM:         return OTHERS_ORACLE_SYM;
      case PACKAGE_MARIADB_SYM:        return PACKAGE_ORACLE_SYM;
      case RAISE_MARIADB_SYM:          return RAISE_ORACLE_SYM;
      case RAW_MARIADB_SYM:            return RAW_ORACLE_SYM;
      case RETURN_MARIADB_SYM:         return RETURN_ORACLE_SYM;
      case ROWTYPE_MARIADB_SYM:        return ROWTYPE_ORACLE_SYM;
      case VARCHAR2_MARIADB_SYM:       return VARCHAR2_ORACLE_SYM;
      }
    }

    if ((symbol->tok == NOT_SYM) &&
        (m_thd->variables.sql_mode & MODE_HIGH_NOT_PRECEDENCE))
      return NOT2_SYM;
    if ((symbol->tok == OR2_SYM) &&
        (m_thd->variables.sql_mode & MODE_PIPES_AS_CONCAT))
    {
      return (m_thd->variables.sql_mode & MODE_ORACLE) ?
             ORACLE_CONCAT_SYM : MYSQL_CONCAT_SYM;
    }

    return symbol->tok;
  }
  return 0;
}

/*
  Check if name is a keyword

  SYNOPSIS
    is_keyword()
    name      checked name (must not be empty)
    len       length of checked name

  RETURN VALUES
    0         name is a keyword
    1         name isn't a keyword
*/

bool is_keyword(const char *name, uint len)
{
  DBUG_ASSERT(len != 0);
  return get_hash_symbol(name,len,0)!=0;
}

/**
  Check if name is a sql function

    @param name      checked name

    @return is this a native function or not
    @retval 0         name is a function
    @retval 1         name isn't a function
*/

bool is_lex_native_function(const LEX_CSTRING *name)
{
  DBUG_ASSERT(name != NULL);
  return (get_hash_symbol(name->str, (uint) name->length, 1) != 0);
}


bool is_native_function(THD *thd, const LEX_CSTRING *name)
{
  if (find_native_function_builder(thd, name))
    return true;

  if (is_lex_native_function(name))
    return true;

  if (Type_handler::handler_by_name(thd, *name))
    return true;

  return false;
}


bool is_native_function_with_warn(THD *thd, const LEX_CSTRING *name)
{
  if (!is_native_function(thd, name))
    return false;
  /*
    This warning will be printed when
    [1] A client query is parsed,
    [2] A stored function is loaded by db_load_routine.
    Printing the warning for [2] is intentional, to cover the
    following scenario:
    - A user define a SF 'foo' using MySQL 5.N
    - An application uses select foo(), and works.
    - MySQL 5.{N+1} defines a new native function 'foo', as
    part of a new feature.
    - MySQL 5.{N+1} documentation is updated, and should mention
    that there is a potential incompatible change in case of
    existing stored function named 'foo'.
    - The user deploys 5.{N+1}. At this point, 'select foo()'
    means something different, and the user code is most likely
    broken (it's only safe if the code is 'select db.foo()').
    With a warning printed when the SF is loaded (which has to
    occur before the call), the warning will provide a hint
    explaining the root cause of a later failure of 'select foo()'.
    With no warning printed, the user code will fail with no
    apparent reason.
    Printing a warning each time db_load_routine is executed for
    an ambiguous function is annoying, since that can happen a lot,
    but in practice should not happen unless there *are* name
    collisions.
    If a collision exists, it should not be silenced but fixed.
  */
  push_warning_printf(thd,
                      Sql_condition::WARN_LEVEL_NOTE,
                      ER_NATIVE_FCT_NAME_COLLISION,
                      ER_THD(thd, ER_NATIVE_FCT_NAME_COLLISION),
                      name->str);
  return true;
}


/* make a copy of token before ptr and set yytoklen */

LEX_CSTRING Lex_input_stream::get_token(uint skip, uint length)
{
  LEX_CSTRING tmp;
  yyUnget();                       // ptr points now after last token char
  tmp.length= length;
  tmp.str= m_thd->strmake(m_tok_start + skip, tmp.length);

  m_cpp_text_start= m_cpp_tok_start + skip;
  m_cpp_text_end= m_cpp_text_start + tmp.length;

  return tmp;
}


static size_t
my_unescape(CHARSET_INFO *cs, char *to, const char *str, const char *end,
            int sep, bool backslash_escapes)
{
  char *start= to;
  for ( ; str != end ; str++)
  {
#ifdef USE_MB
    int l;
    if (cs->use_mb() && (l= my_ismbchar(cs, str, end)))
    {
      while (l--)
        *to++ = *str++;
      str--;
      continue;
    }
#endif
    if (backslash_escapes && *str == '\\' && str + 1 != end)
    {
      switch(*++str) {
      case 'n':
        *to++='\n';
        break;
      case 't':
        *to++= '\t';
        break;
      case 'r':
        *to++ = '\r';
        break;
      case 'b':
        *to++ = '\b';
        break;
      case '0':
        *to++= 0;                      // Ascii null
        break;
      case 'Z':                        // ^Z must be escaped on Win32
        *to++='\032';
        break;
      case '_':
      case '%':
        *to++= '\\';                   // remember prefix for wildcard
        /* Fall through */
      default:
        *to++= *str;
        break;
      }
    }
    else if (*str == sep)
      *to++= *str++;                // Two ' or "
    else
      *to++ = *str;
  }
  *to= 0;
  return to - start;
}


size_t
Lex_input_stream::unescape(CHARSET_INFO *cs, char *to,
                           const char *str, const char *end,
                           int sep)
{
  return my_unescape(cs, to, str, end, sep, m_thd->backslash_escapes());
}


/*
  Return an unescaped text literal without quotes
  Fix sometimes to do only one scan of the string
*/

bool Lex_input_stream::get_text(Lex_string_with_metadata_st *dst, uint sep,
                                int pre_skip, int post_skip)
{
  uchar c;
  uint found_escape=0;
  CHARSET_INFO *cs= m_thd->charset();
  bool is_8bit= false;

  while (! eof())
  {
    c= yyGet();
    if (c & 0x80)
      is_8bit= true;
#ifdef USE_MB
    {
      int l;
      if (cs->use_mb() &&
          (l = my_ismbchar(cs,
                           get_ptr() -1,
                           get_end_of_query()))) {
        skip_binary(l-1);
        continue;
      }
    }
#endif
    if (c == '\\' &&
        !(m_thd->variables.sql_mode & MODE_NO_BACKSLASH_ESCAPES))
    {                                        // Escaped character
      found_escape=1;
      if (eof())
        return true;
      yySkip();
    }
    else if (c == sep)
    {
      if (c == yyGet())                 // Check if two separators in a row
      {
        found_escape=1;                 // duplicate. Remember for delete
        continue;
      }
      else
        yyUnget();

      /* Found end. Unescape and return string */
      const char *str, *end;
      char *to;

      str= m_tok_start;
      end= get_ptr();
      /* Extract the text from the token */
      str += pre_skip;
      end -= post_skip;
      DBUG_ASSERT(end >= str);

      if (!(to= (char*) m_thd->alloc((uint) (end - str) + 1)))
      {
        dst->set(&empty_clex_str, 0, '\0');
        return true;                   // Sql_alloc has set error flag
      }

      m_cpp_text_start= m_cpp_tok_start + pre_skip;
      m_cpp_text_end= get_cpp_ptr() - post_skip;

      if (!found_escape)
      {
        size_t len= (end - str);
        memcpy(to, str, len);
        to[len]= '\0';
        dst->set(to, len, is_8bit, '\0');
      }
      else
      {
        size_t len= unescape(cs, to, str, end, sep);
        dst->set(to, len, is_8bit, '\0');
      }
      return false;
    }
  }
  return true;                         // unexpected end of query
}


/*
** Calc type of integer; long integer, longlong integer or real.
** Returns smallest type that match the string.
** When using unsigned long long values the result is converted to a real
** because else they will be unexpected sign changes because all calculation
** is done with longlong or double.
*/

static const char *long_str="2147483647";
static const uint long_len=10;
static const char *signed_long_str="-2147483648";
static const char *longlong_str="9223372036854775807";
static const uint longlong_len=19;
static const char *signed_longlong_str="-9223372036854775808";
static const uint signed_longlong_len=19;
static const char *unsigned_longlong_str="18446744073709551615";
static const uint unsigned_longlong_len=20;

static inline uint int_token(const char *str,uint length)
{
  if (length < long_len)                        // quick normal case
    return NUM;
  bool neg=0;

  if (*str == '+')                              // Remove sign and pre-zeros
  {
    str++; length--;
  }
  else if (*str == '-')
  {
    str++; length--;
    neg=1;
  }
  while (*str == '0' && length)
  {
    str++; length --;
  }
  if (length < long_len)
    return NUM;

  uint smaller,bigger;
  const char *cmp;
  if (neg)
  {
    if (length == long_len)
    {
      cmp= signed_long_str + 1;
      smaller= NUM;                                   // If <= signed_long_str
      bigger= LONG_NUM;                               // If >= signed_long_str
    }
    else if (length < signed_longlong_len)
      return LONG_NUM;
    else if (length > signed_longlong_len)
      return DECIMAL_NUM;
    else
    {
      cmp= signed_longlong_str + 1;
      smaller= LONG_NUM;                              // If <= signed_longlong_str
      bigger=DECIMAL_NUM;
    }
  }
  else
  {
    if (length == long_len)
    {
      cmp= long_str;
      smaller=NUM;
      bigger=LONG_NUM;
    }
    else if (length < longlong_len)
      return LONG_NUM;
    else if (length > longlong_len)
    {
      if (length > unsigned_longlong_len)
        return DECIMAL_NUM;
      cmp=unsigned_longlong_str;
      smaller=ULONGLONG_NUM;
      bigger=DECIMAL_NUM;
    }
    else
    {
      cmp=longlong_str;
      smaller=LONG_NUM;
      bigger= ULONGLONG_NUM;
    }
  }
  while (*cmp && *cmp++ == *str++) ;
  return ((uchar) str[-1] <= (uchar) cmp[-1]) ? smaller : bigger;
}


/**
  Given a stream that is advanced to the first contained character in 
  an open comment, consume the comment.  Optionally, if we are allowed, 
  recurse so that we understand comments within this current comment.

  At this level, we do not support version-condition comments.  We might 
  have been called with having just passed one in the stream, though.  In 
  that case, we probably want to tolerate mundane comments inside.  Thus,
  the case for recursion.

  @retval  Whether EOF reached before comment is closed.
*/
bool Lex_input_stream::consume_comment(int remaining_recursions_permitted)
{
  // only one level of nested comments are allowed
  DBUG_ASSERT(remaining_recursions_permitted == 0 ||
              remaining_recursions_permitted == 1);
  uchar c;
  while (!eof())
  {
    c= yyGet();

    if (remaining_recursions_permitted == 1)
    {
      if ((c == '/') && (yyPeek() == '*'))
      {
        yyUnput('(');  // Replace nested "/*..." with "(*..."
        yySkip();      // and skip "("

        yySkip(); /* Eat asterisk */
        if (consume_comment(0))
          return true;

        yyUnput(')');  // Replace "...*/" with "...*)"
        yySkip();      // and skip ")"
        continue;
      }
    }

    if (c == '*')
    {
      if (yyPeek() == '/')
      {
        yySkip(); // Eat slash
        return FALSE;
      }
    }

    if (c == '\n')
      yylineno++;
  }

  return TRUE;
}


/*
  MYSQLlex remember the following states from the following MYSQLlex()

  @param yylval         [out]  semantic value of the token being parsed (yylval)
  @param thd            THD

  - MY_LEX_EOQ                  Found end of query
  - MY_LEX_OPERATOR_OR_IDENT    Last state was an ident, text or number
                                (which can't be followed by a signed number)
*/

int MYSQLlex(YYSTYPE *yylval, THD *thd)
{
  return thd->m_parser_state->m_lip.lex_token(yylval, thd);
}


int ORAlex(YYSTYPE *yylval, THD *thd)
{
  return thd->m_parser_state->m_lip.lex_token(yylval, thd);
}


int Lex_input_stream::lex_token(YYSTYPE *yylval, THD *thd)
{
  int token;
  const int left_paren= (int) '(';

  if (lookahead_token >= 0)
  {
    /*
      The next token was already parsed in advance,
      return it.
    */
    token= lookahead_token;
    lookahead_token= -1;
    *yylval= *(lookahead_yylval);
    lookahead_yylval= NULL;
    return token;
  }

  token= lex_one_token(yylval, thd);
  add_digest_token(token, yylval);

  SELECT_LEX *curr_sel= thd->lex->current_select;

  switch(token) {
  case WITH:
    /*
      Parsing 'WITH' 'ROLLUP' or 'WITH' 'CUBE' requires 2 look ups,
      which makes the grammar LALR(2).
      Replace by a single 'WITH_ROLLUP' or 'WITH_CUBE' token,
      to transform the grammar into a LALR(1) grammar,
      which sql_yacc.yy can process.
    */
    token= lex_one_token(yylval, thd);
    add_digest_token(token, yylval);
    switch(token) {
    case CUBE_SYM:
      return WITH_CUBE_SYM;
    case ROLLUP_SYM:
      return WITH_ROLLUP_SYM;
    case SYSTEM:
      return WITH_SYSTEM_SYM;
    default:
      /*
        Save the token following 'WITH'
      */
      lookahead_yylval= yylval;
      lookahead_token= token;
      return WITH;
    }
    break;
  case FOR_SYM:
    /*
     * Additional look-ahead to resolve doubtful cases like:
     * SELECT ... FOR UPDATE
     * SELECT ... FOR SYSTEM_TIME ... .
     */
    token= lex_one_token(yylval, thd);
    add_digest_token(token, yylval);
    switch(token) {
    case SYSTEM_TIME_SYM:
      return FOR_SYSTEM_TIME_SYM;
    default:
      /*
        Save the token following 'FOR_SYM'
      */
      lookahead_yylval= yylval;
      lookahead_token= token;
      return FOR_SYM;
    }
    break;
  case VALUES:
    if (curr_sel &&
        (curr_sel->parsing_place == BEFORE_OPT_LIST ||
         curr_sel->parsing_place == AFTER_LIST))
    {
      curr_sel->parsing_place= NO_MATTER;
      break;
    }
    if (curr_sel &&
        (curr_sel->parsing_place == IN_UPDATE_ON_DUP_KEY ||
         curr_sel->parsing_place == IN_PART_FUNC))
      return VALUE_SYM;
    token= lex_one_token(yylval, thd);
    add_digest_token(token, yylval);
    switch(token) {
    case LESS_SYM:
      return VALUES_LESS_SYM;
    case IN_SYM:
      return VALUES_IN_SYM;
    default:
      lookahead_yylval= yylval;
      lookahead_token= token;
      return VALUES;
    }
  case VALUE_SYM:
    if (curr_sel &&
        (curr_sel->parsing_place == BEFORE_OPT_LIST ||
         curr_sel->parsing_place == AFTER_LIST))
    {
      curr_sel->parsing_place= NO_MATTER;
      return VALUES;
    }
    break;
  case PARTITION_SYM:
  case SELECT_SYM:
  case UNION_SYM:
    if (curr_sel &&
        (curr_sel->parsing_place == BEFORE_OPT_LIST ||
         curr_sel->parsing_place == AFTER_LIST))
    {
      curr_sel->parsing_place= NO_MATTER;
    }
    break;
  case left_paren:
    if (!curr_sel ||
        curr_sel->parsing_place != BEFORE_OPT_LIST)
      return token;
    token= lex_one_token(yylval, thd);
    add_digest_token(token, yylval);
    lookahead_yylval= yylval;
    yylval= NULL;
    lookahead_token= token;
    curr_sel->parsing_place= NO_MATTER;
    if (token == LIKE)
      return LEFT_PAREN_LIKE;
    if (token == WITH)
      return LEFT_PAREN_WITH;
    if (token != left_paren && token != SELECT_SYM && token != VALUES)
      return LEFT_PAREN_ALT;
    else
      return left_paren;
    break;
  default:
    break;
  }
  return token;
}


int Lex_input_stream::lex_one_token(YYSTYPE *yylval, THD *thd)
{
  uchar UNINIT_VAR(c);
  bool comment_closed;
  int tokval;
  uint length;
  enum my_lex_states state;
  LEX *lex= thd->lex;
  CHARSET_INFO *const cs= thd->charset();
  const uchar *const state_map= cs->state_map;
  const uchar *const ident_map= cs->ident_map;

  start_token();
  state= next_state;
  next_state= MY_LEX_OPERATOR_OR_IDENT;
  for (;;)
  {
    switch (state) {
    case MY_LEX_OPERATOR_OR_IDENT:        // Next is operator or keyword
    case MY_LEX_START:                    // Start of token
      // Skip starting whitespace
      while(state_map[c= yyPeek()] == MY_LEX_SKIP)
      {
        if (c == '\n')
          yylineno++;

        yySkip();
      }

      /* Start of real token */
      restart_token();
      c= yyGet();
      state= (enum my_lex_states) state_map[c];
      break;
    case MY_LEX_ESCAPE:
      if (!eof() && yyGet() == 'N')
      {                                        // Allow \N as shortcut for NULL
        yylval->lex_str.str= (char*) "\\N";
        yylval->lex_str.length= 2;
        return NULL_SYM;
      }
      /* Fall through */
    case MY_LEX_CHAR:                          // Unknown or single char token
      if (c == '%' && (m_thd->variables.sql_mode & MODE_ORACLE))
      {
        next_state= MY_LEX_START;
        return PERCENT_ORACLE_SYM;
      }
      if (c == '[' && (m_thd->variables.sql_mode & MODE_MSSQL))
        return scan_ident_delimited(thd, &yylval->ident_cli, ']');
      /* Fall through */
    case MY_LEX_SKIP:                          // This should not happen
      if (c != ')')
        next_state= MY_LEX_START;         // Allow signed numbers
      yylval->kwd.set_keyword(m_tok_start, 1);
      return((int) c);

    case MY_LEX_MINUS_OR_COMMENT:
      if (yyPeek() == '-' &&
          (my_isspace(cs,yyPeekn(1)) ||
           my_iscntrl(cs,yyPeekn(1))))
      {
        state=MY_LEX_COMMENT;
        break;
      }
      next_state= MY_LEX_START;        // Allow signed numbers
      return((int) c);

    case MY_LEX_PLACEHOLDER:
      /*
        Check for a placeholder: it should not precede a possible identifier
        because of binlogging: when a placeholder is replaced with
        its value in a query for the binlog, the query must stay
        grammatically correct.
      */
      next_state= MY_LEX_START;        // Allow signed numbers
      if (stmt_prepare_mode && !ident_map[(uchar) yyPeek()])
        return(PARAM_MARKER);
      return((int) c);

    case MY_LEX_COMMA:
      next_state= MY_LEX_START;        // Allow signed numbers
      /*
        Warning:
        This is a work around, to make the "remember_name" rule in
        sql/sql_yacc.yy work properly.
        The problem is that, when parsing "select expr1, expr2",
        the code generated by bison executes the *pre* action
        remember_name (see select_item) *before* actually parsing the
        first token of expr2.
      */
      restart_token();
      return((int) c);

    case MY_LEX_IDENT_OR_NCHAR:
    {
      uint sep;
      if (yyPeek() != '\'')
      {
        state= MY_LEX_IDENT;
        break;
      }
      /* Found N'string' */
      yySkip();                         // Skip '
      if (get_text(&yylval->lex_string_with_metadata, (sep= yyGetLast()), 2, 1))
      {
        state= MY_LEX_CHAR;                    // Read char by char
        break;
      }

      body_utf8_append(m_cpp_text_start);
      body_utf8_append_escape(thd, &yylval->lex_string_with_metadata,
                                   national_charset_info,
                                   m_cpp_text_end, sep);
      return(NCHAR_STRING);
    }
    case MY_LEX_IDENT_OR_HEX:
      if (yyPeek() == '\'')
      {                                      // Found x'hex-number'
        state= MY_LEX_HEX_NUMBER;
        break;
      }
      /* fall through */
    case MY_LEX_IDENT_OR_BIN:
      if (yyPeek() == '\'')
      {                                 // Found b'bin-number'
        state= MY_LEX_BIN_NUMBER;
        break;
      }
      /* fall through */
    case MY_LEX_IDENT:
    {
      tokval= scan_ident_middle(thd, &yylval->ident_cli,
                                &yylval->charset, &state);
      if (!tokval)
        continue;
      if (tokval == UNDERSCORE_CHARSET)
        m_underscore_cs= yylval->charset;
      return tokval;
    }

    case MY_LEX_IDENT_SEP:                  // Found ident and now '.'
      yylval->lex_str.str= (char*) get_ptr();
      yylval->lex_str.length= 1;
      c= yyGet();                          // should be '.'
      if (lex->parsing_options.lookup_keywords_after_qualifier)
        next_state= MY_LEX_IDENT_OR_KEYWORD;
      else
        next_state= MY_LEX_IDENT_START;    // Next is ident (not keyword)
      if (!ident_map[(uchar) yyPeek()])    // Probably ` or "
        next_state= MY_LEX_START;
      return((int) c);

    case MY_LEX_NUMBER_IDENT:                   // number or ident which num-start
      if (yyGetLast() == '0')
      {
        c= yyGet();
        if (c == 'x')
        {
          while (my_isxdigit(cs, (c = yyGet()))) ;
          if ((yyLength() >= 3) && !ident_map[c])
          {
            /* skip '0x' */
            yylval->lex_str= get_token(2, yyLength() - 2);
            return (HEX_NUM);
          }
          yyUnget();
          state= MY_LEX_IDENT_START;
          break;
        }
        else if (c == 'b')
        {
          while ((c= yyGet()) == '0' || c == '1')
            ;
          if ((yyLength() >= 3) && !ident_map[c])
          {
            /* Skip '0b' */
            yylval->lex_str= get_token(2, yyLength() - 2);
            return (BIN_NUM);
          }
          yyUnget();
          state= MY_LEX_IDENT_START;
          break;
        }
        yyUnget();
      }

      while (my_isdigit(cs, (c= yyGet()))) ;
      if (!ident_map[c])
      {                                        // Can't be identifier
        state=MY_LEX_INT_OR_REAL;
        break;
      }
      if (c == 'e' || c == 'E')
      {
        // The following test is written this way to allow numbers of type 1e1
        if (my_isdigit(cs, yyPeek()) ||
            (c=(yyGet())) == '+' || c == '-')
        {                                       // Allow 1E+10
          if (my_isdigit(cs, yyPeek()))         // Number must have digit after sign
          {
            yySkip();
            while (my_isdigit(cs, yyGet())) ;
            yylval->lex_str= get_token(0, yyLength());
            return(FLOAT_NUM);
          }
        }
        /*
          We've found:
          - A sequence of digits
          - Followed by 'e' or 'E'
          - Followed by some byte XX which is not a known mantissa start,
            and it's known to be a valid identifier part.
            XX can be either a 8bit identifier character, or a multi-byte head.
        */
        yyUnget();
        return scan_ident_start(thd, &yylval->ident_cli);
      }
      /*
        We've found:
        - A sequence of digits
        - Followed by some character XX, which is neither 'e' nor 'E',
          and it's known to be a valid identifier part.
          XX can be a 8bit identifier character, or a multi-byte head.
      */
      yyUnget();
      return scan_ident_start(thd, &yylval->ident_cli);

    case MY_LEX_IDENT_START:                    // We come here after '.'
      return scan_ident_start(thd, &yylval->ident_cli);

    case MY_LEX_USER_VARIABLE_DELIMITER:        // Found quote char
      return scan_ident_delimited(thd, &yylval->ident_cli, m_tok_start[0]);

    case MY_LEX_INT_OR_REAL:                    // Complete int or incomplete real
      if (c != '.' || yyPeek() == '.')
      {
        /*
          Found a complete integer number:
          - the number is either not followed by a dot at all, or
          - the number is followed by a double dot as in: FOR i IN 1..10
        */
        yylval->lex_str= get_token(0, yyLength());
        return int_token(yylval->lex_str.str, (uint) yylval->lex_str.length);
      }
      // fall through
    case MY_LEX_REAL:                           // Incomplete real number
      while (my_isdigit(cs, c= yyGet())) ;

      if (c == 'e' || c == 'E')
      {
        c= yyGet();
        if (c == '-' || c == '+')
          c= yyGet();                           // Skip sign
        if (!my_isdigit(cs, c))
	  return ABORT_SYM; // No digit after sign
        while (my_isdigit(cs, yyGet())) ;
        yylval->lex_str= get_token(0, yyLength());
        return(FLOAT_NUM);
      }
      yylval->lex_str= get_token(0, yyLength());
      return(DECIMAL_NUM);

    case MY_LEX_HEX_NUMBER:             // Found x'hexstring'
      yySkip();                    // Accept opening '
      while (my_isxdigit(cs, (c= yyGet()))) ;
      if (c != '\'')
        return(ABORT_SYM);              // Illegal hex constant
      yySkip();                    // Accept closing '
      length= yyLength();          // Length of hexnum+3
      if ((length % 2) == 0)
        return(ABORT_SYM);              // odd number of hex digits
      yylval->lex_str= get_token(2,            // skip x'
                                 length - 3);  // don't count x' and last '
      return HEX_STRING;

    case MY_LEX_BIN_NUMBER:           // Found b'bin-string'
      yySkip();                  // Accept opening '
      while ((c= yyGet()) == '0' || c == '1')
        ;
      if (c != '\'')
        return(ABORT_SYM);            // Illegal hex constant
      yySkip();                  // Accept closing '
      length= yyLength();        // Length of bin-num + 3
      yylval->lex_str= get_token(2,           // skip b'
                                 length - 3); // don't count b' and last '
      return (BIN_NUM);

    case MY_LEX_CMP_OP:                     // Incomplete comparison operator
      next_state= MY_LEX_START;        // Allow signed numbers
      if (state_map[(uchar) yyPeek()] == MY_LEX_CMP_OP ||
          state_map[(uchar) yyPeek()] == MY_LEX_LONG_CMP_OP)
      {
        yySkip();
        if ((tokval= find_keyword(&yylval->kwd, 2, 0)))
          return(tokval);
        yyUnget();
      }
      return(c);

    case MY_LEX_LONG_CMP_OP:                // Incomplete comparison operator
      next_state= MY_LEX_START;
      if (state_map[(uchar) yyPeek()] == MY_LEX_CMP_OP ||
          state_map[(uchar) yyPeek()] == MY_LEX_LONG_CMP_OP)
      {
        yySkip();
        if (state_map[(uchar) yyPeek()] == MY_LEX_CMP_OP)
        {
          yySkip();
          if ((tokval= find_keyword(&yylval->kwd, 3, 0)))
            return(tokval);
          yyUnget();
        }
        if ((tokval= find_keyword(&yylval->kwd, 2, 0)))
          return(tokval);
        yyUnget();
      }
      return(c);

    case MY_LEX_BOOL:
      if (c != yyPeek())
      {
        state= MY_LEX_CHAR;
        break;
      }
      yySkip();
      tokval= find_keyword(&yylval->kwd, 2, 0);  // Is a bool operator
      next_state= MY_LEX_START;                  // Allow signed numbers
      return(tokval);

    case MY_LEX_STRING_OR_DELIMITER:
      if (thd->variables.sql_mode & MODE_ANSI_QUOTES)
      {
        state= MY_LEX_USER_VARIABLE_DELIMITER;
        break;
      }
      /* " used for strings */
      /* fall through */
    case MY_LEX_STRING:                        // Incomplete text string
    {
      uint sep;
      if (get_text(&yylval->lex_string_with_metadata, (sep= yyGetLast()), 1, 1))
      {
        state= MY_LEX_CHAR;                     // Read char by char
        break;
      }
      CHARSET_INFO *strcs= m_underscore_cs ? m_underscore_cs : cs;
      body_utf8_append(m_cpp_text_start);

      body_utf8_append_escape(thd, &yylval->lex_string_with_metadata,
                                   strcs, m_cpp_text_end, sep);
      m_underscore_cs= NULL;
      return(TEXT_STRING);
    }
    case MY_LEX_COMMENT:                       //  Comment
      lex->lex_options|= OPTION_LEX_FOUND_COMMENT;
      while ((c= yyGet()) != '\n' && c) ;
      yyUnget();                          // Safety against eof
      state= MY_LEX_START;                     // Try again
      break;
    case MY_LEX_LONG_COMMENT:                  // Long C comment?
      if (yyPeek() != '*')
      {
        state= MY_LEX_CHAR;                     // Probable division
        break;
      }
      lex->lex_options|= OPTION_LEX_FOUND_COMMENT;
      /* Reject '/' '*', since we might need to turn off the echo */
      yyUnget();

      save_in_comment_state();

      if (yyPeekn(2) == '!' ||
          (yyPeekn(2) == 'M' && yyPeekn(3) == '!'))
      {
        bool maria_comment_syntax= yyPeekn(2) == 'M';
        in_comment= DISCARD_COMMENT;
        /* Accept '/' '*' '!', but do not keep this marker. */
        set_echo(FALSE);
        yySkipn(maria_comment_syntax ? 4 : 3);

        /*
          The special comment format is very strict:
          '/' '*' '!', followed by an optional 'M' and exactly
          1-2 digits (major), 2 digits (minor), then 2 digits (dot).
          32302  -> 3.23.02
          50032  -> 5.0.32
          50114  -> 5.1.14
          100000 -> 10.0.0
        */
        if (  my_isdigit(cs, yyPeekn(0))
           && my_isdigit(cs, yyPeekn(1))
           && my_isdigit(cs, yyPeekn(2))
           && my_isdigit(cs, yyPeekn(3))
           && my_isdigit(cs, yyPeekn(4))
           )
        {
          ulong version;
          uint length= 5;
          char *end_ptr= (char*) get_ptr() + length;
          int error;
          if (my_isdigit(cs, yyPeekn(5)))
          {
            end_ptr++;                          // 6 digit number
            length++;
          }

          version= (ulong) my_strtoll10(get_ptr(), &end_ptr, &error);

          /*
            MySQL-5.7 has new features and might have new SQL syntax that
            MariaDB-10.0 does not understand. Ignore all versioned comments
            with MySQL versions in the range 50700-999999, but
            do not ignore MariaDB specific comments for the same versions.
          */ 
          if (version <= MYSQL_VERSION_ID &&
              (version < 50700 || version > 99999 || maria_comment_syntax))
          {
            /* Accept 'M' 'm' 'm' 'd' 'd' */
            yySkipn(length);
            /* Expand the content of the special comment as real code */
            set_echo(TRUE);
            state=MY_LEX_START;
            break;  /* Do not treat contents as a comment.  */
          }
          else
          {
#ifdef WITH_WSREP
            if (WSREP(thd) && version == 99997 && wsrep_thd_is_local(thd))
            {
              WSREP_DEBUG("consistency check: %s", thd->query());
              thd->wsrep_consistency_check= CONSISTENCY_CHECK_DECLARED;
              yySkipn(5);
              set_echo(TRUE);
              state= MY_LEX_START;
              break;  /* Do not treat contents as a comment.  */
            }
#endif /* WITH_WSREP */
            /*
              Patch and skip the conditional comment to avoid it
              being propagated infinitely (eg. to a slave).
            */
            char *pcom= yyUnput(' ');
            comment_closed= ! consume_comment(1);
            if (! comment_closed)
            {
              *pcom= '!';
            }
            /* version allowed to have one level of comment inside. */
          }
        }
        else
        {
          /* Not a version comment. */
          state=MY_LEX_START;
          set_echo(TRUE);
          break;
        }
      }
      else
      {
        in_comment= PRESERVE_COMMENT;
        yySkip();                  // Accept /
        yySkip();                  // Accept *
        comment_closed= ! consume_comment(0);
        /* regular comments can have zero comments inside. */
      }
      /*
        Discard:
        - regular '/' '*' comments,
        - special comments '/' '*' '!' for a future version,
        by scanning until we find a closing '*' '/' marker.

        Nesting regular comments isn't allowed.  The first 
        '*' '/' returns the parser to the previous state.

        /#!VERSI oned containing /# regular #/ is allowed #/

                Inside one versioned comment, another versioned comment
                is treated as a regular discardable comment.  It gets
                no special parsing.
      */

      /* Unbalanced comments with a missing '*' '/' are a syntax error */
      if (! comment_closed)
        return (ABORT_SYM);
      state = MY_LEX_START;             // Try again
      restore_in_comment_state();
      break;
    case MY_LEX_END_LONG_COMMENT:
      if ((in_comment != NO_COMMENT) && yyPeek() == '/')
      {
        /* Reject '*' '/' */
        yyUnget();
        /* Accept '*' '/', with the proper echo */
        set_echo(in_comment == PRESERVE_COMMENT);
        yySkipn(2);
        /* And start recording the tokens again */
        set_echo(TRUE);
        in_comment= NO_COMMENT;
        state=MY_LEX_START;
      }
      else
        state= MY_LEX_CHAR;              // Return '*'
      break;
    case MY_LEX_SET_VAR:                // Check if ':='
      if (yyPeek() != '=')
      {
        next_state= MY_LEX_START;
        if (m_thd->variables.sql_mode & MODE_ORACLE)
        {
          yylval->kwd.set_keyword(m_tok_start, 1);
          return COLON_ORACLE_SYM;
        }
        return (int) ':';
      }
      yySkip();
      return (SET_VAR);
    case MY_LEX_SEMICOLON:              // optional line terminator
      state= MY_LEX_CHAR;               // Return ';'
      break;
    case MY_LEX_EOL:
      if (eof())
      {
        yyUnget();                 // Reject the last '\0'
        set_echo(FALSE);
        yySkip();
        set_echo(TRUE);
        /* Unbalanced comments with a missing '*' '/' are a syntax error */
        if (in_comment != NO_COMMENT)
          return (ABORT_SYM);
        next_state= MY_LEX_END;     // Mark for next loop
        return(END_OF_INPUT);
      }
      state=MY_LEX_CHAR;
      break;
    case MY_LEX_END:
      next_state= MY_LEX_END;
      return(0);                        // We found end of input last time

      /* Actually real shouldn't start with . but allow them anyhow */
    case MY_LEX_REAL_OR_POINT:
      if (my_isdigit(cs, (c= yyPeek())))
        state = MY_LEX_REAL;            // Real
      else if (c == '.')
      {
        yySkip();
        return DOT_DOT_SYM;
      }
      else
      {
        state= MY_LEX_IDENT_SEP;        // return '.'
        yyUnget();                 // Put back '.'
      }
      break;
    case MY_LEX_USER_END:               // end '@' of user@hostname
      switch (state_map[(uchar) yyPeek()]) {
      case MY_LEX_STRING:
      case MY_LEX_USER_VARIABLE_DELIMITER:
      case MY_LEX_STRING_OR_DELIMITER:
        break;
      case MY_LEX_USER_END:
        next_state= MY_LEX_SYSTEM_VAR;
        break;
      default:
        next_state= MY_LEX_HOSTNAME;
        break;
      }
      yylval->lex_str.str= (char*) get_ptr() - 1;
      yylval->lex_str.length= 1;
      return((int) '@');
    case MY_LEX_HOSTNAME:               // end '@' of user@hostname
      for (c= yyGet() ;
           my_isalnum(cs, c) || c == '.' || c == '_' ||  c == '$';
           c= yyGet()) ;
      yylval->lex_str= get_token(0, yyLength());
      return(LEX_HOSTNAME);
    case MY_LEX_SYSTEM_VAR:
      yylval->lex_str.str= (char*) get_ptr();
      yylval->lex_str.length= 1;
      yySkip();                                    // Skip '@'
      next_state= (state_map[(uchar) yyPeek()] ==
                        MY_LEX_USER_VARIABLE_DELIMITER ?
                        MY_LEX_OPERATOR_OR_IDENT :
                        MY_LEX_IDENT_OR_KEYWORD);
      return((int) '@');
    case MY_LEX_IDENT_OR_KEYWORD:
      /*
        We come here when we have found two '@' in a row.
        We should now be able to handle:
        [(global | local | session) .]variable_name
      */
      return scan_ident_sysvar(thd, &yylval->ident_cli);
    }
  }
}


bool Lex_input_stream::get_7bit_or_8bit_ident(THD *thd, uchar *last_char)
{
  uchar c;
  CHARSET_INFO *const cs= thd->charset();
  const uchar *const ident_map= cs->ident_map;
  bool is_8bit= false;
  for ( ; ident_map[c= yyGet()]; )
  {
    if (c & 0x80)
      is_8bit= true; // will convert
  }
  *last_char= c;
  return is_8bit;
}


int Lex_input_stream::scan_ident_sysvar(THD *thd, Lex_ident_cli_st *str)
{
  uchar last_char;
  uint length;
  int tokval;
  bool is_8bit;
  DBUG_ASSERT(m_tok_start == m_ptr);

  is_8bit= get_7bit_or_8bit_ident(thd, &last_char);

  if (last_char == '.')
    next_state= MY_LEX_IDENT_SEP;
  if (!(length= yyLength()))
    return ABORT_SYM;                  // Names must be nonempty.
  if ((tokval= find_keyword(str, length, 0)))
  {
    yyUnget();                         // Put back 'c'
    return tokval;                     // Was keyword
  }

  yyUnget();                       // ptr points now after last token char
  str->set_ident(m_tok_start, length, is_8bit);

  m_cpp_text_start= m_cpp_tok_start;
  m_cpp_text_end= m_cpp_text_start + length;
  body_utf8_append(m_cpp_text_start);
  body_utf8_append_ident(thd, str, m_cpp_text_end);

  return is_8bit ? IDENT_QUOTED : IDENT;
}


/*
  We can come here if different parsing stages:
  - In an identifier chain:
       SELECT t1.cccc FROM t1;
    (when the "cccc" part starts)
    In this case both m_tok_start and m_ptr point to "cccc".
  - When a sequence of digits has changed to something else,
    therefore the token becomes an identifier rather than a number:
       SELECT 12345_6 FROM t1;
    In this case m_tok_start points to the entire "12345_678",
    while m_ptr points to "678".
*/
int Lex_input_stream::scan_ident_start(THD *thd, Lex_ident_cli_st *str)
{
  uchar c;
  bool is_8bit;
  CHARSET_INFO *const cs= thd->charset();
  const uchar *const ident_map= cs->ident_map;
  DBUG_ASSERT(m_tok_start <= m_ptr);

  if (cs->use_mb())
  {
    is_8bit= true;
    while (ident_map[c= yyGet()])
    {
      int char_length= cs->charlen(get_ptr() - 1, get_end_of_query());
      if (char_length <= 0)
        break;
      skip_binary(char_length - 1);
    }
  }
  else
  {
    is_8bit= get_7bit_or_8bit_ident(thd, &c);
  }
  if (c == '.' && ident_map[(uchar) yyPeek()])
    next_state= MY_LEX_IDENT_SEP;// Next is '.'

  uint length= yyLength();
  yyUnget(); // ptr points now after last token char
  str->set_ident(m_tok_start, length, is_8bit);
  m_cpp_text_start= m_cpp_tok_start;
  m_cpp_text_end= m_cpp_text_start + length;
  body_utf8_append(m_cpp_text_start);
  body_utf8_append_ident(thd, str, m_cpp_text_end);
  return is_8bit ? IDENT_QUOTED : IDENT;
}


int Lex_input_stream::scan_ident_middle(THD *thd, Lex_ident_cli_st *str,
                                        CHARSET_INFO **introducer,
                                        my_lex_states *st)
{
  CHARSET_INFO *const cs= thd->charset();
  const uchar *const ident_map= cs->ident_map;
  const uchar *const state_map= cs->state_map;
  const char *start;
  uint length;
  uchar c;
  bool is_8bit;
  bool resolve_introducer= true;
  DBUG_ASSERT(m_ptr == m_tok_start + 1); // m_ptr points to the second byte

  if (cs->use_mb())
  {
    is_8bit= true;
    int char_length= cs->charlen(get_ptr() - 1, get_end_of_query());
    if (char_length <= 0)
    {
      *st= MY_LEX_CHAR;
      return 0;
    }
    skip_binary(char_length - 1);

    while (ident_map[c= yyGet()])
    {
      char_length= cs->charlen(get_ptr() - 1, get_end_of_query());
      if (char_length <= 0)
        break;
      if (char_length > 1 || (c & 0x80))
        resolve_introducer= false;
      skip_binary(char_length - 1);
    }
  }
  else
  {
    is_8bit= get_7bit_or_8bit_ident(thd, &c) || (m_tok_start[0] & 0x80);
    resolve_introducer= !is_8bit;
  }
  length= yyLength();
  start= get_ptr();
  if (ignore_space)
  {
    /*
      If we find a space then this can't be an identifier. We notice this
      below by checking start != lex->ptr.
    */
    for (; state_map[(uchar) c] == MY_LEX_SKIP ; c= yyGet())
    {
      if (c == '\n')
        yylineno++;
    }
  }
  if (start == get_ptr() && c == '.' && ident_map[(uchar) yyPeek()])
    next_state= MY_LEX_IDENT_SEP;
  else
  {                                    // '(' must follow directly if function
    int tokval;
    yyUnget();
    if ((tokval= find_keyword(str, length, c == '(')))
    {
      next_state= MY_LEX_START;        // Allow signed numbers
      return(tokval);                  // Was keyword
    }
    yySkip();                  // next state does a unget
  }

  yyUnget();                       // ptr points now after last token char
  str->set_ident(m_tok_start, length, is_8bit);
  m_cpp_text_start= m_cpp_tok_start;
  m_cpp_text_end= m_cpp_text_start + length;

  /*
     Note: "SELECT _bla AS 'alias'"
     _bla should be considered as a IDENT if charset haven't been found.
     So we don't use MYF(MY_WME) with get_charset_by_csname to avoid
     producing an error.
  */
  DBUG_ASSERT(length > 0);
  if (resolve_introducer && m_tok_start[0] == '_')
  {
    ErrConvString csname(str->str + 1, str->length - 1, &my_charset_bin);
    myf utf8_flag= thd->get_utf8_flag();
    CHARSET_INFO *cs= get_charset_by_csname(csname.ptr(),
                                                 MY_CS_PRIMARY,
                                             MYF(utf8_flag));
    if (cs)
    {
      body_utf8_append(m_cpp_text_start, m_cpp_tok_start + length);
      *introducer= cs;
      return UNDERSCORE_CHARSET;
    }
  }

  body_utf8_append(m_cpp_text_start);
  body_utf8_append_ident(thd, str, m_cpp_text_end);
  return is_8bit ? IDENT_QUOTED : IDENT;
}


int Lex_input_stream::scan_ident_delimited(THD *thd,
                                           Lex_ident_cli_st *str,
                                           uchar quote_char)
{
  CHARSET_INFO *const cs= thd->charset();
  uint double_quotes= 0;
  uchar c;
  DBUG_ASSERT(m_ptr == m_tok_start + 1);

  for ( ; ; )
  {
    if (!(c= yyGet()))
    {
      /*
        End-of-query or straight 0x00 inside a delimited identifier.
        Return the quote character, to have the parser fail on syntax error.
      */
      m_ptr= (char *) m_tok_start + 1;
      if (m_echo)
        m_cpp_ptr= (char *) m_cpp_tok_start + 1;
      return quote_char;
    }
    int var_length= cs->charlen(get_ptr() - 1, get_end_of_query());
    if (var_length == 1)
    {
      if (c == quote_char)
      {
        if (yyPeek() != quote_char)
          break;
        c= yyGet();
        double_quotes++;
        continue;
      }
    }
    else if (var_length > 1)
    {
      skip_binary(var_length - 1);
    }
  }

  str->set_ident_quoted(m_tok_start + 1, yyLength() - 1, true, quote_char);
  yyUnget();                       // ptr points now after last token char

  m_cpp_text_start= m_cpp_tok_start + 1;
  m_cpp_text_end= m_cpp_text_start + str->length;

  if (c == quote_char)
    yySkip();                  // Skip end `
  next_state= MY_LEX_START;
  body_utf8_append(m_cpp_text_start);
  // QQQ: shouldn't it add unescaped version ????
  body_utf8_append_ident(thd, str, m_cpp_text_end);
  return IDENT_QUOTED;
}


void trim_whitespace(CHARSET_INFO *cs, LEX_CSTRING *str, size_t * prefix_length)
{
  /*
    TODO:
    This code assumes that there are no multi-bytes characters
    that can be considered white-space.
  */

  size_t plen= 0;
  while ((str->length > 0) && (my_isspace(cs, str->str[0])))
  {
    plen++;
    str->length --;
    str->str ++;
  }
  if (prefix_length)
    *prefix_length= plen;
  /*
    FIXME:
    Also, parsing backward is not safe with multi bytes characters
  */
  while ((str->length > 0) && (my_isspace(cs, str->str[str->length-1])))
  {
    str->length --;
  }
}


/*
  st_select_lex structures initialisations
*/

void st_select_lex_node::init_query_common()
{
  options= 0;
  set_linkage(UNSPECIFIED_TYPE);
  distinct= TRUE;
  no_table_names_allowed= 0;
  uncacheable= 0;
}

void st_select_lex_unit::init_query()
{
  init_query_common();
  set_linkage(GLOBAL_OPTIONS_TYPE);
  lim.clear();
  union_distinct= 0;
  item= 0;
  union_result= 0;
  table= 0;
  fake_select_lex= 0;
  saved_fake_select_lex= 0;
  item_list.empty();
  found_rows_for_union= 0;
  derived= 0;
  with_clause= 0;
  with_element= 0;

  /* reset all bit fields */
  prepared= 0;
  optimized= 0;
  optimized_2= 0;
  executed= 0;
  cleaned= 0;
  bag_set_op_optimized= 0;
  optimize_started= 0;
  have_except_all_or_intersect_all= 0;
  with_wrapped_tvc= 0;
  is_view= 0;
  describe= 0;
  cloned_from= 0;
  columns_are_renamed= 0;
}

void st_select_lex::init_query()
{
  init_query_common();
  table_list.empty();
  top_join_list.empty();
  join_list= &top_join_list;
  embedding= 0;
  leaf_tables_prep.empty();
  leaf_tables.empty();
  item_list.empty();
  fix_after_optimize.empty();
  min_max_opt_list.empty();
  limit_params.clear();
  join= 0;
  having= prep_having= where= prep_where= 0;
  cond_pushed_into_where= cond_pushed_into_having= 0;
  attach_to_conds.empty();
  olap= UNSPECIFIED_OLAP_TYPE;

  /* reset all bit fields */
  is_item_list_lookup= 0;
  have_merged_subqueries= 0;
  is_set_query_expr_tail= 0;
  with_sum_func= with_rownum= 0;
  braces= 0;
  automatic_brackets= 0;
  having_fix_field= 0;
  having_fix_field_for_pushed_cond= 0;
  subquery_in_having= 0;
  is_item_list_lookup= 0;
  with_all_modifier= 0;
  is_correlated= 0;
  first_natural_join_processing= 1;
  first_cond_optimization= 1;
  no_wrap_view_item= 0;
  exclude_from_table_unique_test= 0;
  in_tvc= 0;
  skip_locked= 0;
  m_non_agg_field_used= 0;
  m_agg_func_used= 0;
  m_custom_agg_func_used= 0;
  is_service_select= 0;

  context.select_lex= this;
  context.init();
  cond_count= between_count= with_wild= 0;
  max_equal_elems= 0;
  ref_pointer_array.reset();
  select_n_where_fields= 0;
  select_n_reserved= 0;
  select_n_having_items= 0;
  n_sum_items= 0;
  n_child_sum_items= 0;
  hidden_bit_fields= 0;
  fields_in_window_functions= 0;
  changed_elements= 0;
  parsing_place= NO_MATTER;
  save_parsing_place= NO_MATTER;
  context_analysis_place= NO_MATTER;
  nest_level= 0;
  link_next= 0;
  prep_leaf_list_state= UNINIT;
  bzero((char*) expr_cache_may_be_used, sizeof(expr_cache_may_be_used));
  select_list_tables= 0;
  window_specs.empty();
  window_funcs.empty();
  tvc= 0;
  versioned_tables= 0;
  pushdown_select= 0;
}

void st_select_lex::init_select()
{
  sj_nests.empty();
  sj_subselects.empty();
  group_list.empty();
  if (group_list_ptrs)
    group_list_ptrs->clear();
  type= 0;
  db= null_clex_str;
  having= 0;
  table_join_options= 0;
  select_lock= select_lock_type::NONE;
  in_sum_expr= with_wild= 0;
  options= 0;
  ftfunc_list_alloc.empty();
  inner_sum_func_list= 0;
  ftfunc_list= &ftfunc_list_alloc;
  order_list.empty();
  /* Set limit and offset to default values */
  limit_params.clear();

  /* Reset bit fields */
  is_set_query_expr_tail= 0;
  with_sum_func= 0;
  with_all_modifier= 0;
  is_correlated= 0;
  in_tvc= 0;
  skip_locked= 0;
  m_non_agg_field_used= 0;
  m_agg_func_used= 0;
  m_custom_agg_func_used= 0;

  cur_pos_in_select_list= UNDEF_POS;
  cond_value= having_value= Item::COND_UNDEF;
  inner_refs_list.empty();
  insert_tables= 0;
  merged_into= 0;
  name_visibility_map.clear_all();
  with_dep= 0;
  join= 0;
  lock_type= TL_READ_DEFAULT;
  save_many_values.empty();
  save_insert_list= 0;
  tvc= 0;
  in_funcs.empty();
  curr_tvc_name= 0;
  versioned_tables= 0;
  nest_flags= 0;
}

/*
  st_select_lex structures linking
*/

/* include on level down */
void st_select_lex_node::include_down(st_select_lex_node *upper)
{
  if ((next= upper->slave))
    next->prev= &next;
  prev= &upper->slave;
  upper->slave= this;
  master= upper;
  slave= 0;
}


void st_select_lex_node::add_slave(st_select_lex_node *slave_arg)
{
  for (; slave; slave= slave->next)
    if (slave == slave_arg)
      return;

  if (slave)
  {
    st_select_lex_node *slave_arg_slave= slave_arg->slave;
    /* Insert in the front of list of slaves if any. */
    slave_arg->include_neighbour(slave);
    /* include_neighbour() sets slave_arg->slave=0, restore it. */
    slave_arg->slave= slave_arg_slave;
    /* Count on include_neighbour() setting the master. */
    DBUG_ASSERT(slave_arg->master == this);
  }
  else
  {
    slave= slave_arg;
    slave_arg->master= this;
    slave->prev= &master->slave;
    slave->next= 0;
  }
}

void st_select_lex_node::link_chain_down(st_select_lex_node *first)
{
  st_select_lex_node *last_node;
  st_select_lex_node *node= first;
  do
  {
    last_node= node;
    node->master= this;
    node= node->next;
  } while (node);
  if ((last_node->next= slave))
  {
    slave->prev= &last_node->next;
  }
  first->prev= &slave;
  slave= first;
}

/*
  @brief
    Substitute this node in select tree for a newly creates node

  @param  subst the node to substitute for

  @details
    The function substitute this node in the select tree for a newly
    created node subst. This node is just removed from the tree but all
    its link fields and the attached sub-tree remain untouched.
*/

void st_select_lex_node::substitute_in_tree(st_select_lex_node *subst)
{
  if ((subst->next= next))
    next->prev= &subst->next;
  subst->prev= prev;
  (*prev)= subst;
  subst->master= master;
}

/*
  include on level down (but do not link)

  SYNOPSYS
    st_select_lex_node::include_standalone()
    upper - reference on node underr which this node should be included
    ref - references on reference on this node
*/
void st_select_lex_node::include_standalone(st_select_lex_node *upper,
                                            st_select_lex_node **ref)
{
  next= 0;
  prev= ref;
  master= upper;
  slave= 0;
}

/* include neighbour (on same level) */
void st_select_lex_node::include_neighbour(st_select_lex_node *before)
{
  if ((next= before->next))
    next->prev= &next;
  prev= &before->next;
  before->next= this;
  master= before->master;
  slave= 0;
}

/* including in global SELECT_LEX list */
void st_select_lex_node::include_global(st_select_lex_node **plink)
{
  if ((link_next= *plink))
    link_next->link_prev= &link_next;
  link_prev= plink;
  *plink= this;
}

//excluding from global list (internal function)
void st_select_lex_node::fast_exclude()
{
  if (link_prev)
  {
    if ((*link_prev= link_next))
      link_next->link_prev= link_prev;
  }
  // Remove slave structure
  for (; slave; slave= slave->next)
    slave->fast_exclude();

}


/**
  @brief
    Insert a new chain of nodes into another chain before a particular link

  @param in/out
    ptr_pos_to_insert  the address of the chain pointer pointing to the link
                       before which the subchain has to be inserted
  @param   
    end_chain_node     the last link of the subchain to be inserted

  @details
    The method inserts the chain of nodes starting from this node and ending
    with the node nd_chain_node into another chain of nodes before the node
    pointed to by *ptr_pos_to_insert.
    It is assumed that ptr_pos_to_insert belongs to the chain where we insert.
    So it must be updated.

  @retval
    The method returns the pointer to the first link of the inserted chain
*/

st_select_lex_node *st_select_lex_node:: insert_chain_before(
                                         st_select_lex_node **ptr_pos_to_insert,
                                         st_select_lex_node *end_chain_node)
{
  end_chain_node->link_next= *ptr_pos_to_insert;
  (*ptr_pos_to_insert)->link_prev= &end_chain_node->link_next;
  link_prev= ptr_pos_to_insert;
  return this;
}


/*
  Detach the node from its master and attach it to a new master
*/

void st_select_lex_node::move_as_slave(st_select_lex_node *new_master)
{
  exclude_from_tree();
  if (new_master->slave)
  {
    st_select_lex_node *curr= new_master->slave;
    for ( ; curr->next ; curr= curr->next) ;
    prev= &curr->next;
  }
  else
    prev= &new_master->slave;
  *prev= this;
  next= 0;
  master= new_master;
}


/*
  Exclude a node from the tree lex structure, but leave it in the global
  list of nodes.
*/

void st_select_lex_node::exclude_from_tree()
{
  if ((*prev= next))
    next->prev= prev;
}


/*
  Exclude select_lex structure (except first (first select can't be
  deleted, because it is most upper select))
*/
void st_select_lex_node::exclude()
{
  /* exclude from global list */
  fast_exclude();
  /* exclude from other structures */
  exclude_from_tree();
  /* 
     We do not need following statements, because prev pointer of first 
     list element point to master->slave
     if (master->slave == this)
       master->slave= next;
  */
}


/*
  Exclude level of current unit from tree of SELECTs

  SYNOPSYS
    st_select_lex_unit::exclude_level()

  NOTE: units which belong to current will be brought up on level of
  currernt unit 
*/
void st_select_lex_unit::exclude_level()
{
  SELECT_LEX_UNIT *units= 0, **units_last= &units;
  for (SELECT_LEX *sl= first_select(); sl; sl= sl->next_select())
  {
    // unlink current level from global SELECTs list
    if (sl->link_prev && (*sl->link_prev= sl->link_next))
      sl->link_next->link_prev= sl->link_prev;

    // bring up underlay levels
    SELECT_LEX_UNIT **last= 0;
    for (SELECT_LEX_UNIT *u= sl->first_inner_unit(); u; u= u->next_unit())
    {
      u->master= master;
      last= (SELECT_LEX_UNIT**)&(u->next);
    }
    if (last)
    {
      (*units_last)= sl->first_inner_unit();
      units_last= last;
    }
  }
  if (units)
  {
    // include brought up levels in place of current
    (*prev)= units;
    (*units_last)= (SELECT_LEX_UNIT*)next;
    if (next)
      next->prev= (SELECT_LEX_NODE**)units_last;
    units->prev= prev;
  }
  else
  {
    // exclude currect unit from list of nodes
    (*prev)= next;
    if (next)
      next->prev= prev;
  }
  // Mark it excluded
  prev= NULL;
}


#if 0
/*
  Exclude subtree of current unit from tree of SELECTs

  SYNOPSYS
    st_select_lex_unit::exclude_tree()
*/
void st_select_lex_unit::exclude_tree()
{
  for (SELECT_LEX *sl= first_select(); sl; sl= sl->next_select())
  {
    // unlink current level from global SELECTs list
    if (sl->link_prev && (*sl->link_prev= sl->link_next))
      sl->link_next->link_prev= sl->link_prev;

    // unlink underlay levels
    for (SELECT_LEX_UNIT *u= sl->first_inner_unit(); u; u= u->next_unit())
    {
      u->exclude_level();
    }
  }
  // exclude currect unit from list of nodes
  (*prev)= next;
  if (next)
    next->prev= prev;
}
#endif


/*
  st_select_lex_node::mark_as_dependent mark all st_select_lex struct from 
  this to 'last' as dependent

  SYNOPSIS
    last - pointer to last st_select_lex struct, before which all 
           st_select_lex have to be marked as dependent

  NOTE
    'last' should be reachable from this st_select_lex_node
*/

bool st_select_lex::mark_as_dependent(THD *thd, st_select_lex *last,
                                      Item_ident *dependency)
{

  DBUG_ASSERT(this != last);

  /*
    Mark all selects from resolved to 1 before select where was
    found table as depended (of select where was found table)

    We move by name resolution context, bacause during merge can some select
    be excleded from SELECT tree
  */
  Name_resolution_context *c= &this->context;
  do
  {
    SELECT_LEX *s= c->select_lex;
    if (!(s->uncacheable & UNCACHEABLE_DEPENDENT_GENERATED))
    {
      // Select is dependent of outer select
      s->uncacheable= (s->uncacheable & ~UNCACHEABLE_UNITED) |
                       UNCACHEABLE_DEPENDENT_GENERATED;
      SELECT_LEX_UNIT *munit= s->master_unit();
      munit->uncacheable= (munit->uncacheable & ~UNCACHEABLE_UNITED) |
                       UNCACHEABLE_DEPENDENT_GENERATED;
      for (SELECT_LEX *sl= munit->first_select(); sl ; sl= sl->next_select())
      {
        if (sl != s &&
            !(sl->uncacheable & (UNCACHEABLE_DEPENDENT_GENERATED |
                                 UNCACHEABLE_UNITED)))
          sl->uncacheable|= UNCACHEABLE_UNITED;
      }
    }

    Item_subselect *subquery_expr= s->master_unit()->item;
    if (subquery_expr && subquery_expr->mark_as_dependent(thd, last, 
                                                          dependency))
      return TRUE;
  } while ((c= c->outer_context) != NULL && (c->select_lex != last));
  is_correlated= TRUE;
  master_unit()->item->is_correlated= TRUE;
  return FALSE;
}

/*
  prohibit using LIMIT clause
*/
bool st_select_lex::test_limit()
{
  if (limit_params.select_limit)
  {
    my_error(ER_NOT_SUPPORTED_YET, MYF(0),
             "LIMIT & IN/ALL/ANY/SOME subquery");
    return(1);
  }
  return(0);
}



st_select_lex* st_select_lex_unit::outer_select()
{
  return (st_select_lex*) master;
}


ha_rows st_select_lex::get_offset()
{
  ha_rows val= 0;

  Item *offset_limit= limit_params.offset_limit;
  if (offset_limit)
  {
    // see comment for st_select_lex::get_limit()
    bool err= offset_limit->fix_fields_if_needed(master_unit()->thd, NULL);
    DBUG_ASSERT(!err);
    val= err ? HA_POS_ERROR : (ha_rows)offset_limit->val_uint();
  }

  return val;
}


ha_rows st_select_lex::get_limit()
{
  ha_rows val= HA_POS_ERROR;

  Item *select_limit= limit_params.select_limit;
  if (select_limit)
  {
    /*
      fix_fields() has not been called for select_limit. That's due to the
      historical reasons -- this item could be only of type Item_int, and
      Item_int does not require fix_fields(). Thus, fix_fields() was never
      called for select_limit.

      Some time ago, Item_splocal was also allowed for LIMIT / OFFSET clauses.
      However, the fix_fields() behavior was not updated, which led to a crash
      in some cases.

      There is no single place where to call fix_fields() for LIMIT / OFFSET
      items during the fix-fields-phase. Thus, for the sake of readability,
      it was decided to do it here, on the evaluation phase (which is a
      violation of design, but we chose the lesser of two evils).

      We can call fix_fields() here, because select_limit can be of two
      types only: Item_int and Item_splocal. Item_int::fix_fields() is trivial,
      and Item_splocal::fix_fields() (or rather Item_sp_variable::fix_fields())
      has the following properties:
        1) it does not affect other items;
        2) it does not fail.

      Nevertheless DBUG_ASSERT was added to catch future changes in
      fix_fields() implementation. Also added runtime check against a result
      of fix_fields() in order to handle error condition in non-debug build.
    */
    bool err= select_limit->fix_fields_if_needed(master_unit()->thd, NULL);
    DBUG_ASSERT(!err);
    val= err ? HA_POS_ERROR : (ha_rows) select_limit->val_uint();
  }

  return val;
}


bool st_select_lex::add_order_to_list(THD *thd, Item *item, bool asc)
{
  return add_to_list(thd, order_list, item, asc);
}


bool st_select_lex::add_gorder_to_list(THD *thd, Item *item, bool asc)
{
  return add_to_list(thd, gorder_list, item, asc);
}


bool st_select_lex::add_item_to_list(THD *thd, Item *item)
{
  DBUG_ENTER("st_select_lex::add_item_to_list");
  DBUG_PRINT("info", ("Item: %p", item));
  DBUG_RETURN(item_list.push_back(item, thd->mem_root));
}


bool st_select_lex::add_group_to_list(THD *thd, Item *item, bool asc)
{
  return add_to_list(thd, group_list, item, asc);
}


bool st_select_lex::add_ftfunc_to_list(THD *thd, Item_func_match *func)
{
  return !func || ftfunc_list->push_back(func, thd->mem_root); // end of memory?
}


st_select_lex* st_select_lex::outer_select()
{
  return (st_select_lex*) master->get_master();
}


bool st_select_lex::inc_in_sum_expr()
{
  in_sum_expr++;
  return 0;
}


uint st_select_lex::get_in_sum_expr()
{
  return in_sum_expr;
}


TABLE_LIST* st_select_lex::get_table_list()
{
  return table_list.first;
}

List<Item>* st_select_lex::get_item_list()
{
  return &item_list;
}

bool st_select_lex::setup_ref_array(THD *thd, uint order_group_num)
{

  if (!((options & SELECT_DISTINCT) && !group_list.elements))
    hidden_bit_fields= 0;

  // find_order_in_list() may need some extra space, so multiply by two.
  order_group_num*= 2;

  /*
    We have to create array in prepared statement memory if it is a
    prepared statement
  */
  Query_arena *arena= thd->stmt_arena;
  const size_t n_elems= (n_sum_items +
                       n_child_sum_items +
                       item_list.elements +
                       select_n_reserved +
                       select_n_having_items +
                       select_n_where_fields +
                       order_group_num +
                       hidden_bit_fields +
                       fields_in_window_functions) * (size_t) 5;
  DBUG_ASSERT(n_elems % 5 == 0);
  if (!ref_pointer_array.is_null())
  {
    /*
      We need to take 'n_sum_items' into account when allocating the array,
      and this may actually increase during the optimization phase due to
      MIN/MAX rewrite in Item_in_subselect::single_value_transformer.
      In the usual case we can reuse the array from the prepare phase.
      If we need a bigger array, we must allocate a new one.
     */
    if (ref_pointer_array.size() >= n_elems)
      return false;
   }
  Item **array= static_cast<Item**>(arena->alloc(sizeof(Item*) * n_elems));
  if (likely(array != NULL))
    ref_pointer_array= Ref_ptr_array(array, n_elems);

  return array == NULL;
}


/*
  @brief
    Print the whole statement

    @param str         Print into this string
    @param query_type  Flags describing how to print

  @detail
    The intent is to allow to eventually print back any query.

    This is useful e.g. for storage engines that take over diferrent kinds of
    queries
*/

void LEX::print(String *str, enum_query_type query_type)
{
  if (sql_command == SQLCOM_UPDATE)
  {
    SELECT_LEX *sel= first_select_lex();
    str->append(STRING_WITH_LEN("UPDATE "));
    if (ignore)
      str->append(STRING_WITH_LEN("IGNORE "));
    // table name. If the query was using a view, we need
    // the underlying table name, not the view name
    TABLE_LIST *base_tbl= query_tables->table->pos_in_table_list;
    base_tbl->print(thd, table_map(0), str, query_type);
    str->append(STRING_WITH_LEN(" SET "));
    // print item assignments
    List_iterator<Item> it(sel->item_list);
    List_iterator<Item> it2(value_list);
    Item *col_ref, *value;
    bool first= true;
    while ((col_ref= it++) && (value= it2++))
    {
      if (first)
        first= false;
      else
        str->append(STRING_WITH_LEN(", "));
      col_ref->print(str, query_type);
      str->append(STRING_WITH_LEN("="));
      value->print(str, query_type);
    }

    if (sel->where)
    {
      str->append(STRING_WITH_LEN(" WHERE "));
      sel->where->print(str, query_type);
    }

    if (sel->order_list.elements)
    {
      str->append(STRING_WITH_LEN(" ORDER BY "));
      for (ORDER *ord= sel->order_list.first; ord; ord= ord->next)
      {
        if (ord != sel->order_list.first)
          str->append(STRING_WITH_LEN(", "));
        (*ord->item)->print(str, query_type);
      }
    }
    if (sel->limit_params.select_limit)
    {
      str->append(STRING_WITH_LEN(" LIMIT "));
      sel->limit_params.select_limit->print(str, query_type);
    }
  }
  else if (sql_command == SQLCOM_DELETE)
  {
    SELECT_LEX *sel= first_select_lex();
    str->append(STRING_WITH_LEN("DELETE "));
    if (ignore)
      str->append(STRING_WITH_LEN("IGNORE "));

    str->append(STRING_WITH_LEN("FROM "));
    // table name. If the query was using a view, we need
    // the underlying table name, not the view name
    TABLE_LIST *base_tbl= query_tables->table->pos_in_table_list;
    base_tbl->print(thd, table_map(0), str, query_type);

    if (sel->where)
    {
      str->append(STRING_WITH_LEN(" WHERE "));
      sel->where->print(str, query_type);
    }

    if (sel->order_list.elements)
    {
      str->append(STRING_WITH_LEN(" ORDER BY "));
      for (ORDER *ord= sel->order_list.first; ord; ord= ord->next)
      {
        if (ord != sel->order_list.first)
          str->append(STRING_WITH_LEN(", "));
        (*ord->item)->print(str, query_type);
      }
    }
    if (sel->limit_params.select_limit)
    {
      str->append(STRING_WITH_LEN(" LIMIT "));
      sel->limit_params.select_limit->print(str, query_type);
    }
  }
  else
    DBUG_ASSERT(0); // Not implemented yet
}

void st_select_lex_unit::print(String *str, enum_query_type query_type)
{
  if (with_clause)
    with_clause->print(thd, str, query_type);
  for (SELECT_LEX *sl= first_select(); sl; sl= sl->next_select())
  {
    if (sl != first_select())
    {
      switch (sl->linkage)
      {
      default:
        DBUG_ASSERT(0);
        /* fall through */
      case UNION_TYPE:
        str->append(STRING_WITH_LEN(" union "));
        break;
      case INTERSECT_TYPE:
        str->append(STRING_WITH_LEN(" intersect "));
        break;
      case EXCEPT_TYPE:
        str->append(STRING_WITH_LEN(" except "));
        break;
      }
      if (!sl->distinct)
        str->append(STRING_WITH_LEN("all "));
    }
    if (sl->braces)
      str->append('(');
    sl->print(thd, str, query_type);
    if (sl->braces)
      str->append(')');
  }
  if (fake_select_lex)
  {
    if (fake_select_lex->order_list.elements)
    {
      str->append(STRING_WITH_LEN(" order by "));
      fake_select_lex->print_order(str,
        fake_select_lex->order_list.first,
        query_type);
    }
    fake_select_lex->print_limit(thd, str, query_type);
  }
  else if (saved_fake_select_lex)
    saved_fake_select_lex->print_limit(thd, str, query_type);
}


void st_select_lex::print_order(String *str,
                                ORDER *order,
                                enum_query_type query_type)
{
  for (; order; order= order->next)
  {
    if (order->counter_used)
    {
      char buffer[20];
      size_t length= my_snprintf(buffer, 20, "%d", order->counter);
      str->append(buffer, (uint) length);
    }
    else
    {
      /* replace numeric reference with equivalent for ORDER constant */
      if (order->item[0]->is_order_clause_position())
      {
        /* make it expression instead of integer constant */
        str->append(STRING_WITH_LEN("''"));
      }
      else
        (*order->item)->print(str, query_type);
    }
    if (order->direction == ORDER::ORDER_DESC)
       str->append(STRING_WITH_LEN(" desc"));
    if (order->next)
      str->append(',');
  }
}
 

void st_select_lex::print_limit(THD *thd,
                                String *str,
                                enum_query_type query_type)
{
  SELECT_LEX_UNIT *unit= master_unit();
  Item_subselect *item= unit->item;

  if (item && unit->global_parameters() == this)
  {
    Item_subselect::subs_type subs_type= item->substype();
    if (subs_type == Item_subselect::IN_SUBS ||
        subs_type == Item_subselect::ALL_SUBS)
    {
      return;
    }
  }
  if (limit_params.explicit_limit &&
      limit_params.select_limit)
  {
    /*
      [OFFSET n]
      FETCH FIRST n ROWS WITH TIES

      For FETCH FIRST n ROWS ONLY we fall back to the "limit" specification
      as it's identical.
    */
    if (limit_params.with_ties)
    {
      if (limit_params.offset_limit)
      {
        str->append(STRING_WITH_LEN(" offset "));
        limit_params.offset_limit->print(str, query_type);
        str->append(STRING_WITH_LEN(" rows "));
      }
      str->append(STRING_WITH_LEN(" fetch first "));
      limit_params.select_limit->print(str, query_type);
      str->append(STRING_WITH_LEN(" rows with ties"));
    }
    else
    {
      str->append(STRING_WITH_LEN(" limit "));
      if (limit_params.offset_limit)
      {
        limit_params.offset_limit->print(str, query_type);
        str->append(',');
      }
      limit_params.select_limit->print(str, query_type);
    }
  }
}


/**
  @brief Restore the LEX and THD in case of a parse error.

  This is a clean up call that is invoked by the Bison generated
  parser before returning an error from MYSQLparse. If your
  semantic actions manipulate with the global thread state (which
  is a very bad practice and should not normally be employed) and
  need a clean-up in case of error, and you can not use %destructor
  rule in the grammar file itself, this function should be used
  to implement the clean up.
*/

void LEX::cleanup_lex_after_parse_error(THD *thd)
{
  /*
    Delete sphead for the side effect of restoring of the original
    LEX state, thd->lex, thd->mem_root and thd->free_list if they
    were replaced when parsing stored procedure statements.  We
    will never use sphead object after a parse error, so it's okay
    to delete it only for the sake of the side effect.
    TODO: make this functionality explicit in sp_head class.
    Sic: we must nullify the member of the main lex, not the
    current one that will be thrown away
  */
  if (thd->lex->sphead)
  {
    sp_package *pkg;
    thd->lex->sphead->restore_thd_mem_root(thd);
    if ((pkg= thd->lex->sphead->m_parent))
    {
      /*
        If a syntax error happened inside a package routine definition,
        then thd->lex points to the routine sublex. We need to restore to
        the top level LEX.
      */
      DBUG_ASSERT(pkg->m_top_level_lex);
      DBUG_ASSERT(pkg == pkg->m_top_level_lex->sphead);
      pkg->restore_thd_mem_root(thd);
      LEX *top= pkg->m_top_level_lex;
      sp_package::destroy(pkg);
      thd->lex= top;
      thd->lex->sphead= NULL;
    }
    else
    {
      sp_head::destroy(thd->lex->sphead);
      thd->lex->sphead= NULL;
    }
  }

  /*
    json_table must be NULL before the query.
    Didn't want to overload LEX::start, it's enough to put it here.
  */
  thd->lex->json_table= 0;
}

/*
  Initialize (or reset) Query_tables_list object.

  SYNOPSIS
    reset_query_tables_list()
      init  TRUE  - we should perform full initialization of object with
                    allocating needed memory
            FALSE - object is already initialized so we should only reset
                    its state so it can be used for parsing/processing
                    of new statement

  DESCRIPTION
    This method initializes Query_tables_list so it can be used as part
    of LEX object for parsing/processing of statement. One can also use
    this method to reset state of already initialized Query_tables_list
    so it can be used for processing of new statement.
*/

void Query_tables_list::reset_query_tables_list(bool init)
{
  sql_command= SQLCOM_END;
  if (!init && query_tables)
  {
    TABLE_LIST *table= query_tables;
    for (;;)
    {
      delete table->view;
      if (query_tables_last == &table->next_global ||
          !(table= table->next_global))
        break;
    }
  }
  query_tables= 0;
  query_tables_last= &query_tables;
  query_tables_own_last= 0;
  if (init)
  {
    /*
      We delay real initialization of hash (and therefore related
      memory allocation) until first insertion into this hash.
    */
    my_hash_clear(&sroutines);
  }
  else if (sroutines.records)
  {
    /* Non-zero sroutines.records means that hash was initialized. */
    my_hash_reset(&sroutines);
  }
  sroutines_list.empty();
  sroutines_list_own_last= sroutines_list.next;
  sroutines_list_own_elements= 0;
  binlog_stmt_flags= 0;
  stmt_accessed_table_flag= 0;
}


/*
  Destroy Query_tables_list object with freeing all resources used by it.

  SYNOPSIS
    destroy_query_tables_list()
*/

void Query_tables_list::destroy_query_tables_list()
{
  my_hash_free(&sroutines);
}


/*
  Initialize LEX object.

  SYNOPSIS
    LEX::LEX()

  NOTE
    LEX object initialized with this constructor can be used as part of
    THD object for which one can safely call open_tables(), lock_tables()
    and close_thread_tables() functions. But it is not yet ready for
    statement parsing. On should use lex_start() function to prepare LEX
    for this.
*/

LEX::LEX()
  : explain(NULL), result(0), part_info(NULL), arena_for_set_stmt(0),
    mem_root_for_set_stmt(0), json_table(NULL), default_used(0),
    with_rownum(0), is_lex_started(0), option_type(OPT_DEFAULT),
    context_analysis_only(0), sphead(0), limit_rows_examined_cnt(ULONGLONG_MAX)
{

  init_dynamic_array2(PSI_INSTRUMENT_ME, &plugins, sizeof(plugin_ref),
                      plugins_static_buffer, INITIAL_LEX_PLUGIN_LIST_SIZE,
                      INITIAL_LEX_PLUGIN_LIST_SIZE, 0);
  reset_query_tables_list(TRUE);
  mi.init();
  init_dynamic_array2(PSI_INSTRUMENT_ME, &delete_gtid_domain, sizeof(uint32),
                      gtid_domain_static_buffer,
                      initial_gtid_domain_buffer_size,
                      initial_gtid_domain_buffer_size, 0);
  unit.slave= &builtin_select;
}


/*
  Check whether the merging algorithm can be used on this VIEW

  SYNOPSIS
    LEX::can_be_merged()

  DESCRIPTION
    We can apply merge algorithm if it is single SELECT view  with
    subqueries only in WHERE clause (we do not count SELECTs of underlying
    views, and second level subqueries) and we have not grpouping, ordering,
    HAVING clause, aggregate functions, DISTINCT clause, LIMIT clause and
    several underlying tables.

  RETURN
    FALSE - only temporary table algorithm can be used
    TRUE  - merge algorithm can be used
*/

bool LEX::can_be_merged()
{
  // TODO: do not forget implement case when select_lex.table_list.elements==0

  /* find non VIEW subqueries/unions */
  bool selects_allow_merge= (first_select_lex()->next_select() == 0 &&
                             !(first_select_lex()->uncacheable &
                               UNCACHEABLE_RAND));
  if (selects_allow_merge)
  {
    for (SELECT_LEX_UNIT *tmp_unit= first_select_lex()->first_inner_unit();
         tmp_unit;
         tmp_unit= tmp_unit->next_unit())
    {
      if (tmp_unit->first_select()->parent_lex == this &&
          (tmp_unit->item != 0 &&
           (tmp_unit->item->place() != IN_WHERE &&
            tmp_unit->item->place() != IN_ON &&
            tmp_unit->item->place() != SELECT_LIST)))
      {
        selects_allow_merge= 0;
        break;
      }
    }
  }

  return (selects_allow_merge &&
          first_select_lex()->group_list.elements == 0 &&
          first_select_lex()->having == 0 &&
          first_select_lex()->with_sum_func == 0 &&
          first_select_lex()->table_list.elements >= 1 &&
          !(first_select_lex()->options & SELECT_DISTINCT) &&
          first_select_lex()->limit_params.select_limit == 0);
}


/*
  check if command can use VIEW with MERGE algorithm (for top VIEWs)

  SYNOPSIS
    LEX::can_use_merged()

  DESCRIPTION
    Only listed here commands can use merge algorithm in top level
    SELECT_LEX (for subqueries will be used merge algorithm if
    LEX::can_not_use_merged() is not TRUE).

  RETURN
    FALSE - command can't use merged VIEWs
    TRUE  - VIEWs with MERGE algorithms can be used
*/

bool LEX::can_use_merged()
{
  switch (sql_command)
  {
  case SQLCOM_SELECT:
  case SQLCOM_CREATE_TABLE:
  case SQLCOM_UPDATE:
  case SQLCOM_UPDATE_MULTI:
  case SQLCOM_DELETE:
  case SQLCOM_DELETE_MULTI:
  case SQLCOM_INSERT:
  case SQLCOM_INSERT_SELECT:
  case SQLCOM_REPLACE:
  case SQLCOM_REPLACE_SELECT:
  case SQLCOM_LOAD:
    return TRUE;
  default:
    return FALSE;
  }
}

/*
  Check if command can't use merged views in any part of command

  SYNOPSIS
    LEX::can_not_use_merged()

  @param no_update_or_delete Set to 1 if we can't use merge with multiple-table
                             updates, like when used from
                             TALE_LIST::init_derived()

  DESCRIPTION
    Temporary table algorithm will be used on all SELECT levels for queries
    listed here (see also LEX::can_use_merged()).

  RETURN
    FALSE - command can't use merged VIEWs
    TRUE  - VIEWs with MERGE algorithms can be used
*/

bool LEX::can_not_use_merged(bool no_update_or_delete)
{
  switch (sql_command) {
  case SQLCOM_CREATE_VIEW:
  case SQLCOM_SHOW_CREATE:
  /*
    SQLCOM_SHOW_FIELDS is necessary to make 
    information schema tables working correctly with views.
    see get_schema_tables_result function
  */
  case SQLCOM_SHOW_FIELDS:
    return TRUE;

  case SQLCOM_UPDATE_MULTI:
  case SQLCOM_DELETE_MULTI:
    if (no_update_or_delete)
      return TRUE;
    /* Fall through */

  default:
    return FALSE;
  }
}

/**
  Detect that we need only table structure of derived table/view.

  Also used by I_S tables (@see create_schema_table) to detect that
  they need a full table structure and cannot optimize unused columns away

  @retval TRUE yes, we need only structure
  @retval FALSE no, we need data
*/

bool LEX::only_view_structure()
{
  switch (sql_command) {
  case SQLCOM_SHOW_CREATE:
  case SQLCOM_CHECKSUM:
  case SQLCOM_SHOW_TABLES:
  case SQLCOM_SHOW_FIELDS:
  case SQLCOM_REVOKE_ALL:
  case SQLCOM_REVOKE:
  case SQLCOM_GRANT:
  case SQLCOM_CREATE_VIEW:
    return TRUE;
  case SQLCOM_CREATE_TABLE:
    return create_info.like();
  default:
    return FALSE;
  }
}


/*
  Should Items_ident be printed correctly

  SYNOPSIS
    need_correct_ident()

  RETURN
    TRUE yes, we need only structure
    FALSE no, we need data
*/


bool LEX::need_correct_ident()
{
  switch(sql_command)
  {
  case SQLCOM_SHOW_CREATE:
  case SQLCOM_SHOW_TABLES:
  case SQLCOM_CREATE_VIEW:
    return TRUE;
  default:
    return FALSE;
  }
}

/*
  Get effective type of CHECK OPTION for given view

  SYNOPSIS
    get_effective_with_check()
    view    given view

  NOTE
    It have not sense to set CHECK OPTION for SELECT satement or subqueries,
    so we do not.

  RETURN
    VIEW_CHECK_NONE      no need CHECK OPTION
    VIEW_CHECK_LOCAL     CHECK OPTION LOCAL
    VIEW_CHECK_CASCADED  CHECK OPTION CASCADED
*/

uint8 LEX::get_effective_with_check(TABLE_LIST *view)
{
  if (view->select_lex->master_unit() == &unit &&
      which_check_option_applicable())
    return (uint8)view->with_check;
  return VIEW_CHECK_NONE;
}


/**
  This method should be called only during parsing.
  It is aware of compound statements (stored routine bodies)
  and will initialize the destination with the default
  database of the stored routine, rather than the default
  database of the connection it is parsed in.
  E.g. if one has no current database selected, or current database 
  set to 'bar' and then issues:

  CREATE PROCEDURE foo.p1() BEGIN SELECT * FROM t1 END//

  t1 is meant to refer to foo.t1, not to bar.t1.

  This method is needed to support this rule.

  @return TRUE in case of error (parsing should be aborted, FALSE in
  case of success
*/

bool LEX::copy_db_to(LEX_CSTRING *to)
{
  if (sphead && sphead->m_name.str)
  {
    DBUG_ASSERT(sphead->m_db.str && sphead->m_db.length);
    /*
      It is safe to assign the string by-pointer, both sphead and
      its statements reside in the same memory root.
    */
    *to= sphead->m_db;
    return FALSE;
  }
  return thd->copy_db_to(to);
}

/**
  Initialize offset and limit counters.

  @param sl SELECT_LEX to get offset and limit from.
*/

void st_select_lex_unit::set_limit(st_select_lex *sl)
{
  DBUG_ASSERT(!thd->stmt_arena->is_stmt_prepare());

  lim.set_limit(sl->get_limit(), sl->get_offset(), sl->limit_params.with_ties);
}

/**
  Decide if a temporary table is needed for the UNION.

  @retval true  A temporary table is needed.
  @retval false A temporary table is not needed.
 */

bool st_select_lex_unit::union_needs_tmp_table()
{
  if (with_element && with_element->is_recursive)
    return true;
  if (!with_wrapped_tvc)
  {
    for (st_select_lex *sl= first_select(); sl; sl=sl->next_select())
    {
      if (sl->tvc && sl->tvc->to_be_wrapped_as_with_tail())
      {
        with_wrapped_tvc= true;
        break;
      }
      if (sl != first_select() && sl->linkage != UNION_TYPE)
        return true;
    }
  }
  if (with_wrapped_tvc)
    return true;
  return union_distinct != NULL ||
    global_parameters()->order_list.elements != 0 ||
    thd->lex->sql_command == SQLCOM_INSERT_SELECT ||
    thd->lex->sql_command == SQLCOM_REPLACE_SELECT;
}  

/**
  @brief Set the initial purpose of this TABLE_LIST object in the list of used
    tables.

  We need to track this information on table-by-table basis, since when this
  table becomes an element of the pre-locked list, it's impossible to identify
  which SQL sub-statement it has been originally used in.

  E.g.:

  User request:                 SELECT * FROM t1 WHERE f1();
  FUNCTION f1():                DELETE FROM t2; RETURN 1;
  BEFORE DELETE trigger on t2:  INSERT INTO t3 VALUES (old.a);

  For this user request, the pre-locked list will contain t1, t2, t3
  table elements, each needed for different DML.

  The trigger event map is updated to reflect INSERT, UPDATE, DELETE,
  REPLACE, LOAD DATA, CREATE TABLE .. SELECT, CREATE TABLE ..
  REPLACE SELECT statements, and additionally ON DUPLICATE KEY UPDATE
  clause.
*/

void LEX::set_trg_event_type_for_tables()
{
  uint8 new_trg_event_map= 0;
  DBUG_ENTER("LEX::set_trg_event_type_for_tables");

  /*
    Some auxiliary operations
    (e.g. GRANT processing) create TABLE_LIST instances outside
    the parser. Additionally, some commands (e.g. OPTIMIZE) change
    the lock type for a table only after parsing is done. Luckily,
    these do not fire triggers and do not need to pre-load them.
    For these TABLE_LISTs set_trg_event_type is never called, and
    trg_event_map is always empty. That means that the pre-locking
    algorithm will ignore triggers defined on these tables, if
    any, and the execution will either fail with an assert in
    sql_trigger.cc or with an error that a used table was not
    pre-locked, in case of a production build.

    TODO: this usage pattern creates unnecessary module dependencies
    and should be rewritten to go through the parser.
    Table list instances created outside the parser in most cases
    refer to mysql.* system tables. It is not allowed to have
    a trigger on a system table, but keeping track of
    initialization provides extra safety in case this limitation
    is circumvented.
  */

  switch (sql_command) {
  case SQLCOM_LOCK_TABLES:
  /*
    On a LOCK TABLE, all triggers must be pre-loaded for this TABLE_LIST
    when opening an associated TABLE.
  */
    new_trg_event_map= trg2bit(TRG_EVENT_INSERT) | trg2bit(TRG_EVENT_UPDATE) |
                       trg2bit(TRG_EVENT_DELETE);
    break;
  /*
    Basic INSERT. If there is an additional ON DUPLIATE KEY UPDATE
    clause, it will be handled later in this method.
  */
  case SQLCOM_INSERT:                           /* fall through */
  case SQLCOM_INSERT_SELECT:
  /*
    LOAD DATA ... INFILE is expected to fire BEFORE/AFTER INSERT
    triggers.
    If the statement also has REPLACE clause, it will be
    handled later in this method.
  */
  case SQLCOM_LOAD:                             /* fall through */
  /*
    REPLACE is semantically equivalent to INSERT. In case
    of a primary or unique key conflict, it deletes the old
    record and inserts a new one. So we also may need to
    fire ON DELETE triggers. This functionality is handled
    later in this method.
  */
  case SQLCOM_REPLACE:                          /* fall through */
  case SQLCOM_REPLACE_SELECT:
  /*
    CREATE TABLE ... SELECT defaults to INSERT if the table or
    view already exists. REPLACE option of CREATE TABLE ...
    REPLACE SELECT is handled later in this method.
  */
  case SQLCOM_CREATE_TABLE:
  case SQLCOM_CREATE_SEQUENCE:
    new_trg_event_map|= trg2bit(TRG_EVENT_INSERT);
    break;
  /* Basic update and multi-update */
  case SQLCOM_UPDATE:                           /* fall through */
  case SQLCOM_UPDATE_MULTI:
    new_trg_event_map|= trg2bit(TRG_EVENT_UPDATE);
    break;
  /* Basic delete and multi-delete */
  case SQLCOM_DELETE:                           /* fall through */
  case SQLCOM_DELETE_MULTI:
    new_trg_event_map|= trg2bit(TRG_EVENT_DELETE);
    break;
  default:
    break;
  }

  switch (duplicates) {
  case DUP_UPDATE:
    new_trg_event_map|= trg2bit(TRG_EVENT_UPDATE);
    break;
  case DUP_REPLACE:
    new_trg_event_map|= trg2bit(TRG_EVENT_DELETE);
    break;
  case DUP_ERROR:
  default:
    break;
  }

  if (period_conditions.is_set())
  {
    switch (sql_command)
    {
    case SQLCOM_DELETE:
    case SQLCOM_UPDATE:
    case SQLCOM_REPLACE:
      new_trg_event_map |= trg2bit(TRG_EVENT_INSERT);
    default:
      break;
    }
  }


  /*
    Do not iterate over sub-selects, only the tables in the outermost
    SELECT_LEX can be modified, if any.
  */
  TABLE_LIST *tables= first_select_lex()->get_table_list();

  while (tables)
  {
    /*
      This is a fast check to filter out statements that do
      not change data, or tables  on the right side, in case of
      INSERT .. SELECT, CREATE TABLE .. SELECT and so on.
      Here we also filter out OPTIMIZE statement and non-updateable
      views, for which lock_type is TL_UNLOCK or TL_READ after
      parsing.
    */
    if (static_cast<int>(tables->lock_type) >=
        static_cast<int>(TL_FIRST_WRITE))
      tables->trg_event_map= new_trg_event_map;
    tables= tables->next_local;
  }
  DBUG_VOID_RETURN;
}


/*
  Unlink the first table from the global table list and the first table from
  outer select (lex->select_lex) local list

  SYNOPSIS
    unlink_first_table()
    link_to_local   Set to 1 if caller should link this table to local list

  NOTES
    We assume that first tables in both lists is the same table or the local
    list is empty.

  RETURN
    0      If 'query_tables' == 0
    unlinked table
      In this case link_to_local is set.

*/
TABLE_LIST *LEX::unlink_first_table(bool *link_to_local)
{
  TABLE_LIST *first;
  if ((first= query_tables))
  {
    /*
      Exclude from global table list
    */
    if ((query_tables= query_tables->next_global))
      query_tables->prev_global= &query_tables;
    else
      query_tables_last= &query_tables;
    first->next_global= 0;

    /*
      and from local list if it is not empty
    */
    if ((*link_to_local= MY_TEST(first_select_lex()->table_list.first)))
    {
      first_select_lex()->context.table_list=
         first_select_lex()->context.first_name_resolution_table=
         first->next_local;
      first_select_lex()->table_list.first= first->next_local;
      first_select_lex()->table_list.elements--;  //safety
      first->next_local= 0;
      /*
        Ensure that the global list has the same first table as the local
        list.
      */
      first_lists_tables_same();
    }
  }
  return first;
}


/*
  Bring first local table of first most outer select to first place in global
  table list

  SYNOPSYS
     LEX::first_lists_tables_same()

  NOTES
    In many cases (for example, usual INSERT/DELETE/...) the first table of
    main SELECT_LEX have special meaning => check that it is the first table
    in global list and re-link to be first in the global list if it is
    necessary.  We need such re-linking only for queries with sub-queries in
    the select list, as only in this case tables of sub-queries will go to
    the global list first.
*/

void LEX::first_lists_tables_same()
{
  TABLE_LIST *first_table= first_select_lex()->table_list.first;
  if (query_tables != first_table && first_table != 0)
  {
    TABLE_LIST *next;
    if (query_tables_last == &first_table->next_global)
      query_tables_last= first_table->prev_global;

    if (query_tables_own_last == &first_table->next_global)
      query_tables_own_last= first_table->prev_global;

    if ((next= *first_table->prev_global= first_table->next_global))
      next->prev_global= first_table->prev_global;
    /* include in new place */
    first_table->next_global= query_tables;
    /*
       We are sure that query_tables is not 0, because first_table was not
       first table in the global list => we can use
       query_tables->prev_global without check of query_tables
    */
    query_tables->prev_global= &first_table->next_global;
    first_table->prev_global= &query_tables;
    query_tables= first_table;
  }
}

void LEX::fix_first_select_number()
{
  SELECT_LEX *first= first_select_lex();
  if (first && first->select_number != 1)
  {
    uint num= first->select_number;
    for (SELECT_LEX *sel= all_selects_list;
         sel;
         sel= sel->next_select_in_list())
    {
      if (sel->select_number < num)
        sel->select_number++;
    }
    first->select_number= 1;
  }
}


/*
  Link table back that was unlinked with unlink_first_table()

  SYNOPSIS
    link_first_table_back()
    link_to_local        do we need link this table to local

  RETURN
    global list
*/

void LEX::link_first_table_back(TABLE_LIST *first,
                                bool link_to_local)
{
  if (first)
  {
    if ((first->next_global= query_tables))
      query_tables->prev_global= &first->next_global;
    else
      query_tables_last= &first->next_global;
    query_tables= first;

    if (link_to_local)
    {
      first->next_local= first_select_lex()->table_list.first;
      first_select_lex()->context.table_list= first;
      first_select_lex()->table_list.first= first;
      first_select_lex()->table_list.elements++; //safety
    }
  }
}



/*
  cleanup lex for case when we open table by table for processing

  SYNOPSIS
    LEX::cleanup_after_one_table_open()

  NOTE
    This method is mostly responsible for cleaning up of selects lists and
    derived tables state. To rollback changes in Query_tables_list one has
    to call Query_tables_list::reset_query_tables_list(FALSE).
*/

void LEX::cleanup_after_one_table_open()
{
  /*
    thd->lex->derived_tables & additional units may be set if we open
    a view. It is necessary to clear thd->lex->derived_tables flag
    to prevent processing of derived tables during next open_and_lock_tables
    if next table is a real table and cleanup & remove underlying units
    NOTE: all units will be connected to thd->lex->select_lex, because we
    have not UNION on most upper level.
    */
  if (all_selects_list != first_select_lex())
  {
    derived_tables= 0;
    first_select_lex()->exclude_from_table_unique_test= false;
    /* cleunup underlying units (units of VIEW) */
    for (SELECT_LEX_UNIT *un= first_select_lex()->first_inner_unit();
         un;
         un= un->next_unit())
      un->cleanup();
    /* reduce all selects list to default state */
    all_selects_list= first_select_lex();
    /* remove underlying units (units of VIEW) subtree */
    first_select_lex()->cut_subtree();
  }
}


/*
  Save current state of Query_tables_list for this LEX, and prepare it
  for processing of new statemnt.

  SYNOPSIS
    reset_n_backup_query_tables_list()
      backup  Pointer to Query_tables_list instance to be used for backup
*/

void LEX::reset_n_backup_query_tables_list(Query_tables_list *backup)
{
  backup->set_query_tables_list(this);
  /*
    We have to perform full initialization here since otherwise we
    will damage backed up state.
  */
  reset_query_tables_list(TRUE);
}


/*
  Restore state of Query_tables_list for this LEX from backup.

  SYNOPSIS
    restore_backup_query_tables_list()
      backup  Pointer to Query_tables_list instance used for backup
*/

void LEX::restore_backup_query_tables_list(Query_tables_list *backup)
{
  destroy_query_tables_list();
  set_query_tables_list(backup);
}


/*
  Checks for usage of routines and/or tables in a parsed statement

  SYNOPSIS
    LEX:table_or_sp_used()

  RETURN
    FALSE  No routines and tables used
    TRUE   Either or both routines and tables are used.
*/

bool LEX::table_or_sp_used()
{
  DBUG_ENTER("table_or_sp_used");

  if (sroutines.records || query_tables)
    DBUG_RETURN(TRUE);

  DBUG_RETURN(FALSE);
}


/*
  Do end-of-prepare fixup for list of tables and their merge-VIEWed tables

  SYNOPSIS
    fix_prepare_info_in_table_list()
      thd  Thread handle
      tbl  List of tables to process

  DESCRIPTION
    Perform end-end-of prepare fixup for list of tables, if any of the tables
    is a merge-algorithm VIEW, recursively fix up its underlying tables as
    well.

*/

static void fix_prepare_info_in_table_list(THD *thd, TABLE_LIST *tbl)
{
  for (; tbl; tbl= tbl->next_local)
  {
    if (tbl->on_expr && !tbl->prep_on_expr)
    {
      thd->check_and_register_item_tree(&tbl->prep_on_expr, &tbl->on_expr);
      tbl->on_expr= tbl->on_expr->copy_andor_structure(thd);
    }
    if (tbl->is_view_or_derived() && tbl->is_merged_derived())
    {
      SELECT_LEX *sel= tbl->get_single_select();
      fix_prepare_info_in_table_list(thd, sel->get_table_list());
    }
  }
}


/*
  Save WHERE/HAVING/ON clauses and replace them with disposable copies

  SYNOPSIS
    st_select_lex::fix_prepare_information
      thd          thread handler
      conds        in/out pointer to WHERE condition to be met at execution
      having_conds in/out pointer to HAVING condition to be met at execution
  
  DESCRIPTION
    The passed WHERE and HAVING are to be saved for the future executions.
    This function saves it, and returns a copy which can be thrashed during
    this execution of the statement. By saving/thrashing here we mean only
    We also save the chain of ORDER::next in group_list, in case
    the list is modified by remove_const().
    AND/OR trees.
    The function also calls fix_prepare_info_in_table_list that saves all
    ON expressions.    
*/

void st_select_lex::fix_prepare_information(THD *thd, Item **conds, 
                                            Item **having_conds)
{
  DBUG_ENTER("st_select_lex::fix_prepare_information");
  if (!thd->stmt_arena->is_conventional() &&
      !(changed_elements & TOUCHED_SEL_COND))
  {
    Query_arena_stmt on_stmt_arena(thd);
    changed_elements|= TOUCHED_SEL_COND;
    if (group_list.first)
    {
      if (!group_list_ptrs)
      {
        void *mem= thd->stmt_arena->alloc(sizeof(Group_list_ptrs));
        group_list_ptrs= new (mem) Group_list_ptrs(thd->stmt_arena->mem_root);
      }
      group_list_ptrs->reserve(group_list.elements);
      for (ORDER *order= group_list.first; order; order= order->next)
      {
        group_list_ptrs->push_back(order);
      }
    }
    if (*conds)
    {
      thd->check_and_register_item_tree(&prep_where, conds);
      *conds= where= prep_where->copy_andor_structure(thd);
    }
    if (*having_conds)
    {
      thd->check_and_register_item_tree(&prep_having, having_conds);
      *having_conds= having= prep_having->copy_andor_structure(thd);
    }
    fix_prepare_info_in_table_list(thd, table_list.first);
  }
  DBUG_VOID_RETURN;
}


/*
  There are st_select_lex::add_table_to_list &
  st_select_lex::set_lock_for_tables are in sql_parse.cc

  st_select_lex::print is in sql_select.cc

  st_select_lex_unit::prepare, st_select_lex_unit::exec,
  st_select_lex_unit::cleanup, st_select_lex_unit::reinit_exec_mechanism,
  st_select_lex_unit::change_result
  are in sql_union.cc
*/

/*
  Sets the kind of hints to be added by the calls to add_index_hint().

  SYNOPSIS
    set_index_hint_type()
      type_arg     The kind of hints to be added from now on.
      clause       The clause to use for hints to be added from now on.

  DESCRIPTION
    Used in filling up the tagged hints list.
    This list is filled by first setting the kind of the hint as a 
    context variable and then adding hints of the current kind.
    Then the context variable index_hint_type can be reset to the
    next hint type.
*/
void st_select_lex::set_index_hint_type(enum index_hint_type type_arg,
                                        index_clause_map clause)
{ 
  current_index_hint_type= type_arg;
  current_index_hint_clause= clause;
}


/*
  Makes an array to store index usage hints (ADD/FORCE/IGNORE INDEX).

  SYNOPSIS
    alloc_index_hints()
      thd         current thread.
*/

void st_select_lex::alloc_index_hints (THD *thd)
{ 
  index_hints= new (thd->mem_root) List<Index_hint>(); 
}



/*
  adds an element to the array storing index usage hints 
  (ADD/FORCE/IGNORE INDEX).

  SYNOPSIS
    add_index_hint()
      thd         current thread.
      str         name of the index.
      length      number of characters in str.

  RETURN VALUE
    0 on success, non-zero otherwise
*/
bool st_select_lex::add_index_hint (THD *thd, const char *str, size_t length)
{
  return index_hints->push_front(new (thd->mem_root) 
                                 Index_hint(current_index_hint_type,
                                            current_index_hint_clause,
                                            str, length), thd->mem_root);
}


/**
  Optimize all subqueries that have not been flattened into semi-joins.

  @details
  This functionality is a method of SELECT_LEX instead of JOIN because
  SQL statements as DELETE/UPDATE do not have a corresponding JOIN object.

  @see JOIN::optimize_unflattened_subqueries

  @param const_only  Restrict subquery optimization to constant subqueries

  @return Operation status
  @retval FALSE     success.
  @retval TRUE      error occurred.
*/

bool st_select_lex::optimize_unflattened_subqueries(bool const_only)
{
  SELECT_LEX_UNIT *next_unit= NULL;
  for (SELECT_LEX_UNIT *un= first_inner_unit();
       un;
       un= next_unit ? next_unit : un->next_unit())
  {
    Item_subselect *subquery_predicate= un->item;
    next_unit= NULL;

    if (subquery_predicate)
    {
      if (!subquery_predicate->fixed())
      {
        /*
         This subquery was excluded as part of some expression so it is
         invisible from all prepared expression.
       */
        next_unit= un->next_unit();
        un->exclude_level();
        if (next_unit)
          continue;
        break;
      }
      if (subquery_predicate->substype() == Item_subselect::IN_SUBS)
      {
        Item_in_subselect *in_subs= subquery_predicate->get_IN_subquery();
        if (in_subs->is_jtbm_merged)
          continue;
      }

      if (const_only && !subquery_predicate->const_item())
      {
        /* Skip non-constant subqueries if the caller asked so. */
        continue;
      }

      bool empty_union_result= true;
      bool is_correlated_unit= false;
      bool first= true;
      bool union_plan_saved= false;
      /*
        If the subquery is a UNION, optimize all the subqueries in the UNION. If
        there is no UNION, then the loop will execute once for the subquery.
      */
      for (SELECT_LEX *sl= un->first_select(); sl; sl= sl->next_select())
      {
        JOIN *inner_join= sl->join;
        if (first)
          first= false;
        else
        {
          if (!union_plan_saved)
          {
            union_plan_saved= true;
            if (un->save_union_explain(un->thd->lex->explain))
              return true; /* Failure */
          }
        }
        if (!inner_join)
          continue;
        SELECT_LEX *save_select= un->thd->lex->current_select;
        ulonglong save_options;
        int res;
        /* We need only 1 row to determine existence */
        un->set_limit(un->global_parameters());
        un->thd->lex->current_select= sl;
        save_options= inner_join->select_options;
        if (options & SELECT_DESCRIBE)
        {
          /* Optimize the subquery in the context of EXPLAIN. */
          sl->set_explain_type(FALSE);
          sl->options|= SELECT_DESCRIBE;
          inner_join->select_options|= SELECT_DESCRIBE;
        }
        if ((res= inner_join->optimize()))
          return TRUE;
        if (!inner_join->cleaned)
          sl->update_used_tables();
        sl->update_correlated_cache();
        is_correlated_unit|= sl->is_correlated;
        inner_join->select_options= save_options;
        un->thd->lex->current_select= save_select;

        Explain_query *eq;
        if ((eq= inner_join->thd->lex->explain))
        {
          Explain_select *expl_sel;
          if ((expl_sel= eq->get_select(inner_join->select_lex->select_number)))
          {
            sl->set_explain_type(TRUE);
            expl_sel->select_type= sl->type;
          }
        }

        if (empty_union_result)
        {
          /*
            If at least one subquery in a union is non-empty, the UNION result
            is non-empty. If there is no UNION, the only subquery is non-empy.
          */
          empty_union_result= inner_join->empty_result();
        }
        if (res)
          return TRUE;
      }
      if (empty_union_result)
        subquery_predicate->no_rows_in_result();

      if (is_correlated_unit)
      {
        /*
          Some parts of UNION are not correlated. This means we will need to
          re-execute the whole UNION every time. Mark all parts of the UNION
          as correlated so that they are prepared to be executed multiple
          times (if we don't do that, some part of the UNION may free its
          execution data at the end of first execution and crash on the second
          execution)
        */
        for (SELECT_LEX *sl= un->first_select(); sl; sl= sl->next_select())
          sl->uncacheable |= UNCACHEABLE_DEPENDENT;
      }
      else
        un->uncacheable&= ~UNCACHEABLE_DEPENDENT;
      subquery_predicate->is_correlated= is_correlated_unit;
    }
  }
  return FALSE;
}



/**
  @brief Process all derived tables/views of the SELECT.

  @param lex    LEX of this thread
  @param phase  phases to run derived tables/views through

  @details
  This function runs specified 'phases' on all tables from the
  table_list of this select.

  @return FALSE ok.
  @return TRUE an error occur.
*/

bool st_select_lex::handle_derived(LEX *lex, uint phases)
{
  return lex->handle_list_of_derived(table_list.first, phases);
}


/**
  @brief
  Returns first unoccupied table map and table number

  @param map     [out] return found map
  @param tablenr [out] return found tablenr

  @details
  Returns first unoccupied table map and table number in this select.
  Map and table are returned in *'map' and *'tablenr' accordingly.

  @retrun TRUE  no free table map/table number
  @return FALSE found free table map/table number
*/

bool st_select_lex::get_free_table_map(table_map *map, uint *tablenr)
{
  *map= 0;
  *tablenr= 0;
  TABLE_LIST *tl;
  List_iterator<TABLE_LIST> ti(leaf_tables);
  while ((tl= ti++))
  {
    if (tl->table->map > *map)
      *map= tl->table->map;
    if (tl->table->tablenr > *tablenr)
      *tablenr= tl->table->tablenr;
  }
  (*map)<<= 1;
  (*tablenr)++;
  if (*tablenr >= MAX_TABLES)
    return TRUE;
  return FALSE;
}


/**
  @brief
  Append given table to the leaf_tables list.

  @param link  Offset to which list in table structure to use
  @param table Table to append

  @details
  Append given 'table' to the leaf_tables list using the 'link' offset.
  If the 'table' is linked with other tables through next_leaf/next_local
  chains then whole list will be appended.
*/

void st_select_lex::append_table_to_list(TABLE_LIST *TABLE_LIST::*link,
                                         TABLE_LIST *table)
{
  TABLE_LIST *tl;
  for (tl= leaf_tables.head(); tl->*link; tl= tl->*link) ;
  tl->*link= table;
}


/*
  @brief
  Replace given table from the leaf_tables list for a list of tables 

  @param table Table to replace
  @param list  List to substititute the table for

  @details
  Replace 'table' from the leaf_tables list for a list of tables 'tbl_list'.
*/

void st_select_lex::replace_leaf_table(TABLE_LIST *table, List<TABLE_LIST> &tbl_list)
{
  TABLE_LIST *tl;
  List_iterator<TABLE_LIST> ti(leaf_tables);
  while ((tl= ti++))
  {
    if (tl == table)
    {
      ti.replace(tbl_list);
      break;
    }
  }
}


/**
  @brief
  Assigns new table maps to tables in the leaf_tables list

  @param derived    Derived table to take initial table map from
  @param map        table map to begin with
  @param tablenr    table number to begin with
  @param parent_lex new parent select_lex

  @details
  Assign new table maps/table numbers to all tables in the leaf_tables list.
  'map'/'tablenr' are used for the first table and shifted to left/
  increased for each consequent table in the leaf_tables list.
  If the 'derived' table is given then it's table map/number is used for the
  first table in the list and 'map'/'tablenr' are used for the second and
  all consequent tables.
  The 'parent_lex' is set as the new parent select_lex for all tables in the
  list.
*/

void st_select_lex::remap_tables(TABLE_LIST *derived, table_map map,
                                 uint tablenr, SELECT_LEX *parent_lex)
{
  bool first_table= TRUE;
  bool has_table_function= FALSE;
  TABLE_LIST *tl;
  table_map first_map;
  uint first_tablenr;

  if (derived && derived->table)
  {
    first_map= derived->table->map;
    first_tablenr= derived->table->tablenr;
  }
  else
  {
    first_map= map;
    map<<= 1;
    first_tablenr= tablenr++;
  }
  /*
    Assign table bit/table number.
    To the first table of the subselect the table bit/tablenr of the
    derived table is assigned. The rest of tables are getting bits
    sequentially, starting from the provided table map/tablenr.
  */
  List_iterator<TABLE_LIST> ti(leaf_tables);
  while ((tl= ti++))
  {
    if (first_table)
    {
      first_table= FALSE;
      tl->table->set_table_map(first_map, first_tablenr);
    }
    else
    {
      tl->table->set_table_map(map, tablenr);
      tablenr++;
      map<<= 1;
    }
    SELECT_LEX *old_sl= tl->select_lex;
    tl->select_lex= parent_lex;
    for(TABLE_LIST *emb= tl->embedding;
        emb && emb->select_lex == old_sl;
        emb= emb->embedding)
      emb->select_lex= parent_lex;

    if (tl->table_function)
      has_table_function= TRUE;
  }

  if (has_table_function)
  {
    ti.rewind();
    while ((tl= ti++))
    {
      if (tl->table_function)
        tl->table_function->fix_after_pullout(tl, parent_lex, true);
    }
  }
}

/**
  @brief
  Merge a subquery into this select.

  @param derived     derived table of the subquery to be merged
  @param subq_select select_lex of the subquery
  @param map         table map for assigning to merged tables from subquery
  @param table_no    table number for assigning to merged tables from subquery

  @details
  This function merges a subquery into its parent select. In short the
  merge operation appends the subquery FROM table list to the parent's
  FROM table list. In more details:
    .) the top_join_list of the subquery is wrapped into a join_nest
       and attached to 'derived'
    .) subquery's leaf_tables list  is merged with the leaf_tables
       list of this select_lex
    .) the table maps and table numbers of the tables merged from
       the subquery are adjusted to reflect their new binding to
       this select

  @return TRUE  an error occur
  @return FALSE ok
*/

bool SELECT_LEX::merge_subquery(THD *thd, TABLE_LIST *derived,
                                SELECT_LEX *subq_select,
                                uint table_no, table_map map)
{
  derived->wrap_into_nested_join(subq_select->top_join_list);

  ftfunc_list->append(subq_select->ftfunc_list);
  if (join ||
      thd->lex->sql_command == SQLCOM_UPDATE_MULTI ||
      thd->lex->sql_command == SQLCOM_DELETE_MULTI)
  {
    List_iterator_fast<Item_in_subselect> li(subq_select->sj_subselects);
    Item_in_subselect *in_subq;
    while ((in_subq= li++))
    {
      sj_subselects.push_back(in_subq, thd->mem_root);
      if (in_subq->emb_on_expr_nest == NO_JOIN_NEST)
         in_subq->emb_on_expr_nest= derived;
    }

    uint cnt= sizeof(expr_cache_may_be_used)/sizeof(bool);
    for (uint i= 0; i < cnt; i++)
    {
      if (subq_select->expr_cache_may_be_used[i])
        expr_cache_may_be_used[i]= true;
    }

    List_iterator_fast<Item_func_in> it(subq_select->in_funcs);
    Item_func_in *in_func;
    while ((in_func= it++))
    {
      in_funcs.push_back(in_func, thd->mem_root);
      if (in_func->emb_on_expr_nest == NO_JOIN_NEST)
        in_func->emb_on_expr_nest= derived;
    }
  }

  /* Walk through child's tables and adjust table map, tablenr,
   * parent_lex */
  subq_select->remap_tables(derived, map, table_no, this);
  subq_select->merged_into= this;

  replace_leaf_table(derived, subq_select->leaf_tables);

  return FALSE;
}


/**
  @brief
  Mark tables from the leaf_tables list as belong to a derived table.

  @param derived   tables will be marked as belonging to this derived

  @details
  Run through the leaf_list and mark all tables as belonging to the 'derived'.
*/

void SELECT_LEX::mark_as_belong_to_derived(TABLE_LIST *derived)
{
  /* Mark tables as belonging to this DT */
  TABLE_LIST *tl;
  List_iterator<TABLE_LIST> ti(leaf_tables);
  while ((tl= ti++))
    tl->belong_to_derived= derived;
}


/**
  @brief
  Update used_tables cache for this select

  @details
  This function updates used_tables cache of ON expressions of all tables
  in the leaf_tables list and of the conds expression (if any).
*/

void SELECT_LEX::update_used_tables()
{
  TABLE_LIST *tl;
  List_iterator<TABLE_LIST> ti(leaf_tables);

  while ((tl= ti++))
  {
    if (tl->table && !tl->is_view_or_derived())
    {
      TABLE_LIST *embedding= tl->embedding;
      for (embedding= tl->embedding; embedding; embedding=embedding->embedding)
      {
        if (embedding->is_view_or_derived())
        {
          DBUG_ASSERT(embedding->is_merged_derived());
          TABLE *tab= tl->table;
          tab->covering_keys= tab->s->keys_for_keyread;
          tab->covering_keys.intersect(tab->keys_in_use_for_query);
          /*
            View/derived was merged. Need to recalculate read_set
            bitmaps here. For example:
              CREATE VIEW v1 AS SELECT f1,f2,f3 FROM t1;
              SELECT f1 FROM v1;
            Initially, the view definition will put all f1,f2,f3 in the
            read_set for t1. But after the view is merged, only f1 should
            be in the read_set.
          */
          bitmap_clear_all(tab->read_set);
          break;
        }
      }
    }
  }

  ti.rewind();
  while ((tl= ti++))
  {
    TABLE_LIST *embedding= tl;
    do
    {
      bool maybe_null;
      if ((maybe_null= MY_TEST(embedding->outer_join)))
      {
        tl->table->maybe_null= maybe_null;
        break;
      }
    }
    while ((embedding= embedding->embedding));
    if (tl->on_expr)
    {
      tl->on_expr->update_used_tables();
      tl->on_expr->walk(&Item::eval_not_null_tables, 0, NULL);
    }
    /*
      - There is no need to check sj_on_expr, because merged semi-joins inject
        sj_on_expr into the parent's WHERE clase.
      - For non-merged semi-joins (aka JTBMs), we need to check their
        left_expr. There is no need to check the rest of the subselect, we know
        it is uncorrelated and so cannot refer to any tables in this select.
    */
    if (tl->jtbm_subselect)
    {
      Item *left_expr= tl->jtbm_subselect->left_exp();
      left_expr->walk(&Item::update_table_bitmaps_processor, FALSE, NULL);
    }

    if (tl->table_function)
      tl->table_function->update_used_tables();

    embedding= tl->embedding;
    while (embedding)
    {
      if (embedding->on_expr && 
          embedding->nested_join->join_list.head() == tl)
      {
        embedding->on_expr->update_used_tables();
        embedding->on_expr->walk(&Item::eval_not_null_tables, 0, NULL);
      }
      tl= embedding;
      embedding= tl->embedding;
    }
  }

  if (join->conds)
  {
    join->conds->update_used_tables();
    join->conds->walk(&Item::eval_not_null_tables, 0, NULL);
  }
  if (join->having)
  {
    join->having->update_used_tables();
  }

  Item *item;
  List_iterator_fast<Item> it(join->all_fields);
  select_list_tables= 0;
  while ((item= it++))
  {
    item->update_used_tables();
    select_list_tables|= item->used_tables();
  }
  Item_outer_ref *ref;
  List_iterator_fast<Item_outer_ref> ref_it(inner_refs_list);
  while ((ref= ref_it++))
  {
    item= ref->outer_ref;
    item->update_used_tables();
  }
  for (ORDER *order= group_list.first; order; order= order->next)
    (*order->item)->update_used_tables();
  if (!master_unit()->is_unit_op() ||
      master_unit()->global_parameters() != this)
  {
    for (ORDER *order= order_list.first; order; order= order->next)
      (*order->item)->update_used_tables();
  }
  join->result->update_used_tables();
}


/**
  @brief
  Update is_correlated cache for this select

  @details
*/

void st_select_lex::update_correlated_cache()
{
  TABLE_LIST *tl;
  List_iterator<TABLE_LIST> ti(leaf_tables);

  is_correlated= false;

  while ((tl= ti++))
  {
    //    is_correlated|= tl->is_with_table_recursive_reference();
    if (tl->on_expr)
      is_correlated|= MY_TEST(tl->on_expr->used_tables() & OUTER_REF_TABLE_BIT);
    for (TABLE_LIST *embedding= tl->embedding ; embedding ;
         embedding= embedding->embedding)
    {
      if (embedding->on_expr)
        is_correlated|= MY_TEST(embedding->on_expr->used_tables() &
                                OUTER_REF_TABLE_BIT);
    }
  }

  if (join->conds)
    is_correlated|= MY_TEST(join->conds->used_tables() & OUTER_REF_TABLE_BIT);

  is_correlated|= join->having_is_correlated;

  if (join->having)
    is_correlated|= MY_TEST(join->having->used_tables() & OUTER_REF_TABLE_BIT);

  if (join->tmp_having)
    is_correlated|= MY_TEST(join->tmp_having->used_tables() &
                            OUTER_REF_TABLE_BIT);

  Item *item;
  List_iterator_fast<Item> it(join->fields_list);
  while ((item= it++))
    is_correlated|= MY_TEST(item->used_tables() & OUTER_REF_TABLE_BIT);

  for (ORDER *order= group_list.first; order; order= order->next)
    is_correlated|= MY_TEST((*order->item)->used_tables() &
                            OUTER_REF_TABLE_BIT);

  if (!master_unit()->is_unit_op())
  {
    for (ORDER *order= order_list.first; order; order= order->next)
      is_correlated|= MY_TEST((*order->item)->used_tables() &
                              OUTER_REF_TABLE_BIT);
  }

  if (!is_correlated)
    uncacheable&= ~UNCACHEABLE_DEPENDENT;
}


/**
  Set the EXPLAIN type for this subquery.
  
  @param on_the_fly  TRUE<=> We're running a SHOW EXPLAIN command, so we must 
                     not change any variables
*/

void st_select_lex::set_explain_type(bool on_the_fly)
{
  bool is_primary= FALSE;
  if (next_select())
    is_primary= TRUE;

  if (!is_primary && first_inner_unit())
  {
    /*
      If there is at least one materialized derived|view then it's a PRIMARY select.
      Otherwise, all derived tables/views were merged and this select is a SIMPLE one.
    */
    for (SELECT_LEX_UNIT *un= first_inner_unit(); un; un= un->next_unit())
    {
      if ((!un->derived || un->derived->is_materialized_derived()))
      {
        is_primary= TRUE;
        break;
      }
    }
  }

  if (on_the_fly && !is_primary && have_merged_subqueries)
    is_primary= TRUE;

  SELECT_LEX *first= master_unit()->first_select();
  /* drop UNCACHEABLE_EXPLAIN, because it is for internal usage only */
  uint8 is_uncacheable= (uncacheable & ~UNCACHEABLE_EXPLAIN);
  
  bool using_materialization= FALSE;
  Item_subselect *parent_item;
  if ((parent_item= master_unit()->item) &&
      parent_item->substype() == Item_subselect::IN_SUBS)
  {
    Item_in_subselect *in_subs= parent_item->get_IN_subquery();
    /*
      Surprisingly, in_subs->is_set_strategy() can return FALSE here,
      even for the last invocation of this function for the select.
    */
    if (in_subs->test_strategy(SUBS_MATERIALIZATION))
      using_materialization= TRUE;
  }

  if (master_unit()->thd->lex->first_select_lex() == this)
  {
    if (pushdown_select)
      type= pushed_select_text;
    else
      type= is_primary ? "PRIMARY" : "SIMPLE";
  }
  else
  {
    if (this == first)
    {
      /* If we're a direct child of a UNION, we're the first sibling there */
      if (linkage == DERIVED_TABLE_TYPE)
      {
        bool is_pushed_master_unit= master_unit()->derived &&
	                            master_unit()->derived->pushdown_derived;
        if (is_pushed_master_unit)
          type= pushed_derived_text;
        else if (is_uncacheable & UNCACHEABLE_DEPENDENT)
          type= "LATERAL DERIVED";
        else
          type= "DERIVED";
      }
      else if (using_materialization)
        type= "MATERIALIZED";
      else
      {
         if (is_uncacheable & UNCACHEABLE_DEPENDENT)
           type= "DEPENDENT SUBQUERY";
         else
         {
           type= is_uncacheable? "UNCACHEABLE SUBQUERY" :
                                 "SUBQUERY";
         }
      }
    }
    else
    {
      switch (linkage)
      {
      case INTERSECT_TYPE:
        type= "INTERSECT";
        break;
      case EXCEPT_TYPE:
        type= "EXCEPT";
        break;
      default:
        /* This a non-first sibling in UNION */
        if (is_uncacheable & UNCACHEABLE_DEPENDENT)
          type= "DEPENDENT UNION";
        else if (using_materialization)
          type= "MATERIALIZED UNION";
        else
        {
          type= is_uncacheable ? "UNCACHEABLE UNION": "UNION";
          if (this == master_unit()->fake_select_lex)
            type= unit_operation_text[master_unit()->common_op()];
          /*
            join below may be =NULL when this functions is called at an early
            stage. It will be later called again and we will set the correct
            value.
          */
          if (join)
          {
            bool uses_cte= false;
            for (JOIN_TAB *tab= first_linear_tab(join, WITHOUT_BUSH_ROOTS,
                                                       WITH_CONST_TABLES);
                 tab;
                 tab= next_linear_tab(join, tab, WITHOUT_BUSH_ROOTS))
            {
              /*
                pos_in_table_list=NULL for e.g. post-join aggregation JOIN_TABs.
              */
              if (!(tab->table && tab->table->pos_in_table_list))
	        continue;
              TABLE_LIST *tbl= tab->table->pos_in_table_list;
              if (tbl->with && tbl->with->is_recursive &&
                  tbl->is_with_table_recursive_reference())
              {
                uses_cte= true;
                break;
              }
            }
            if (uses_cte)
              type= "RECURSIVE UNION";
          }
        }
        break;
      }
    }
  }

  if (!on_the_fly)
    options|= SELECT_DESCRIBE;
}


/**
  @brief
  Increase estimated number of records for a derived table/view

  @param records  number of records to increase estimate by

  @details
  This function increases estimated number of records by the 'records'
  for the derived table to which this select belongs to.
*/

void SELECT_LEX::increase_derived_records(ha_rows records)
{
  SELECT_LEX_UNIT *unit= master_unit();
  DBUG_ASSERT(unit->derived);

  if (unit->with_element && unit->with_element->is_recursive)
  {
    st_select_lex *first_recursive= unit->with_element->first_recursive;
    st_select_lex *sl= unit->first_select();
    for ( ; sl != first_recursive; sl= sl->next_select())
    {
      if (sl == this)
        break;
    }
    if (sl == first_recursive)
      return; 
  }
  
  select_result *result= unit->result;
  switch (linkage)
  {
  case INTERSECT_TYPE:
    // result of intersect can't be more then one of components
    set_if_smaller(result->est_records, records);
  case EXCEPT_TYPE:
    // in worse case none of record will be removed
    break;
  default:
    // usual UNION
    if (HA_ROWS_MAX - records > result->est_records)
      result->est_records+= records;
    else
      result->est_records= HA_ROWS_MAX;
    break;
  }
}


/**
  @brief
  Mark select's derived table as a const one.

  @param empty Whether select has an empty result set

  @details
  Mark derived table/view of this select as a constant one (to
  materialize it at the optimization phase) unless this select belongs to a
  union. Estimated number of rows is incremented if this select has non empty
  result set.
*/

void SELECT_LEX::mark_const_derived(bool empty)
{
  TABLE_LIST *derived= master_unit()->derived;
  /* join == NULL in  DELETE ... RETURNING */
  if (!(join && join->thd->lex->describe) && derived)
  {
    if (!empty)
      increase_derived_records(1);
    if (!master_unit()->is_unit_op() && !derived->is_merged_derived() &&
        !(join && join->with_two_phase_optimization))
      derived->fill_me= TRUE;
  }
}


bool st_select_lex::save_leaf_tables(THD *thd)
{
  Query_arena *arena, backup;
  arena= thd->activate_stmt_arena_if_needed(&backup);

  List_iterator_fast<TABLE_LIST> li(leaf_tables);
  TABLE_LIST *table;
  while ((table= li++))
  {
    if (leaf_tables_exec.push_back(table, thd->mem_root))
      return 1;
    table->tablenr_exec= table->get_tablenr();
    table->map_exec= table->get_map();
    if (join && (join->select_options & SELECT_DESCRIBE))
      table->maybe_null_exec= 0;
    else
      table->maybe_null_exec= table->table?  table->table->maybe_null: 0;
  }
  if (arena)
    thd->restore_active_arena(arena, &backup);

  return 0;
}


bool LEX::save_prep_leaf_tables()
{
  if (!thd->save_prep_leaf_list)
    return FALSE;

  Query_arena *arena= thd->stmt_arena, backup;
  arena= thd->activate_stmt_arena_if_needed(&backup);
  //It is used for DETETE/UPDATE so top level has only one SELECT
  DBUG_ASSERT(first_select_lex()->next_select() == NULL);
  bool res= first_select_lex()->save_prep_leaf_tables(thd);

  if (arena)
    thd->restore_active_arena(arena, &backup);

  if (res)
    return TRUE;

  thd->save_prep_leaf_list= FALSE;
  return FALSE;
}


bool st_select_lex::save_prep_leaf_tables(THD *thd)
{
  if (prep_leaf_list_state == SAVED)
    return FALSE;

  List_iterator_fast<TABLE_LIST> li(leaf_tables);
  TABLE_LIST *table;

  /*
    Check that the SELECT_LEX was really prepared and so tables are setup.

    It can be subquery in SET clause of UPDATE which was not prepared yet, so
    its tables are not yet setup and ready for storing.
  */
  if (prep_leaf_list_state != READY)
    return FALSE;

  while ((table= li++))
  {
    if (leaf_tables_prep.push_back(table))
      return TRUE;
  }
  prep_leaf_list_state= SAVED;
  for (SELECT_LEX_UNIT *u= first_inner_unit(); u; u= u->next_unit())
  {
    for (SELECT_LEX *sl= u->first_select(); sl; sl= sl->next_select())
    {
      if (sl->save_prep_leaf_tables(thd))
        return TRUE;
    }
  }

  return FALSE;
}


/**
  Set exclude_from_table_unique_test for selects of this select and all selects
  belonging to the underlying units of derived tables or views
*/

void st_select_lex::set_unique_exclude()
{
  exclude_from_table_unique_test= TRUE;
  for (SELECT_LEX_UNIT *unit= first_inner_unit();
       unit;
       unit= unit->next_unit())
  {
    if (unit->derived && unit->derived->is_view_or_derived())
    {
      for (SELECT_LEX *sl= unit->first_select(); sl; sl= sl->next_select())
        sl->set_unique_exclude();
    }
  }
}


/*
  Return true if this select_lex has been converted into a semi-join nest
  within 'ancestor'.

  We need a loop to check this because there could be several nested
  subselects, like

    SELECT ... FROM grand_parent 
      WHERE expr1 IN (SELECT ... FROM parent 
                        WHERE expr2 IN ( SELECT ... FROM child)

  which were converted into:
  
    SELECT ... 
    FROM grand_parent SEMI_JOIN (parent JOIN child) 
    WHERE 
      expr1 AND expr2

  In this case, both parent and child selects were merged into the parent.
*/

bool st_select_lex::is_merged_child_of(st_select_lex *ancestor)
{
  bool all_merged= TRUE;
  for (SELECT_LEX *sl= this; sl && sl!=ancestor;
       sl=sl->outer_select())
  {
    Item *subs= sl->master_unit()->item;
    Item_in_subselect *in_subs= (subs ? subs->get_IN_subquery() : NULL);
    if (in_subs &&
        ((Item_subselect*)subs)->substype() == Item_subselect::IN_SUBS &&
        in_subs->test_strategy(SUBS_SEMI_JOIN))
    {
      continue;
    }

    if (sl->master_unit()->derived &&
      sl->master_unit()->derived->is_merged_derived())
    {
      continue;
    }
    all_merged= FALSE;
    break;
  }
  return all_merged;
}

/* 
  This is used by SHOW EXPLAIN. It assuses query plan has been already 
  collected into QPF structures and we only need to print it out.
*/

int LEX::print_explain(select_result_sink *output, uint8 explain_flags,
                       bool is_analyze, bool *printed_anything)
{
  int res;
  if (explain && explain->have_query_plan())
  {
    res= explain->print_explain(output, explain_flags, is_analyze);
    *printed_anything= true;
  }
  else
  {
    res= 0;
    *printed_anything= false;
  }
  return res;
}


/**
  Allocates and set arena for SET STATEMENT old values.

  @param backup          where to save backup of arena.

  @retval 1 Error
  @retval 0 OK
*/

bool LEX::set_arena_for_set_stmt(Query_arena *backup)
{
  DBUG_ENTER("LEX::set_arena_for_set_stmt");
  DBUG_ASSERT(arena_for_set_stmt== 0);
  if (!mem_root_for_set_stmt)
  {
    mem_root_for_set_stmt= new MEM_ROOT();
    if (unlikely(!(mem_root_for_set_stmt)))
      DBUG_RETURN(1);
    init_sql_alloc(PSI_INSTRUMENT_ME, mem_root_for_set_stmt, ALLOC_ROOT_SET,
                   ALLOC_ROOT_SET, MYF(MY_THREAD_SPECIFIC));
  }
  if (unlikely(!(arena_for_set_stmt= new(mem_root_for_set_stmt)
                 Query_arena_memroot(mem_root_for_set_stmt,
                                     Query_arena::STMT_INITIALIZED))))
    DBUG_RETURN(1);
  DBUG_PRINT("info", ("mem_root: %p  arena: %p",
                      mem_root_for_set_stmt,
                      arena_for_set_stmt));
  thd->set_n_backup_active_arena(arena_for_set_stmt, backup);
  DBUG_RETURN(0);
}


void LEX::reset_arena_for_set_stmt(Query_arena *backup)
{
  DBUG_ENTER("LEX::reset_arena_for_set_stmt");
  DBUG_ASSERT(arena_for_set_stmt);
  thd->restore_active_arena(arena_for_set_stmt, backup);
  DBUG_PRINT("info", ("mem_root: %p  arena: %p",
                      arena_for_set_stmt->mem_root,
                      arena_for_set_stmt));
  DBUG_VOID_RETURN;
}


void LEX::free_arena_for_set_stmt()
{
  DBUG_ENTER("LEX::free_arena_for_set_stmt");
  if (!arena_for_set_stmt)
    return;
  DBUG_PRINT("info", ("mem_root: %p  arena: %p",
                      arena_for_set_stmt->mem_root,
                      arena_for_set_stmt));
  arena_for_set_stmt->free_items();
  delete(arena_for_set_stmt);
  free_root(mem_root_for_set_stmt, MYF(MY_KEEP_PREALLOC));
  arena_for_set_stmt= 0;
  DBUG_VOID_RETURN;
}

bool LEX::restore_set_statement_var()
{
  bool err= false;
  DBUG_ENTER("LEX::restore_set_statement_var");
  if (!old_var_list.is_empty())
  {
    DBUG_PRINT("info", ("vars: %d", old_var_list.elements));
    err= sql_set_variables(thd, &old_var_list, false);
    old_var_list.empty();
    free_arena_for_set_stmt();
  }
  DBUG_ASSERT(!is_arena_for_set_stmt());
  DBUG_RETURN(err);
}

unit_common_op st_select_lex_unit::common_op()
{
  SELECT_LEX *first= first_select();
  bool first_op= TRUE;
  unit_common_op operation= OP_MIX; // if no op
  for (SELECT_LEX *sl= first; sl; sl= sl->next_select())
  {
    if (sl != first)
    {
      unit_common_op op;
      switch (sl->linkage)
      {
      case INTERSECT_TYPE:
        op= OP_INTERSECT;
        break;
      case EXCEPT_TYPE:
        op= OP_EXCEPT;
        break;
      default:
        op= OP_UNION;
        break;
      }
      if (first_op)
      {
        operation= op;
        first_op= FALSE;
      }
      else
      {
        if (operation != op)
          operation= OP_MIX;
      }
    }
  }
  return operation;
}
/*
  Save explain structures of a UNION. The only variable member is whether the 
  union has "Using filesort".

  There is also save_union_explain_part2() function, which is called before we read
  UNION's output.

  The reason for it is examples like this:

     SELECT col1 FROM t1 UNION SELECT col2 FROM t2 ORDER BY (select ... from t3 ...)

  Here, the (select ... from t3 ...) subquery must be a child of UNION's
  st_select_lex. However, it is not connected as child until a very late 
  stage in execution.
*/

int st_select_lex_unit::save_union_explain(Explain_query *output)
{
  SELECT_LEX *first= first_select();

  if (output->get_union(first->select_number))
    return 0; /* Already added */
    
  Explain_union *eu= 
    new (output->mem_root) Explain_union(output->mem_root, 
                                         thd->lex->analyze_stmt);
  if (unlikely(!eu))
    return 0;

  if (with_element && with_element->is_recursive)
    eu->is_recursive_cte= true;
 
  if (derived)
    eu->connection_type= Explain_node::EXPLAIN_NODE_DERIVED;
  /* 
    Note: Non-merged semi-joins cannot be made out of UNIONs currently, so we
    don't ever set EXPLAIN_NODE_NON_MERGED_SJ.
  */
  for (SELECT_LEX *sl= first; sl; sl= sl->next_select())
    eu->add_select(sl->select_number);

  eu->fake_select_type= unit_operation_text[eu->operation= common_op()];
  eu->using_filesort= MY_TEST(global_parameters()->order_list.first);
  eu->using_tmp= union_needs_tmp_table();

  // Save the UNION node
  output->add_node(eu);

  if (eu->get_select_id() == 1)
    output->query_plan_ready();

  return 0;
}


/*
  @see  st_select_lex_unit::save_union_explain
*/

int st_select_lex_unit::save_union_explain_part2(Explain_query *output)
{
  Explain_union *eu= output->get_union(first_select()->select_number);
  if (fake_select_lex)
  {
    for (SELECT_LEX_UNIT *unit= fake_select_lex->first_inner_unit(); 
         unit; unit= unit->next_unit())
    {
      if (unit->explainable())
        eu->add_child(unit->first_select()->select_number);
    }
    fake_select_lex->join->explain= &eu->fake_select_lex_explain;
  }
  return 0;
}


/**
  A routine used by the parser to decide whether we are specifying a full
  partitioning or if only partitions to add or to split.

  @note  This needs to be outside of WITH_PARTITION_STORAGE_ENGINE since it
  is used from the sql parser that doesn't have any ifdef's

  @retval  TRUE    Yes, it is part of a management partition command
  @retval  FALSE          No, not a management partition command
*/

bool LEX::is_partition_management() const
{
  return (sql_command == SQLCOM_ALTER_TABLE &&
          (alter_info.partition_flags ==  ALTER_PARTITION_ADD ||
           alter_info.partition_flags ==  ALTER_PARTITION_REORGANIZE));
}


/**
  Exclude last added SELECT_LEX (current) in the UNIT and return pointer in it
  (previous become currect)

  @return detached SELECT_LEX or NULL in case of error
*/

SELECT_LEX *LEX::exclude_last_select()
{
  return exclude_not_first_select(current_select);
}

SELECT_LEX *LEX::exclude_not_first_select(SELECT_LEX *exclude)
{
  DBUG_ENTER("LEX::exclude_not_first_select");
  DBUG_PRINT("enter", ("exclude %p #%u", exclude, exclude->select_number));
  SELECT_LEX_UNIT *unit= exclude->master_unit();
  SELECT_LEX *sl;
  DBUG_ASSERT(unit->first_select() != exclude);
  /* we should go through the list to correctly set current_select */
  for(sl= unit->first_select();
      sl->next_select() && sl->next_select() != exclude;
      sl= sl->next_select());
  DBUG_PRINT("info", ("excl: %p  unit: %p  prev: %p", exclude, unit, sl));
  if (!sl)
    DBUG_RETURN(NULL);
  DBUG_ASSERT(&sl->next == exclude->prev);

  exclude->prev= NULL;

  current_select= sl;
  DBUG_RETURN(exclude);
}


SELECT_LEX_UNIT *LEX::alloc_unit()
{
  SELECT_LEX_UNIT *unit;
  DBUG_ENTER("LEX::alloc_unit");
  if (!(unit= new (thd->mem_root) SELECT_LEX_UNIT()))
    DBUG_RETURN(NULL);

  unit->init_query();
  /* TODO: reentrant problem */
  unit->thd= thd;
  unit->link_next= 0;
  unit->link_prev= 0;
  /* TODO: remove return_to */
  unit->return_to= NULL;
  DBUG_RETURN(unit);
}


SELECT_LEX *LEX::alloc_select(bool select)
{
  SELECT_LEX *select_lex;
  DBUG_ENTER("LEX::alloc_select");
  if (!(select_lex= new (thd->mem_root) SELECT_LEX()))
    DBUG_RETURN(NULL);
  DBUG_PRINT("info", ("Allocate select: %p #%u  statement lex: %p",
                      select_lex, thd->lex->stmt_lex->current_select_number,
                      thd->lex->stmt_lex));
  /*
    TODO: move following init to constructor when we get rid of builtin
    select
  */
  select_lex->select_number= ++thd->lex->stmt_lex->current_select_number;
  select_lex->parent_lex= this; /* Used in init_query. */
  select_lex->init_query();
  if (select)
    select_lex->init_select();
  select_lex->nest_level_base= &this->unit;
  select_lex->include_global((st_select_lex_node**)&all_selects_list);
  select_lex->context.resolve_in_select_list= TRUE;
  DBUG_RETURN(select_lex);
}

SELECT_LEX_UNIT *
LEX::create_unit(SELECT_LEX *first_sel)
{
  SELECT_LEX_UNIT *unit;
  DBUG_ENTER("LEX::create_unit");

  unit = first_sel->master_unit();

  if (!unit && !(unit= alloc_unit()))
    DBUG_RETURN(NULL);

  unit->register_select_chain(first_sel);
  if (first_sel->next_select())
  {
    unit->reset_distinct();
    DBUG_ASSERT(!unit->fake_select_lex);
    if (unit->add_fake_select_lex(thd))
      DBUG_RETURN(NULL);
  }
  DBUG_RETURN(unit);
}

SELECT_LEX_UNIT *
SELECT_LEX::attach_selects_chain(SELECT_LEX *first_sel,
                                 Name_resolution_context *context)
{
  SELECT_LEX_UNIT *unit;
  DBUG_ENTER("SELECT_LEX::attach_select_chain");

  if (!(unit= parent_lex->alloc_unit()))
    DBUG_RETURN(NULL);

  unit->register_select_chain(first_sel);
  register_unit(unit, context);
  if (first_sel->next_select())
  {
    unit->reset_distinct();
    DBUG_ASSERT(!unit->fake_select_lex);
    if (unit->add_fake_select_lex(parent_lex->thd))
      DBUG_RETURN(NULL);
  }

  DBUG_RETURN(unit);
}

SELECT_LEX *
LEX::wrap_unit_into_derived(SELECT_LEX_UNIT *unit)
{
  SELECT_LEX *wrapping_sel;
  Table_ident *ti;
  DBUG_ENTER("LEX::wrap_unit_into_derived");

  if (!(wrapping_sel= alloc_select(TRUE)))
    DBUG_RETURN(NULL);
  Name_resolution_context *context= &wrapping_sel->context;
  context->init();
  wrapping_sel->automatic_brackets= FALSE;
  wrapping_sel->mark_as_unit_nest();
  wrapping_sel->register_unit(unit, context);

  /* stuff dummy SELECT * FROM (...) */

  if (push_select(wrapping_sel)) // for Items & TABLE_LIST
    DBUG_RETURN(NULL);

  /* add SELECT list*/
  {
    Item *item= new (thd->mem_root) Item_field(thd, context, star_clex_str);
    if (item == NULL)
      goto err;
    if (add_item_to_list(thd, item))
      goto err;
    (wrapping_sel->with_wild)++;
  }

  unit->first_select()->set_linkage(DERIVED_TABLE_TYPE);

  ti= new (thd->mem_root) Table_ident(unit);
  if (ti == NULL)
    goto err;
  {
    TABLE_LIST *table_list;
    LEX_CSTRING alias;
    if (wrapping_sel->make_unique_derived_name(thd, &alias))
      goto err;

    if (!(table_list= wrapping_sel->add_table_to_list(thd, ti, &alias,
                                                      0, TL_READ,
                                                      MDL_SHARED_READ)))
      goto err;

    context->resolve_in_table_list_only(table_list);
    wrapping_sel->add_joined_table(table_list);
  }

  pop_select();

  derived_tables|= DERIVED_SUBQUERY;

  DBUG_RETURN(wrapping_sel);

err:
  pop_select();
  DBUG_RETURN(NULL);
}

SELECT_LEX *LEX::wrap_select_chain_into_derived(SELECT_LEX *sel)
{
  SELECT_LEX *dummy_select;
  SELECT_LEX_UNIT *unit;
  Table_ident *ti;
  DBUG_ENTER("LEX::wrap_select_chain_into_derived");

  if (!(dummy_select= alloc_select(TRUE)))
     DBUG_RETURN(NULL);
  Name_resolution_context *context= &dummy_select->context;
  dummy_select->automatic_brackets= FALSE;
  sel->distinct= TRUE; // First select has not this attribute (safety)

  if (!(unit= dummy_select->attach_selects_chain(sel, context)))
    DBUG_RETURN(NULL);

  /* stuff dummy SELECT * FROM (...) */

  if (push_select(dummy_select)) // for Items & TABLE_LIST
    DBUG_RETURN(NULL);

  /* add SELECT list*/
  {
    Item *item= new (thd->mem_root) Item_field(thd, context, star_clex_str);
    if (item == NULL)
      goto err;
    if (add_item_to_list(thd, item))
      goto err;
    (dummy_select->with_wild)++;
  }

  sel->set_linkage(DERIVED_TABLE_TYPE);

  ti= new (thd->mem_root) Table_ident(unit);
  if (ti == NULL)
    goto err;
  {
    TABLE_LIST *table_list;
    LEX_CSTRING alias;
    if (dummy_select->make_unique_derived_name(thd, &alias))
      goto err;

    if (!(table_list= dummy_select->add_table_to_list(thd, ti, &alias,
                                                      0, TL_READ,
                                                      MDL_SHARED_READ)))
      goto err;

    context->resolve_in_table_list_only(table_list);
    dummy_select->add_joined_table(table_list);
  }

  pop_select();

  derived_tables|= DERIVED_SUBQUERY;

  DBUG_RETURN(dummy_select);

err:
  pop_select();
  DBUG_RETURN(NULL);
}

bool LEX::push_context(Name_resolution_context *context)
{
  DBUG_ENTER("LEX::push_context");
  DBUG_PRINT("info", ("Context: %p Select: %p (%d)",
                       context, context->select_lex,
                       (context->select_lex ?
                        context->select_lex->select_number:
                        0)));
  bool res= context_stack.push_front(context, thd->mem_root);
  DBUG_RETURN(res);
}


Name_resolution_context *LEX::pop_context()
{
  DBUG_ENTER("LEX::pop_context");
  Name_resolution_context *context= context_stack.pop();
  DBUG_PRINT("info", ("Context: %p Select: %p (%d)",
                       context, context->select_lex,
                       (context->select_lex ?
                        context->select_lex->select_number:
                        0)));
  DBUG_RETURN(context);
}


SELECT_LEX *LEX::create_priority_nest(SELECT_LEX *first_in_nest)
{
  DBUG_ENTER("LEX::create_priority_nest");
  DBUG_ASSERT(first_in_nest->first_nested);
  enum sub_select_type wr_unit_type= first_in_nest->get_linkage();
  bool wr_distinct= first_in_nest->distinct;
  SELECT_LEX *attach_to= first_in_nest->first_nested;
  attach_to->cut_next();
  SELECT_LEX *wrapper= wrap_select_chain_into_derived(first_in_nest);
  if (wrapper)
  {
    first_in_nest->first_nested= NULL;
    wrapper->set_linkage_and_distinct(wr_unit_type, wr_distinct);
    wrapper->first_nested= attach_to->first_nested;
    wrapper->set_master_unit(attach_to->master_unit());
    attach_to->link_neighbour(wrapper);
  }
  DBUG_RETURN(wrapper);
}


/**
  Checks if we need finish "automatic brackets" mode

  INTERSECT has higher priority then UNION and EXCEPT, so when it is need we
  automatically create lower layer for INTERSECT (automatic brackets) and
  here we check if we should return back one level up during parsing procedure.
*/

void LEX::check_automatic_up(enum sub_select_type type)
{
  if (type != INTERSECT_TYPE &&
      current_select->get_linkage() == INTERSECT_TYPE &&
      current_select->outer_select() &&
      current_select->outer_select()->automatic_brackets)
  {
    nest_level--;
    current_select= current_select->outer_select();
  }
}


sp_variable *LEX::sp_param_init(LEX_CSTRING *name)
{
  if (spcont->find_variable(name, true))
  {
    my_error(ER_SP_DUP_PARAM, MYF(0), name->str);
    return NULL;
  }
  sp_variable *spvar= spcont->add_variable(thd, name);
  init_last_field(&spvar->field_def, name,
                  thd->variables.collation_database);
  return spvar;
}


bool LEX::sp_param_fill_definition(sp_variable *spvar,
                                   const Lex_field_type_st &def)
{
  return
    last_field->set_attributes(thd, def, charset,
                               COLUMN_DEFINITION_ROUTINE_PARAM) ||
    sphead->fill_spvar_definition(thd, last_field, &spvar->name);
}


bool LEX::sf_return_fill_definition(const Lex_field_type_st &def)
{
  return
    last_field->set_attributes(thd, def, charset,
                               COLUMN_DEFINITION_FUNCTION_RETURN) ||
    sphead->fill_field_definition(thd, last_field);
}


void LEX::set_stmt_init()
{
  sql_command= SQLCOM_SET_OPTION;
  mysql_init_select(this);
  option_type= OPT_SESSION;
  autocommit= 0;
  var_list.empty();
};


/**
  Find a local or a package body variable by name.
  @param IN  name    - the variable name
  @param OUT ctx     - NULL, if the variable was not found,
                       or LEX::spcont (if a local variable was found)
                       or the package top level context
                       (if a package variable was found)
  @param OUT handler - NULL, if the variable was not found,
                       or a pointer to rcontext handler
  @retval            - the variable (if found), or NULL otherwise.
*/
sp_variable *
LEX::find_variable(const LEX_CSTRING *name,
                   sp_pcontext **ctx,
                   const Sp_rcontext_handler **rh) const
{
  sp_variable *spv;
  if (spcont && (spv= spcont->find_variable(name, false)))
  {
    *ctx= spcont;
    *rh= &sp_rcontext_handler_local;
    return spv;
  }
  sp_package *pkg= sphead ? sphead->m_parent : NULL;
  if (pkg && (spv= pkg->find_package_variable(name)))
  {
    *ctx= pkg->get_parse_context()->child_context(0);
    *rh= &sp_rcontext_handler_package_body;
    return spv;
  }
  *ctx= NULL;
  *rh= NULL;
  return NULL;
}


static bool is_new(const char *str)
{
  return (str[0] == 'n' || str[0] == 'N') &&
         (str[1] == 'e' || str[1] == 'E') &&
         (str[2] == 'w' || str[2] == 'W');
}

static bool is_old(const char *str)
{
  return (str[0] == 'o' || str[0] == 'O') &&
         (str[1] == 'l' || str[1] == 'L') &&
         (str[2] == 'd' || str[2] == 'D');
}


bool LEX::is_trigger_new_or_old_reference(const LEX_CSTRING *name) const
{
  // "name" is not necessarily NULL-terminated!
  return sphead && sphead->m_handler->type() == SP_TYPE_TRIGGER &&
         name->length == 3 && (is_new(name->str) || is_old(name->str));
}


void LEX::sp_variable_declarations_init(THD *thd, int nvars)
{
  sp_variable *spvar= spcont->get_last_context_variable();

  sphead->reset_lex(thd);
  spcont->declare_var_boundary(nvars);
  thd->lex->init_last_field(&spvar->field_def, &spvar->name,
                            thd->variables.collation_database);
}


bool LEX::sp_variable_declarations_set_default(THD *thd, int nvars,
                                               Item *dflt_value_item)
{
  bool has_default_clause= dflt_value_item != NULL;
  if (!has_default_clause &&
      unlikely(!(dflt_value_item= new (thd->mem_root) Item_null(thd))))
    return true;

  sp_variable *first_spvar = NULL;

  for (uint i= 0 ; i < (uint) nvars ; i++)
  {
    sp_variable *spvar= spcont->get_last_context_variable((uint) nvars - 1 - i);

    if (i == 0) {
      first_spvar = spvar;
    } else if (has_default_clause) {
      Item_splocal *item =
              new (thd->mem_root)
                      Item_splocal(thd, &sp_rcontext_handler_local,
                                   &first_spvar->name, first_spvar->offset,
                                   first_spvar->type_handler(), 0, 0);
      if (item == NULL)
        return true; // OOM
#ifndef DBUG_OFF
      item->m_sp = sphead;
#endif
      dflt_value_item = item;
    }

    bool last= i + 1 == (uint) nvars;
    spvar->default_value= dflt_value_item;
    /* The last instruction is responsible for freeing LEX. */
    sp_instr_set *is= new (thd->mem_root)
                      sp_instr_set(sphead->instructions(),
                                   spcont, &sp_rcontext_handler_local,
                                   spvar->offset, dflt_value_item,
                                   this, last);
    if (unlikely(is == NULL || sphead->add_instr(is)))
      return true;
  }
  return false;
}


bool
LEX::sp_variable_declarations_copy_type_finalize(THD *thd, int nvars,
                                                 const Column_definition &ref,
                                                 Row_definition_list *fields,
                                                 Item *default_value)
{
  for (uint i= 0 ; i < (uint) nvars; i++)
  {
    sp_variable *spvar= spcont->get_last_context_variable((uint) nvars - 1 - i);
    spvar->field_def.set_type(ref);
    if (fields)
    {
      DBUG_ASSERT(ref.type_handler() == &type_handler_row);
      spvar->field_def.set_row_field_definitions(fields);
    }
    spvar->field_def.field_name= spvar->name;
  }
  if (unlikely(sp_variable_declarations_set_default(thd, nvars,
                                                    default_value)))
    return true;
  spcont->declare_var_boundary(0);
  return sphead->restore_lex(thd);
}


bool LEX::sp_variable_declarations_finalize(THD *thd, int nvars,
                                            const Column_definition *cdef,
                                            Item *dflt_value_item)
{
  DBUG_ASSERT(cdef);
  Column_definition tmp(*cdef);
  if (sphead->fill_spvar_definition(thd, &tmp))
    return true;
  return sp_variable_declarations_copy_type_finalize(thd, nvars, tmp, NULL,
                                                     dflt_value_item);
}


bool LEX::sp_variable_declarations_row_finalize(THD *thd, int nvars,
                                                Row_definition_list *row,
                                                Item *dflt_value_item)
{
  DBUG_ASSERT(row);
  /*
    Prepare all row fields.
    Note, we do it only one time outside of the below loop.
    The converted list in "row" is further reused by all variable
    declarations processed by the current call.
    Example:
      DECLARE
        a, b, c ROW(x VARCHAR(10) CHARACTER SET utf8);
      BEGIN
        ...
      END;
  */
  if (sphead->row_fill_field_definitions(thd, row))
    return true;

  for (uint i= 0 ; i < (uint) nvars ; i++)
  {
    sp_variable *spvar= spcont->get_last_context_variable((uint) nvars - 1 - i);
    spvar->field_def.set_row_field_definitions(row);
    if (sphead->fill_spvar_definition(thd, &spvar->field_def, &spvar->name))
      return true;
  }

  if (sp_variable_declarations_set_default(thd, nvars, dflt_value_item))
    return true;
  spcont->declare_var_boundary(0);
  return sphead->restore_lex(thd);
}


/**
  Finalize a %ROWTYPE declaration, e.g.:
    DECLARE a,b,c,d t1%ROWTYPE := ROW(1,2,3);

  @param thd   - the current thd
  @param nvars - the number of variables in the declaration
  @param ref   - the table or cursor name (see comments below)
  @param def   - the default value, e.g., ROW(1,2,3), or NULL (no default).
*/
bool
LEX::sp_variable_declarations_rowtype_finalize(THD *thd, int nvars,
                                               Qualified_column_ident *ref,
                                               Item *def)
{
  uint coffp;
  const sp_pcursor *pcursor= ref->table.str && ref->db.str ? NULL :
                             spcont->find_cursor(&ref->m_column, &coffp,
                                                 false);
  if (pcursor)
    return sp_variable_declarations_cursor_rowtype_finalize(thd, nvars,
                                                            coffp, def);
  /*
    When parsing a qualified identifier chain, the parser does not know yet
    if it's going to be a qualified column name (for %TYPE),
    or a qualified table name (for %ROWTYPE). So it collects the chain
    into Qualified_column_ident.
    Now we know that it was actually a qualified table name (%ROWTYPE).
    Create a new Table_ident from Qualified_column_ident,
    shifting fields as follows:
    - ref->m_column becomes table_ref->table
    - ref->table    becomes table_ref->db
  */
  return sp_variable_declarations_table_rowtype_finalize(thd, nvars,
                                                         ref->table,
                                                         ref->m_column,
                                                         def);
}


bool
LEX::sp_variable_declarations_table_rowtype_finalize(THD *thd, int nvars,
                                                     const LEX_CSTRING &db,
                                                     const LEX_CSTRING &table,
                                                     Item *def)
{
  Table_ident *table_ref;
  if (unlikely(!(table_ref=
                 new (thd->mem_root) Table_ident(thd, &db, &table, false))))
    return true;
  // Loop through all variables in the same declaration
  for (uint i= 0 ; i < (uint) nvars; i++)
  {
    sp_variable *spvar= spcont->get_last_context_variable((uint) nvars - 1 - i);
    spvar->field_def.set_table_rowtype_ref(table_ref);
    sphead->fill_spvar_definition(thd, &spvar->field_def, &spvar->name);
  }
  if (sp_variable_declarations_set_default(thd, nvars, def))
    return true;
  // Make sure sp_rcontext is created using the invoker security context:
  sphead->m_flags|= sp_head::HAS_COLUMN_TYPE_REFS;
  spcont->declare_var_boundary(0);
  return sphead->restore_lex(thd);
}


bool
LEX::sp_variable_declarations_cursor_rowtype_finalize(THD *thd, int nvars,
                                                      uint offset,
                                                      Item *def)
{
  const sp_pcursor *pcursor= spcont->find_cursor(offset);

  // Loop through all variables in the same declaration
  for (uint i= 0 ; i < (uint) nvars; i++)
  {
    sp_variable *spvar= spcont->get_last_context_variable((uint) nvars - 1 - i);

    spvar->field_def.set_cursor_rowtype_ref(offset);
    sp_instr_cursor_copy_struct *instr=
      new (thd->mem_root) sp_instr_cursor_copy_struct(sphead->instructions(),
                                                      spcont, offset,
                                                      pcursor->lex(),
                                                      spvar->offset);
    if (instr == NULL || sphead->add_instr(instr))
     return true;

    sphead->fill_spvar_definition(thd, &spvar->field_def, &spvar->name);
  }
  if (unlikely(sp_variable_declarations_set_default(thd, nvars, def)))
    return true;
  // Make sure sp_rcontext is created using the invoker security context:
  sphead->m_flags|= sp_head::HAS_COLUMN_TYPE_REFS;
  spcont->declare_var_boundary(0);
  return sphead->restore_lex(thd);
}


/*
  Add declarations for table column and SP variable anchor types:
  - DECLARE spvar1 TYPE OF db1.table1.column1;
  - DECLARE spvar1 TYPE OF table1.column1;
  - DECLARE spvar1 TYPE OF spvar0;
*/
bool
LEX::sp_variable_declarations_with_ref_finalize(THD *thd, int nvars,
                                                Qualified_column_ident *ref,
                                                Item *def)
{
  return ref->db.length == 0 && ref->table.length == 0 ?
    sp_variable_declarations_vartype_finalize(thd, nvars, ref->m_column, def) :
    sp_variable_declarations_column_type_finalize(thd, nvars, ref, def);
}


bool
LEX::sp_variable_declarations_column_type_finalize(THD *thd, int nvars,
                                                   Qualified_column_ident *ref,
                                                   Item *def)
{
  for (uint i= 0 ; i < (uint) nvars; i++)
  {
    sp_variable *spvar= spcont->get_last_context_variable((uint) nvars - 1 - i);
    spvar->field_def.set_column_type_ref(ref);
    spvar->field_def.field_name= spvar->name;
  }
  sphead->m_flags|= sp_head::HAS_COLUMN_TYPE_REFS;
  if (sp_variable_declarations_set_default(thd, nvars, def))
    return true;
  spcont->declare_var_boundary(0);
  return sphead->restore_lex(thd);
}


bool
LEX::sp_variable_declarations_vartype_finalize(THD *thd, int nvars,
                                               const LEX_CSTRING &ref,
                                               Item *default_value)
{
  sp_variable *t;
  if (!spcont || !(t= spcont->find_variable(&ref, false)))
  {
    my_error(ER_SP_UNDECLARED_VAR, MYF(0), ref.str);
    return true;
  }

  if (t->field_def.is_cursor_rowtype_ref())
  {
    uint offset= t->field_def.cursor_rowtype_offset();
    return sp_variable_declarations_cursor_rowtype_finalize(thd, nvars,
                                                            offset,
                                                            default_value);
  }

  if (t->field_def.is_column_type_ref())
  {
    Qualified_column_ident *tmp= t->field_def.column_type_ref();
    return sp_variable_declarations_column_type_finalize(thd, nvars, tmp,
                                                         default_value);
  }

  if (t->field_def.is_table_rowtype_ref())
  {
    const Table_ident *tmp= t->field_def.table_rowtype_ref();
    return sp_variable_declarations_table_rowtype_finalize(thd, nvars,
                                                           tmp->db,
                                                           tmp->table,
                                                           default_value);
  }

  // A reference to a scalar or a row variable with an explicit data type
  return sp_variable_declarations_copy_type_finalize(thd, nvars,
                                                     t->field_def,
                                                     t->field_def.
                                                       row_field_definitions(),
                                                     default_value);
}


/**********************************************************************
  The FOR LOOP statement

  This syntax:
    FOR i IN lower_bound .. upper_bound
    LOOP
      statements;
    END LOOP;

  is translated into:

    DECLARE
      i INT := lower_bound;
      j INT := upper_bound;
    BEGIN
      WHILE i <= j
      LOOP
        statements;
        i:= i + 1;
      END LOOP;
    END;
*/


sp_variable *LEX::sp_add_for_loop_variable(THD *thd, const LEX_CSTRING *name,
                                           Item *value)
{
  sp_variable *spvar= spcont->add_variable(thd, name);
  spcont->declare_var_boundary(1);
  spvar->field_def.field_name= spvar->name;
  spvar->field_def.set_handler(&type_handler_slonglong);
  type_handler_slonglong.Column_definition_prepare_stage2(&spvar->field_def,
                                                          NULL, HA_CAN_GEOMETRY);
  if (!value && unlikely(!(value= new (thd->mem_root) Item_null(thd))))
    return NULL;

  spvar->default_value= value;
  sp_instr_set *is= new (thd->mem_root)
                    sp_instr_set(sphead->instructions(),
                                 spcont, &sp_rcontext_handler_local,
                                 spvar->offset, value,
                                 this, true);
  if (unlikely(is == NULL || sphead->add_instr(is)))
    return NULL;
  spcont->declare_var_boundary(0);
  return spvar;
}


bool LEX::sp_for_loop_implicit_cursor_statement(THD *thd,
                                                Lex_for_loop_bounds_st *bounds,
                                                sp_lex_cursor *cur)
{
  Item *item;
  DBUG_ASSERT(sphead);
  LEX_CSTRING name= {STRING_WITH_LEN("[implicit_cursor]") };
  if (sp_declare_cursor(thd, &name, cur, NULL, true))
    return true;
  DBUG_ASSERT(thd->lex == this);
  if (unlikely(!(bounds->m_index=
                 new (thd->mem_root) sp_assignment_lex(thd, this))))
    return true;
  bounds->m_index->sp_lex_in_use= true;
  sphead->reset_lex(thd, bounds->m_index);
  DBUG_ASSERT(thd->lex != this);
  /*
    We pass NULL as Name_resolution_context here.
    It's OK, fix_fields() will not be called for this Item_field created.
    Item_field is only needed for LEX::sp_for_loop_cursor_declarations()
    and is used to transfer the loop index variable name, "rec" in this example:
      FOR rec IN (SELECT * FROM t1)
      DO
        SELECT rec.a, rec.b;
      END FOR;
  */
  if (!(item= new (thd->mem_root) Item_field(thd, NULL, name)))
    return true;
  bounds->m_index->set_item_and_free_list(item, NULL);
  if (thd->lex->sphead->restore_lex(thd))
    return true;
  DBUG_ASSERT(thd->lex == this);
  bounds->m_direction= 1;
  bounds->m_target_bound= NULL;
  bounds->m_implicit_cursor= true;
  return false;
}

sp_variable *
LEX::sp_add_for_loop_cursor_variable(THD *thd,
                                     const LEX_CSTRING *name,
                                     const sp_pcursor *pcursor,
                                     uint coffset,
                                     sp_assignment_lex *param_lex,
                                     Item_args *parameters)
{
  sp_variable *spvar= spcont->add_variable(thd, name);
  if (!spvar)
    return NULL;
  spcont->declare_var_boundary(1);
  sphead->fill_spvar_definition(thd, &spvar->field_def, &spvar->name);
  if (unlikely(!(spvar->default_value= new (thd->mem_root) Item_null(thd))))
    return NULL;

  spvar->field_def.set_cursor_rowtype_ref(coffset);

  if (unlikely(sphead->add_for_loop_open_cursor(thd, spcont, spvar, pcursor,
                                                coffset,
                                                param_lex, parameters)))
    return NULL;

  spcont->declare_var_boundary(0);
  return spvar;
}


/**
  Generate a code for a FOR loop condition:
  - Make Item_splocal for the FOR loop index variable
  - Make Item_splocal for the FOR loop upper bound variable
  - Make a comparison function item on top of these two variables
*/
bool LEX::sp_for_loop_condition(THD *thd, const Lex_for_loop_st &loop)
{
  Item_splocal *args[2];
  for (uint i= 0 ; i < 2; i++)
  {
    sp_variable *src= i == 0 ? loop.m_index : loop.m_target_bound;
    args[i]= new (thd->mem_root)
              Item_splocal(thd, &sp_rcontext_handler_local,
                           &src->name, src->offset, src->type_handler());
    if (unlikely(args[i] == NULL))
      return true;
#ifdef DBUG_ASSERT_EXISTS
    args[i]->m_sp= sphead;
#endif
  }

  Item *expr= loop.m_direction > 0 ?
    (Item *) new (thd->mem_root) Item_func_le(thd, args[0], args[1]) :
    (Item *) new (thd->mem_root) Item_func_ge(thd, args[0], args[1]);
  return unlikely(!expr) || unlikely(sp_while_loop_expression(thd, expr));
}


/**
  Generate the FOR LOOP condition code in its own lex
*/
bool LEX::sp_for_loop_intrange_condition_test(THD *thd,
                                              const Lex_for_loop_st &loop)
{
  spcont->set_for_loop(loop);
  sphead->reset_lex(thd);
  if (unlikely(thd->lex->sp_for_loop_condition(thd, loop)))
    return true;
  return thd->lex->sphead->restore_lex(thd);
}


bool LEX::sp_for_loop_cursor_condition_test(THD *thd,
                                            const Lex_for_loop_st &loop)
{
  const LEX_CSTRING *cursor_name;
  Item *expr;
  spcont->set_for_loop(loop);
  sphead->reset_lex(thd);
  cursor_name= spcont->find_cursor(loop.m_cursor_offset);
  DBUG_ASSERT(cursor_name);
  if (unlikely(!(expr=
                 new (thd->mem_root)
                 Item_func_cursor_found(thd, cursor_name,
                                        loop.m_cursor_offset))))
    return true;
  if (thd->lex->sp_while_loop_expression(thd, expr))
    return true;
  return thd->lex->sphead->restore_lex(thd);
}


bool LEX::sp_for_loop_intrange_declarations(THD *thd, Lex_for_loop_st *loop,
                                            const LEX_CSTRING *index,
                                            const Lex_for_loop_bounds_st &bounds)
{
  Item *item;
  if ((item= bounds.m_index->get_item())->type() == Item::FIELD_ITEM)
  {
    // We're here is the lower bound is unknown identifier
    my_error(ER_SP_UNDECLARED_VAR, MYF(0), item->full_name());
    return true;
  }
  if ((item= bounds.m_target_bound->get_item())->type() == Item::FIELD_ITEM)
  {
    // We're here is the upper bound is unknown identifier
    my_error(ER_SP_UNDECLARED_VAR, MYF(0), item->full_name());
    return true;
  }
  if (!(loop->m_index=
        bounds.m_index->sp_add_for_loop_variable(thd, index,
                                                 bounds.m_index->get_item())))
    return true;
  if (unlikely(!(loop->m_target_bound=
                 bounds.m_target_bound->
                 sp_add_for_loop_target_bound(thd,
                                              bounds.
                                              m_target_bound->get_item()))))
     return true;
  loop->m_direction= bounds.m_direction;
  loop->m_implicit_cursor= 0;
  return false;
}


bool LEX::sp_for_loop_cursor_declarations(THD *thd,
                                          Lex_for_loop_st *loop,
                                          const LEX_CSTRING *index,
                                          const Lex_for_loop_bounds_st &bounds)
{
  Item *item= bounds.m_index->get_item();
  Item_splocal *item_splocal;
  Item_field *item_field;
  Item_func_sp *item_func_sp= NULL;
  LEX_CSTRING name;
  uint coffs, param_count= 0;
  const sp_pcursor *pcursor;
  DBUG_ENTER("LEX::sp_for_loop_cursor_declarations");

  if ((item_splocal= item->get_item_splocal()))
    name= item_splocal->m_name;
  else if ((item_field= item->type() == Item::FIELD_ITEM ?
                        static_cast<Item_field *>(item) : NULL) &&
           item_field->table_name.str == NULL)
    name= item_field->field_name;
  else if (item->type() == Item::FUNC_ITEM &&
           static_cast<Item_func*>(item)->functype() == Item_func::FUNC_SP &&
           !static_cast<Item_func_sp*>(item)->get_sp_name()->m_explicit_name)
  {
    /*
      When a FOR LOOP for a cursor with parameters is parsed:
        FOR index IN cursor(1,2,3) LOOP
          statements;
        END LOOP;
      the parser scans "cursor(1,2,3)" using the "expr" rule,
      so it thinks that cursor(1,2,3) is a stored function call.
      It's not easy to implement this without using "expr" because
      of grammar conflicts.
      As a side effect, the Item_func_sp and its arguments in the parentheses
      belong to the same LEX. This is different from an explicit
      "OPEN cursor(1,2,3)" where every expression belongs to a separate LEX.
    */
    item_func_sp= static_cast<Item_func_sp*>(item);
    name= item_func_sp->get_sp_name()->m_name;
    param_count= item_func_sp->argument_count();
  }
  else
  {
    thd->parse_error();
    DBUG_RETURN(true);
  }
  if (unlikely(!(pcursor= spcont->find_cursor_with_error(&name, &coffs,
                                                         false)) ||
               pcursor->check_param_count_with_error(param_count)))
    DBUG_RETURN(true);

  if (!(loop->m_index= sp_add_for_loop_cursor_variable(thd, index,
                                                       pcursor, coffs,
                                                       bounds.m_index,
                                                       item_func_sp)))
    DBUG_RETURN(true);
  loop->m_target_bound= NULL;
  loop->m_direction= bounds.m_direction;
  loop->m_cursor_offset= coffs;
  loop->m_implicit_cursor= bounds.m_implicit_cursor;
  DBUG_RETURN(false);
}


/**
  Generate a code for a FOR loop index increment
*/
bool LEX::sp_for_loop_increment(THD *thd, const Lex_for_loop_st &loop)
{
  Item_splocal *splocal= new (thd->mem_root)
    Item_splocal(thd, &sp_rcontext_handler_local,
                      &loop.m_index->name, loop.m_index->offset,
                      loop.m_index->type_handler());
  if (unlikely(splocal == NULL))
    return true;
#ifdef DBUG_ASSERT_EXISTS
  splocal->m_sp= sphead;
#endif
  Item_int *inc= new (thd->mem_root) Item_int(thd, loop.m_direction);
  if (unlikely(!inc))
    return true;
  Item *expr= new (thd->mem_root) Item_func_plus(thd, splocal, inc);
  if (unlikely(!expr) ||
      unlikely(sphead->set_local_variable(thd, spcont,
                                          &sp_rcontext_handler_local,
                                          loop.m_index, expr, this, true)))
    return true;
  return false;
}


bool LEX::sp_for_loop_intrange_finalize(THD *thd, const Lex_for_loop_st &loop)
{
  sphead->reset_lex(thd);

  // Generate FOR LOOP index increment in its own lex
  DBUG_ASSERT(this != thd->lex);
  if (unlikely(thd->lex->sp_for_loop_increment(thd, loop) ||
               thd->lex->sphead->restore_lex(thd)))
    return true;

  // Generate a jump to the beginning of the loop
  DBUG_ASSERT(this == thd->lex);
  return sp_while_loop_finalize(thd);
}


bool LEX::sp_for_loop_cursor_finalize(THD *thd, const Lex_for_loop_st &loop)
{
  sp_instr_cfetch *instr=
    new (thd->mem_root) sp_instr_cfetch(sphead->instructions(),
                                        spcont, loop.m_cursor_offset, false);
  if (unlikely(instr == NULL) || unlikely(sphead->add_instr(instr)))
    return true;
  instr->add_to_varlist(loop.m_index);
  // Generate a jump to the beginning of the loop
  return sp_while_loop_finalize(thd);
}

bool LEX::sp_for_loop_outer_block_finalize(THD *thd,
                                           const Lex_for_loop_st &loop)
{
  Lex_spblock tmp;
  tmp.curs= MY_TEST(loop.m_implicit_cursor);
  if (unlikely(sp_block_finalize(thd, tmp))) // The outer DECLARE..BEGIN..END
    return true;
  if (!loop.is_for_loop_explicit_cursor())
    return false;
  /*
    Explicit cursor FOR loop must close the cursor automatically.
    Note, implicit cursor FOR loop does not need to close the cursor,
    it's closed by sp_instr_cpop.
  */
  sp_instr_cclose *ic= new (thd->mem_root)
                       sp_instr_cclose(sphead->instructions(), spcont,
                                       loop.m_cursor_offset);
  return ic == NULL || sphead->add_instr(ic);
}

/***************************************************************************/

bool LEX::sp_declare_cursor(THD *thd, const LEX_CSTRING *name,
                            sp_lex_cursor *cursor_stmt,
                            sp_pcontext *param_ctx, bool add_cpush_instr)
{
  uint offp;
  sp_instr_cpush *i;

  if (spcont->find_cursor(name, &offp, true))
  {
    my_error(ER_SP_DUP_CURS, MYF(0), name->str);
    return true;
  }

  if (unlikely(spcont->add_cursor(name, param_ctx, cursor_stmt)))
    return true;

  if (add_cpush_instr)
  {
    i= new (thd->mem_root)
         sp_instr_cpush(sphead->instructions(), spcont, cursor_stmt,
                        spcont->current_cursor_count() - 1);
    return unlikely(i == NULL) || unlikely(sphead->add_instr(i));
  }
  return false;
}


/**
  Generate an SP code for an "OPEN cursor_name" statement.
  @param thd
  @param name       - Name of the cursor
  @param parameters - Cursor parameters, e.g. OPEN c(1,2,3)
  @returns          - false on success, true on error
*/
bool LEX::sp_open_cursor(THD *thd, const LEX_CSTRING *name,
                         List<sp_assignment_lex> *parameters)
{
  uint offset;
  const sp_pcursor *pcursor;
  uint param_count= parameters ? parameters->elements : 0;
  return !(pcursor= spcont->find_cursor_with_error(name, &offset, false)) ||
         pcursor->check_param_count_with_error(param_count) ||
         sphead->add_open_cursor(thd, spcont, offset,
                                 pcursor->param_context(), parameters);
}


bool LEX::sp_handler_declaration_init(THD *thd, int type)
{
  sp_handler *h= spcont->add_handler(thd, (sp_handler::enum_type) type);

  spcont= spcont->push_context(thd, sp_pcontext::HANDLER_SCOPE);

  sp_instr_hpush_jump *i=
    new (thd->mem_root) sp_instr_hpush_jump(sphead->instructions(), spcont, h);

  if (unlikely(i == NULL) || unlikely(sphead->add_instr(i)))
    return true;

  /* For continue handlers, mark end of handler scope. */
  if (type == sp_handler::CONTINUE &&
      unlikely(sphead->push_backpatch(thd, i, spcont->last_label())))
    return true;

  if (unlikely(sphead->push_backpatch(thd, i,
                                      spcont->push_label(thd, &empty_clex_str,
                                                         0))))
    return true;

  return false;
}


bool LEX::sp_handler_declaration_finalize(THD *thd, int type)
{
  sp_label *hlab= spcont->pop_label(); /* After this hdlr */
  sp_instr_hreturn *i;

  if (type == sp_handler::CONTINUE)
  {
    i= new (thd->mem_root) sp_instr_hreturn(sphead->instructions(), spcont);
    if (unlikely(i == NULL) ||
        unlikely(sphead->add_instr(i)))
      return true;
  }
  else
  {  /* EXIT or UNDO handler, just jump to the end of the block */
    i= new (thd->mem_root) sp_instr_hreturn(sphead->instructions(), spcont);
    if (unlikely(i == NULL) ||
        unlikely(sphead->add_instr(i)) ||
        unlikely(sphead->push_backpatch(thd, i, spcont->last_label()))) /* Block end */
      return true;
  }
  sphead->backpatch(hlab);
  spcont= spcont->pop_context();
  return false;
}


void LEX::sp_block_init(THD *thd, const LEX_CSTRING *label)
{
  spcont->push_label(thd, label, sphead->instructions(), sp_label::BEGIN);
  spcont= spcont->push_context(thd, sp_pcontext::REGULAR_SCOPE);
}


bool LEX::sp_block_finalize(THD *thd, const Lex_spblock_st spblock,
                                      class sp_label **splabel)
{
  sp_head *sp= sphead;
  sp_pcontext *ctx= spcont;
  sp_instr *i;

  sp->backpatch(ctx->last_label()); /* We always have a label */
  if (spblock.hndlrs)
  {
    i= new (thd->mem_root)
      sp_instr_hpop(sp->instructions(), ctx, spblock.hndlrs);
    if (unlikely(i == NULL) ||
        unlikely(sp->add_instr(i)))
      return true;
  }
  if (spblock.curs)
  {
    i= new (thd->mem_root)
      sp_instr_cpop(sp->instructions(), ctx, spblock.curs);
    if (unlikely(i == NULL) ||
        unlikely(sp->add_instr(i)))
      return true;
  }
  spcont= ctx->pop_context();
  *splabel= spcont->pop_label();
  return false;
}


bool LEX::sp_block_finalize(THD *thd, const Lex_spblock_st spblock,
                            const LEX_CSTRING *end_label)
{
  sp_label *splabel;
  if (unlikely(sp_block_finalize(thd, spblock, &splabel)))
    return true;
  if (unlikely(end_label->str &&
               lex_string_cmp(system_charset_info,
                              end_label, &splabel->name) != 0))
  {
    my_error(ER_SP_LABEL_MISMATCH, MYF(0), end_label->str);
    return true;
  }
  return false;
}


sp_name *LEX::make_sp_name(THD *thd, const LEX_CSTRING *name)
{
  sp_name *res;
  LEX_CSTRING db;
  if (unlikely(check_routine_name(name)) ||
      unlikely(copy_db_to(&db)) ||
      unlikely((!(res= new (thd->mem_root) sp_name(&db, name, false)))))
    return NULL;
  return res;
}


/**
  When a package routine name is stored in memory in Database_qualified_name,
  the dot character is used to delimit package name from the routine name,
  e.g.:
    m_db=   'test';   -- database 'test'
    m_name= 'p1.p1';  -- package 'p1', routine 'p1'
  See database_qualified_name::make_package_routine_name() for details.
  Disallow package routine names with dots,
  to avoid ambiguity when interpreting m_name='p1.p1.p1', between:
    a.  package 'p1.p1' + routine 'p1'
    b.  package 'p1'    + routine 'p1.p1'
  m_name='p1.p1.p1' will always mean (a).
*/
sp_name *LEX::make_sp_name_package_routine(THD *thd, const LEX_CSTRING *name)
{
  sp_name *res= make_sp_name(thd, name);
  if (likely(res) && unlikely(strchr(res->m_name.str, '.')))
  {
    my_error(ER_SP_WRONG_NAME, MYF(0), res->m_name.str);
    res= NULL;
  }
  return res;
}


sp_name *LEX::make_sp_name(THD *thd, const LEX_CSTRING *name1,
                                     const LEX_CSTRING *name2)
{
  sp_name *res;
  LEX_CSTRING norm_name1;
  if (unlikely(!name1->str) ||
      unlikely(!thd->make_lex_string(&norm_name1, name1->str,
                                     name1->length)) ||
      unlikely(check_db_name((LEX_STRING *) &norm_name1)))
  {
    my_error(ER_WRONG_DB_NAME, MYF(0), name1->str);
    return NULL;
  }
  if (unlikely(check_routine_name(name2)) ||
      unlikely(!(res= new (thd->mem_root) sp_name(&norm_name1, name2, true))))
    return NULL;
  return res;
}


sp_head *LEX::make_sp_head(THD *thd, const sp_name *name,
                           const Sp_handler *sph,
                           enum_sp_aggregate_type agg_type)
{
  sp_package *package= get_sp_package();
  sp_head *sp;

  /* Order is important here: new - reset - init */
  if (likely((sp= sp_head::create(package, sph, agg_type))))
  {
    sp->reset_thd_mem_root(thd);
    sp->init(this);
    if (name)
    {
      if (package)
        sp->make_package_routine_name(sp->get_main_mem_root(),
                                      package->m_db,
                                      package->m_name,
                                      name->m_name);
      else
        sp->init_sp_name(name);
      sp->make_qname(sp->get_main_mem_root(), &sp->m_qname);
    }
    sphead= sp;
  }
  sp_chistics.init();
  return sp;
}


sp_head *LEX::make_sp_head_no_recursive(THD *thd, const sp_name *name,
                                        const Sp_handler *sph,
                                        enum_sp_aggregate_type agg_type)
{
  sp_package *package= thd->lex->get_sp_package();
  /*
    Sp_handler::sp_clone_and_link_routine() generates a standalone-alike
    statement to clone package routines for recursion, e.g.:
      CREATE PROCEDURE p1 AS BEGIN NULL; END;
    Translate a standalone routine handler to the corresponding
    package routine handler if we're cloning a package routine, e.g.:
      sp_handler_procedure -> sp_handler_package_procedure
      sp_handler_function  -> sp_handler_package_function
  */
  if (package && package->m_is_cloning_routine)
    sph= sph->package_routine_handler();
  if (!sphead ||
      (package &&
       (sph == &sp_handler_package_procedure ||
        sph == &sp_handler_package_function)))
    return make_sp_head(thd, name, sph, agg_type);
  my_error(ER_SP_NO_RECURSIVE_CREATE, MYF(0), sph->type_str());
  return NULL;
}


bool LEX::sp_body_finalize_routine(THD *thd)
{
  if (sphead->check_unresolved_goto())
    return true;
  sphead->set_stmt_end(thd);
  sphead->restore_thd_mem_root(thd);
  return false;
}


bool LEX::sp_body_finalize_procedure(THD *thd)
{
  return sphead->check_group_aggregate_instructions_forbid() ||
         sp_body_finalize_routine(thd);
}


bool LEX::sp_body_finalize_procedure_standalone(THD *thd,
                                                const sp_name *end_name)
{
  return sp_body_finalize_procedure(thd) ||
         sphead->check_standalone_routine_end_name(end_name);
}


bool LEX::sp_body_finalize_function(THD *thd)
{
  if (sphead->is_not_allowed_in_function("function") ||
      sphead->check_group_aggregate_instructions_function())
    return true;
  if (!(sphead->m_flags & sp_head::HAS_RETURN))
  {
    my_error(ER_SP_NORETURN, MYF(0), ErrConvDQName(sphead).ptr());
    return true;
  }
  if (sp_body_finalize_routine(thd))
    return true;
  (void) is_native_function_with_warn(thd, &sphead->m_name);
  return false;
}


bool LEX::sp_body_finalize_trigger(THD *thd)
{
  return sphead->is_not_allowed_in_function("trigger") ||
         sp_body_finalize_procedure(thd);
}


bool LEX::sp_body_finalize_event(THD *thd)
{
  event_parse_data->body_changed= true;
  return sp_body_finalize_procedure(thd);
}


bool LEX::stmt_create_stored_function_finalize_standalone(const sp_name *end_name)
{
  if (sphead->check_standalone_routine_end_name(end_name))
    return true;
  stmt_create_routine_finalize();
  return false;
}


bool LEX::sp_block_with_exceptions_finalize_declarations(THD *thd)
{
  /*
    [ DECLARE declarations ]
    BEGIN executable_section
    [ EXCEPTION exceptions ]
    END

    We are now at the "BEGIN" keyword.
    We have collected all declarations, including DECLARE HANDLER directives.
    But there will be possibly more handlers in the EXCEPTION section.

    Generate a forward jump from the end of the DECLARE section to the
    beginning of the EXCEPTION section, over the executable section.
  */
  return sphead->add_instr_jump(thd, spcont);
}


bool
LEX::sp_block_with_exceptions_finalize_executable_section(THD *thd,
                                         uint executable_section_ip)
{
  /*
    We're now at the end of "executable_section" of the block,
    near the "EXCEPTION" or the "END" keyword.
    Generate a jump to the END of the block over the EXCEPTION section.
  */
  if (sphead->add_instr_jump_forward_with_backpatch(thd, spcont))
    return true;
  /*
    Set the destination for the jump that we added in
    sp_block_with_exceptions_finalize_declarations().
  */
  sp_instr *instr= sphead->get_instr(executable_section_ip - 1);
  instr->backpatch(sphead->instructions(), spcont);
  return false;
}


bool
LEX::sp_block_with_exceptions_finalize_exceptions(THD *thd,
                                                  uint executable_section_ip,
                                                  uint exception_count)
{
  if (!exception_count)
  {
    /*
      The jump from the end of DECLARE section to
      the beginning of the EXCEPTION section that we added in
      sp_block_with_exceptions_finalize_declarations() is useless
      if there were no exceptions.
      Replace it to "no operation".
    */
    return sphead->replace_instr_to_nop(thd, executable_section_ip - 1);
  }
  /*
    Generate a jump from the end of the EXCEPTION code
    to the executable section.
  */
  return sphead->add_instr_jump(thd, spcont, executable_section_ip);
}


bool LEX::sp_block_with_exceptions_add_empty(THD *thd)
{
  uint ip= sphead->instructions();
  return sp_block_with_exceptions_finalize_executable_section(thd, ip) ||
         sp_block_with_exceptions_finalize_exceptions(thd, ip, 0);
}


bool LEX::sp_change_context(THD *thd, const sp_pcontext *ctx, bool exclusive)
{
  uint n;
  uint ip= sphead->instructions();
  if ((n= spcont->diff_handlers(ctx, exclusive)))
  {
    sp_instr_hpop *hpop= new (thd->mem_root) sp_instr_hpop(ip++, spcont, n);
    if (unlikely(hpop == NULL) || unlikely(sphead->add_instr(hpop)))
      return true;
  }
  if ((n= spcont->diff_cursors(ctx, exclusive)))
  {
    sp_instr_cpop *cpop= new (thd->mem_root) sp_instr_cpop(ip++, spcont, n);
    if (unlikely(cpop == NULL) || unlikely(sphead->add_instr(cpop)))
      return true;
  }
  return false;
}


bool LEX::sp_leave_statement(THD *thd, const LEX_CSTRING *label_name)
{
  sp_label *lab= spcont->find_label(label_name);
  if (unlikely(!lab))
  {
    my_error(ER_SP_LILABEL_MISMATCH, MYF(0), "LEAVE", label_name->str);
    return true;
  }
  return sp_exit_block(thd, lab, NULL);
}

bool LEX::sp_goto_statement(THD *thd, const LEX_CSTRING *label_name)
{
  sp_label *lab= spcont->find_goto_label(label_name);
  if (!lab || lab->ip == 0)
  {
    sp_label *delayedlabel;
    if (!lab)
    {
      // Label not found --> add forward jump to an unknown label
      spcont->push_goto_label(thd, label_name, 0, sp_label::GOTO);
      delayedlabel= spcont->last_goto_label();
    }
    else
    {
      delayedlabel= lab;
    }
    return sphead->push_backpatch_goto(thd, spcont, delayedlabel);
  }
  else
  {
    // Label found (backward goto)
    return sp_change_context(thd, lab->ctx, false) ||
           sphead->add_instr_jump(thd, spcont, lab->ip); /* Jump back */
  }
  return false;
}

bool LEX::sp_push_goto_label(THD *thd, const LEX_CSTRING *label_name)
{
  sp_label *lab= spcont->find_goto_label(label_name, false);
  if (lab)
  {
    if (unlikely(lab->ip != 0))
    {
      my_error(ER_SP_LABEL_REDEFINE, MYF(0), label_name->str);
      return true;
    }
    lab->ip= sphead->instructions();

    sp_label *beginblocklabel= spcont->find_label(&empty_clex_str);
    sphead->backpatch_goto(thd, lab, beginblocklabel);
  }
  else
  {
    spcont->push_goto_label(thd, label_name, sphead->instructions());
  }
  return false;
}

bool LEX::sp_exit_block(THD *thd, sp_label *lab)
{
  /*
    When jumping to a BEGIN-END block end, the target jump
    points to the block hpop/cpop cleanup instructions,
    so we should exclude the block context here.
    When jumping to something else (i.e., SP_LAB_ITER),
    there are no hpop/cpop at the jump destination,
    so we should include the block context here for cleanup.
  */
  bool exclusive= (lab->type == sp_label::BEGIN);
  return sp_change_context(thd, lab->ctx, exclusive) ||
         sphead->add_instr_jump_forward_with_backpatch(thd, spcont, lab);
}


bool LEX::sp_exit_block(THD *thd, sp_label *lab, Item *when)
{
  if (!when)
    return sp_exit_block(thd, lab);

  DBUG_ASSERT(sphead == thd->lex->sphead);
  DBUG_ASSERT(spcont == thd->lex->spcont);
  sp_instr_jump_if_not *i= new (thd->mem_root)
                           sp_instr_jump_if_not(sphead->instructions(),
                                                spcont,
                                                when, this);
  if (unlikely(i == NULL) ||
      unlikely(sphead->add_instr(i)) ||
      unlikely(sp_exit_block(thd, lab)))
    return true;
  i->backpatch(sphead->instructions(), spcont);
  return false;
}


bool LEX::sp_exit_statement(THD *thd, Item *item)
{
  sp_label *lab= spcont->find_label_current_loop_start();
  if (unlikely(!lab))
  {
    my_error(ER_SP_LILABEL_MISMATCH, MYF(0), "EXIT", "");
    return true;
  }
  DBUG_ASSERT(lab->type == sp_label::ITERATION);
  return sp_exit_block(thd, lab, item);
}


bool LEX::sp_exit_statement(THD *thd, const LEX_CSTRING *label_name, Item *item)
{
  sp_label *lab= spcont->find_label(label_name);
  if (unlikely(!lab || lab->type != sp_label::ITERATION))
  {
    my_error(ER_SP_LILABEL_MISMATCH, MYF(0), "EXIT", label_name->str);
    return true;
  }
  return sp_exit_block(thd, lab, item);
}


bool LEX::sp_iterate_statement(THD *thd, const LEX_CSTRING *label_name)
{
  sp_label *lab= spcont->find_label(label_name);
  if (unlikely(!lab || lab->type != sp_label::ITERATION))
  {
    my_error(ER_SP_LILABEL_MISMATCH, MYF(0), "ITERATE", label_name->str);
    return true;
  }
  return sp_continue_loop(thd, lab);
}


bool LEX::sp_continue_loop(THD *thd, sp_label *lab)
{
  if (lab->ctx->for_loop().m_index)
  {
    // We're in a FOR loop, increment the index variable before backward jump
    sphead->reset_lex(thd);
    DBUG_ASSERT(this != thd->lex);
    if (thd->lex->sp_for_loop_increment(thd, lab->ctx->for_loop()) ||
        thd->lex->sphead->restore_lex(thd))
      return true;
  }
  return sp_change_context(thd, lab->ctx, false) ||
         sphead->add_instr_jump(thd, spcont, lab->ip); /* Jump back */
}


bool LEX::sp_continue_statement(THD *thd)
{
  sp_label *lab= spcont->find_label_current_loop_start();
  if (unlikely(!lab))
  {
    my_error(ER_SP_LILABEL_MISMATCH, MYF(0), "CONTINUE", "");
    return true;
  }
  DBUG_ASSERT(lab->type == sp_label::ITERATION);
  return sp_continue_loop(thd, lab);
}


bool LEX::sp_continue_statement(THD *thd, const LEX_CSTRING *label_name)
{
  sp_label *lab= spcont->find_label(label_name);
  if (!lab || lab->type != sp_label::ITERATION)
  {
    my_error(ER_SP_LILABEL_MISMATCH, MYF(0), "CONTINUE", label_name->str);
    return true;
  }
  return sp_continue_loop(thd, lab);
}


bool LEX::sp_continue_loop(THD *thd, sp_label *lab, Item *when)
{
  DBUG_ASSERT(when);
  DBUG_ASSERT(sphead == thd->lex->sphead);
  DBUG_ASSERT(spcont == thd->lex->spcont);
  sp_instr_jump_if_not *i= new (thd->mem_root)
                           sp_instr_jump_if_not(sphead->instructions(),
                                                spcont,
                                                when, this);
  if (unlikely(i == NULL) ||
      unlikely(sphead->add_instr(i)) ||
      unlikely(sp_continue_loop(thd, lab)))
    return true;
  i->backpatch(sphead->instructions(), spcont);
  return false;
}


bool sp_expr_lex::sp_continue_when_statement(THD *thd)
{
  sp_label *lab= spcont->find_label_current_loop_start();
  if (unlikely(!lab))
  {
    my_error(ER_SP_LILABEL_MISMATCH, MYF(0), "CONTINUE", "");
    return true;
  }
  DBUG_ASSERT(lab->type == sp_label::ITERATION);
  return sp_continue_loop(thd, lab, get_item());
}


bool sp_expr_lex::sp_continue_when_statement(THD *thd,
                                             const LEX_CSTRING *label_name)
{
  sp_label *lab= spcont->find_label(label_name);
  if (!lab || lab->type != sp_label::ITERATION)
  {
    my_error(ER_SP_LILABEL_MISMATCH, MYF(0), "CONTINUE", label_name->str);
    return true;
  }
  return sp_continue_loop(thd, lab, get_item());
}


bool LEX::maybe_start_compound_statement(THD *thd)
{
  if (!sphead)
  {
    if (!make_sp_head(thd, NULL, &sp_handler_procedure, DEFAULT_AGGREGATE))
      return true;
    sphead->set_suid(SP_IS_NOT_SUID);
    sphead->set_body_start(thd, thd->m_parser_state->m_lip.get_cpp_ptr());
  }
  return false;
}


bool LEX::sp_push_loop_label(THD *thd, const LEX_CSTRING *label_name)
{
  sp_label *lab= spcont->find_label(label_name);
  if (lab)
  {
    my_error(ER_SP_LABEL_REDEFINE, MYF(0), label_name->str);
    return true;
  }
  spcont->push_label(thd, label_name, sphead->instructions(),
                     sp_label::ITERATION);
  return false;
}


bool LEX::sp_push_loop_empty_label(THD *thd)
{
  if (maybe_start_compound_statement(thd))
    return true;
  /* Unlabeled controls get an empty label. */
  spcont->push_label(thd, &empty_clex_str, sphead->instructions(),
                     sp_label::ITERATION);
  return false;
}


bool LEX::sp_pop_loop_label(THD *thd, const LEX_CSTRING *label_name)
{
  sp_label *lab= spcont->pop_label();
  sphead->backpatch(lab);
  if (label_name->str &&
      lex_string_cmp(system_charset_info, label_name,
                     &lab->name) != 0)
  {
    my_error(ER_SP_LABEL_MISMATCH, MYF(0), label_name->str);
    return true;
  }
  return false;
}


void LEX::sp_pop_loop_empty_label(THD *thd)
{
  sp_label *lab= spcont->pop_label();
  sphead->backpatch(lab);
  DBUG_ASSERT(lab->name.length == 0);
}


bool LEX::sp_while_loop_expression(THD *thd, Item *item)
{
  sp_instr_jump_if_not *i= new (thd->mem_root)
    sp_instr_jump_if_not(sphead->instructions(), spcont, item, this);
  return (unlikely(i == NULL) ||
          /* Jumping forward */
          unlikely(sphead->push_backpatch(thd, i, spcont->last_label())) ||
          unlikely(sphead->new_cont_backpatch(i)) ||
          unlikely(sphead->add_instr(i)));
}


bool LEX::sp_while_loop_finalize(THD *thd)
{
  sp_label *lab= spcont->last_label();  /* Jumping back */
  sp_instr_jump *i= new (thd->mem_root)
    sp_instr_jump(sphead->instructions(), spcont, lab->ip);
  if (unlikely(i == NULL) ||
      unlikely(sphead->add_instr(i)))
    return true;
  sphead->do_cont_backpatch();
  return false;
}


Item *LEX::create_and_link_Item_trigger_field(THD *thd,
                                              const LEX_CSTRING *name,
                                              bool new_row)
{
  Item_trigger_field *trg_fld;

  if (unlikely(trg_chistics.event == TRG_EVENT_INSERT && !new_row))
  {
    my_error(ER_TRG_NO_SUCH_ROW_IN_TRG, MYF(0), "OLD", "on INSERT");
    return NULL;
  }

  if (unlikely(trg_chistics.event == TRG_EVENT_DELETE && new_row))
  {
    my_error(ER_TRG_NO_SUCH_ROW_IN_TRG, MYF(0), "NEW", "on DELETE");
    return NULL;
  }

  DBUG_ASSERT(!new_row ||
              (trg_chistics.event == TRG_EVENT_INSERT ||
               trg_chistics.event == TRG_EVENT_UPDATE));

  const bool tmp_read_only=
    !(new_row && trg_chistics.action_time == TRG_ACTION_BEFORE);
  trg_fld= new (thd->mem_root)
             Item_trigger_field(thd, current_context(),
                                new_row ?
                                  Item_trigger_field::NEW_ROW:
                                  Item_trigger_field::OLD_ROW,
                                *name, SELECT_ACL, tmp_read_only);
  /*
    Let us add this item to list of all Item_trigger_field objects
    in trigger.
  */
  if (likely(trg_fld))
    trg_table_fields.link_in_list(trg_fld, &trg_fld->next_trg_field);

  return trg_fld;
}


Item *LEX::make_item_colon_ident_ident(THD *thd,
                                       const Lex_ident_cli_st *ca,
                                       const Lex_ident_cli_st *cb)
{
  Lex_ident_sys a(thd, ca), b(thd, cb);
  if (a.is_null() || b.is_null())
    return NULL; // OEM
  if (!is_trigger_new_or_old_reference(&a))
  {
    thd->parse_error();
    return NULL;
  }
  bool new_row= (a.str[0] == 'N' || a.str[0] == 'n');
  return create_and_link_Item_trigger_field(thd, &b, new_row);
}


Item *LEX::make_item_plsql_cursor_attr(THD *thd, const LEX_CSTRING *name,
                                       plsql_cursor_attr_t attr)
{
  uint offset;
  if (unlikely(!spcont || !spcont->find_cursor(name, &offset, false)))
  {
    my_error(ER_SP_CURSOR_MISMATCH, MYF(0), name->str);
    return NULL;
  }
  switch (attr) {
  case PLSQL_CURSOR_ATTR_ISOPEN:
    return new (thd->mem_root) Item_func_cursor_isopen(thd, name, offset);
  case PLSQL_CURSOR_ATTR_FOUND:
    return new (thd->mem_root) Item_func_cursor_found(thd, name, offset);
  case PLSQL_CURSOR_ATTR_NOTFOUND:
    return new (thd->mem_root) Item_func_cursor_notfound(thd, name, offset);
  case PLSQL_CURSOR_ATTR_ROWCOUNT:
    return new (thd->mem_root) Item_func_cursor_rowcount(thd, name, offset);
  }
  DBUG_ASSERT(0);
  return NULL;
}


Item *LEX::make_item_sysvar(THD *thd,
                            enum_var_type type,
                            const LEX_CSTRING *name,
                            const LEX_CSTRING *component)

{
  Item *item;
  DBUG_ASSERT(name->str);
  /*
    "SELECT @@global.global.variable" is not allowed
    Note, "global" can come through TEXT_STRING_sys.
  */
  if (component->str && unlikely(check_reserved_words(name)))
  {
    thd->parse_error();
    return NULL;
  }
  if (unlikely(!(item= get_system_var(thd, type, name, component))))
    return NULL;
  if (!((Item_func_get_system_var*) item)->is_written_to_binlog())
    set_stmt_unsafe(LEX::BINLOG_STMT_UNSAFE_SYSTEM_VARIABLE);
  return item;
}


static bool param_push_or_clone(THD *thd, LEX *lex, Item_param *item)
{
  return !lex->clone_spec_offset ?
         lex->param_list.push_back(item, thd->mem_root) :
         item->add_as_clone(thd);
}


Item_param *LEX::add_placeholder(THD *thd, const LEX_CSTRING *name,
                                 const char *start, const char *end)
{
  if (unlikely(!thd->m_parser_state->m_lip.stmt_prepare_mode))
  {
    thd->parse_error(ER_SYNTAX_ERROR, start);
    return NULL;
  }
  if (unlikely(!parsing_options.allows_variable))
  {
    my_error(ER_VIEW_SELECT_VARIABLE, MYF(0));
    return NULL;
  }
  Query_fragment pos(thd, sphead, start, end);
  Item_param *item= new (thd->mem_root) Item_param(thd, name,
                                                   pos.pos(), pos.length());
  if (unlikely(!item) || unlikely(param_push_or_clone(thd, this, item)))
  {
    my_error(ER_OUT_OF_RESOURCES, MYF(0));
    return NULL;
  }
  return item;
}


bool LEX::add_signal_statement(THD *thd, const sp_condition_value *v)
{
  Yacc_state *state= &thd->m_parser_state->m_yacc;
  sql_command= SQLCOM_SIGNAL;
  m_sql_cmd= new (thd->mem_root) Sql_cmd_signal(v, state->m_set_signal_info);
  return m_sql_cmd == NULL;
}


bool LEX::add_resignal_statement(THD *thd, const sp_condition_value *v)
{
  Yacc_state *state= &thd->m_parser_state->m_yacc;
  sql_command= SQLCOM_RESIGNAL;
  m_sql_cmd= new (thd->mem_root) Sql_cmd_resignal(v, state->m_set_signal_info);
  return m_sql_cmd == NULL;
}


/*
  Make an Item when an identifier is found in the FOR loop bounds:
    FOR rec IN cursor
    FOR var IN var1 .. xxx
    FOR var IN row1.field1 .. xxx
  When we parse the first expression after the "IN" keyword,
  we don't know yet if it's a cursor name, or a scalar SP variable name,
  or a field of a ROW SP variable. Here we create Item_field to remember
  the fully qualified name. Later sp_for_loop_cursor_declarations()
  detects how to treat this name properly.
*/
Item *LEX::create_item_for_loop_bound(THD *thd,
                                      const LEX_CSTRING *a,
                                      const LEX_CSTRING *b,
                                      const LEX_CSTRING *c)
{
  /*
    Pass NULL as the name resolution context.
    This is OK, fix_fields() won't be called for this Item_field.
  */
  return new (thd->mem_root) Item_field(thd, NULL, *a, *b, *c);
}


bool LEX::check_expr_allows_fields_or_error(THD *thd, const char *name) const
{
  if (select_stack_top > 0)
    return false; // OK, fields are allowed
  my_error(ER_BAD_FIELD_ERROR, MYF(0), name, thd->where);
  return true;    // Error, fields are not allowed
}

Item *LEX::create_item_ident_nospvar(THD *thd,
                                     const Lex_ident_sys_st *a,
                                     const Lex_ident_sys_st *b)
{
  DBUG_ASSERT(this == thd->lex);
  /*
    FIXME This will work ok in simple_ident_nospvar case because
    we can't meet simple_ident_nospvar in trigger now. But it
    should be changed in future.
  */
  if (is_trigger_new_or_old_reference(a))
  {
    bool new_row= (a->str[0]=='N' || a->str[0]=='n');

    return create_and_link_Item_trigger_field(thd, b, new_row);
  }

  if (unlikely(current_select->no_table_names_allowed))
  {
    my_error(ER_TABLENAME_NOT_ALLOWED_HERE, MYF(0), a->str, thd->where);
    return NULL;
  }

  if (current_select->parsing_place == FOR_LOOP_BOUND)
    return create_item_for_loop_bound(thd, &null_clex_str, a, b);

  return create_item_ident_field(thd, Lex_ident_sys(), *a, *b);
}


Item_splocal *LEX::create_item_spvar_row_field(THD *thd,
                                               const Sp_rcontext_handler *rh,
                                               const Lex_ident_sys *a,
                                               const Lex_ident_sys *b,
                                               sp_variable *spv,
                                               const char *start,
                                               const char *end)
{
  if (unlikely(!parsing_options.allows_variable))
  {
    my_error(ER_VIEW_SELECT_VARIABLE, MYF(0));
    return NULL;
  }

  Query_fragment pos(thd, sphead, start, end);
  Item_splocal *item;
  if (spv->field_def.is_table_rowtype_ref() ||
      spv->field_def.is_cursor_rowtype_ref())
  {
    if (unlikely(!(item= new (thd->mem_root)
                   Item_splocal_row_field_by_name(thd, rh, a, b, spv->offset,
                                                  &type_handler_null,
                                                  pos.pos(), pos.length()))))
      return NULL;
  }
  else
  {
    uint row_field_offset;
    const Spvar_definition *def;
    if (unlikely(!(def= spv->find_row_field(a, b, &row_field_offset))))
      return NULL;

    if (unlikely(!(item= new (thd->mem_root)
                   Item_splocal_row_field(thd, rh, a, b,
                                          spv->offset, row_field_offset,
                                          def->type_handler(),
                                          pos.pos(), pos.length()))))
      return NULL;
  }
#ifdef DBUG_ASSERT_EXISTS
  item->m_sp= sphead;
#endif
  safe_to_cache_query=0;
  return item;
}


my_var *LEX::create_outvar(THD *thd, const LEX_CSTRING *name)
{
  const Sp_rcontext_handler *rh;
  sp_variable *spv;
  if (likely((spv= find_variable(name, &rh))))
    return result ? new (thd->mem_root)
                    my_var_sp(rh, name, spv->offset,
                              spv->type_handler(), sphead) :
                    NULL /* EXPLAIN */;
  my_error(ER_SP_UNDECLARED_VAR, MYF(0), name->str);
  return NULL;
}


my_var *LEX::create_outvar(THD *thd,
                           const LEX_CSTRING *a,
                           const LEX_CSTRING *b)
{
  const Sp_rcontext_handler *rh;
  sp_variable *t;
  if (unlikely(!(t= find_variable(a, &rh))))
  {
    my_error(ER_SP_UNDECLARED_VAR, MYF(0), a->str);
    return NULL;
  }
  uint row_field_offset;
  if (!t->find_row_field(a, b, &row_field_offset))
    return NULL;
  return result ?
    new (thd->mem_root) my_var_sp_row_field(rh, a, b, t->offset,
                                            row_field_offset, sphead) :
    NULL /* EXPLAIN */;
}


Item *LEX::create_item_func_nextval(THD *thd, Table_ident *table_ident)
{
  TABLE_LIST *table;
  if (unlikely(!(table= current_select->add_table_to_list(thd, table_ident, 0,
                                                          TL_OPTION_SEQUENCE,
                                                          TL_WRITE_ALLOW_WRITE,
                                                          MDL_SHARED_WRITE))))
    return NULL;
  thd->lex->set_stmt_unsafe(LEX::BINLOG_STMT_UNSAFE_SYSTEM_FUNCTION);
  return new (thd->mem_root) Item_func_nextval(thd, table);
}


Item *LEX::create_item_func_lastval(THD *thd, Table_ident *table_ident)
{
  TABLE_LIST *table;
  if (unlikely(!(table= current_select->add_table_to_list(thd, table_ident, 0,
                                                          TL_OPTION_SEQUENCE,
                                                          TL_READ,
                                                          MDL_SHARED_READ))))
    return NULL;
  thd->lex->set_stmt_unsafe(LEX::BINLOG_STMT_UNSAFE_SYSTEM_FUNCTION);
  return new (thd->mem_root) Item_func_lastval(thd, table);
}


Item *LEX::create_item_func_nextval(THD *thd,
                                    const LEX_CSTRING *db,
                                    const LEX_CSTRING *name)
{
  Table_ident *table_ident;
  if (unlikely(!(table_ident=
                 new (thd->mem_root) Table_ident(thd, db, name, false))))
    return NULL;
  return create_item_func_nextval(thd, table_ident);
}


Item *LEX::create_item_func_lastval(THD *thd,
                                    const LEX_CSTRING *db,
                                    const LEX_CSTRING *name)
{
  Table_ident *table_ident;
  if (unlikely(!(table_ident=
                 new (thd->mem_root) Table_ident(thd, db, name, false))))
    return NULL;
  return create_item_func_lastval(thd, table_ident);
}


Item *LEX::create_item_func_setval(THD *thd, Table_ident *table_ident,
                                   longlong nextval, ulonglong round,
                                   bool is_used)
{
  TABLE_LIST *table;
  if (unlikely(!(table= current_select->add_table_to_list(thd, table_ident, 0,
                                                          TL_OPTION_SEQUENCE,
                                                          TL_WRITE_ALLOW_WRITE,
                                                          MDL_SHARED_WRITE))))
    return NULL;
  return new (thd->mem_root) Item_func_setval(thd, table, nextval, round,
                                              is_used);
}


Item *LEX::create_item_ident(THD *thd,
                             const Lex_ident_cli_st *ca,
                             const Lex_ident_cli_st *cb)
{
  const char *start= ca->pos();
  const char *end= cb->end();
  const Sp_rcontext_handler *rh;
  sp_variable *spv;
  DBUG_ASSERT(thd->m_parser_state->m_lip.get_buf() <= start);
  DBUG_ASSERT(start <= end);
  DBUG_ASSERT(end <= thd->m_parser_state->m_lip.get_end_of_query());
  Lex_ident_sys a(thd, ca), b(thd, cb);
  if (a.is_null() || b.is_null())
    return NULL; // OEM
  if ((spv= find_variable(&a, &rh)) &&
      (spv->field_def.is_row() ||
       spv->field_def.is_table_rowtype_ref() ||
       spv->field_def.is_cursor_rowtype_ref()))
    return create_item_spvar_row_field(thd, rh, &a, &b, spv, start, end);

  if ((thd->variables.sql_mode & MODE_ORACLE) && b.length == 7)
  {
    if (!system_charset_info->strnncoll(
                      (const uchar *) b.str, 7,
                      (const uchar *) "NEXTVAL", 7))
      return create_item_func_nextval(thd, &null_clex_str, &a);
    else if (!system_charset_info->strnncoll(
                          (const uchar *) b.str, 7,
                          (const uchar *) "CURRVAL", 7))
      return create_item_func_lastval(thd, &null_clex_str, &a);
  }

  return create_item_ident_nospvar(thd, &a, &b);
}


Item *LEX::create_item_ident(THD *thd,
                             const Lex_ident_sys_st *a,
                             const Lex_ident_sys_st *b,
                             const Lex_ident_sys_st *c)
{
  Lex_ident_sys_st schema= thd->client_capabilities & CLIENT_NO_SCHEMA ?
                           Lex_ident_sys() : *a;
  if ((thd->variables.sql_mode & MODE_ORACLE) && c->length == 7)
  {
    if (!system_charset_info->strnncoll(
                      (const uchar *) c->str, 7,
                      (const uchar *) "NEXTVAL", 7))
      return create_item_func_nextval(thd, a, b);
    else if (!system_charset_info->strnncoll(
                          (const uchar *) c->str, 7,
                          (const uchar *) "CURRVAL", 7))
      return create_item_func_lastval(thd, a, b);
  }

  if (current_select->no_table_names_allowed)
  {
    my_error(ER_TABLENAME_NOT_ALLOWED_HERE, MYF(0), b->str, thd->where);
    return NULL;
  }

  if (current_select->parsing_place == FOR_LOOP_BOUND)
    return create_item_for_loop_bound(thd, &null_clex_str, b, c);

  return create_item_ident_field(thd, schema, *b, *c);
}


Item *LEX::create_item_limit(THD *thd, const Lex_ident_cli_st *ca)
{
  DBUG_ASSERT(thd->m_parser_state->m_lip.get_buf() <= ca->pos());
  DBUG_ASSERT(ca->pos() <= ca->end());
  DBUG_ASSERT(ca->end() <= thd->m_parser_state->m_lip.get_end_of_query());

  const Sp_rcontext_handler *rh;
  sp_variable *spv;
  Lex_ident_sys sa(thd, ca);
  if (sa.is_null())
    return NULL; // EOM
  if (!(spv= find_variable(&sa, &rh)))
  {
    my_error(ER_SP_UNDECLARED_VAR, MYF(0), sa.str);
    return NULL;
  }

  Query_fragment pos(thd, sphead, ca->pos(), ca->end());
  Item_splocal *item;
  if (unlikely(!(item= new (thd->mem_root)
                 Item_splocal(thd, rh, &sa,
                              spv->offset, spv->type_handler(),
                              clone_spec_offset ? 0 : pos.pos(),
                              clone_spec_offset ? 0 : pos.length()))))
    return NULL;
#ifdef DBUG_ASSERT_EXISTS
  item->m_sp= sphead;
#endif
  safe_to_cache_query= 0;

  if (!item->is_valid_limit_clause_variable_with_error())
    return NULL;

  item->limit_clause_param= true;
  return item;
}


Item *LEX::create_item_limit(THD *thd,
                             const Lex_ident_cli_st *ca,
                             const Lex_ident_cli_st *cb)
{
  DBUG_ASSERT(thd->m_parser_state->m_lip.get_buf() <= ca->pos());
  DBUG_ASSERT(ca->pos() <= cb->end());
  DBUG_ASSERT(cb->end() <= thd->m_parser_state->m_lip.get_end_of_query());

  const Sp_rcontext_handler *rh;
  sp_variable *spv;
  Lex_ident_sys sa(thd, ca), sb(thd, cb);
  if (unlikely(sa.is_null() || sb.is_null()))
    return NULL; // EOM
  if (!(spv= find_variable(&sa, &rh)))
  {
    my_error(ER_SP_UNDECLARED_VAR, MYF(0), sa.str);
    return NULL;
  }
  // Qualified %TYPE variables are not possible
  DBUG_ASSERT(!spv->field_def.column_type_ref());
  Item_splocal *item;
  if (unlikely(!(item= create_item_spvar_row_field(thd, rh, &sa, &sb, spv,
                                                   ca->pos(), cb->end()))))
    return NULL;
  if (!item->is_valid_limit_clause_variable_with_error())
    return NULL;
  item->limit_clause_param= true;
  return item;
}


bool LEX::set_user_variable(THD *thd, const LEX_CSTRING *name, Item *val)
{
  Item_func_set_user_var *item;
  set_var_user *var;
  if (unlikely(!(item= new (thd->mem_root) Item_func_set_user_var(thd, name,
                                                                  val))) ||
      unlikely(!(var= new (thd->mem_root) set_var_user(item))))
    return true;
  if (unlikely(var_list.push_back(var, thd->mem_root)))
    return true;
  return false;
}


Item *LEX::create_item_ident_field(THD *thd,
                                   const Lex_ident_sys_st &db,
                                   const Lex_ident_sys_st &table,
                                   const Lex_ident_sys_st &name)
{
  if (check_expr_allows_fields_or_error(thd, name.str))
    return NULL;

  if (current_select->parsing_place != IN_HAVING ||
      current_select->get_in_sum_expr() > 0)
    return new (thd->mem_root) Item_field(thd, current_context(),
                                          db, table, name);

  return new (thd->mem_root) Item_ref(thd, current_context(),
                                      db, table, name);
}


Item *LEX::create_item_ident_sp(THD *thd, Lex_ident_sys_st *name,
                                const char *start,
                                const char *end)
{
  DBUG_ASSERT(thd->m_parser_state->m_lip.get_buf() <= start);
  DBUG_ASSERT(start <= end);
  DBUG_ASSERT(end <= thd->m_parser_state->m_lip.get_end_of_query());

  const Sp_rcontext_handler *rh;
  sp_variable *spv;
  uint unused_off;
  DBUG_ASSERT(spcont);
  DBUG_ASSERT(sphead);
  if ((spv= find_variable(name, &rh)))
  {
    /* We're compiling a stored procedure and found a variable */
    if (!parsing_options.allows_variable)
    {
      my_error(ER_VIEW_SELECT_VARIABLE, MYF(0));
      return NULL;
    }

    Query_fragment pos(thd, sphead, start, end);
    uint f_pos= clone_spec_offset ? 0 : pos.pos();
    uint f_length= clone_spec_offset ? 0 : pos.length();
    Item_splocal *splocal= spv->field_def.is_column_type_ref() ?
      new (thd->mem_root) Item_splocal_with_delayed_data_type(thd, rh, name,
                                                              spv->offset,
                                                              f_pos, f_length) :
      new (thd->mem_root) Item_splocal(thd, rh, name,
                                       spv->offset, spv->type_handler(),
                                       f_pos, f_length);
    if (unlikely(splocal == NULL))
      return NULL;
#ifdef DBUG_ASSERT_EXISTS
    splocal->m_sp= sphead;
#endif
    safe_to_cache_query= 0;
    return splocal;
  }

  if (thd->variables.sql_mode & MODE_ORACLE)
  {
    if (lex_string_eq(name, STRING_WITH_LEN("SQLCODE")))
      return new (thd->mem_root) Item_func_sqlcode(thd);
    if (lex_string_eq(name, STRING_WITH_LEN("SQLERRM")))
      return new (thd->mem_root) Item_func_sqlerrm(thd);
  }

  if (fields_are_impossible() &&
      (current_select->parsing_place != FOR_LOOP_BOUND ||
       spcont->find_cursor(name, &unused_off, false) == NULL))
  {
    // we are out of SELECT or FOR so it is syntax error
    my_error(ER_SP_UNDECLARED_VAR, MYF(0), name->str);
    return NULL;
  }

  if (current_select->parsing_place == FOR_LOOP_BOUND)
    return create_item_for_loop_bound(thd, &null_clex_str, &null_clex_str,
                                      name);

  return create_item_ident_nosp(thd, name);
}



bool LEX::set_variable(const Lex_ident_sys_st *name, Item *item)
{
  sp_pcontext *ctx;
  const Sp_rcontext_handler *rh;
  sp_variable *spv= find_variable(name, &ctx, &rh);
  return spv ? sphead->set_local_variable(thd, ctx, rh, spv, item, this, true) :
               set_system_variable(option_type, name, item);
}


/**
  Generate instructions for:
    SET x.y= expr;
*/
bool LEX::set_variable(const Lex_ident_sys_st *name1,
                       const Lex_ident_sys_st *name2,
                       Item *item)
{
  const Sp_rcontext_handler *rh;
  sp_pcontext *ctx;
  sp_variable *spv;
  if (spcont && (spv= find_variable(name1, &ctx, &rh)))
  {
    if (spv->field_def.is_table_rowtype_ref() ||
        spv->field_def.is_cursor_rowtype_ref())
      return sphead->set_local_variable_row_field_by_name(thd, ctx,
                                                          rh,
                                                          spv, name2,
                                                          item, this);
    // A field of a ROW variable
    uint row_field_offset;
    return !spv->find_row_field(name1, name2, &row_field_offset) ||
           sphead->set_local_variable_row_field(thd, ctx, rh,
                                                spv, row_field_offset,
                                                item, this);
  }

  if (is_trigger_new_or_old_reference(name1))
    return set_trigger_field(name1, name2, item);

  return set_system_variable(thd, option_type, name1, name2, item);
}


bool LEX::set_default_system_variable(enum_var_type var_type,
                                      const Lex_ident_sys_st *name,
                                      Item *val)
{
  static Lex_ident_sys default_base_name= {STRING_WITH_LEN("default")};
  sys_var *var= find_sys_var(thd, name->str, name->length);
  if (!var)
    return true;
  if (unlikely(!var->is_struct()))
  {
    my_error(ER_VARIABLE_IS_NOT_STRUCT, MYF(0), name->str);
    return true;
  }
  return set_system_variable(var_type, var, &default_base_name, val);
}


bool LEX::set_system_variable(enum_var_type var_type,
                              const Lex_ident_sys_st *name,
                              Item *val)
{
  sys_var *var= find_sys_var(thd, name->str, name->length);
  DBUG_ASSERT(thd->is_error() || var != NULL);
  static Lex_ident_sys null_str;
  return likely(var) ? set_system_variable(var_type, var, &null_str, val) : true;
}


bool LEX::set_system_variable(THD *thd, enum_var_type var_type,
                              const Lex_ident_sys_st *name1,
                              const Lex_ident_sys_st *name2,
                              Item *val)
{
  sys_var *tmp;
  if (unlikely(check_reserved_words(name1)) ||
      unlikely(!(tmp= find_sys_var(thd, name2->str, name2->length, true))))
  {
    my_error(ER_UNKNOWN_STRUCTURED_VARIABLE, MYF(0),
             (int) name1->length, name1->str);
    return true;
  }
  if (unlikely(!tmp->is_struct()))
  {
    my_error(ER_VARIABLE_IS_NOT_STRUCT, MYF(0), name2->str);
    return true;
  }
  return set_system_variable(var_type, tmp, name1, val);
}


bool LEX::set_trigger_field(const LEX_CSTRING *name1, const LEX_CSTRING *name2,
                            Item *val)
{
  DBUG_ASSERT(is_trigger_new_or_old_reference(name1));
  if (unlikely(name1->str[0]=='O' || name1->str[0]=='o'))
  {
    my_error(ER_TRG_CANT_CHANGE_ROW, MYF(0), "OLD", "");
    return true;
  }
  if (unlikely(trg_chistics.event == TRG_EVENT_DELETE))
  {
    my_error(ER_TRG_NO_SUCH_ROW_IN_TRG, MYF(0), "NEW", "on DELETE");
    return true;
  }
  if (unlikely(trg_chistics.action_time == TRG_ACTION_AFTER))
  {
    my_error(ER_TRG_CANT_CHANGE_ROW, MYF(0), "NEW", "after ");
    return true;
  }
  return set_trigger_new_row(name2, val);
}


#ifdef MYSQL_SERVER
uint binlog_unsafe_map[256];

#define UNSAFE(a, b, c) \
  { \
  DBUG_PRINT("unsafe_mixed_statement", ("SETTING BASE VALUES: %s, %s, %02X", \
    LEX::stmt_accessed_table_string(a), \
    LEX::stmt_accessed_table_string(b), \
    c)); \
  unsafe_mixed_statement(a, b, c); \
  }

/*
  Sets the combination given by "a" and "b" and automatically combinations
  given by other types of access, i.e. 2^(8 - 2), as unsafe.

  It may happen a colision when automatically defining a combination as unsafe.
  For that reason, a combination has its unsafe condition redefined only when
  the new_condition is greater then the old. For instance,
  
     . (BINLOG_DIRECT_ON & TRX_CACHE_NOT_EMPTY) is never overwritten by 
     . (BINLOG_DIRECT_ON | BINLOG_DIRECT_OFF).
*/
void unsafe_mixed_statement(LEX::enum_stmt_accessed_table a,
                            LEX::enum_stmt_accessed_table b, uint condition)
{
  int type= 0;
  int index= (1U << a) | (1U << b);
  
  
  for (type= 0; type < 256; type++)
  {
    if ((type & index) == index)
    {
      binlog_unsafe_map[type] |= condition;
    }
  }
}
/*
  The BINLOG_* AND TRX_CACHE_* values can be combined by using '&' or '|',
  which means that both conditions need to be satisfied or any of them is
  enough. For example, 
    
    . BINLOG_DIRECT_ON & TRX_CACHE_NOT_EMPTY means that the statment is
    unsafe when the option is on and trx-cache is not empty;

    . BINLOG_DIRECT_ON | BINLOG_DIRECT_OFF means the statement is unsafe
    in all cases.

    . TRX_CACHE_EMPTY | TRX_CACHE_NOT_EMPTY means the statement is unsafe
    in all cases. Similar as above.
*/
void binlog_unsafe_map_init()
{
  memset((void*) binlog_unsafe_map, 0, sizeof(uint) * 256);

  /*
    Classify a statement as unsafe when there is a mixed statement and an
    on-going transaction at any point of the execution if:

      1. The mixed statement is about to update a transactional table and
      a non-transactional table.

      2. The mixed statement is about to update a transactional table and
      read from a non-transactional table.

      3. The mixed statement is about to update a non-transactional table
      and temporary transactional table.

      4. The mixed statement is about to update a temporary transactional
      table and read from a non-transactional table.

      5. The mixed statement is about to update a transactional table and
      a temporary non-transactional table.
     
      6. The mixed statement is about to update a transactional table and
      read from a temporary non-transactional table.

      7. The mixed statement is about to update a temporary transactional
      table and temporary non-transactional table.

      8. The mixed statement is about to update a temporary transactional
      table and read from a temporary non-transactional table.

    After updating a transactional table if:

      9. The mixed statement is about to update a non-transactional table
      and read from a transactional table.

      10. The mixed statement is about to update a non-transactional table
      and read from a temporary transactional table.

      11. The mixed statement is about to update a temporary non-transactional
      table and read from a transactional table.
      
      12. The mixed statement is about to update a temporary non-transactional
      table and read from a temporary transactional table.

      13. The mixed statement is about to update a temporary non-transactional
      table and read from a non-transactional table.

    The reason for this is that locks acquired may not protected a concurrent
    transaction of interfering in the current execution and by consequence in
    the result.
  */
  /* Case 1. */
  UNSAFE(LEX::STMT_WRITES_TRANS_TABLE, LEX::STMT_WRITES_NON_TRANS_TABLE,
    BINLOG_DIRECT_ON | BINLOG_DIRECT_OFF);
  /* Case 2. */
  UNSAFE(LEX::STMT_WRITES_TRANS_TABLE, LEX::STMT_READS_NON_TRANS_TABLE,
    BINLOG_DIRECT_ON | BINLOG_DIRECT_OFF);
  /* Case 3. */
  UNSAFE(LEX::STMT_WRITES_NON_TRANS_TABLE, LEX::STMT_WRITES_TEMP_TRANS_TABLE,
    BINLOG_DIRECT_ON | BINLOG_DIRECT_OFF);
  /* Case 4. */
  UNSAFE(LEX::STMT_WRITES_TEMP_TRANS_TABLE, LEX::STMT_READS_NON_TRANS_TABLE,
    BINLOG_DIRECT_ON | BINLOG_DIRECT_OFF);
  /* Case 5. */
  UNSAFE(LEX::STMT_WRITES_TRANS_TABLE, LEX::STMT_WRITES_TEMP_NON_TRANS_TABLE,
    BINLOG_DIRECT_ON);
  /* Case 6. */
  UNSAFE(LEX::STMT_WRITES_TRANS_TABLE, LEX::STMT_READS_TEMP_NON_TRANS_TABLE,
    BINLOG_DIRECT_ON);
  /* Case 7. */
  UNSAFE(LEX::STMT_WRITES_TEMP_TRANS_TABLE, LEX::STMT_WRITES_TEMP_NON_TRANS_TABLE,
    BINLOG_DIRECT_ON);
  /* Case 8. */
  UNSAFE(LEX::STMT_WRITES_TEMP_TRANS_TABLE, LEX::STMT_READS_TEMP_NON_TRANS_TABLE,
    BINLOG_DIRECT_ON);
  /* Case 9. */
  UNSAFE(LEX::STMT_WRITES_NON_TRANS_TABLE, LEX::STMT_READS_TRANS_TABLE,
    (BINLOG_DIRECT_ON | BINLOG_DIRECT_OFF) & TRX_CACHE_NOT_EMPTY);
  /* Case 10 */
  UNSAFE(LEX::STMT_WRITES_NON_TRANS_TABLE, LEX::STMT_READS_TEMP_TRANS_TABLE,
    (BINLOG_DIRECT_ON | BINLOG_DIRECT_OFF) & TRX_CACHE_NOT_EMPTY);
  /* Case 11. */
  UNSAFE(LEX::STMT_WRITES_TEMP_NON_TRANS_TABLE, LEX::STMT_READS_TRANS_TABLE,
    BINLOG_DIRECT_ON & TRX_CACHE_NOT_EMPTY);
  /* Case 12. */
  UNSAFE(LEX::STMT_WRITES_TEMP_NON_TRANS_TABLE, LEX::STMT_READS_TEMP_TRANS_TABLE,
    BINLOG_DIRECT_ON & TRX_CACHE_NOT_EMPTY);
  /* Case 13. */
  UNSAFE(LEX::STMT_WRITES_TEMP_NON_TRANS_TABLE, LEX::STMT_READS_NON_TRANS_TABLE,
     BINLOG_DIRECT_OFF & TRX_CACHE_NOT_EMPTY);
}
#endif


/**
  @brief
    Collect fiels that are used in the GROUP BY of this st_select_lex
    
  @param thd  The thread handle

  @details
    This method looks through the fields that are used in the GROUP BY of this
    st_select_lex and saves info on these fields.
*/

void st_select_lex::collect_grouping_fields_for_derived(THD *thd,
                                                        ORDER *grouping_list)
{
  grouping_tmp_fields.empty();
  List_iterator<Item> li(join->fields_list);
  Item *item= li++;
  for (uint i= 0; i < master_unit()->derived->table->s->fields;
       i++, (item=li++))
  {
    for (ORDER *ord= grouping_list; ord; ord= ord->next)
    {
      if ((*ord->item)->eq((Item*)item, 0))
      {
        Field_pair *grouping_tmp_field=
          new Field_pair(master_unit()->derived->table->field[i], item);
        grouping_tmp_fields.push_back(grouping_tmp_field);
      }
    }
  }
}


/**
  Collect fields that are used in the GROUP BY of this SELECT
*/

bool st_select_lex::collect_grouping_fields(THD *thd)
{
  grouping_tmp_fields.empty();

  for (ORDER *ord= group_list.first; ord; ord= ord->next)
  {
    Item *item= *ord->item;
    if (item->type() != Item::FIELD_ITEM &&
        !(item->type() == Item::REF_ITEM &&
          item->real_type() == Item::FIELD_ITEM &&
          ((((Item_ref *) item)->ref_type() == Item_ref::VIEW_REF) ||
           (((Item_ref *) item)->ref_type() == Item_ref::REF))))
      continue;

    Field_pair *grouping_tmp_field=
      new Field_pair(((Item_field *)item->real_item())->field, item);
    if (grouping_tmp_fields.push_back(grouping_tmp_field, thd->mem_root))
      return false;
  }
  if (grouping_tmp_fields.elements)
    return false;
  return true;
}


/**
  @brief
   For a condition check possibility of exraction a formula over grouping fields 

  @param thd      The thread handle
  @param cond     The condition whose subformulas are to be analyzed
  @param checker  The checker callback function to be applied to the nodes
                  of the tree of the object
  
  @details
    This method traverses the AND-OR condition cond and for each subformula of
    the condition it checks whether it can be usable for the extraction of a
    condition over the grouping fields of this select. The method uses
    the call-back parameter checker to check whether a primary formula
    depends only on grouping fields.
    The subformulas that are not usable are marked with the flag MARKER_NO_EXTRACTION.
    The subformulas that can be entierly extracted are marked with the flag 
    MARKER_FULL_EXTRACTION.
  @note
    This method is called before any call of extract_cond_for_grouping_fields.
    The flag MARKER_NO_EXTRACTION set in a subformula allows to avoid building clone
    for the subformula when extracting the pushable condition.
    The flag MARKER_FULL_EXTRACTION allows to delete later all top level conjuncts
    from cond.
*/ 

void 
st_select_lex::check_cond_extraction_for_grouping_fields(THD *thd, Item *cond)
{
  if (cond->get_extraction_flag() == MARKER_NO_EXTRACTION)
    return;
  cond->clear_extraction_flag();
  if (cond->type() == Item::COND_ITEM)
  {
    Item_cond_and *and_cond=
      (((Item_cond*) cond)->functype() == Item_func::COND_AND_FUNC) ?
      ((Item_cond_and*) cond) : 0;

    List<Item> *arg_list=  ((Item_cond*) cond)->argument_list();
    List_iterator<Item> li(*arg_list);
    uint count= 0;         // to count items not containing MARKER_NO_EXTRACTION
    uint count_full= 0;    // to count items with MARKER_FULL_EXTRACTION
    Item *item;
    while ((item=li++))
    {
      check_cond_extraction_for_grouping_fields(thd, item);
      if (item->get_extraction_flag() !=  MARKER_NO_EXTRACTION)
      {
        count++;
        if (item->get_extraction_flag() == MARKER_FULL_EXTRACTION)
          count_full++;
      }
      else if (!and_cond)
        break;
    }
    if ((and_cond && count == 0) || item)
      cond->set_extraction_flag(MARKER_NO_EXTRACTION);
    if (count_full == arg_list->elements)
    {
      cond->set_extraction_flag(MARKER_FULL_EXTRACTION);
    }
    if (cond->get_extraction_flag() != 0)
    {
      li.rewind();
      while ((item=li++))
        item->clear_extraction_flag();
    }
  }
  else
  {
    int fl= cond->excl_dep_on_grouping_fields(this) && !cond->is_expensive() ?
      MARKER_FULL_EXTRACTION : MARKER_NO_EXTRACTION;
    cond->set_extraction_flag(fl);
  }
}


/**
  @brief
  Build condition extractable from the given one depended on grouping fields
 
  @param thd           The thread handle
  @param cond          The condition from which the condition depended 
                       on grouping fields is to be extracted
  @param no_top_clones If it's true then no clones for the top fully 
                       extractable conjuncts are built

  @details
    For the given condition cond this method finds out what condition depended
    only on the grouping fields can be extracted from cond. If such condition C
    exists the method builds the item for it.
    This method uses the flags MARKER_NO_EXTRACTION and MARKER_FULL_EXTRACTION set by the
    preliminary call of st_select_lex::check_cond_extraction_for_grouping_fields
    to figure out whether a subformula depends only on these fields or not.
  @note
    The built condition C is always implied by the condition cond
    (cond => C). The method tries to build the least restictive such
    condition (i.e. for any other condition C' such that cond => C'
    we have C => C').
  @note
    The build item is not ready for usage: substitution for the field items
    has to be done and it has to be re-fixed.
  
  @retval
    the built condition depended only on grouping fields if such a condition exists
    NULL if there is no such a condition
*/ 

Item *st_select_lex::build_cond_for_grouping_fields(THD *thd, Item *cond,
                                                    bool no_top_clones)
{
  if (cond->get_extraction_flag() == MARKER_FULL_EXTRACTION)
  {
    if (no_top_clones)
      return cond;
    cond->clear_extraction_flag();
    return cond->build_clone(thd);
  }
  if (cond->type() == Item::COND_ITEM)
  {
    bool cond_and= false;
    Item_cond *new_cond;
    if (((Item_cond*) cond)->functype() == Item_func::COND_AND_FUNC)
    {
      cond_and= true;
      new_cond=  new (thd->mem_root) Item_cond_and(thd);
    }
    else
      new_cond= new (thd->mem_root) Item_cond_or(thd);
    if (unlikely(!new_cond))
      return 0;
    List_iterator<Item> li(*((Item_cond*) cond)->argument_list());
    Item *item;
    while ((item=li++))
    {
      if (item->get_extraction_flag() == MARKER_NO_EXTRACTION)
      {
        DBUG_ASSERT(cond_and);
        item->clear_extraction_flag();
        continue;
      }
      Item *fix= build_cond_for_grouping_fields(thd, item,
                                                no_top_clones & cond_and);
      if (unlikely(!fix))
      {
        if (cond_and)
          continue;
        break;
      }
      new_cond->argument_list()->push_back(fix, thd->mem_root);
    }
    
    if (!cond_and && item)
    {
      while((item= li++))
        item->clear_extraction_flag();
      return 0;
    }
    switch (new_cond->argument_list()->elements) 
    {
    case 0:
      return 0;
    case 1:
      return new_cond->argument_list()->head();
    default:
      return new_cond;
    }
  }
  return 0;
}


bool st_select_lex::set_nest_level(int new_nest_level)
{
  DBUG_ENTER("st_select_lex::set_nest_level");
  DBUG_PRINT("enter", ("select #%d %p nest level: %d",
                       select_number, this, new_nest_level));
  if (new_nest_level > (int) MAX_SELECT_NESTING)
  {
    my_error(ER_TOO_HIGH_LEVEL_OF_NESTING_FOR_SELECT, MYF(0));
    DBUG_RETURN(TRUE);
  }
  nest_level= new_nest_level;
  new_nest_level++;
  for (SELECT_LEX_UNIT *u= first_inner_unit(); u; u= u->next_unit())
  {
    if (u->set_nest_level(new_nest_level))
      DBUG_RETURN(TRUE);
  }
  DBUG_RETURN(FALSE);
}

bool st_select_lex_unit::set_nest_level(int new_nest_level)
{
  DBUG_ENTER("st_select_lex_unit::set_nest_level");
  for(SELECT_LEX *sl= first_select(); sl; sl= sl->next_select())
  {
    if (sl->set_nest_level(new_nest_level))
      DBUG_RETURN(TRUE);
  }
  if (fake_select_lex &&
      fake_select_lex->set_nest_level(new_nest_level))
    DBUG_RETURN(TRUE);
  DBUG_RETURN(FALSE);
}


bool st_select_lex::check_parameters(SELECT_LEX *main_select)
{
  DBUG_ENTER("st_select_lex::check_parameters");
  DBUG_PRINT("enter", ("select #%d %p nest level: %d",
                       select_number, this, nest_level));


  if ((options & OPTION_PROCEDURE_CLAUSE) &&
      (!parent_lex->selects_allow_procedure ||
        next_select() != NULL ||
        this != master_unit()->first_select() ||
        nest_level != 0))
  {
    my_error(ER_CANT_USE_OPTION_HERE, MYF(0), "PROCEDURE");
    DBUG_RETURN(TRUE);
  }

  if ((options & SELECT_HIGH_PRIORITY) && this != main_select)
  {
    my_error(ER_CANT_USE_OPTION_HERE, MYF(0), "HIGH_PRIORITY");
    DBUG_RETURN(TRUE);
  }
  if ((options & OPTION_BUFFER_RESULT) && this != main_select)
  {
    my_error(ER_CANT_USE_OPTION_HERE, MYF(0), "SQL_BUFFER_RESULT");
    DBUG_RETURN(TRUE);
  }
  if ((options & OPTION_FOUND_ROWS) && this != main_select)
  {
    my_error(ER_CANT_USE_OPTION_HERE, MYF(0), "SQL_CALC_FOUND_ROWS");
    DBUG_RETURN(TRUE);
  }
  if (options & OPTION_NO_QUERY_CACHE)
  {
    /*
      Allow this flag only on the first top-level SELECT statement, if
      SQL_CACHE wasn't specified.
    */
    if (this != main_select)
    {
      my_error(ER_CANT_USE_OPTION_HERE, MYF(0), "SQL_NO_CACHE");
      DBUG_RETURN(TRUE);
    }
    if (parent_lex->sql_cache == LEX::SQL_CACHE)
    {
      my_error(ER_WRONG_USAGE, MYF(0), "SQL_CACHE", "SQL_NO_CACHE");
      DBUG_RETURN(TRUE);
    }
    parent_lex->safe_to_cache_query=0;
    parent_lex->sql_cache= LEX::SQL_NO_CACHE;
  }
  if (options & OPTION_TO_QUERY_CACHE)
  {
    /*
      Allow this flag only on the first top-level SELECT statement, if
      SQL_NO_CACHE wasn't specified.
    */
    if (this != main_select)
    {
      my_error(ER_CANT_USE_OPTION_HERE, MYF(0), "SQL_CACHE");
      DBUG_RETURN(TRUE);
    }
    if (parent_lex->sql_cache == LEX::SQL_NO_CACHE)
    {
      my_error(ER_WRONG_USAGE, MYF(0), "SQL_NO_CACHE", "SQL_CACHE");
      DBUG_RETURN(TRUE);
    }
    parent_lex->safe_to_cache_query=1;
    parent_lex->sql_cache= LEX::SQL_CACHE;
  }

  for (SELECT_LEX_UNIT *u= first_inner_unit(); u; u= u->next_unit())
  {
    if (u->check_parameters(main_select))
      DBUG_RETURN(TRUE);
  }
  DBUG_RETURN(FALSE);
}


bool st_select_lex_unit::check_parameters(SELECT_LEX *main_select)
{
  for(SELECT_LEX *sl= first_select(); sl; sl= sl->next_select())
  {
    if (sl->check_parameters(main_select))
      return TRUE;
  }
  return fake_select_lex && fake_select_lex->check_parameters(main_select);
}


bool LEX::check_main_unit_semantics()
{
  if (unit.set_nest_level(0) ||
      unit.check_parameters(first_select_lex()))
    return TRUE;
  if (check_cte_dependencies_and_resolve_references())
    return TRUE;
  return FALSE;
}

int set_statement_var_if_exists(THD *thd, const char *var_name,
                                size_t var_name_length, ulonglong value)
{
  sys_var *sysvar;
  if (unlikely(thd->lex->sql_command == SQLCOM_CREATE_VIEW))
  {
    my_error(ER_VIEW_SELECT_CLAUSE, MYF(0), "[NO]WAIT");
    return 1;
  }
  if (unlikely(thd->lex->sphead))
  {
    my_error(ER_SP_BADSTATEMENT, MYF(0), "[NO]WAIT");
    return 1;
  }
  if ((sysvar= find_sys_var(thd, var_name, var_name_length, true)))
  {
    Item *item= new (thd->mem_root) Item_uint(thd, value);
    set_var *var= new (thd->mem_root) set_var(thd, OPT_SESSION, sysvar,
                                              &null_clex_str, item);

    if (unlikely(!item) || unlikely(!var) ||
        unlikely(thd->lex->stmt_var_list.push_back(var, thd->mem_root)))
    {
      my_error(ER_OUT_OF_RESOURCES, MYF(0));
      return 1;
    }
  }
  return 0;
}


bool LEX::sp_add_cfetch(THD *thd, const LEX_CSTRING *name)
{
  uint offset;
  sp_instr_cfetch *i;

  if (!spcont->find_cursor(name, &offset, false))
  {
    my_error(ER_SP_CURSOR_MISMATCH, MYF(0), name->str);
    return true;
  }
  i= new (thd->mem_root)
    sp_instr_cfetch(sphead->instructions(), spcont, offset,
                    !(thd->variables.sql_mode & MODE_ORACLE));
  if (unlikely(i == NULL) || unlikely(sphead->add_instr(i)))
    return true;
  return false;
}


bool LEX::sp_add_agg_cfetch()
{
  sphead->m_flags|= sp_head::HAS_AGGREGATE_INSTR;
  sp_instr_agg_cfetch *i=
    new (thd->mem_root) sp_instr_agg_cfetch(sphead->instructions(), spcont);
  return i == NULL || sphead->add_instr(i);
}


bool LEX::create_or_alter_view_finalize(THD *thd, Table_ident *table_ident)
{
  sql_command= SQLCOM_CREATE_VIEW;
  /* first table in list is target VIEW name */
  if (!first_select_lex()->add_table_to_list(thd, table_ident, NULL,
                                             TL_OPTION_UPDATING,
                                             TL_IGNORE,
                                             MDL_EXCLUSIVE))
    return true;
  query_tables->open_strategy= TABLE_LIST::OPEN_STUB;
  return false;
}


bool LEX::add_alter_view(THD *thd, uint16 algorithm,
                         enum_view_suid suid,
                         Table_ident *table_ident)
{
  if (unlikely(sphead))
  {
    my_error(ER_SP_BADSTATEMENT, MYF(0), "ALTER VIEW");
    return true;
  }
  if (unlikely(!(create_view= new (thd->mem_root)
                 Create_view_info(VIEW_ALTER, algorithm, suid))))
    return true;
  return create_or_alter_view_finalize(thd, table_ident);
}


bool LEX::add_create_view(THD *thd, DDL_options_st ddl,
                          uint16 algorithm, enum_view_suid suid,
                          Table_ident *table_ident)
{
  if (unlikely(set_create_options_with_check(ddl)))
    return true;
  if (unlikely(!(create_view= new (thd->mem_root)
                 Create_view_info(ddl.or_replace() ?
                                  VIEW_CREATE_OR_REPLACE :
                                  VIEW_CREATE_NEW,
                                  algorithm, suid))))
    return true;
  return create_or_alter_view_finalize(thd, table_ident);
}


bool LEX::call_statement_start(THD *thd, sp_name *name)
{
  Database_qualified_name pkgname(&null_clex_str, &null_clex_str);
  const Sp_handler *sph= &sp_handler_procedure;
  sql_command= SQLCOM_CALL;
  value_list.empty();
  if (unlikely(sph->sp_resolve_package_routine(thd, thd->lex->sphead,
                                               name, &sph, &pkgname)))
    return true;
  if (unlikely(!(m_sql_cmd= new (thd->mem_root) Sql_cmd_call(name, sph))))
    return true;
  sph->add_used_routine(this, thd, name);
  if (pkgname.m_name.length)
    sp_handler_package_body.add_used_routine(this, thd, &pkgname);
  return false;
}


bool LEX::call_statement_start(THD *thd, const Lex_ident_sys_st *name)
{
  sp_name *spname= make_sp_name(thd, name);
  return unlikely(!spname) || call_statement_start(thd, spname);
}


bool LEX::call_statement_start(THD *thd, const Lex_ident_sys_st *name1,
                                         const Lex_ident_sys_st *name2)
{
  sp_name *spname= make_sp_name(thd, name1, name2);
  return unlikely(!spname) || call_statement_start(thd, spname);
}


sp_package *LEX::get_sp_package() const
{
  return sphead ? sphead->get_package() : NULL;
}


sp_package *LEX::create_package_start(THD *thd,
                                      enum_sql_command command,
                                      const Sp_handler *sph,
                                      const sp_name *name_arg,
                                      DDL_options_st options)
{
  sp_package *pkg;

  if (unlikely(sphead))
  {
    my_error(ER_SP_NO_RECURSIVE_CREATE, MYF(0), sph->type_str());
    return NULL;
  }
  if (unlikely(set_command_with_check(command, options)))
    return NULL;
  if (sph->type() == SP_TYPE_PACKAGE_BODY)
  {
    /*
      If we start parsing a "CREATE PACKAGE BODY", we need to load
      the corresponding "CREATE PACKAGE", for the following reasons:
      1. "CREATE PACKAGE BODY" is allowed only if "CREATE PACKAGE"
         was done earlier for the same package name.
         So if "CREATE PACKAGE" does not exist, we throw an error here.
      2. When parsing "CREATE PACKAGE BODY", we need to know all package
         public and private routine names, to translate procedure and
         function calls correctly.
         For example, this statement inside a package routine:
           CALL p;
         can be translated to:
           CALL db.pkg.p; -- p is a known (public or private) package routine
           CALL db.p;     -- p is not a known package routine
    */
    sp_head *spec;
    int ret= sp_handler_package_spec.
               sp_cache_routine_reentrant(thd, name_arg, &spec);
    if (unlikely(!spec))
    {
      if (!ret)
        my_error(ER_SP_DOES_NOT_EXIST, MYF(0),
                 "PACKAGE", ErrConvDQName(name_arg).ptr());
      return 0;
    }
  }
  if (unlikely(!(pkg= sp_package::create(this, name_arg, sph))))
    return NULL;
  pkg->reset_thd_mem_root(thd);
  pkg->init(this);
  pkg->make_qname(pkg->get_main_mem_root(), &pkg->m_qname);
  sphead= pkg;
  return pkg;
}


bool LEX::create_package_finalize(THD *thd,
                                  const sp_name *name,
                                  const sp_name *name2,
                                  const char *body_start,
                                  const char *body_end)
{
  if (name2 &&
      (name2->m_explicit_name != name->m_explicit_name ||
       strcmp(name2->m_db.str, name->m_db.str) ||
       !Sp_handler::eq_routine_name(name2->m_name, name->m_name)))
  {
    bool exp= name2->m_explicit_name || name->m_explicit_name;
    my_error(ER_END_IDENTIFIER_DOES_NOT_MATCH, MYF(0),
             exp ? ErrConvDQName(name2).ptr() : name2->m_name.str,
             exp ? ErrConvDQName(name).ptr() : name->m_name.str);
    return true;
  }
  // TODO: reuse code in LEX::create_package_finalize and sp_head::set_stmt_end
  sphead->m_body.length= body_end - body_start;
  if (unlikely(!(sphead->m_body.str= thd->strmake(body_start,
                                                  sphead->m_body.length))))
    return true;

  size_t not_used;
  Lex_input_stream *lip= & thd->m_parser_state->m_lip;
  sphead->m_defstr.length= lip->get_cpp_ptr() - lip->get_cpp_buf();
  sphead->m_defstr.str= thd->strmake(lip->get_cpp_buf(), sphead->m_defstr.length);
  trim_whitespace(thd->charset(), &sphead->m_defstr, &not_used);

  sphead->restore_thd_mem_root(thd);
  sp_package *pkg= sphead->get_package();
  DBUG_ASSERT(pkg);
  return sphead->check_group_aggregate_instructions_forbid() ||
         pkg->validate_after_parser(thd);
}


bool LEX::add_grant_command(THD *thd, const List<LEX_COLUMN> &columns)
{
  if (columns.elements)
  {
    thd->parse_error();
    return true;
  }
  return false;
}


Item *LEX::make_item_func_substr(THD *thd, Item *a, Item *b, Item *c)
{
  return (thd->variables.sql_mode & MODE_ORACLE) ?
    new (thd->mem_root) Item_func_substr_oracle(thd, a, b, c) :
    new (thd->mem_root) Item_func_substr(thd, a, b, c);
}


Item *LEX::make_item_func_substr(THD *thd, Item *a, Item *b)
{
  return (thd->variables.sql_mode & MODE_ORACLE) ?
    new (thd->mem_root) Item_func_substr_oracle(thd, a, b) :
    new (thd->mem_root) Item_func_substr(thd, a, b);
}


Item *LEX::make_item_func_sysdate(THD *thd, uint fsp)
{
  /*
    Unlike other time-related functions, SYSDATE() is
    replication-unsafe because it is not affected by the
    TIMESTAMP variable.  It is unsafe even if
    sysdate_is_now=1, because the slave may have
    sysdate_is_now=0.
  */
  set_stmt_unsafe(LEX::BINLOG_STMT_UNSAFE_SYSTEM_FUNCTION);
  Item *item= global_system_variables.sysdate_is_now == 0 ?
              (Item *) new (thd->mem_root) Item_func_sysdate_local(thd, fsp) :
              (Item *) new (thd->mem_root) Item_func_now_local(thd, fsp);
  if (unlikely(item == NULL))
    return NULL;
  safe_to_cache_query=0;
  return item;
}


Item *LEX::make_item_func_replace(THD *thd,
                                  Item *org,
                                  Item *find,
                                  Item *replace)
{
  return (thd->variables.sql_mode & MODE_ORACLE) ?
    new (thd->mem_root) Item_func_replace_oracle(thd, org, find, replace) :
    new (thd->mem_root) Item_func_replace(thd, org, find, replace);
}


bool SELECT_LEX::vers_push_field(THD *thd, TABLE_LIST *table,
                                 const LEX_CSTRING field_name)
{
  DBUG_ASSERT(field_name.str);
  Item_field *fld= new (thd->mem_root) Item_field(thd, &context,
                                                  table->db,
                                                  table->alias,
                                                  field_name);
  if (unlikely(!fld) || unlikely(item_list.push_back(fld)))
    return true;

  if (thd->lex->view_list.elements)
  {
    LEX_CSTRING *l;
    if (unlikely(!(l= thd->make_clex_string(field_name.str,
                                            field_name.length))) ||
        unlikely(thd->lex->view_list.push_back(l)))
      return true;
  }

  return false;
}


Item *Lex_trim_st::make_item_func_trim_std(THD *thd) const
{
  if (m_remove)
  {
    switch (m_spec) {
    case TRIM_BOTH:
      return new (thd->mem_root) Item_func_trim(thd, m_source, m_remove);
    case TRIM_LEADING:
      return new (thd->mem_root) Item_func_ltrim(thd, m_source, m_remove);
    case TRIM_TRAILING:
     return new (thd->mem_root) Item_func_rtrim(thd, m_source, m_remove);
    }
  }

  switch (m_spec) {
  case TRIM_BOTH:
    return new (thd->mem_root) Item_func_trim(thd, m_source);
  case TRIM_LEADING:
    return new (thd->mem_root) Item_func_ltrim(thd, m_source);
  case TRIM_TRAILING:
   return new (thd->mem_root) Item_func_rtrim(thd, m_source);
  }
  DBUG_ASSERT(0);
  return NULL;
}


Item *Lex_trim_st::make_item_func_trim_oracle(THD *thd) const
{
  if (m_remove)
  {
    switch (m_spec) {
    case TRIM_BOTH:
      return new (thd->mem_root) Item_func_trim_oracle(thd, m_source, m_remove);
    case TRIM_LEADING:
      return new (thd->mem_root) Item_func_ltrim_oracle(thd, m_source, m_remove);
    case TRIM_TRAILING:
     return new (thd->mem_root) Item_func_rtrim_oracle(thd, m_source, m_remove);
    }
  }

  switch (m_spec) {
  case TRIM_BOTH:
    return new (thd->mem_root) Item_func_trim_oracle(thd, m_source);
  case TRIM_LEADING:
    return new (thd->mem_root) Item_func_ltrim_oracle(thd, m_source);
  case TRIM_TRAILING:
   return new (thd->mem_root) Item_func_rtrim_oracle(thd, m_source);
  }
  DBUG_ASSERT(0);
  return NULL;
}


Item *Lex_trim_st::make_item_func_trim(THD *thd) const
{
  return (thd->variables.sql_mode & MODE_ORACLE) ?
         make_item_func_trim_oracle(thd) :
         make_item_func_trim_std(thd);
}


Item *LEX::make_item_func_call_generic(THD *thd, Lex_ident_cli_st *cdb,
                                       Lex_ident_cli_st *cname, List<Item> *args)
{
  Lex_ident_sys db(thd, cdb), name(thd, cname);
  if (db.is_null() || name.is_null())
    return NULL; // EOM
  /*
    The following in practice calls:
    <code>Create_sp_func::create()</code>
    and builds a stored function.

    However, it's important to maintain the interface between the
    parser and the implementation in item_create.cc clean,
    since this will change with WL#2128 (SQL PATH):
    - INFORMATION_SCHEMA.version() is the SQL 99 syntax for the native
    function version(),
    - MySQL.version() is the SQL 2003 syntax for the native function
    version() (a vendor can specify any schema).
  */

  if (!name.str || check_db_name((LEX_STRING*) static_cast<LEX_CSTRING*>(&db)))
  {
    my_error(ER_WRONG_DB_NAME, MYF(0), db.str);
    return NULL;
  }
  if (check_routine_name(&name))
    return NULL;

  Create_qfunc *builder= find_qualified_function_builder(thd);
  DBUG_ASSERT(builder);
  return builder->create_with_db(thd, &db, &name, true, args);
}


Item *LEX::make_item_func_call_native_or_parse_error(THD *thd,
                                                     Lex_ident_cli_st &name,
                                                     List<Item> *args)
{
  Create_func *builder= find_native_function_builder(thd, &name);
  DBUG_EXECUTE_IF("make_item_func_call_native_simulate_not_found",
                  builder= NULL;);
  if (builder)
    return builder->create_func(thd, &name, args);
  thd->parse_error(ER_SYNTAX_ERROR, name.end());
  return NULL;
}


Item *LEX::create_item_qualified_asterisk(THD *thd,
                                          const Lex_ident_sys_st *name)
{
  Item *item;
  if (!(item= new (thd->mem_root) Item_field(thd, current_context(),
                                             null_clex_str, *name,
                                             star_clex_str)))
    return NULL;
  current_select->with_wild++;
  return item;
}


Item *LEX::create_item_qualified_asterisk(THD *thd,
                                          const Lex_ident_sys_st *a,
                                          const Lex_ident_sys_st *b)
{
  Item *item;
  Lex_ident_sys_st schema= thd->client_capabilities & CLIENT_NO_SCHEMA ?
                           Lex_ident_sys() : *a;
  if (!(item= new (thd->mem_root) Item_field(thd, current_context(),
                                             schema, *b, star_clex_str)))
   return NULL;
  current_select->with_wild++;
  return item;
}


bool Lex_ident_sys_st::copy_ident_cli(THD *thd, const Lex_ident_cli_st *str)
{
  return thd->to_ident_sys_alloc(this, str);
}

bool Lex_ident_sys_st::copy_keyword(THD *thd, const Lex_ident_cli_st *str)
{
  return thd->make_lex_string(static_cast<LEX_CSTRING*>(this),
                              str->str, str->length) == NULL;
}

bool Lex_ident_sys_st::copy_or_convert(THD *thd,
                                       const Lex_ident_cli_st *src,
                                       CHARSET_INFO *cs)
{
  if (!src->is_8bit())
    return copy_keyword(thd, src); // 7bit string makes a wellformed identifier
  return convert(thd, src, cs);
}


bool Lex_ident_sys_st::copy_sys(THD *thd, const LEX_CSTRING *src)
{
  if (thd->check_string_for_wellformedness(src->str, src->length,
                                           system_charset_info))
    return true;
  return thd->make_lex_string(this, src->str, src->length) == NULL;
}


bool Lex_ident_sys_st::convert(THD *thd,
                               const LEX_CSTRING *src, CHARSET_INFO *cs)
{
  LEX_STRING tmp;
  if (thd->convert_with_error(system_charset_info, &tmp, cs,
                              src->str, src->length))
    return true;
  str=    tmp.str;
  length= tmp.length;
  return false;
}


bool Lex_ident_sys_st::to_size_number(ulonglong *to) const
{
  ulonglong number;
  uint text_shift_number= 0;
  longlong prefix_number;
  const char *start_ptr= str;
  size_t str_len= length;
  const char *end_ptr= start_ptr + str_len;
  int error;
  prefix_number= my_strtoll10(start_ptr, (char**) &end_ptr, &error);
  if (likely((start_ptr + str_len - 1) == end_ptr))
  {
    switch (end_ptr[0])
    {
      case 'g':
      case 'G': text_shift_number+=30; break;
      case 'm':
      case 'M': text_shift_number+=20; break;
      case 'k':
      case 'K': text_shift_number+=10; break;
      default:
        my_error(ER_WRONG_SIZE_NUMBER, MYF(0));
        return true;
    }
    if (unlikely(prefix_number >> 31))
    {
      my_error(ER_SIZE_OVERFLOW_ERROR, MYF(0));
      return true;
    }
    number= prefix_number << text_shift_number;
  }
  else
  {
    my_error(ER_WRONG_SIZE_NUMBER, MYF(0));
    return true;
  }
  *to= number;
  return false;
}


bool LEX::part_values_current(THD *thd)
{
  partition_element *elem= part_info->curr_part_elem;
  if (!is_partition_management())
  {
    if (unlikely(part_info->part_type != VERSIONING_PARTITION))
    {
      my_error(ER_PARTITION_WRONG_TYPE, MYF(0), "SYSTEM_TIME");
      return true;
    }
  }
  else
  {
    DBUG_ASSERT(create_last_non_select_table);
    DBUG_ASSERT(create_last_non_select_table->table_name.str);
    // FIXME: other ALTER commands?
    my_error(ER_VERS_WRONG_PARTS, MYF(0),
             create_last_non_select_table->table_name.str);
    return true;
  }
  elem->type= partition_element::CURRENT;
  DBUG_ASSERT(part_info->vers_info);
  part_info->vers_info->now_part= elem;
  return false;
}


bool LEX::part_values_history(THD *thd)
{
  partition_element *elem= part_info->curr_part_elem;
  if (!is_partition_management())
  {
    if (unlikely(part_info->part_type != VERSIONING_PARTITION))
    {
      my_error(ER_PARTITION_WRONG_TYPE, MYF(0), "SYSTEM_TIME");
      return true;
    }
  }
  else
  {
    part_info->vers_init_info(thd);
    elem->id= UINT_MAX32;
  }
  DBUG_ASSERT(part_info->vers_info);
  if (unlikely(part_info->vers_info->now_part))
  {
    DBUG_ASSERT(create_last_non_select_table);
    DBUG_ASSERT(create_last_non_select_table->table_name.str);
    my_error(ER_VERS_WRONG_PARTS, MYF(0),
             create_last_non_select_table->table_name.str);
    return true;
  }
  elem->type= partition_element::HISTORY;
  return false;
}


bool LEX::last_field_generated_always_as_row_start_or_end(Lex_ident *p,
                                                          const char *type,
                                                          uint flag)
{
  if (unlikely(p->str))
  {
    my_error(ER_VERS_DUPLICATE_ROW_START_END, MYF(0), type,
             last_field->field_name.str);
    return true;
  }
  last_field->flags|= (flag | NOT_NULL_FLAG);
  DBUG_ASSERT(p);
  *p= last_field->field_name;
  return false;
}



bool LEX::last_field_generated_always_as_row_start()
{
  Vers_parse_info &info= vers_get_info();
  Lex_ident *p= &info.as_row.start;
  return last_field_generated_always_as_row_start_or_end(p, "START",
                                                         VERS_ROW_START);
}


bool LEX::last_field_generated_always_as_row_end()
{
  Vers_parse_info &info= vers_get_info();
  Lex_ident *p= &info.as_row.end;
  return last_field_generated_always_as_row_start_or_end(p, "END",
                                                         VERS_ROW_END);
}

void st_select_lex_unit::reset_distinct()
{
  union_distinct= NULL;
  for(SELECT_LEX *sl= first_select()->next_select();
      sl;
      sl= sl->next_select())
  {
    if (sl->distinct)
    {
      union_distinct= sl;
    }
  }
}


void LEX::save_values_list_state()
{
  current_select->save_many_values= many_values;
  current_select->save_insert_list= insert_list;
}


void LEX::restore_values_list_state()
{
  many_values= current_select->save_many_values;
  insert_list= current_select->save_insert_list;
}


void st_select_lex_unit::fix_distinct()
{
  if (union_distinct && this != union_distinct->master_unit())
    reset_distinct();
}


void st_select_lex_unit::register_select_chain(SELECT_LEX *first_sel)
{
  DBUG_ASSERT(first_sel != 0);
  slave= first_sel;
  first_sel->prev= &slave;
  for(SELECT_LEX *sel=first_sel; sel; sel= sel->next_select())
  {
    sel->master= (st_select_lex_node *)this;
    uncacheable|= sel->uncacheable;
  }
}


void st_select_lex::register_unit(SELECT_LEX_UNIT *unit,
                                  Name_resolution_context *outer_context)
{
  if ((unit->next= slave))
    slave->prev= &unit->next;
  unit->prev= &slave;
  slave= unit;
  unit->master= this;
  uncacheable|= unit->uncacheable;

  for(SELECT_LEX *sel= unit->first_select();sel; sel= sel->next_select())
  {
    sel->context.outer_context= outer_context;
  }
}


void st_select_lex::add_statistics(SELECT_LEX_UNIT *unit)
{
  for (;
       unit;
       unit= unit->next_unit())
    for(SELECT_LEX *child= unit->first_select();
        child;
        child= child->next_select())
    {
      /*
        A subselect can add fields to an outer select.
        Reserve space for them.
      */
      select_n_where_fields+= child->select_n_where_fields;
      /*
        Aggregate functions in having clause may add fields
        to an outer select. Count them also.
      */
      select_n_having_items+= child->select_n_having_items;
    }
}


bool LEX::main_select_push(bool service)
{
  DBUG_ENTER("LEX::main_select_push");
  DBUG_PRINT("info", ("service: %u", service));
  current_select_number= ++thd->lex->stmt_lex->current_select_number;
  builtin_select.select_number= current_select_number;
  builtin_select.is_service_select= service;
  if (push_select(&builtin_select))
    DBUG_RETURN(TRUE);
  DBUG_RETURN(FALSE);
}

void Lex_select_lock::set_to(SELECT_LEX *sel)
{
  if (defined_lock)
  {
    if (sel->master_unit() &&
        sel == sel->master_unit()->fake_select_lex)
      sel->master_unit()->set_lock_to_the_last_select(*this);
    else
    {
      thr_lock_type lock_type;
      sel->parent_lex->safe_to_cache_query= 0;
      if (unlikely(skip_locked))
      {
        lock_type= update_lock ? TL_WRITE_SKIP_LOCKED : TL_READ_SKIP_LOCKED;
      }
      else
      {
        lock_type= update_lock ? TL_WRITE : TL_READ_WITH_SHARED_LOCKS;
      }
      sel->lock_type= lock_type;
      sel->select_lock= (update_lock ? st_select_lex::select_lock_type::FOR_UPDATE :
                         st_select_lex::select_lock_type::IN_SHARE_MODE);
      sel->set_lock_for_tables(lock_type, false, skip_locked);
    }
  }
  else
  {
    /*
      select_lock can be FOR_UPDATE in case of
      (SELECT x FROM t WINDOW w1 AS () FOR UPDATE) LIMIT 1
    */
    sel->select_lock= st_select_lex::select_lock_type::NONE;
  }
}

bool Lex_order_limit_lock::set_to(SELECT_LEX *sel)
{
  /*TODO: lock */
  //if (lock.defined_lock && sel == sel->master_unit()->fake_select_lex)
  //  return TRUE;
  if (lock.defined_timeout)
  {
    THD *thd= sel->parent_lex->thd;
     if (set_statement_var_if_exists(thd,
                                     C_STRING_WITH_LEN("lock_wait_timeout"),
                                     lock.timeout) ||
         set_statement_var_if_exists(thd,
                                     C_STRING_WITH_LEN("innodb_lock_wait_timeout"),
                                     lock.timeout))
       return TRUE;
  }
  lock.set_to(sel);
  sel->limit_params= limit;
  if (order_list)
  {
    if (sel->get_linkage() != GLOBAL_OPTIONS_TYPE &&
        sel->olap != UNSPECIFIED_OLAP_TYPE &&
        (sel->get_linkage() != UNION_TYPE || sel->braces))
    {
      my_error(ER_WRONG_USAGE, MYF(0),
          "CUBE/ROLLUP", "ORDER BY");
      return TRUE;
    }
    sel->order_list= *(order_list);
  }
  sel->is_set_query_expr_tail= true;
  return FALSE;
}


static void change_item_list_context(List<Item> *list,
                                     Name_resolution_context *context)
{
  List_iterator_fast<Item> it (*list);
  Item *item;
  while((item= it++))
  {
    item->walk(&Item::change_context_processor, FALSE, (void *)context);
  }
}


bool LEX::insert_select_hack(SELECT_LEX *sel)
{
  DBUG_ENTER("LEX::insert_select_hack");

  DBUG_ASSERT(first_select_lex() == &builtin_select);
  DBUG_ASSERT(sel != NULL);

  DBUG_ASSERT(builtin_select.first_inner_unit() == NULL);

  if (builtin_select.link_prev)
  {
    if ((*builtin_select.link_prev= builtin_select.link_next))
      ((st_select_lex *)builtin_select.link_next)->link_prev=
        builtin_select.link_prev;
    builtin_select.link_prev= NULL; // indicator of removal
  }

  if (set_main_unit(sel->master_unit()))
    return true;

  DBUG_ASSERT(builtin_select.table_list.elements == 1);
  TABLE_LIST *insert_table= builtin_select.table_list.first;

  if (!(insert_table->next_local= sel->table_list.first))
  {
    sel->table_list.next= &insert_table->next_local;
  }
  sel->table_list.first= insert_table;
  sel->table_list.elements++;
  insert_table->select_lex= sel;

  sel->context.first_name_resolution_table= insert_table;
  builtin_select.context= sel->context;
  change_item_list_context(&field_list, &sel->context);

  if (sel->tvc && !sel->next_select() &&
      (sql_command == SQLCOM_INSERT_SELECT ||
       sql_command == SQLCOM_REPLACE_SELECT))
  {
    DBUG_PRINT("info", ("'Usual' INSERT detected"));
    many_values= sel->tvc->lists_of_values;
    sel->options= sel->tvc->select_options;
    sel->tvc= NULL;
    if (sql_command == SQLCOM_INSERT_SELECT)
      sql_command= SQLCOM_INSERT;
    else
      sql_command= SQLCOM_REPLACE;
  }


  for (SELECT_LEX *sel= all_selects_list;
       sel;
       sel= sel->next_select_in_list())
  {
    if (sel->select_number != 1)
      sel->select_number--;
  };

  DBUG_RETURN(FALSE);
}


/**
  Create an Item_singlerow_subselect for a query expression.
*/

Item *LEX::create_item_query_expression(THD *thd,
                                        st_select_lex_unit *unit)
{
  if (clause_that_disallows_subselect)
  {
    my_error(ER_SUBQUERIES_NOT_SUPPORTED, MYF(0),
             clause_that_disallows_subselect);
    return NULL;
  }

  // Add the subtree of subquery to the current SELECT_LEX
  SELECT_LEX *curr_sel= select_stack_head();
  DBUG_ASSERT(current_select == curr_sel ||
              (curr_sel == NULL && current_select == &builtin_select));
  if (!curr_sel)
  {
    curr_sel= &builtin_select;
    curr_sel->register_unit(unit, &curr_sel->context);
    curr_sel->add_statistics(unit);
  }

  return new (thd->mem_root)
    Item_singlerow_subselect(thd, unit->first_select());
}


SELECT_LEX_UNIT *LEX::parsed_select_expr_start(SELECT_LEX *s1, SELECT_LEX *s2,
                                               enum sub_select_type unit_type,
                                               bool distinct)
{
  SELECT_LEX_UNIT *res;
  SELECT_LEX *sel1;
  SELECT_LEX *sel2;
  if (!s1->next_select())
    sel1= s1;
  else
  {
    sel1= wrap_unit_into_derived(s1->master_unit());
    if (!sel1)
      return NULL;
  }
  if (!s2->next_select())
    sel2= s2;
  else
  {
    sel2= wrap_unit_into_derived(s2->master_unit());
    if (!sel2)
      return NULL;
  }
  sel1->link_neighbour(sel2);
  sel2->set_linkage_and_distinct(unit_type, distinct);
  sel2->first_nested= sel1->first_nested= sel1;
  res= create_unit(sel1);
  if (res == NULL)
    return NULL;
  res->pre_last_parse= sel1;
  push_select(res->fake_select_lex);
  return res;
}


SELECT_LEX_UNIT *LEX::parsed_select_expr_cont(SELECT_LEX_UNIT *unit,
                                              SELECT_LEX *s2,
                                              enum sub_select_type unit_type,
                                              bool distinct, bool oracle)
{
  DBUG_ASSERT(!s2->next_select());
  SELECT_LEX *sel1= s2;
  SELECT_LEX *last= unit->pre_last_parse->next_select();

  int cmp= oracle? 0 : cmp_unit_op(unit_type, last->get_linkage());
  if (cmp == 0)
  {
    sel1->first_nested= last->first_nested;
  }
  else if (cmp > 0)
  {
    last->first_nested= unit->pre_last_parse;
    sel1->first_nested= last;
  }
  else /* cmp < 0 */
  {
    SELECT_LEX *first_in_nest= last->first_nested;
    if (first_in_nest->first_nested != first_in_nest)
    {
      /* There is a priority jump starting from first_in_nest */
      if ((last= create_priority_nest(first_in_nest)) == NULL)
        return NULL;
      unit->fix_distinct();
    }
    sel1->first_nested= last->first_nested;
  }
  last->link_neighbour(sel1);
  sel1->set_master_unit(unit);
  sel1->set_linkage_and_distinct(unit_type, distinct);
  unit->pre_last_parse= last;
  return unit;
}


/**
  Add primary expression as the next term in a given query expression body
  pruducing a new query expression body
*/

SELECT_LEX_UNIT *
LEX::add_primary_to_query_expression_body(SELECT_LEX_UNIT *unit,
                                          SELECT_LEX *sel,
                                          enum sub_select_type unit_type,
                                          bool distinct,
                                          bool oracle)
{
  SELECT_LEX *sel2= sel;
  if (sel->master_unit() && sel->master_unit()->first_select()->next_select())
  {
    sel2= wrap_unit_into_derived(sel->master_unit());
    if (!sel2)
      return NULL;
  }
  SELECT_LEX *sel1= unit->first_select();
  if (!sel1->next_select())
    unit= parsed_select_expr_start(sel1, sel2, unit_type, distinct);
  else
    unit= parsed_select_expr_cont(unit, sel2, unit_type, distinct, oracle);
  return unit;
}


SELECT_LEX_UNIT *
LEX::add_primary_to_query_expression_body(SELECT_LEX_UNIT *unit,
                                          SELECT_LEX *sel,
                                          enum sub_select_type unit_type,
                                          bool distinct)
{
  return
    add_primary_to_query_expression_body(unit, sel, unit_type, distinct,
                                         thd->variables.sql_mode & MODE_ORACLE);
}

/**
  Add query primary to a parenthesized query primary
  pruducing a new query expression body
*/

SELECT_LEX_UNIT *
LEX::add_primary_to_query_expression_body_ext_parens(
                                                 SELECT_LEX_UNIT *unit,
                                                 SELECT_LEX *sel,
                                                 enum sub_select_type unit_type,
                                                 bool distinct)
{
  SELECT_LEX *sel1= unit->first_select();
  if (unit->first_select()->next_select())
  {
    sel1= wrap_unit_into_derived(unit);
    if (!sel1)
      return NULL;
    if (!create_unit(sel1))
      return NULL;
  }
  SELECT_LEX *sel2= sel;
  if (sel->master_unit() && sel->master_unit()->first_select()->next_select())
  {
    sel2= wrap_unit_into_derived(sel->master_unit());
    if (!sel2)
      return NULL;
  }
  unit= parsed_select_expr_start(sel1, sel2, unit_type, distinct);
  return unit;
}


/**
  Process multi-operand query expression body
*/

bool LEX::parsed_multi_operand_query_expression_body(SELECT_LEX_UNIT *unit)
{
  SELECT_LEX *first_in_nest=
    unit->pre_last_parse->next_select()->first_nested;
  if (first_in_nest->first_nested != first_in_nest)
  {
    /* There is a priority jump starting from first_in_nest */
    if (create_priority_nest(first_in_nest) == NULL)
      return true;
    unit->fix_distinct();
  }
  return false;
}


/**
  Add non-empty tail to a query expression body
*/

SELECT_LEX_UNIT *LEX::add_tail_to_query_expression_body(SELECT_LEX_UNIT *unit,
                                                        Lex_order_limit_lock *l)
{
  DBUG_ASSERT(l != NULL);
  pop_select();
  SELECT_LEX *sel= unit->first_select()->next_select() ? unit->fake_select_lex :
                                                         unit->first_select();
  l->set_to(sel);
  return unit;
}


/**
  Add non-empty tail to a parenthesized query primary
*/

SELECT_LEX_UNIT *
LEX::add_tail_to_query_expression_body_ext_parens(SELECT_LEX_UNIT *unit,
                                                  Lex_order_limit_lock *l)
{
  SELECT_LEX *sel= unit->first_select()->next_select() ? unit->fake_select_lex :
                                                         unit->first_select();

  DBUG_ASSERT(l != NULL);

  pop_select();
  if (sel->is_set_query_expr_tail)
  {
    if (!l->order_list && !sel->limit_params.explicit_limit)
      l->order_list= &sel->order_list;
    else
    {
      if (!unit)
        return NULL;
      sel= wrap_unit_into_derived(unit);
      if (!sel)
        return NULL;
     if (!create_unit(sel))
      return NULL;
   }
  }
  l->set_to(sel);
  return sel->master_unit();
}


/**
  Process subselect parsing
*/

SELECT_LEX *LEX::parsed_subselect(SELECT_LEX_UNIT *unit)
{
  if (clause_that_disallows_subselect)
  {
    my_error(ER_SUBQUERIES_NOT_SUPPORTED, MYF(0),
             clause_that_disallows_subselect);
    return NULL;
  }

  // Add the subtree of subquery to the current SELECT_LEX
  SELECT_LEX *curr_sel= select_stack_head();
  DBUG_ASSERT(current_select == curr_sel ||
              (curr_sel == NULL && current_select == &builtin_select));
  if (curr_sel)
  {
    curr_sel->register_unit(unit, context_stack.head());
    curr_sel->add_statistics(unit);
  }

  return unit->first_select();
}


/**
  Process INSERT-like select
*/

bool LEX::parsed_insert_select(SELECT_LEX *first_select)
{
  if (sql_command == SQLCOM_INSERT ||
      sql_command == SQLCOM_REPLACE)
  {
    if (sql_command == SQLCOM_INSERT)
      sql_command= SQLCOM_INSERT_SELECT;
    else
      sql_command= SQLCOM_REPLACE_SELECT;
  }
  insert_select_hack(first_select);
  if (check_main_unit_semantics())
    return true;

  // fix "main" select
  SELECT_LEX *blt __attribute__((unused))= pop_select();
  DBUG_ASSERT(blt == &builtin_select);
  push_select(first_select);
  return false;
}


bool LEX::parsed_TVC_start()
{
  SELECT_LEX *sel;
  save_values_list_state();
  many_values.empty();
  insert_list= 0;
  if (!(sel= alloc_select(TRUE)) ||
        push_select(sel))
    return true;
  sel->init_select();
  sel->braces= FALSE; // just initialisation
  return false;
}


SELECT_LEX *LEX::parsed_TVC_end()
{
  SELECT_LEX *res= pop_select(); // above TVC select
  if (!(res->tvc=
        new (thd->mem_root) table_value_constr(many_values,
          res,
          res->options)))
    return NULL;
  restore_values_list_state();
  return res;
}



TABLE_LIST *LEX::parsed_derived_table(SELECT_LEX_UNIT *unit,
                                     int for_system_time,
                                     LEX_CSTRING *alias)
{
  TABLE_LIST *res;
  derived_tables|= DERIVED_SUBQUERY;
  unit->first_select()->set_linkage(DERIVED_TABLE_TYPE);

  // Add the subtree of subquery to the current SELECT_LEX
  SELECT_LEX *curr_sel= select_stack_head();
  DBUG_ASSERT(current_select == curr_sel ||
              (curr_sel == NULL && current_select == &builtin_select));

  Table_ident *ti= new (thd->mem_root) Table_ident(unit);
  if (ti == NULL)
    return NULL;
  if (!(res= curr_sel->add_table_to_list(thd, ti, alias, 0,
                                         TL_READ, MDL_SHARED_READ)))
    return NULL;
  if (for_system_time)
  {
    res->vers_conditions= vers_conditions;
  }
  return res;
}

bool LEX::parsed_create_view(SELECT_LEX_UNIT *unit, int check)
{
  SQL_I_List<TABLE_LIST> *save= &first_select_lex()->table_list;
  if (set_main_unit(unit))
    return true;
  if (check_main_unit_semantics())
    return true;
  first_select_lex()->table_list.push_front(save);
  current_select= first_select_lex();
  size_t len= thd->m_parser_state->m_lip.get_cpp_ptr() -
    create_view->select.str;
  void *create_view_select= thd->memdup(create_view->select.str, len);
  create_view->select.length= len;
  create_view->select.str= (char *) create_view_select;
  size_t not_used;
  trim_whitespace(thd->charset(),
      &create_view->select, &not_used);
  create_view->check= check;
  parsing_options.allows_variable= TRUE;
  return false;
}

bool LEX::select_finalize(st_select_lex_unit *expr)
{
  sql_command= SQLCOM_SELECT;
  selects_allow_procedure= TRUE;
  if (set_main_unit(expr))
    return true;
  return check_main_unit_semantics();
}


bool LEX::select_finalize(st_select_lex_unit *expr, Lex_select_lock l)
{
  return expr->set_lock_to_the_last_select(l) ||
         select_finalize(expr);
}


/*
  "IN" and "EXISTS" subselect can appear in two statement types:

  1. Statements that can have table columns, such as SELECT, DELETE, UPDATE
  2. Statements that cannot have table columns, e.g:
     RETURN ((1) IN (SELECT * FROM t1))
     IF ((1) IN (SELECT * FROM t1))

  Statements of the first type call master_select_push() in the beginning.
  In such case everything is properly linked.

  Statements of the second type do not call mastr_select_push().
  Here we catch the second case and relink thd->lex->builtin_select and
  select_lex to properly point to each other.

  QQ: Shouldn't subselects of other type also call relink_hack()?
  QQ: Can we do it at constructor time instead?
*/

void LEX::relink_hack(st_select_lex *select_lex)
{
  if (!select_stack_top) // Statements of the second type
  {
    if (!select_lex->get_master()->get_master())
      ((st_select_lex *) select_lex->get_master())->
        set_master(&builtin_select);
    if (!builtin_select.get_slave())
      builtin_select.set_slave(select_lex->get_master());
  }
}


bool SELECT_LEX_UNIT::set_lock_to_the_last_select(Lex_select_lock l)
{
  if (l.defined_lock)
  {
    SELECT_LEX *sel= first_select();
    while (sel->next_select())
      sel= sel->next_select();
    if (sel->braces)
    {
      my_error(ER_WRONG_USAGE, MYF(0), "lock options",
               "SELECT in brackets");
      return TRUE;
    }
    l.set_to(sel);
  }
  return FALSE;
}

/**
  Generate unique name for generated derived table for this SELECT
*/

bool SELECT_LEX::make_unique_derived_name(THD *thd, LEX_CSTRING *alias)
{
  // uint32 digits + two underscores + trailing '\0'
  char buff[MAX_INT_WIDTH + 2 + 1];
  alias->length= my_snprintf(buff, sizeof(buff), "__%u", select_number);
  alias->str= thd->strmake(buff, alias->length);
  return !alias->str;
}


/*
  Make a new sp_instr_stmt and set its m_query to a concatenation
  of two strings.
*/
bool LEX::new_sp_instr_stmt(THD *thd,
                            const LEX_CSTRING &prefix,
                            const LEX_CSTRING &suffix)
{
  LEX_STRING qbuff;
  sp_instr_stmt *i;

  if (!(i= new (thd->mem_root) sp_instr_stmt(sphead->instructions(),
                                             spcont, this)))
    return true;

  qbuff.length= prefix.length + suffix.length;
  if (!(qbuff.str= (char*) alloc_root(thd->mem_root, qbuff.length + 1)))
    return true;
  if (prefix.length)
    memcpy(qbuff.str, prefix.str, prefix.length);
  strmake(qbuff.str + prefix.length, suffix.str, suffix.length);
  i->m_query= qbuff;
  return sphead->add_instr(i);
}


bool LEX::sp_proc_stmt_statement_finalize_buf(THD *thd, const LEX_CSTRING &qbuf)
{
  sphead->m_flags|= sp_get_flags_for_command(this);
  /* "USE db" doesn't work in a procedure */
  if (unlikely(sql_command == SQLCOM_CHANGE_DB))
  {
    my_error(ER_SP_BADSTATEMENT, MYF(0), "USE");
    return true;
  }
  /*
    Don't add an instruction for SET statements, since all
    instructions for them were already added during processing
    of "set" rule.
  */
  DBUG_ASSERT(sql_command != SQLCOM_SET_OPTION || var_list.is_empty());
  if (sql_command != SQLCOM_SET_OPTION)
    return new_sp_instr_stmt(thd, empty_clex_str, qbuf);
  return false;
}


bool LEX::sp_proc_stmt_statement_finalize(THD *thd, bool no_lookahead)
{
  // Extract the query statement from the tokenizer
  Lex_input_stream *lip= &thd->m_parser_state->m_lip;
  Lex_cstring qbuf(sphead->m_tmp_query, no_lookahead ? lip->get_ptr() :
                                                       lip->get_tok_start());
  return LEX::sp_proc_stmt_statement_finalize_buf(thd, qbuf);
}


/**
  @brief
    Extract the condition that can be pushed into WHERE clause

  @param thd             the thread handle
  @param cond            the condition from which to extract a pushed condition
  @param remaining_cond  IN/OUT the condition that will remain of cond after
                         the extraction
  @param transformer     the transformer callback function to be
                         applied to the fields of the condition so it
                         can be pushed`
  @param arg             parameter to be passed to the transformer

  @details
    This function builds the most restrictive condition depending only on
    the fields used in the GROUP BY of this SELECT. These fields were
    collected before in grouping_tmp_fields list of this SELECT.

    First this method checks if this SELECT doesn't have any aggregation
    functions and has no GROUP BY clause. If so cond can be entirely pushed
    into WHERE.

    Otherwise the method checks if there is a condition depending only on
    grouping fields that can be extracted from cond.

    The condition that can be pushed into WHERE should be transformed.
    It is done by transformer.

    The extracted condition is saved in cond_pushed_into_where of this select.
    COND can remain not empty after the extraction of the conditions that can be
    pushed into WHERE. It is saved in remaining_cond.

  @note
    This method is called for pushdown conditions into materialized
    derived tables/views optimization.
    Item::derived_field_transformer_for_where is passed as the actual
    callback function.
    Also it is called for pushdown into materialized IN subqueries.
    Item::in_subq_field_transformer_for_where is passed as the actual
    callback function.
*/

void st_select_lex::pushdown_cond_into_where_clause(THD *thd, Item *cond,
                                                    Item **remaining_cond,
                                                    Item_transformer transformer,
                                                    uchar *arg)
{
  if (!cond_pushdown_is_allowed())
    return;
  thd->lex->current_select= this;
  if (have_window_funcs())
  {
    Item *cond_over_partition_fields;
    check_cond_extraction_for_grouping_fields(thd, cond);
    cond_over_partition_fields=
      build_cond_for_grouping_fields(thd, cond, true);
    if (cond_over_partition_fields)
      cond_over_partition_fields= cond_over_partition_fields->transform(thd,
                                &Item::grouping_field_transformer_for_where,
                                (uchar*) this);
    if (cond_over_partition_fields)
    {
      cond_over_partition_fields->walk(
        &Item::cleanup_excluding_const_fields_processor, 0, 0);
      cond_pushed_into_where= cond_over_partition_fields;
    }

    return;
  }

  if (!join->group_list && !with_sum_func)
  {
    cond= transform_condition_or_part(thd, cond, transformer, arg);
    if (cond)
    {
      cond->walk(
        &Item::cleanup_excluding_const_fields_processor, 0, 0);
      cond_pushed_into_where= cond;
    }

    return;
  }

  /*
    Figure out what can be extracted from cond and pushed into
    the WHERE clause of this select.
  */
  Item *cond_over_grouping_fields;
  check_cond_extraction_for_grouping_fields(thd, cond);
  cond_over_grouping_fields=
    build_cond_for_grouping_fields(thd, cond, true);

  /*
    Transform references to the columns of condition that can be pushed
    into WHERE so it can be pushed.
  */
  if (cond_over_grouping_fields)
  {
    cond_over_grouping_fields= 
       transform_condition_or_part(thd, cond_over_grouping_fields,
                                   &Item::grouping_field_transformer_for_where,
                                   (uchar*) this);
  }

  if (cond_over_grouping_fields)
  {

    /*
      Remove top conjuncts in cond that has been pushed into the WHERE
      clause of this select
    */
    cond= remove_pushed_top_conjuncts(thd, cond);

    cond_over_grouping_fields->walk(
      &Item::cleanup_excluding_const_fields_processor, 0, 0);
    cond_pushed_into_where= cond_over_grouping_fields;
  }

  *remaining_cond= cond;
}


/**
  @brief
    Mark OR-conditions as non-pushable to avoid repeatable pushdown

  @param cond  the processed condition

  @details
    Consider pushdown into the materialized derived table/view.
    Consider OR condition that can be pushed into HAVING and some
    parts of this OR condition that can be pushed into WHERE.

    On example:

    SELECT *
    FROM t1,
    (
      SELECT a,MAX(c) AS m_c
      GROUP BY a
    ) AS dt
    WHERE ((dt.m_c>10) AND (dt.a>2)) OR ((dt.m_c<7) and (dt.a<3)) AND
          (t1.a=v1.a);


    Here ((dt.m_c>10) AND (dt.a>2)) OR ((dt.m_c<7) and (dt.a<3)) or1
    can be pushed down into the HAVING of the materialized
    derived table dt.

    (dt.a>2) OR (dt.a<3) part of or1 depends only on grouping fields
    of dt and can be pushed into WHERE.

    As a result:

    SELECT *
    FROM t1,
    (
      SELECT a,MAX(c) AS m_c
      WHERE (dt.a>2) OR (dt.a<3)
      GROUP BY a
      HAVING ((dt.m_c>10) AND (dt.a>2)) OR ((dt.m_c<7) and (dt.a<3))
    ) AS dt
    WHERE ((dt.m_c>10) AND (dt.a>2)) OR ((dt.m_c<7) and (dt.a<3)) AND
          (t1.a=v1.a);


    Here (dt.a>2) OR (dt.a<3) also remains in HAVING of dt.
    When SELECT that defines df is processed HAVING pushdown optimization
    is made. In HAVING pushdown optimization it will extract
    (dt.a>2) OR (dt.a<3) condition from or1 again and push it into WHERE.
    This will cause duplicate conditions in WHERE of dt.

    To avoid repeatable pushdown such OR conditions as or1 describen
    above are marked with MARKER_NO_EXTRACTION.

  @note
    This method is called for pushdown into materialized
    derived tables/views/IN subqueries optimization.
*/

void mark_or_conds_to_avoid_pushdown(Item *cond)
{
  if (cond->type() == Item::COND_ITEM &&
      ((Item_cond*) cond)->functype() == Item_func::COND_AND_FUNC)
  {
    List_iterator<Item> li(*((Item_cond*) cond)->argument_list());
    Item *item;
    while ((item=li++))
    {
      if (item->type() == Item::COND_ITEM &&
          ((Item_cond*) item)->functype() == Item_func::COND_OR_FUNC)
        item->set_extraction_flag(MARKER_NO_EXTRACTION);
    }
  }
  else if (cond->type() == Item::COND_ITEM &&
          ((Item_cond*) cond)->functype() == Item_func::COND_OR_FUNC)
    cond->set_extraction_flag(MARKER_NO_EXTRACTION);
}

/**
  @brief
    Get condition that can be pushed from HAVING into WHERE

  @param thd   the thread handle
  @param cond  the condition from which to extract the condition

  @details
    The method collects in attach_to_conds list conditions from cond
    that can be pushed from HAVING into WHERE.

    Conditions that can be pushed were marked with MARKER_FULL_EXTRACTION in
    check_cond_extraction_for_grouping_fields() method.
    Conditions that can't be pushed were marked with MARKER_NO_EXTRACTION.
    Conditions which parts can be pushed weren't marked.

    There are two types of conditions that can be pushed:
    1. Condition that can be simply moved from HAVING
       (if cond is marked with MARKER_FULL_EXTRACTION or
           cond is an AND condition and some of its parts are marked with
           MARKER_FULL_EXTRACTION)
       In this case condition is transformed and pushed into attach_to_conds
       list.
    2. Part of some other condition c1 that can't be entirely pushed
       (if с1 isn't marked with any flag).

       For example:

       SELECT t1.a,MAX(t1.b),t1.c
       FROM t1
       GROUP BY t1.a
       HAVING ((t1.a > 5) AND (t1.c < 3)) OR (t1.a = 3);

       Here (t1.a > 5) OR (t1.a = 3) from HAVING can be pushed into WHERE.

       In this case build_pushable_cond() is called for c1.
       This method builds a clone of the c1 part that can be pushed.

    Transformation mentioned above is made with multiple_equality_transformer
    transformer. It transforms all multiple equalities in the extracted
    condition into the set of equalities.

  @note
    Conditions that can be pushed are collected in attach_to_conds in this way:
    1. if cond is an AND condition its parts that can be pushed into WHERE
       are added to attach_to_conds list separately.
    2. in all other cases conditions are pushed into the list entirely.

  @retval
    true  - if an error occurs
    false - otherwise
*/

bool
st_select_lex::build_pushable_cond_for_having_pushdown(THD *thd, Item *cond)
{
  List<Item> equalities;

  /* Condition can't be pushed */
  if (cond->get_extraction_flag() == MARKER_NO_EXTRACTION)
    return false;

  /**
    Condition can be pushed entirely.
    Transform its multiple equalities and add to attach_to_conds list.
  */
  if (cond->get_extraction_flag() == MARKER_FULL_EXTRACTION)
  {
    Item *result= cond->transform(thd,
                                  &Item::multiple_equality_transformer,
                                  (uchar *)this);
    if (!result)
      return true;
    if (result->type() == Item::COND_ITEM &&
        ((Item_cond*) result)->functype() == Item_func::COND_AND_FUNC)
    {
      List_iterator<Item> li(*((Item_cond*) result)->argument_list());
      Item *item;
      while ((item= li++))
      {
        if (attach_to_conds.push_back(item, thd->mem_root))
          return true;
      }
    }
    else
    {
      if (attach_to_conds.push_back(result, thd->mem_root))
        return true;
    }
    return false;
  }

  /**
    There is no flag set for this condition. It means that some
    part of this condition can be pushed.
  */
  if (cond->type() != Item::COND_ITEM)
    return false;

  if (((Item_cond *)cond)->functype() != Item_cond::COND_AND_FUNC)
  {
    /*
      cond is not a conjunctive formula and it cannot be pushed into WHERE.
      Try to extract a formula that can be pushed.
    */
    Item *fix= cond->build_pushable_cond(thd, 0, 0);
    if (!fix)
      return false;
    if (attach_to_conds.push_back(fix, thd->mem_root))
      return true;
  }
  else
  {
    List_iterator<Item> li(*((Item_cond*) cond)->argument_list());
    Item *item;
    while ((item=li++))
    {
      if (item->get_extraction_flag() == MARKER_NO_EXTRACTION)
        continue;
      else if (item->get_extraction_flag() == MARKER_FULL_EXTRACTION)
      {
        Item *result= item->transform(thd,
                                      &Item::multiple_equality_transformer,
                                      (uchar *)item);
        if (!result)
          return true;
        if (result->type() == Item::COND_ITEM &&
           ((Item_cond*) result)->functype() == Item_func::COND_AND_FUNC)
        {
          List_iterator<Item> li(*((Item_cond*) result)->argument_list());
          Item *item;
          while ((item=li++))
          {
            if (attach_to_conds.push_back(item, thd->mem_root))
              return true;
          }
        }
        else
        {
          if (attach_to_conds.push_back(result, thd->mem_root))
            return true;
        }
      }
      else
      {
        Item *fix= item->build_pushable_cond(thd, 0, 0);
        if (!fix)
          continue;
        if (attach_to_conds.push_back(fix, thd->mem_root))
          return true;
      }
    }
  }
  return false;
}


/**
  Check if item is equal to some field in Field_pair 'field_pair'
  from 'pair_list' and return found 'field_pair' if it exists.
*/

Field_pair *get_corresponding_field_pair(Item *item,
                                         List<Field_pair> pair_list)
{
  DBUG_ASSERT(item->type() == Item::FIELD_ITEM ||
              (item->type() == Item::REF_ITEM &&
               ((((Item_ref *) item)->ref_type() == Item_ref::VIEW_REF) ||
               (((Item_ref *) item)->ref_type() == Item_ref::REF))));

  List_iterator<Field_pair> it(pair_list);
  Field_pair *field_pair;
  Item_field *field_item= (Item_field *) (item->real_item());
  while ((field_pair= it++))
  {
    if (field_item->field == field_pair->field)
      return field_pair;
  }
  return NULL;
}


/**
  @brief
    Collect fields from multiple equalities which are equal to grouping

  @param thd  the thread handle

  @details
    This method checks if multiple equalities of the WHERE clause contain
    fields from GROUP BY of this SELECT. If so all fields of such multiple
    equalities are collected in grouping_tmp_fields list without repetitions.

  @retval
    true  - if an error occurs
    false - otherwise
*/

bool st_select_lex::collect_fields_equal_to_grouping(THD *thd)
{
  if (!join->cond_equal || join->cond_equal->is_empty())
    return false;

  List_iterator_fast<Item_equal> li(join->cond_equal->current_level);
  Item_equal *item_equal;

  while ((item_equal= li++))
  {
    Item_equal_fields_iterator it(*item_equal);
    Item *item;
    while ((item= it++))
    {
      if (get_corresponding_field_pair(item, grouping_tmp_fields))
        break;
    }
    if (!item)
      break;

    it.rewind();
    while ((item= it++))
    {
      if (get_corresponding_field_pair(item, grouping_tmp_fields))
        continue;
      Field_pair *grouping_tmp_field=
        new Field_pair(((Item_field *)item->real_item())->field, item);
      if (grouping_tmp_fields.push_back(grouping_tmp_field, thd->mem_root))
        return true;
    }
  }
  return false;
}


/**
  @brief
    Remove marked top conjuncts of HAVING for having pushdown

  @param thd   the thread handle
  @param cond  the condition which subformulas are to be removed

  @details
    This method removes from cond all subformulas that can be moved from HAVING
    into WHERE.

  @retval
     condition without removed subformulas
     0 if the whole 'cond' is removed
*/

Item *remove_pushed_top_conjuncts_for_having(THD *thd, Item *cond)
{
  /* Nothing to extract */
  if (cond->get_extraction_flag() == MARKER_NO_EXTRACTION)
  {
    cond->clear_extraction_flag();
    return cond;
  }
  /* cond can be pushed in WHERE entirely */
  if (cond->get_extraction_flag() == MARKER_FULL_EXTRACTION)
  {
    cond->clear_extraction_flag();
    return 0;
  }

  /* Some parts of cond can be pushed */
  if (cond->type() == Item::COND_ITEM &&
      ((Item_cond*) cond)->functype() == Item_func::COND_AND_FUNC)
  {
    List_iterator<Item> li(*((Item_cond*) cond)->argument_list());
    Item *item;
    while ((item=li++))
    {
      if (item->get_extraction_flag() == MARKER_NO_EXTRACTION)
        item->clear_extraction_flag();
      else if (item->get_extraction_flag() == MARKER_FULL_EXTRACTION)
      {
        if (item->type() == Item::FUNC_ITEM &&
            ((Item_func*) item)->functype() == Item_func::MULT_EQUAL_FUNC)
          item->set_extraction_flag(MARKER_DELETION);
        else
        {
          item->clear_extraction_flag();
          li.remove();
        }
      }
    }
    switch (((Item_cond*) cond)->argument_list()->elements)
    {
    case 0:
      return 0;
    case 1:
      return (((Item_cond*) cond)->argument_list()->head());
    default:
      return cond;
    }
  }
  return cond;
}


/**
  @brief
    Extract condition that can be pushed from HAVING into WHERE

  @param thd           the thread handle
  @param having        the HAVING clause of this select
  @param having_equal  multiple equalities of HAVING

  @details
    This method builds a set of conditions dependent only on
    fields used in the GROUP BY of this select (directly or indirectly
    through equalities). These conditions are extracted from the HAVING
    clause of this select.
    The method saves these conditions into attach_to_conds list and removes
    from HAVING conditions that can be entirely pushed into WHERE.

    Example of the HAVING pushdown transformation:

    SELECT t1.a,MAX(t1.b)
    FROM t1
    GROUP BY t1.a
    HAVING (t1.a>2) AND (MAX(c)>12);

    =>

    SELECT t1.a,MAX(t1.b)
    FROM t1
    WHERE (t1.a>2)
    GROUP BY t1.a
    HAVING (MAX(c)>12);

    In this method (t1.a>2) is not attached to the WHERE clause.
    It is pushed into the attach_to_conds list to be attached to
    the WHERE clause later.

    In details:
    1. Collect fields used in the GROUP BY grouping_fields of this SELECT
    2. Collect fields equal to grouping_fields from the WHERE clause
       of this SELECT and add them to the grouping_fields list.
    3. Extract the most restrictive condition from the HAVING clause of this
       select that depends only on the grouping fields (directly or indirectly
       through equality).
       If the extracted condition is an AND condition it is transformed into a
       list of all its conjuncts saved in attach_to_conds. Otherwise,
       the condition is put into attach_to_conds as the only its element.
    4. Remove conditions from HAVING clause that can be entirely pushed
       into WHERE.
       Multiple equalities are not removed but marked with MARKER_DELETION flag.
       They will be deleted later in substitite_for_best_equal_field() called
       for the HAVING condition.
    5. Unwrap fields wrapped in Item_ref wrappers contained in the condition
       of attach_to_conds so the condition could be pushed into WHERE.

  @note
    This method is similar to st_select_lex::pushdown_cond_into_where_clause().

  @retval TRUE   if an error occurs
  @retval FALSE  otherwise
*/

Item *st_select_lex::pushdown_from_having_into_where(THD *thd, Item *having)
{
  if (!having || !group_list.first)
    return having;
  if (!cond_pushdown_is_allowed())
    return having;

  st_select_lex *save_curr_select= thd->lex->current_select;
  thd->lex->current_select= this;

  /*
    1. Collect fields used in the GROUP BY grouping fields of this SELECT
    2. Collect fields equal to grouping_fields from the WHERE clause
       of this SELECT and add them to the grouping fields list.
  */
  if (collect_grouping_fields(thd) ||
      collect_fields_equal_to_grouping(thd))
    return having;

  /*
    3. Extract the most restrictive condition from the HAVING clause of this
       select that depends only on the grouping fields (directly or indirectly
       through equality).
       If the extracted condition is an AND condition it is transformed into a
       list of all its conjuncts saved in attach_to_conds. Otherwise,
       the condition is put into attach_to_conds as the only its element.
  */
  List_iterator_fast<Item> it(attach_to_conds);
  Item *item;
  check_cond_extraction_for_grouping_fields(thd, having);
  if (build_pushable_cond_for_having_pushdown(thd, having))
  {
    attach_to_conds.empty();
    goto exit;
  }
  if (!attach_to_conds.elements)
    goto exit;

  /*
    4. Remove conditions from HAVING clause that can be entirely pushed
       into WHERE.
       Multiple equalities are not removed but marked with MARKER_DELETION flag.
       They will be deleted later in substitite_for_best_equal_field() called
       for the HAVING condition.
  */
  having= remove_pushed_top_conjuncts_for_having(thd, having);

  /*
    Change join->cond_equal which points to the multiple equalities of
    the top level of HAVING.
    Removal of AND conditions may leave only one conjunct in HAVING.

    Example 1:
    SELECT *
    FROM t1
    GROUP BY t1.a
    (t1.a < 2) AND (t1.b = 2)

    (t1.a < 2) is pushed into WHERE.
    join->cond_equal should point on (t1.b = 2) multiple equality now.

    Example 2:
    SELECT *
    FROM t1
    GROUP BY t1.a
    (t1.a = 2) AND (t1.b < 2)

    (t1.a = 2) is pushed into WHERE.
    join->cond_equal should be NULL now.
  */
  if (having &&
      having->type() == Item::FUNC_ITEM &&
      ((Item_func*) having)->functype() == Item_func::MULT_EQUAL_FUNC)
    join->having_equal= new (thd->mem_root) COND_EQUAL((Item_equal *)having,
                                                       thd->mem_root);
  else if (!having ||
           having->type() != Item::COND_ITEM ||
           ((Item_cond *)having)->functype() != Item_cond::COND_AND_FUNC)
    join->having_equal= 0;

  /*
    5. Unwrap fields wrapped in Item_ref wrappers contained in the condition
       of attach_to_conds so the condition could be pushed into WHERE.
  */
  it.rewind();
  while ((item=it++))
  {
    item= item->transform(thd,
                          &Item::field_transformer_for_having_pushdown,
                          (uchar *)this);

    if (item->walk(&Item::cleanup_excluding_immutables_processor, 0, STOP_PTR)
        || item->fix_fields(thd, NULL))
    {
      attach_to_conds.empty();
      goto exit;
    }
  }
exit:
  thd->lex->current_select= save_curr_select;
  return having;
}


bool LEX::stmt_install_plugin(const DDL_options_st &opt,
                              const Lex_ident_sys_st &name,
                              const LEX_CSTRING &soname)
{
  create_info.init();
  if (add_create_options_with_check(opt))
    return true;
  sql_command= SQLCOM_INSTALL_PLUGIN;
  comment= name;
  ident= soname;
  return false;
}


void LEX::stmt_install_plugin(const LEX_CSTRING &soname)
{
  sql_command= SQLCOM_INSTALL_PLUGIN;
  comment= null_clex_str;
  ident= soname;
}


bool LEX::stmt_uninstall_plugin_by_name(const DDL_options_st &opt,
                                        const Lex_ident_sys_st &name)
{
  check_opt.init();
  if (add_create_options_with_check(opt))
    return true;
  sql_command= SQLCOM_UNINSTALL_PLUGIN;
  comment= name;
  ident= null_clex_str;
  return false;
}


bool LEX::stmt_uninstall_plugin_by_soname(const DDL_options_st &opt,
                                          const LEX_CSTRING &soname)
{
  check_opt.init();
  if (add_create_options_with_check(opt))
    return true;
  sql_command= SQLCOM_UNINSTALL_PLUGIN;
  comment= null_clex_str;
  ident= soname;
  return false;
}


bool LEX::stmt_prepare_validate(const char *stmt_type)
{
  if (unlikely(table_or_sp_used()))
  {
    my_error(ER_SUBQUERIES_NOT_SUPPORTED, MYF(0), stmt_type);
    return true;
  }
  return check_main_unit_semantics();
}


bool LEX::stmt_prepare(const Lex_ident_sys_st &ident, Item *code)
{
  sql_command= SQLCOM_PREPARE;
  if (stmt_prepare_validate("PREPARE..FROM"))
    return true;
  prepared_stmt.set(ident, code, NULL);
  return false;
}


bool LEX::stmt_execute_immediate(Item *code, List<Item> *params)
{
  sql_command= SQLCOM_EXECUTE_IMMEDIATE;
  if (stmt_prepare_validate("EXECUTE IMMEDIATE"))
    return true;
  static const Lex_ident_sys immediate(STRING_WITH_LEN("IMMEDIATE"));
  prepared_stmt.set(immediate, code, params);
  return false;
}


bool LEX::stmt_execute(const Lex_ident_sys_st &ident, List<Item> *params)
{
  sql_command= SQLCOM_EXECUTE;
  prepared_stmt.set(ident, NULL, params);
  return stmt_prepare_validate("EXECUTE..USING");
}


void LEX::stmt_deallocate_prepare(const Lex_ident_sys_st &ident)
{
  sql_command= SQLCOM_DEALLOCATE_PREPARE;
  prepared_stmt.set(ident, NULL, NULL);
}


bool LEX::stmt_alter_table_exchange_partition(Table_ident *table)
{
  DBUG_ASSERT(sql_command == SQLCOM_ALTER_TABLE);
  first_select_lex()->db= table->db;
  if (first_select_lex()->db.str == NULL &&
      copy_db_to(&first_select_lex()->db))
    return true;
  name= table->table;
  alter_info.partition_flags|= ALTER_PARTITION_EXCHANGE;
  if (!first_select_lex()->add_table_to_list(thd, table, NULL,
                                             TL_OPTION_UPDATING,
                                             TL_READ_NO_INSERT,
                                             MDL_SHARED_NO_WRITE))
    return true;
  DBUG_ASSERT(!m_sql_cmd);
  m_sql_cmd= new (thd->mem_root) Sql_cmd_alter_table_exchange_partition();
  return m_sql_cmd == NULL;
}


void LEX::stmt_purge_to(const LEX_CSTRING &to)
{
  type= 0;
  sql_command= SQLCOM_PURGE;
  to_log= to.str;
}


bool LEX::stmt_purge_before(Item *item)
{
  type= 0;
  sql_command= SQLCOM_PURGE_BEFORE;
  value_list.empty();
  value_list.push_front(item, thd->mem_root);
  return check_main_unit_semantics();
}


bool LEX::stmt_create_udf_function(const DDL_options_st &options,
                                   enum_sp_aggregate_type agg_type,
                                   const Lex_ident_sys_st &name,
                                   Item_result return_type,
                                   const LEX_CSTRING &soname)
{
  if (stmt_create_function_start(options))
    return true;

   if (unlikely(is_native_function(thd, &name)))
   {
     my_error(ER_NATIVE_FCT_NAME_COLLISION, MYF(0), name.str);
     return true;
   }
   sql_command= SQLCOM_CREATE_FUNCTION;
   udf.name= name;
   udf.returns= return_type;
   udf.dl= soname.str;
   udf.type= agg_type == GROUP_AGGREGATE ? UDFTYPE_AGGREGATE :
                                           UDFTYPE_FUNCTION;
   stmt_create_routine_finalize();
   return false;
}


bool LEX::stmt_create_stored_function_start(const DDL_options_st &options,
                                            enum_sp_aggregate_type agg_type,
                                            const sp_name *spname)
{
  if (stmt_create_function_start(options) ||
      unlikely(!make_sp_head_no_recursive(thd, spname,
                                          &sp_handler_function, agg_type)))
    return true;
  return false;
}


bool LEX::stmt_drop_function(const DDL_options_st &options,
                             const Lex_ident_sys_st &db,
                             const Lex_ident_sys_st &name)
{
  if (unlikely(db.str && check_db_name((LEX_STRING*) &db)))
  {
    my_error(ER_WRONG_DB_NAME, MYF(0), db.str);
    return true;
  }
  if (unlikely(sphead))
  {
    my_error(ER_SP_NO_DROP_SP, MYF(0), "FUNCTION");
    return true;
  }
  set_command(SQLCOM_DROP_FUNCTION, options);
  spname= new (thd->mem_root) sp_name(&db, &name, true);
  return spname == NULL;
}


bool LEX::stmt_drop_function(const DDL_options_st &options,
                             const Lex_ident_sys_st &name)
{
  LEX_CSTRING db= {0, 0};
  if (unlikely(sphead))
  {
    my_error(ER_SP_NO_DROP_SP, MYF(0), "FUNCTION");
    return true;
  }
  if (thd->db.str && unlikely(copy_db_to(&db)))
    return true;
  set_command(SQLCOM_DROP_FUNCTION, options);
  spname= new (thd->mem_root) sp_name(&db, &name, false);
  return spname == NULL;
}


bool LEX::stmt_drop_procedure(const DDL_options_st &options,
                              sp_name *name)
{
  if (unlikely(sphead))
  {
    my_error(ER_SP_NO_DROP_SP, MYF(0), "PROCEDURE");
    return true;
  }
  set_command(SQLCOM_DROP_PROCEDURE, options);
  spname= name;
  return false;
}


bool LEX::stmt_alter_function_start(sp_name *name)
{
  if (unlikely(sphead))
  {
    my_error(ER_SP_NO_DROP_SP, MYF(0), "FUNCTION");
    return true;
  }
  if (main_select_push())
    return true;
  sp_chistics.init();
  sql_command= SQLCOM_ALTER_FUNCTION;
  spname= name;
  return false;
}


bool LEX::stmt_alter_procedure_start(sp_name *name)
{
  if (unlikely(sphead))
  {
    my_error(ER_SP_NO_DROP_SP, MYF(0), "PROCEDURE");
    return true;
  }
  if (main_select_push())
    return true;
  sp_chistics.init();
  sql_command= SQLCOM_ALTER_PROCEDURE;
  spname= name;
  return false;
}


Spvar_definition *LEX::row_field_name(THD *thd, const Lex_ident_sys_st &name)
{
  Spvar_definition *res;
  if (unlikely(check_string_char_length(&name, 0, NAME_CHAR_LEN,
                                        system_charset_info, 1)))
  {
    my_error(ER_TOO_LONG_IDENT, MYF(0), name.str);
    return NULL;
  }
  if (unlikely(!(res= new (thd->mem_root) Spvar_definition())))
    return NULL;
  init_last_field(res, &name, thd->variables.collation_database);
  return res;
}


Item *
Lex_cast_type_st::create_typecast_item_or_error(THD *thd, Item *item,
                                                CHARSET_INFO *cs) const
{
  Item *tmp= create_typecast_item(thd, item, cs);
  if (!tmp)
  {
    Name name= m_type_handler->name();
    char buf[128];
    size_t length= my_snprintf(buf, sizeof(buf), "CAST(expr AS %.*s)",
                               (int) name.length(), name.ptr());
    my_error(ER_UNKNOWN_OPERATOR, MYF(0),
             ErrConvString(buf, length, system_charset_info).ptr());
  }
  return tmp;
}


void Lex_field_type_st::set_handler_length_flags(const Type_handler *handler,
                                                 const char *length,
                                                 uint32 flags)
{
  DBUG_ASSERT(!handler->is_unsigned());
  if (flags & UNSIGNED_FLAG)
    handler= handler->type_handler_unsigned();
  set(handler, length, NULL);
}


bool LEX::set_field_type_udt(Lex_field_type_st *type,
                             const LEX_CSTRING &name,
                             const Lex_length_and_dec_st &attr)
{
  const Type_handler *h;
  if (!(h= Type_handler::handler_by_name_or_error(thd, name)))
    return true;
  type->set(h, attr);
  charset= &my_charset_bin;
  return false;
}


bool LEX::set_cast_type_udt(Lex_cast_type_st *type,
                             const LEX_CSTRING &name)
{
  const Type_handler *h;
  if (!(h= Type_handler::handler_by_name_or_error(thd, name)))
    return true;
  type->set(h);
  charset= NULL;
  return false;
}


bool sp_expr_lex::sp_repeat_loop_finalize(THD *thd)
{
  uint ip= sphead->instructions();
  sp_label *lab= spcont->last_label();  /* Jumping back */
  sp_instr_jump_if_not *i= new (thd->mem_root)
    sp_instr_jump_if_not(ip, spcont, get_item(), lab->ip, this);
  if (unlikely(i == NULL) ||
      unlikely(sphead->add_instr(i)))
    return true;
  /* We can shortcut the cont_backpatch here */
  i->m_cont_dest= ip+1;
  return false;
}


bool sp_expr_lex::sp_if_expr(THD *thd)
{
  uint ip= sphead->instructions();
  sp_instr_jump_if_not *i= new (thd->mem_root)
                           sp_instr_jump_if_not(ip, spcont, get_item(), this);
  return
    (unlikely(i == NULL) ||
    unlikely(sphead->push_backpatch(thd, i,
                                    spcont->push_label(thd, &empty_clex_str,
                                                       0))) ||
    unlikely(sphead->add_cont_backpatch(i)) ||
    unlikely(sphead->add_instr(i)));
}


bool LEX::sp_if_after_statements(THD *thd)
{
  uint ip= sphead->instructions();
  sp_instr_jump *i= new (thd->mem_root) sp_instr_jump(ip, spcont);
  if (unlikely(i == NULL) ||
      unlikely(sphead->add_instr(i)))
    return true;
  sphead->backpatch(spcont->pop_label());
  sphead->push_backpatch(thd, i, spcont->push_label(thd, &empty_clex_str, 0));
  return false;
}


sp_condition_value *LEX::stmt_signal_value(const Lex_ident_sys_st &ident)
{
  sp_condition_value *cond;
  /* SIGNAL foo cannot be used outside of stored programs */
  if (unlikely(spcont == NULL))
  {
    my_error(ER_SP_COND_MISMATCH, MYF(0), ident.str);
    return NULL;
  }
  cond= spcont->find_declared_or_predefined_condition(thd, &ident);
  if (unlikely(cond == NULL))
  {
    my_error(ER_SP_COND_MISMATCH, MYF(0), ident.str);
    return NULL;
  }
  bool bad= thd->variables.sql_mode & MODE_ORACLE ?
            !cond->has_sql_state() :
            cond->type != sp_condition_value::SQLSTATE;
  if (unlikely(bad))
  {
    my_error(ER_SIGNAL_BAD_CONDITION_TYPE, MYF(0));
    return NULL;
  }
  return cond;
}


bool LEX::add_table_foreign_key(const LEX_CSTRING *name,
                                const LEX_CSTRING *constraint_name,
                                Table_ident *ref_table_name,
                                DDL_options ddl_options)
{
  Key *key= new (thd->mem_root) Foreign_key(name,
                                            &last_key->columns,
                                            constraint_name,
                                            &ref_table_name->db,
                                            &ref_table_name->table,
                                            &ref_list,
                                            fk_delete_opt,
                                            fk_update_opt,
                                            fk_match_option,
                                            ddl_options);
  if (unlikely(key == NULL))
    return true;

  /*
    handle_if_exists_options() expects the two keys in this order:
    the Foreign_key, followed by its auto-generated Key.
  */
  alter_info.key_list.push_back(key, thd->mem_root);
  alter_info.key_list.push_back(last_key, thd->mem_root);

  option_list= NULL;

  /* Only used for ALTER TABLE. Ignored otherwise. */
  alter_info.flags|= ALTER_ADD_FOREIGN_KEY;

  return false;
}


bool LEX::add_column_foreign_key(const LEX_CSTRING *name,
                                 const LEX_CSTRING *constraint_name,
                                 Table_ident *ref_table_name,
                                 DDL_options ddl_options)
{
  if (last_field->vcol_info || last_field->vers_sys_field())
  {
    thd->parse_error();
    return true;
  }
  if (unlikely(!(last_key= (new (thd->mem_root)
                            Key(Key::MULTIPLE, constraint_name,
                            HA_KEY_ALG_UNDEF, true, ddl_options)))))
    return true;
  Key_part_spec *key= new (thd->mem_root) Key_part_spec(name, 0);
  if (unlikely(key == NULL))
    return true;
  last_key->columns.push_back(key, thd->mem_root);
  if (ref_list.is_empty())
  {
    ref_list.push_back(key, thd->mem_root);
  }
  if (unlikely(add_table_foreign_key(constraint_name, constraint_name,
                                     ref_table_name, ddl_options)))
      return true;
  option_list= NULL;

  /* Only used for ALTER TABLE. Ignored otherwise. */
  alter_info.flags|= ALTER_ADD_FOREIGN_KEY;

  return false;
}


bool LEX::stmt_grant_table(THD *thd,
                           Grant_privilege *grant,
                           const Lex_grant_object_name &ident,
                           privilege_t grant_option)
{
  sql_command= SQLCOM_GRANT;
  return
    grant->set_object_name(thd, ident, current_select, grant_option) ||
    !(m_sql_cmd= new (thd->mem_root) Sql_cmd_grant_table(sql_command, *grant));
}


bool LEX::stmt_revoke_table(THD *thd,
                            Grant_privilege *grant,
                            const Lex_grant_object_name &ident)
{
  sql_command= SQLCOM_REVOKE;
  return
    grant->set_object_name(thd, ident, current_select, NO_ACL) ||
    !(m_sql_cmd= new (thd->mem_root) Sql_cmd_grant_table(sql_command, *grant));
}


bool LEX::stmt_grant_sp(THD *thd,
                        Grant_privilege *grant,
                        const Lex_grant_object_name &ident,
                        const Sp_handler &sph,
                        privilege_t grant_option)
{
  sql_command= SQLCOM_GRANT;
  return
    grant->set_object_name(thd, ident, current_select, grant_option) ||
    add_grant_command(thd, grant->columns()) ||
    !(m_sql_cmd= new (thd->mem_root) Sql_cmd_grant_sp(sql_command,
                                                      *grant, sph));
}


bool LEX::stmt_revoke_sp(THD *thd,
                         Grant_privilege *grant,
                         const Lex_grant_object_name &ident,
                         const Sp_handler &sph)
{
  sql_command= SQLCOM_REVOKE;
  return
    grant->set_object_name(thd, ident, current_select, NO_ACL) ||
    add_grant_command(thd, grant->columns()) ||
    !(m_sql_cmd= new (thd->mem_root) Sql_cmd_grant_sp(sql_command,
                                                      *grant, sph));
}


bool LEX::stmt_grant_proxy(THD *thd, LEX_USER *user, privilege_t grant_option)
{
  users_list.push_front(user);
  sql_command= SQLCOM_GRANT;
  return !(m_sql_cmd= new (thd->mem_root) Sql_cmd_grant_proxy(sql_command,
                                                              grant_option));
}


bool LEX::stmt_revoke_proxy(THD *thd, LEX_USER *user)
{
  users_list.push_front(user);
  sql_command= SQLCOM_REVOKE;
  return !(m_sql_cmd= new (thd->mem_root) Sql_cmd_grant_proxy(sql_command,
                                                              NO_ACL));
}


LEX_USER *LEX::current_user_for_set_password(THD *thd)
{
  LEX_CSTRING pw= { STRING_WITH_LEN("password") };
  if (unlikely(spcont && spcont->find_variable(&pw, false)))
  {
    my_error(ER_SP_BAD_VAR_SHADOW, MYF(0), pw.str);
    return NULL;
  }
  LEX_USER *res;
  if (unlikely(!(res= (LEX_USER*) thd->calloc(sizeof(LEX_USER)))))
    return NULL;
  res->user= current_user;
  return res;
}


bool LEX::sp_create_set_password_instr(THD *thd,
                                       LEX_USER *user,
                                       USER_AUTH *auth,
                                       bool no_lookahead)
{
  user->auth= auth;
  set_var_password *var= new (thd->mem_root) set_var_password(user);
  if (unlikely(var == NULL) ||
      unlikely(var_list.push_back(var, thd->mem_root)))
    return true;
  autocommit= true;
  if (sphead)
    sphead->m_flags|= sp_head::HAS_SET_AUTOCOMMIT_STMT;
  return sp_create_assignment_instr(thd, no_lookahead);
}


bool LEX::map_data_type(const Lex_ident_sys_st &schema_name,
                        Lex_field_type_st *type) const
{
  const Schema *schema= schema_name.str ?
                        Schema::find_by_name(schema_name) :
                        Schema::find_implied(thd);
  if (!schema)
  {
    char buf[128];
    const Name type_name= type->type_handler()->name();
    my_snprintf(buf, sizeof(buf), "%.*s.%.*s",
                (int) schema_name.length, schema_name.str,
                (int) type_name.length(), type_name.ptr());
    my_error(ER_UNKNOWN_DATA_TYPE, MYF(0), buf);
    return true;
  }
  const Type_handler *mapped= schema->map_data_type(thd, type->type_handler());
  type->set_handler(mapped);
  return false;
}


bool SELECT_LEX_UNIT::explainable() const
{
  /*
    EXPLAIN/ANALYZE unit, when:
    (1) if it's a subquery - it's not part of eliminated WHERE/ON clause.
    (2) if it's a CTE - it's not hanging (needed for execution)
    (3) if it's a derived - it's not merged
    if it's not 1/2/3 - it's some weird internal thing, ignore it
  */
  return item ?
           !item->eliminated :                        // (1)
           with_element ?
             derived && derived->derived_result &&
               !with_element->is_hanging_recursive(): // (2)
             derived ?
               derived->is_materialized_derived() :   // (3)
               false;
}<|MERGE_RESOLUTION|>--- conflicted
+++ resolved
@@ -1,5 +1,5 @@
 /* Copyright (c) 2000, 2019, Oracle and/or its affiliates.
-   Copyright (c) 2009, 2021, MariaDB Corporation.
+   Copyright (c) 2009, 2022, MariaDB Corporation.
 
    This program is free software; you can redistribute it and/or modify
    it under the terms of the GNU General Public License as published by
@@ -615,17 +615,14 @@
   ER_BINLOG_UNSAFE_UPDATE_IGNORE,
   ER_BINLOG_UNSAFE_INSERT_TWO_KEYS,
   ER_BINLOG_UNSAFE_AUTOINC_NOT_FIRST,
-<<<<<<< HEAD
-  ER_BINLOG_UNSAFE_SKIP_LOCKED
-=======
   /*
     There is no need to add new error code as we plan to get rid of auto
     increment lock mode variable, so we use existing error code below, add
     the correspondent text to the existing error message during merging to
     non-GA release.
   */
-  ER_BINLOG_UNSAFE_SYSTEM_VARIABLE
->>>>>>> 5503c404
+  ER_BINLOG_UNSAFE_SYSTEM_VARIABLE,
+  ER_BINLOG_UNSAFE_SKIP_LOCKED
 };
 
 
