--- conflicted
+++ resolved
@@ -410,13 +410,9 @@
       thd->lex->vers_history_generating();
   }
   int vers_set_hist_part(THD *thd);
-<<<<<<< HEAD
+  void vers_check_limit(THD *thd);
   bool vers_fix_field_list(THD *thd);
   void vers_update_el_ids();
-=======
-  void vers_check_limit(THD *thd);
-  bool vers_setup_expression(THD *thd, uint32 alter_add= 0); /* Stage 1. */
->>>>>>> 16cebed5
   partition_element *get_partition(uint part_id)
   {
     List_iterator<partition_element> it(partitions);
