--- conflicted
+++ resolved
@@ -149,45 +149,6 @@
 }
 
 
-<<<<<<< HEAD
-=======
-File open_binlog(IO_CACHE *log, const char *log_file_name,
-		 const char **errmsg)
-{
-  File file;
-  DBUG_ENTER("open_binlog");
-
-  if ((file = my_open(log_file_name, O_RDONLY | O_BINARY | O_SHARE,
-                      MYF(MY_WME))) < 0)
-  {
-    sql_print_error("Failed to open log (\
-file '%s', errno %d)", log_file_name, my_errno);
-    *errmsg = "Could not open log file";	// This will not be sent
-    goto err;
-  }
-  if (init_io_cache(log, file, IO_SIZE*2, READ_CACHE, 0, 0,
-		    MYF(MY_WME | MY_DONT_CHECK_FILESIZE)))
-  {
-    sql_print_error("Failed to create a cache on log (\
-file '%s')", log_file_name);
-    *errmsg = "Could not open log file";	// This will not be sent
-    goto err;
-  }
-  if (check_binlog_magic(log,errmsg))
-    goto err;
-  DBUG_RETURN(file);
-
-err:
-  if (file >= 0)
-  {
-    my_close(file,MYF(0));
-    end_io_cache(log);
-  }
-  DBUG_RETURN(-1);
-}
-
-
->>>>>>> 6c00006d
 /*
   Adjust the position pointer in the binary log file for all running slaves
 
