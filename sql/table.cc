--- conflicted
+++ resolved
@@ -1189,14 +1189,9 @@
   uint db_create_options, keys, key_parts, n_length;
   uint com_length, null_bit_pos, UNINIT_VAR(mysql57_vcol_null_bit_pos), bitmap_count;
   uint i;
-<<<<<<< HEAD
   bool use_hash, mysql57_null_bits= 0;
-  char *keynames, *names, *comment_pos;
-=======
-  bool use_hash;
   LEX_STRING keynames= {NULL, 0};
   char *names, *comment_pos;
->>>>>>> cb9c49a9
   const uchar *forminfo, *extra2;
   const uchar *frm_image_end = frm_image + frm_length;
   uchar *record, *null_flags, *null_pos, *UNINIT_VAR(mysql57_vcol_null_pos);
@@ -1645,17 +1640,6 @@
 
   DBUG_PRINT("info",("i_count: %d  i_parts: %d  index: %d  n_length: %d  int_length: %d  com_length: %d  vcol_screen_length: %d", interval_count,interval_parts, keys,n_length,int_length, com_length, vcol_screen_length));
 
-<<<<<<< HEAD
-  if (!multi_alloc_root(&share->mem_root,
-                        &share->field, (uint)(share->fields+1)*sizeof(Field*),
-                        &share->intervals, (uint)interval_count*sizeof(TYPELIB),
-                        &share->check_constraints, (uint) share->table_check_constraints * sizeof(Virtual_column_info*),
-                        &interval_array, (uint) (share->fields+interval_parts+ keys+3)*sizeof(char *),
-                        &names, (uint) (n_length+int_length),
-                        &comment_pos, (uint) com_length,
-                        &vcol_screen_pos, vcol_screen_length,
-                        NullS))
-=======
   /*
     We load the following things into TYPELIBs:
     - One TYPELIB for field names
@@ -1665,7 +1649,7 @@
     which is the end-of-values marker.
     TODO-10.5+:
     Note, we should eventually reuse this total_typelib_value_count
-    to allocate interval_array. The above code reserves less space
+    to allocate interval_array. The below code reserves less space
     than total_typelib_value_count pointers. So it seems `interval_array`
     and `names` overlap in the memory. Too dangerous to fix in 10.1.
   */
@@ -1674,34 +1658,30 @@
     (interval_parts + interval_count/*end-of-values markers*/) +
     (keys           +              1/*end-of-values marker*/);
 
->>>>>>> cb9c49a9
+  if (!multi_alloc_root(&share->mem_root,
+                        &share->field, (uint)(share->fields+1)*sizeof(Field*),
+                        &share->intervals, (uint)interval_count*sizeof(TYPELIB),
+                        &share->check_constraints, (uint) share->table_check_constraints * sizeof(Virtual_column_info*),
+                        /*
+                           This looks wrong: shouldn't it be (+2+interval_count)
+                           instread of (+3) ?
+                        */
+                        &interval_array, (uint) (share->fields+interval_parts+ keys+3)*sizeof(char *),
+                        &typelib_value_lengths, total_typelib_value_count * sizeof(uint *),
+                        &names, (uint) (n_length+int_length),
+                        &comment_pos, (uint) com_length,
+                        &vcol_screen_pos, vcol_screen_length,
+                        NullS))
 
     goto err;
 
-<<<<<<< HEAD
   field_ptr= share->field;
   table_check_constraints= share->check_constraints;
-=======
-
-  if (!(typelib_value_lengths= (uint *) alloc_root(&share->mem_root,
-                                                   total_typelib_value_count *
-                                                   sizeof(uint *))))
-    goto err;
-
-  share->field= field_ptr;
->>>>>>> cb9c49a9
   read_length=(uint) (share->fields * field_pack_length +
 		      pos+ (uint) (n_length+int_length+com_length+
 		                   vcol_screen_length));
   strpos= disk_buff+pos;
 
-<<<<<<< HEAD
-=======
-  share->intervals= (TYPELIB*) (field_ptr+share->fields+1);
-  interval_array= (const char **) (share->intervals+interval_count);
-  // This looks wrong: shouldn't it be (+2+interval_count) instread of (+3) ?
-  names= (char*) (interval_array+share->fields+interval_parts+keys+3);
->>>>>>> cb9c49a9
   if (!interval_count)
     share->intervals= 0;			// For better debugging
 
@@ -1718,10 +1698,6 @@
                         &share->fieldnames, 1, names, n_length) ||
       share->fieldnames.count != share->fields)
     goto err;
-<<<<<<< HEAD
-  fix_type_pointers(&interval_array, share->intervals, interval_count, &names);
-=======
->>>>>>> cb9c49a9
 
   if (fix_type_pointers(&interval_array, &typelib_value_lengths,
                         share->intervals, interval_count,
