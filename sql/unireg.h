--- conflicted
+++ resolved
@@ -187,12 +187,12 @@
   VERS_OPTIMIZED_UPDATE= 1 << INVISIBLE_MAX_BITS,
 };
 
-<<<<<<< HEAD
 enum extra2_index_flags {
   EXTRA2_DEFAULT_INDEX_FLAGS,
   EXTRA2_IGNORED_KEY
 };
-=======
+
+
 static inline size_t extra2_read_len(const uchar **extra2, const uchar *end)
 {
   size_t length= *(*extra2)++;
@@ -207,7 +207,6 @@
     return 0;
   return length;
 }
->>>>>>> 06e3bc43
 
 LEX_CUSTRING build_frm_image(THD *thd, const LEX_CSTRING &table,
                              HA_CREATE_INFO *create_info,
