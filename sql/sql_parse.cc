/* Copyright (c) 2000, 2017, Oracle and/or its affiliates.
   Copyright (c) 2008, 2021, MariaDB

   This program is free software; you can redistribute it and/or modify
   it under the terms of the GNU General Public License as published by
   the Free Software Foundation; version 2 of the License.

   This program is distributed in the hope that it will be useful,
   but WITHOUT ANY WARRANTY; without even the implied warranty of
   MERCHANTABILITY or FITNESS FOR A PARTICULAR PURPOSE.  See the
   GNU General Public License for more details.

   You should have received a copy of the GNU General Public License
   along with this program; if not, write to the Free Software
   Foundation, Inc., 51 Franklin St, Fifth Floor, Boston, MA  02110-1335  USA */

#define MYSQL_LEX 1
#include "mariadb.h"
#include "sql_priv.h"
#include "sql_parse.h"        // sql_kill, *_precheck, *_prepare
#include "lock.h"             // try_transactional_lock,
                              // check_transactional_lock,
                              // set_handler_table_locks,
                              // lock_global_read_lock,
                              // make_global_read_lock_block_commit
#include "sql_base.h"         // open_tables, open_and_lock_tables,
                              // lock_tables, unique_table,
                              // close_thread_tables, is_temporary_table
                              // table_cache.h
#include "sql_cache.h"        // QUERY_CACHE_FLAGS_SIZE, query_cache_*
#include "sql_show.h"         // mysqld_list_*, mysqld_show_*,
                              // calc_sum_of_all_status
#include "mysqld.h"
#include "sql_locale.h"                         // my_locale_en_US
#include "log.h"                                // flush_error_log
#include "sql_view.h"         // mysql_create_view, mysql_drop_view
#include "sql_delete.h"       // mysql_delete
#include "sql_insert.h"       // mysql_insert
#include "sql_update.h"       // mysql_update, mysql_multi_update
#include "sql_partition.h"    // struct partition_info
#include "sql_db.h"           // mysql_change_db, mysql_create_db,
                              // mysql_rm_db, mysql_upgrade_db,
                              // mysql_alter_db,
                              // check_db_dir_existence,
                              // my_dbopt_cleanup
#include "sql_table.h"        // mysql_create_like_table,
                              // mysql_create_table,
                              // mysql_alter_table,
                              // mysql_backup_table,
                              // mysql_restore_table
#include "sql_reload.h"       // reload_acl_and_cache
#include "sql_admin.h"        // mysql_assign_to_keycache
#include "sql_connect.h"      // decrease_user_connections,
                              // check_mqh,
                              // reset_mqh
#include "sql_rename.h"       // mysql_rename_tables
#include "sql_tablespace.h"   // mysql_alter_tablespace
#include "hostname.h"         // hostname_cache_refresh
#include "sql_test.h"         // mysql_print_status
#include "sql_select.h"       // handle_select, mysql_select,
                              // mysql_explain_union
#include "sql_load.h"         // mysql_load
#include "sql_servers.h"      // create_servers, alter_servers,
                              // drop_servers, servers_reload
#include "sql_handler.h"      // mysql_ha_open, mysql_ha_close,
                              // mysql_ha_read
#include "sql_binlog.h"       // mysql_client_binlog_statement
#include "sql_do.h"           // mysql_do
#include "sql_help.h"         // mysqld_help
#include "rpl_constants.h"    // Incident, INCIDENT_LOST_EVENTS
#include "log_event.h"
#include "sql_repl.h"
#include "rpl_filter.h"
#include "repl_failsafe.h"
#include <m_ctype.h>
#include <myisam.h>
#include <my_dir.h>
#include "rpl_mi.h"

#include "sql_digest.h"

#include "sp_head.h"
#include "sp.h"
#include "sp_cache.h"
#include "events.h"
#include "sql_trigger.h"
#include "transaction.h"
#include "sql_audit.h"
#include "sql_prepare.h"
#include "sql_cte.h"
#include "debug_sync.h"
#include "probes_mysql.h"
#include "set_var.h"
#include "sql_bootstrap.h"
#include "sql_sequence.h"
#include "opt_trace.h"
#include "mysql/psi/mysql_sp.h"

#include "my_json_writer.h" 

#define PRIV_LOCK_TABLES (SELECT_ACL | LOCK_TABLES_ACL)

#define FLAGSTR(V,F) ((V)&(F)?#F" ":"")

#ifdef WITH_ARIA_STORAGE_ENGINE
#include "../storage/maria/ha_maria.h"
#endif

#include "wsrep.h"
#include "wsrep_mysqld.h"
#ifdef WITH_WSREP
#include "wsrep_thd.h"
#include "wsrep_trans_observer.h" /* wsrep transaction hooks */

static bool wsrep_mysql_parse(THD *thd, char *rawbuf, uint length,
                              Parser_state *parser_state);

#endif /* WITH_WSREP */
/**
  @defgroup Runtime_Environment Runtime Environment
  @{
*/

static bool execute_sqlcom_select(THD *thd, TABLE_LIST *all_tables);
static void sql_kill(THD *thd, longlong id, killed_state state, killed_type type);
static void sql_kill_user(THD *thd, LEX_USER *user, killed_state state);
static bool lock_tables_precheck(THD *thd, TABLE_LIST *tables);
static bool execute_show_status(THD *, TABLE_LIST *);
static bool check_rename_table(THD *, TABLE_LIST *, TABLE_LIST *);
static bool generate_incident_event(THD *thd);
static int  show_create_db(THD *thd, LEX *lex);
static bool alter_routine(THD *thd, LEX *lex);
static bool drop_routine(THD *thd, LEX *lex);

const char *any_db="*any*";	// Special symbol for check_access

const LEX_CSTRING command_name[257]={
  { STRING_WITH_LEN("Sleep") },           //0
  { STRING_WITH_LEN("Quit") },            //1
  { STRING_WITH_LEN("Init DB") },         //2
  { STRING_WITH_LEN("Query") },           //3
  { STRING_WITH_LEN("Field List") },      //4
  { STRING_WITH_LEN("Create DB") },       //5
  { STRING_WITH_LEN("Drop DB") },         //6
  { STRING_WITH_LEN("Refresh") },         //7
  { STRING_WITH_LEN("Shutdown") },        //8
  { STRING_WITH_LEN("Statistics") },      //9
  { STRING_WITH_LEN("Processlist") },     //10
  { STRING_WITH_LEN("Connect") },         //11
  { STRING_WITH_LEN("Kill") },            //12
  { STRING_WITH_LEN("Debug") },           //13
  { STRING_WITH_LEN("Ping") },            //14
  { STRING_WITH_LEN("Time") },            //15
  { STRING_WITH_LEN("Delayed insert") },  //16
  { STRING_WITH_LEN("Change user") },     //17
  { STRING_WITH_LEN("Binlog Dump") },     //18
  { STRING_WITH_LEN("Table Dump") },      //19
  { STRING_WITH_LEN("Connect Out") },     //20
  { STRING_WITH_LEN("Register Slave") },  //21
  { STRING_WITH_LEN("Prepare") },         //22
  { STRING_WITH_LEN("Execute") },         //23
  { STRING_WITH_LEN("Long Data") },       //24
  { STRING_WITH_LEN("Close stmt") },      //25
  { STRING_WITH_LEN("Reset stmt") },      //26
  { STRING_WITH_LEN("Set option") },      //27
  { STRING_WITH_LEN("Fetch") },           //28
  { STRING_WITH_LEN("Daemon") },          //29
  { STRING_WITH_LEN("Unimpl get tid") },  //30
  { STRING_WITH_LEN("Reset connection") },//31
  { 0, 0 }, //32
  { 0, 0 }, //33
  { 0, 0 }, //34
  { 0, 0 }, //35
  { 0, 0 }, //36
  { 0, 0 }, //37
  { 0, 0 }, //38
  { 0, 0 }, //39
  { 0, 0 }, //40
  { 0, 0 }, //41
  { 0, 0 }, //42
  { 0, 0 }, //43
  { 0, 0 }, //44
  { 0, 0 }, //45
  { 0, 0 }, //46
  { 0, 0 }, //47
  { 0, 0 }, //48
  { 0, 0 }, //49
  { 0, 0 }, //50
  { 0, 0 }, //51
  { 0, 0 }, //52
  { 0, 0 }, //53
  { 0, 0 }, //54
  { 0, 0 }, //55
  { 0, 0 }, //56
  { 0, 0 }, //57
  { 0, 0 }, //58
  { 0, 0 }, //59
  { 0, 0 }, //60
  { 0, 0 }, //61
  { 0, 0 }, //62
  { 0, 0 }, //63
  { 0, 0 }, //64
  { 0, 0 }, //65
  { 0, 0 }, //66
  { 0, 0 }, //67
  { 0, 0 }, //68
  { 0, 0 }, //69
  { 0, 0 }, //70
  { 0, 0 }, //71
  { 0, 0 }, //72
  { 0, 0 }, //73
  { 0, 0 }, //74
  { 0, 0 }, //75
  { 0, 0 }, //76
  { 0, 0 }, //77
  { 0, 0 }, //78
  { 0, 0 }, //79
  { 0, 0 }, //80
  { 0, 0 }, //81
  { 0, 0 }, //82
  { 0, 0 }, //83
  { 0, 0 }, //84
  { 0, 0 }, //85
  { 0, 0 }, //86
  { 0, 0 }, //87
  { 0, 0 }, //88
  { 0, 0 }, //89
  { 0, 0 }, //90
  { 0, 0 }, //91
  { 0, 0 }, //92
  { 0, 0 }, //93
  { 0, 0 }, //94
  { 0, 0 }, //95
  { 0, 0 }, //96
  { 0, 0 }, //97
  { 0, 0 }, //98
  { 0, 0 }, //99
  { 0, 0 }, //100
  { 0, 0 }, //101
  { 0, 0 }, //102
  { 0, 0 }, //103
  { 0, 0 }, //104
  { 0, 0 }, //105
  { 0, 0 }, //106
  { 0, 0 }, //107
  { 0, 0 }, //108
  { 0, 0 }, //109
  { 0, 0 }, //110
  { 0, 0 }, //111
  { 0, 0 }, //112
  { 0, 0 }, //113
  { 0, 0 }, //114
  { 0, 0 }, //115
  { 0, 0 }, //116
  { 0, 0 }, //117
  { 0, 0 }, //118
  { 0, 0 }, //119
  { 0, 0 }, //120
  { 0, 0 }, //121
  { 0, 0 }, //122
  { 0, 0 }, //123
  { 0, 0 }, //124
  { 0, 0 }, //125
  { 0, 0 }, //126
  { 0, 0 }, //127
  { 0, 0 }, //128
  { 0, 0 }, //129
  { 0, 0 }, //130
  { 0, 0 }, //131
  { 0, 0 }, //132
  { 0, 0 }, //133
  { 0, 0 }, //134
  { 0, 0 }, //135
  { 0, 0 }, //136
  { 0, 0 }, //137
  { 0, 0 }, //138
  { 0, 0 }, //139
  { 0, 0 }, //140
  { 0, 0 }, //141
  { 0, 0 }, //142
  { 0, 0 }, //143
  { 0, 0 }, //144
  { 0, 0 }, //145
  { 0, 0 }, //146
  { 0, 0 }, //147
  { 0, 0 }, //148
  { 0, 0 }, //149
  { 0, 0 }, //150
  { 0, 0 }, //151
  { 0, 0 }, //152
  { 0, 0 }, //153
  { 0, 0 }, //154
  { 0, 0 }, //155
  { 0, 0 }, //156
  { 0, 0 }, //157
  { 0, 0 }, //158
  { 0, 0 }, //159
  { 0, 0 }, //160
  { 0, 0 }, //161
  { 0, 0 }, //162
  { 0, 0 }, //163
  { 0, 0 }, //164
  { 0, 0 }, //165
  { 0, 0 }, //166
  { 0, 0 }, //167
  { 0, 0 }, //168
  { 0, 0 }, //169
  { 0, 0 }, //170
  { 0, 0 }, //171
  { 0, 0 }, //172
  { 0, 0 }, //173
  { 0, 0 }, //174
  { 0, 0 }, //175
  { 0, 0 }, //176
  { 0, 0 }, //177
  { 0, 0 }, //178
  { 0, 0 }, //179
  { 0, 0 }, //180
  { 0, 0 }, //181
  { 0, 0 }, //182
  { 0, 0 }, //183
  { 0, 0 }, //184
  { 0, 0 }, //185
  { 0, 0 }, //186
  { 0, 0 }, //187
  { 0, 0 }, //188
  { 0, 0 }, //189
  { 0, 0 }, //190
  { 0, 0 }, //191
  { 0, 0 }, //192
  { 0, 0 }, //193
  { 0, 0 }, //194
  { 0, 0 }, //195
  { 0, 0 }, //196
  { 0, 0 }, //197
  { 0, 0 }, //198
  { 0, 0 }, //199
  { 0, 0 }, //200
  { 0, 0 }, //201
  { 0, 0 }, //202
  { 0, 0 }, //203
  { 0, 0 }, //204
  { 0, 0 }, //205
  { 0, 0 }, //206
  { 0, 0 }, //207
  { 0, 0 }, //208
  { 0, 0 }, //209
  { 0, 0 }, //210
  { 0, 0 }, //211
  { 0, 0 }, //212
  { 0, 0 }, //213
  { 0, 0 }, //214
  { 0, 0 }, //215
  { 0, 0 }, //216
  { 0, 0 }, //217
  { 0, 0 }, //218
  { 0, 0 }, //219
  { 0, 0 }, //220
  { 0, 0 }, //221
  { 0, 0 }, //222
  { 0, 0 }, //223
  { 0, 0 }, //224
  { 0, 0 }, //225
  { 0, 0 }, //226
  { 0, 0 }, //227
  { 0, 0 }, //228
  { 0, 0 }, //229
  { 0, 0 }, //230
  { 0, 0 }, //231
  { 0, 0 }, //232
  { 0, 0 }, //233
  { 0, 0 }, //234
  { 0, 0 }, //235
  { 0, 0 }, //236
  { 0, 0 }, //237
  { 0, 0 }, //238
  { 0, 0 }, //239
  { 0, 0 }, //240
  { 0, 0 }, //241
  { 0, 0 }, //242
  { 0, 0 }, //243
  { 0, 0 }, //244
  { 0, 0 }, //245
  { 0, 0 }, //246
  { 0, 0 }, //247
  { 0, 0 }, //248
  { 0, 0 }, //249
  { STRING_WITH_LEN("Bulk_execute") }, //250
  { STRING_WITH_LEN("Slave_worker") }, //251
  { STRING_WITH_LEN("Slave_IO") }, //252
  { STRING_WITH_LEN("Slave_SQL") }, //253
  { 0, 0},
  { STRING_WITH_LEN("Error") }  // Last command number 255
};

#ifdef HAVE_REPLICATION
/**
  Returns true if all tables should be ignored.
*/
inline bool all_tables_not_ok(THD *thd, TABLE_LIST *tables)
{
  Rpl_filter *rpl_filter= thd->system_thread_info.rpl_sql_info->rpl_filter;
  return rpl_filter->is_on() && tables && !thd->spcont &&
         !rpl_filter->tables_ok(thd->db.str, tables);
}
#endif


static bool some_non_temp_table_to_be_updated(THD *thd, TABLE_LIST *tables)
{
  for (TABLE_LIST *table= tables; table; table= table->next_global)
  {
    DBUG_ASSERT(table->db.str && table->table_name.str);
    if (table->updating && !thd->find_tmp_table_share(table))
      return 1;
  }
  return 0;
}


/*
  Check whether the statement implicitly commits an active transaction.

  @param thd    Thread handle.
  @param mask   Bitmask used for the SQL command match.

  @return 0     No implicit commit
  @return 1     Do a commit
*/
bool stmt_causes_implicit_commit(THD *thd, uint mask)
{
  LEX *lex= thd->lex;
  bool skip= FALSE;
  DBUG_ENTER("stmt_causes_implicit_commit");

  if (!(sql_command_flags[lex->sql_command] & mask))
    DBUG_RETURN(FALSE);

  switch (lex->sql_command) {
  case SQLCOM_ALTER_TABLE:
  case SQLCOM_ALTER_SEQUENCE:
    /* If ALTER TABLE of non-temporary table, do implicit commit */
    skip= (lex->tmp_table());
    break;
  case SQLCOM_DROP_TABLE:
  case SQLCOM_DROP_SEQUENCE:
  case SQLCOM_CREATE_TABLE:
  case SQLCOM_CREATE_SEQUENCE:
    /*
      If CREATE TABLE of non-temporary table and the table is not part
      if a BEGIN GTID ... COMMIT group, do a implicit commit.
      This ensures that CREATE ... SELECT will in the same GTID group on the
      master and slave.
    */
    skip= (lex->tmp_table() ||
           (thd->variables.option_bits & OPTION_GTID_BEGIN));
    break;
  case SQLCOM_SET_OPTION:
    skip= lex->autocommit ? FALSE : TRUE;
    break;
  default:
    break;
  }

  DBUG_RETURN(!skip);
}


/**
  Mark all commands that somehow changes a table.

  This is used to check number of updates / hour.

  sql_command is actually set to SQLCOM_END sometimes
  so we need the +1 to include it in the array.

  See COMMAND_FLAG_xxx for different type of commands
     2  - query that returns meaningful ROW_COUNT() -
          a number of modified rows
*/

uint sql_command_flags[SQLCOM_END+1];
uint server_command_flags[COM_END+1];

void init_update_queries(void)
{
  /* Initialize the server command flags array. */
  memset(server_command_flags, 0, sizeof(server_command_flags));

  server_command_flags[COM_STATISTICS]= CF_SKIP_QUERY_ID | CF_SKIP_QUESTIONS | CF_SKIP_WSREP_CHECK;
  server_command_flags[COM_PING]=       CF_SKIP_QUERY_ID | CF_SKIP_QUESTIONS | CF_SKIP_WSREP_CHECK;

  server_command_flags[COM_QUIT]= CF_SKIP_WSREP_CHECK;
  server_command_flags[COM_PROCESS_INFO]= CF_SKIP_WSREP_CHECK;
  server_command_flags[COM_PROCESS_KILL]= CF_SKIP_WSREP_CHECK;
  server_command_flags[COM_SHUTDOWN]= CF_SKIP_WSREP_CHECK;
  server_command_flags[COM_SLEEP]= CF_SKIP_WSREP_CHECK;
  server_command_flags[COM_TIME]= CF_SKIP_WSREP_CHECK;
  server_command_flags[COM_INIT_DB]= CF_SKIP_WSREP_CHECK;
  server_command_flags[COM_END]= CF_SKIP_WSREP_CHECK;
  for (uint i= COM_MDB_GAP_BEG; i <= COM_MDB_GAP_END; i++)
  {
    server_command_flags[i]= CF_SKIP_WSREP_CHECK;
  }

  /*
    COM_QUERY, COM_SET_OPTION and COM_STMT_XXX are allowed to pass the early
    COM_xxx filter, they're checked later in mysql_execute_command().
  */
  server_command_flags[COM_QUERY]= CF_SKIP_WSREP_CHECK;
  server_command_flags[COM_SET_OPTION]= CF_SKIP_WSREP_CHECK;
  server_command_flags[COM_STMT_PREPARE]= CF_SKIP_QUESTIONS | CF_SKIP_WSREP_CHECK;
  server_command_flags[COM_STMT_EXECUTE]= CF_SKIP_WSREP_CHECK;
  server_command_flags[COM_STMT_FETCH]=   CF_SKIP_WSREP_CHECK;
  server_command_flags[COM_STMT_CLOSE]= CF_SKIP_QUESTIONS | CF_SKIP_WSREP_CHECK;
  server_command_flags[COM_STMT_RESET]= CF_SKIP_QUESTIONS | CF_SKIP_WSREP_CHECK;
  server_command_flags[COM_STMT_EXECUTE]= CF_SKIP_WSREP_CHECK;
  server_command_flags[COM_STMT_SEND_LONG_DATA]= CF_SKIP_WSREP_CHECK;
  server_command_flags[COM_REGISTER_SLAVE]= CF_SKIP_WSREP_CHECK;

  /* Initialize the sql command flags array. */
  memset(sql_command_flags, 0, sizeof(sql_command_flags));

  /*
    In general, DDL statements do not generate row events and do not go
    through a cache before being written to the binary log. However, the
    CREATE TABLE...SELECT is an exception because it may generate row
    events. For that reason,  the SQLCOM_CREATE_TABLE  which represents
    a CREATE TABLE, including the CREATE TABLE...SELECT, has the
    CF_CAN_GENERATE_ROW_EVENTS flag. The distinction between a regular
    CREATE TABLE and the CREATE TABLE...SELECT is made in other parts of
    the code, in particular in the Query_log_event's constructor.
  */
  sql_command_flags[SQLCOM_CREATE_TABLE]=   CF_CHANGES_DATA | CF_REEXECUTION_FRAGILE |
                                            CF_AUTO_COMMIT_TRANS | CF_REPORT_PROGRESS |
                                            CF_CAN_GENERATE_ROW_EVENTS |
                                            CF_SCHEMA_CHANGE;
  sql_command_flags[SQLCOM_CREATE_SEQUENCE]=  (CF_CHANGES_DATA |
                                            CF_REEXECUTION_FRAGILE |
                                            CF_AUTO_COMMIT_TRANS |
                                            CF_SCHEMA_CHANGE);
  sql_command_flags[SQLCOM_CREATE_INDEX]=   CF_CHANGES_DATA | CF_AUTO_COMMIT_TRANS |
                                            CF_ADMIN_COMMAND | CF_REPORT_PROGRESS;
  sql_command_flags[SQLCOM_ALTER_TABLE]=    CF_CHANGES_DATA | CF_WRITE_LOGS_COMMAND |
                                            CF_AUTO_COMMIT_TRANS | CF_REPORT_PROGRESS |
                                            CF_INSERTS_DATA | CF_ADMIN_COMMAND;
  sql_command_flags[SQLCOM_ALTER_SEQUENCE]= CF_CHANGES_DATA | CF_WRITE_LOGS_COMMAND |
                                            CF_AUTO_COMMIT_TRANS | CF_SCHEMA_CHANGE |
                                            CF_ADMIN_COMMAND;
  sql_command_flags[SQLCOM_TRUNCATE]=       CF_CHANGES_DATA | CF_WRITE_LOGS_COMMAND |
                                            CF_AUTO_COMMIT_TRANS;
  sql_command_flags[SQLCOM_DROP_TABLE]=     CF_CHANGES_DATA | CF_AUTO_COMMIT_TRANS | CF_SCHEMA_CHANGE;
  sql_command_flags[SQLCOM_DROP_SEQUENCE]=  CF_CHANGES_DATA | CF_AUTO_COMMIT_TRANS | CF_SCHEMA_CHANGE;
  sql_command_flags[SQLCOM_LOAD]=           CF_CHANGES_DATA | CF_REEXECUTION_FRAGILE |
                                            CF_CAN_GENERATE_ROW_EVENTS | CF_REPORT_PROGRESS |
                                            CF_INSERTS_DATA;
  sql_command_flags[SQLCOM_CREATE_DB]=      CF_CHANGES_DATA | CF_AUTO_COMMIT_TRANS | CF_DB_CHANGE;
  sql_command_flags[SQLCOM_DROP_DB]=        CF_CHANGES_DATA | CF_AUTO_COMMIT_TRANS | CF_DB_CHANGE;
  sql_command_flags[SQLCOM_CREATE_PACKAGE]= CF_CHANGES_DATA | CF_AUTO_COMMIT_TRANS;
  sql_command_flags[SQLCOM_DROP_PACKAGE]=   CF_CHANGES_DATA | CF_AUTO_COMMIT_TRANS;
  sql_command_flags[SQLCOM_CREATE_PACKAGE_BODY]= CF_CHANGES_DATA | CF_AUTO_COMMIT_TRANS;
  sql_command_flags[SQLCOM_DROP_PACKAGE_BODY]= CF_CHANGES_DATA | CF_AUTO_COMMIT_TRANS;
  sql_command_flags[SQLCOM_ALTER_DB_UPGRADE]= CF_AUTO_COMMIT_TRANS;
  sql_command_flags[SQLCOM_ALTER_DB]=       CF_CHANGES_DATA | CF_AUTO_COMMIT_TRANS | CF_DB_CHANGE;
  sql_command_flags[SQLCOM_RENAME_TABLE]=   CF_CHANGES_DATA | CF_AUTO_COMMIT_TRANS | CF_ADMIN_COMMAND;
  sql_command_flags[SQLCOM_DROP_INDEX]=     CF_CHANGES_DATA | CF_AUTO_COMMIT_TRANS |
                                            CF_REPORT_PROGRESS | CF_ADMIN_COMMAND;
  sql_command_flags[SQLCOM_CREATE_VIEW]=    CF_CHANGES_DATA | CF_REEXECUTION_FRAGILE |
                                            CF_AUTO_COMMIT_TRANS;
  sql_command_flags[SQLCOM_DROP_VIEW]=      CF_CHANGES_DATA | CF_AUTO_COMMIT_TRANS;
  sql_command_flags[SQLCOM_CREATE_TRIGGER]= CF_CHANGES_DATA | CF_AUTO_COMMIT_TRANS;
  sql_command_flags[SQLCOM_DROP_TRIGGER]=   CF_CHANGES_DATA | CF_AUTO_COMMIT_TRANS;
  sql_command_flags[SQLCOM_CREATE_EVENT]=   CF_CHANGES_DATA | CF_AUTO_COMMIT_TRANS;
  sql_command_flags[SQLCOM_ALTER_EVENT]=    CF_CHANGES_DATA | CF_AUTO_COMMIT_TRANS;
  sql_command_flags[SQLCOM_DROP_EVENT]=     CF_CHANGES_DATA | CF_AUTO_COMMIT_TRANS;

  sql_command_flags[SQLCOM_UPDATE]=	    CF_CHANGES_DATA | CF_REEXECUTION_FRAGILE |
                                            CF_CAN_GENERATE_ROW_EVENTS |
                                            CF_OPTIMIZER_TRACE |
                                            CF_CAN_BE_EXPLAINED |
                                            CF_UPDATES_DATA |
                                            CF_PS_ARRAY_BINDING_SAFE;
  sql_command_flags[SQLCOM_UPDATE_MULTI]=   CF_CHANGES_DATA | CF_REEXECUTION_FRAGILE |
                                            CF_CAN_GENERATE_ROW_EVENTS |
                                            CF_OPTIMIZER_TRACE |
                                            CF_CAN_BE_EXPLAINED |
                                            CF_UPDATES_DATA |
                                            CF_PS_ARRAY_BINDING_SAFE;
  sql_command_flags[SQLCOM_INSERT]=	    CF_CHANGES_DATA | CF_REEXECUTION_FRAGILE |
                                            CF_CAN_GENERATE_ROW_EVENTS |
                                            CF_OPTIMIZER_TRACE |
                                            CF_CAN_BE_EXPLAINED |
                                            CF_INSERTS_DATA |
                                            CF_PS_ARRAY_BINDING_SAFE |
                                            CF_PS_ARRAY_BINDING_OPTIMIZED;
  sql_command_flags[SQLCOM_INSERT_SELECT]=  CF_CHANGES_DATA | CF_REEXECUTION_FRAGILE |
                                            CF_CAN_GENERATE_ROW_EVENTS |
                                            CF_OPTIMIZER_TRACE |
                                            CF_CAN_BE_EXPLAINED |
                                            CF_INSERTS_DATA;
  sql_command_flags[SQLCOM_DELETE]=         CF_CHANGES_DATA | CF_REEXECUTION_FRAGILE |
                                            CF_CAN_GENERATE_ROW_EVENTS |
                                            CF_OPTIMIZER_TRACE |
                                            CF_CAN_BE_EXPLAINED |
                                            CF_DELETES_DATA |
                                            CF_PS_ARRAY_BINDING_SAFE;
  sql_command_flags[SQLCOM_DELETE_MULTI]=   CF_CHANGES_DATA | CF_REEXECUTION_FRAGILE |
                                            CF_CAN_GENERATE_ROW_EVENTS |
                                            CF_OPTIMIZER_TRACE |
                                            CF_CAN_BE_EXPLAINED |
                                            CF_DELETES_DATA;
  sql_command_flags[SQLCOM_REPLACE]=        CF_CHANGES_DATA | CF_REEXECUTION_FRAGILE |
                                            CF_CAN_GENERATE_ROW_EVENTS |
                                            CF_OPTIMIZER_TRACE |
                                            CF_CAN_BE_EXPLAINED |
                                            CF_INSERTS_DATA |
                                            CF_PS_ARRAY_BINDING_SAFE |
                                            CF_PS_ARRAY_BINDING_OPTIMIZED;
  sql_command_flags[SQLCOM_REPLACE_SELECT]= CF_CHANGES_DATA | CF_REEXECUTION_FRAGILE |
                                            CF_CAN_GENERATE_ROW_EVENTS |
                                            CF_OPTIMIZER_TRACE |
                                            CF_CAN_BE_EXPLAINED |
                                            CF_INSERTS_DATA;
  sql_command_flags[SQLCOM_SELECT]=         CF_REEXECUTION_FRAGILE |
                                            CF_CAN_GENERATE_ROW_EVENTS |
                                            CF_OPTIMIZER_TRACE |
                                            CF_CAN_BE_EXPLAINED;
  // (1) so that subquery is traced when doing "SET @var = (subquery)"
  /*
    @todo SQLCOM_SET_OPTION should have CF_CAN_GENERATE_ROW_EVENTS
    set, because it may invoke a stored function that generates row
    events. /Sven
  */
  sql_command_flags[SQLCOM_SET_OPTION]=     CF_REEXECUTION_FRAGILE |
                                            CF_AUTO_COMMIT_TRANS |
                                            CF_CAN_GENERATE_ROW_EVENTS |
                                            CF_OPTIMIZER_TRACE; // (1)
  // (1) so that subquery is traced when doing "DO @var := (subquery)"
  sql_command_flags[SQLCOM_DO]=             CF_REEXECUTION_FRAGILE |
                                            CF_CAN_GENERATE_ROW_EVENTS |
                                            CF_OPTIMIZER_TRACE; // (1)

  sql_command_flags[SQLCOM_SHOW_STATUS_PROC]= CF_STATUS_COMMAND | CF_REEXECUTION_FRAGILE;
  sql_command_flags[SQLCOM_SHOW_STATUS_PACKAGE]= CF_STATUS_COMMAND | CF_REEXECUTION_FRAGILE;
  sql_command_flags[SQLCOM_SHOW_STATUS_PACKAGE_BODY]= CF_STATUS_COMMAND | CF_REEXECUTION_FRAGILE;
  sql_command_flags[SQLCOM_SHOW_STATUS]=      CF_STATUS_COMMAND | CF_REEXECUTION_FRAGILE;
  sql_command_flags[SQLCOM_SHOW_DATABASES]=   CF_STATUS_COMMAND | CF_REEXECUTION_FRAGILE;
  sql_command_flags[SQLCOM_SHOW_TRIGGERS]=    CF_STATUS_COMMAND | CF_REEXECUTION_FRAGILE;
  sql_command_flags[SQLCOM_SHOW_EVENTS]=      CF_STATUS_COMMAND | CF_REEXECUTION_FRAGILE;
  sql_command_flags[SQLCOM_SHOW_OPEN_TABLES]= CF_STATUS_COMMAND | CF_REEXECUTION_FRAGILE;
  sql_command_flags[SQLCOM_SHOW_PLUGINS]=     CF_STATUS_COMMAND;
  sql_command_flags[SQLCOM_SHOW_GENERIC]=     CF_STATUS_COMMAND;
  sql_command_flags[SQLCOM_SHOW_FIELDS]=      CF_STATUS_COMMAND | CF_REEXECUTION_FRAGILE;
  sql_command_flags[SQLCOM_SHOW_KEYS]=        CF_STATUS_COMMAND | CF_REEXECUTION_FRAGILE;
  sql_command_flags[SQLCOM_SHOW_VARIABLES]=   CF_STATUS_COMMAND | CF_REEXECUTION_FRAGILE;
  sql_command_flags[SQLCOM_SHOW_CHARSETS]=    CF_STATUS_COMMAND | CF_REEXECUTION_FRAGILE;
  sql_command_flags[SQLCOM_SHOW_COLLATIONS]=  CF_STATUS_COMMAND | CF_REEXECUTION_FRAGILE;
  sql_command_flags[SQLCOM_SHOW_BINLOGS]=     CF_STATUS_COMMAND;
  sql_command_flags[SQLCOM_SHOW_SLAVE_HOSTS]= CF_STATUS_COMMAND;
  sql_command_flags[SQLCOM_SHOW_BINLOG_EVENTS]= CF_STATUS_COMMAND;
  sql_command_flags[SQLCOM_SHOW_STORAGE_ENGINES]= CF_STATUS_COMMAND;
  sql_command_flags[SQLCOM_SHOW_AUTHORS]=     CF_STATUS_COMMAND;
  sql_command_flags[SQLCOM_SHOW_CONTRIBUTORS]= CF_STATUS_COMMAND;
  sql_command_flags[SQLCOM_SHOW_PRIVILEGES]=  CF_STATUS_COMMAND;
  sql_command_flags[SQLCOM_SHOW_WARNS]=       CF_STATUS_COMMAND | CF_DIAGNOSTIC_STMT;
  sql_command_flags[SQLCOM_SHOW_ERRORS]=      CF_STATUS_COMMAND | CF_DIAGNOSTIC_STMT;
  sql_command_flags[SQLCOM_SHOW_ENGINE_STATUS]= CF_STATUS_COMMAND;
  sql_command_flags[SQLCOM_SHOW_ENGINE_MUTEX]= CF_STATUS_COMMAND;
  sql_command_flags[SQLCOM_SHOW_ENGINE_LOGS]= CF_STATUS_COMMAND;
  sql_command_flags[SQLCOM_SHOW_EXPLAIN]= CF_STATUS_COMMAND;
  sql_command_flags[SQLCOM_SHOW_PROCESSLIST]= CF_STATUS_COMMAND;
  sql_command_flags[SQLCOM_SHOW_GRANTS]=      CF_STATUS_COMMAND;
  sql_command_flags[SQLCOM_SHOW_CREATE_USER]= CF_STATUS_COMMAND;
  sql_command_flags[SQLCOM_SHOW_CREATE_DB]=   CF_STATUS_COMMAND;
  sql_command_flags[SQLCOM_SHOW_CREATE]=  CF_STATUS_COMMAND;
  sql_command_flags[SQLCOM_SHOW_BINLOG_STAT]= CF_STATUS_COMMAND;
  sql_command_flags[SQLCOM_SHOW_SLAVE_STAT]=  CF_STATUS_COMMAND;
  sql_command_flags[SQLCOM_SHOW_CREATE_PROC]= CF_STATUS_COMMAND;
  sql_command_flags[SQLCOM_SHOW_CREATE_FUNC]= CF_STATUS_COMMAND;
  sql_command_flags[SQLCOM_SHOW_CREATE_PACKAGE]= CF_STATUS_COMMAND;
  sql_command_flags[SQLCOM_SHOW_CREATE_PACKAGE_BODY]= CF_STATUS_COMMAND;
  sql_command_flags[SQLCOM_SHOW_CREATE_TRIGGER]=  CF_STATUS_COMMAND;
  sql_command_flags[SQLCOM_SHOW_STATUS_FUNC]= CF_STATUS_COMMAND | CF_REEXECUTION_FRAGILE;
  sql_command_flags[SQLCOM_SHOW_PROC_CODE]=   CF_STATUS_COMMAND;
  sql_command_flags[SQLCOM_SHOW_FUNC_CODE]=   CF_STATUS_COMMAND;
  sql_command_flags[SQLCOM_SHOW_PACKAGE_BODY_CODE]= CF_STATUS_COMMAND;
  sql_command_flags[SQLCOM_SHOW_CREATE_EVENT]= CF_STATUS_COMMAND;
  sql_command_flags[SQLCOM_SHOW_PROFILES]=    CF_STATUS_COMMAND;
  sql_command_flags[SQLCOM_SHOW_PROFILE]=     CF_STATUS_COMMAND;
  sql_command_flags[SQLCOM_BINLOG_BASE64_EVENT]= CF_STATUS_COMMAND | CF_CAN_GENERATE_ROW_EVENTS;
  sql_command_flags[SQLCOM_SHOW_TABLES]=       (CF_STATUS_COMMAND | CF_SHOW_TABLE_COMMAND | CF_REEXECUTION_FRAGILE);
  sql_command_flags[SQLCOM_SHOW_TABLE_STATUS]= (CF_STATUS_COMMAND | CF_SHOW_TABLE_COMMAND | CF_REEXECUTION_FRAGILE);


  sql_command_flags[SQLCOM_CREATE_USER]=       CF_CHANGES_DATA;
  sql_command_flags[SQLCOM_RENAME_USER]=       CF_CHANGES_DATA;
  sql_command_flags[SQLCOM_DROP_USER]=         CF_CHANGES_DATA;
  sql_command_flags[SQLCOM_ALTER_USER]=        CF_CHANGES_DATA;
  sql_command_flags[SQLCOM_CREATE_ROLE]=       CF_CHANGES_DATA;
  sql_command_flags[SQLCOM_GRANT]=             CF_CHANGES_DATA;
  sql_command_flags[SQLCOM_GRANT_ROLE]=        CF_CHANGES_DATA;
  sql_command_flags[SQLCOM_REVOKE]=            CF_CHANGES_DATA;
  sql_command_flags[SQLCOM_REVOKE_ROLE]=       CF_CHANGES_DATA;
  sql_command_flags[SQLCOM_OPTIMIZE]=          CF_CHANGES_DATA;
  sql_command_flags[SQLCOM_CREATE_FUNCTION]=   CF_CHANGES_DATA | CF_AUTO_COMMIT_TRANS;
  sql_command_flags[SQLCOM_CREATE_PROCEDURE]=  CF_CHANGES_DATA | CF_AUTO_COMMIT_TRANS;
  sql_command_flags[SQLCOM_CREATE_SPFUNCTION]= CF_CHANGES_DATA | CF_AUTO_COMMIT_TRANS;
  sql_command_flags[SQLCOM_DROP_PROCEDURE]=    CF_CHANGES_DATA | CF_AUTO_COMMIT_TRANS;
  sql_command_flags[SQLCOM_DROP_FUNCTION]=     CF_CHANGES_DATA | CF_AUTO_COMMIT_TRANS;
  sql_command_flags[SQLCOM_ALTER_PROCEDURE]=   CF_CHANGES_DATA | CF_AUTO_COMMIT_TRANS;
  sql_command_flags[SQLCOM_ALTER_FUNCTION]=    CF_CHANGES_DATA | CF_AUTO_COMMIT_TRANS;
  sql_command_flags[SQLCOM_INSTALL_PLUGIN]=    CF_CHANGES_DATA | CF_AUTO_COMMIT_TRANS;
  sql_command_flags[SQLCOM_UNINSTALL_PLUGIN]=  CF_CHANGES_DATA | CF_AUTO_COMMIT_TRANS;

  /*
    The following is used to preserver CF_ROW_COUNT during the
    a CALL or EXECUTE statement, so the value generated by the
    last called (or executed) statement is preserved.
    See mysql_execute_command() for how CF_ROW_COUNT is used.
  */
  /*
    (1): without it, in "CALL some_proc((subq))", subquery would not be
    traced.
  */
  sql_command_flags[SQLCOM_CALL]=      CF_REEXECUTION_FRAGILE |
                                       CF_CAN_GENERATE_ROW_EVENTS |
                                       CF_OPTIMIZER_TRACE; // (1)
  sql_command_flags[SQLCOM_EXECUTE]=   CF_CAN_GENERATE_ROW_EVENTS;
  sql_command_flags[SQLCOM_EXECUTE_IMMEDIATE]= CF_CAN_GENERATE_ROW_EVENTS;
  sql_command_flags[SQLCOM_COMPOUND]=  CF_CAN_GENERATE_ROW_EVENTS;

  /*
    We don't want to change to statement based replication for these commands
  */
  sql_command_flags[SQLCOM_ROLLBACK]|= CF_FORCE_ORIGINAL_BINLOG_FORMAT;
  /* We don't want to replicate ALTER TABLE for temp tables in row format */
  sql_command_flags[SQLCOM_ALTER_TABLE]|= CF_FORCE_ORIGINAL_BINLOG_FORMAT;
  /* We don't want to replicate TRUNCATE for temp tables in row format */
  sql_command_flags[SQLCOM_TRUNCATE]|= CF_FORCE_ORIGINAL_BINLOG_FORMAT;
  /* We don't want to replicate DROP for temp tables in row format */
  sql_command_flags[SQLCOM_DROP_TABLE]|= CF_FORCE_ORIGINAL_BINLOG_FORMAT;
  sql_command_flags[SQLCOM_DROP_SEQUENCE]|= CF_FORCE_ORIGINAL_BINLOG_FORMAT;
  /* We don't want to replicate CREATE/DROP INDEX for temp tables in row format */
  sql_command_flags[SQLCOM_CREATE_INDEX]|= CF_FORCE_ORIGINAL_BINLOG_FORMAT;
  sql_command_flags[SQLCOM_DROP_INDEX]|= CF_FORCE_ORIGINAL_BINLOG_FORMAT;
  /* One can change replication mode with SET */
  sql_command_flags[SQLCOM_SET_OPTION]|= CF_FORCE_ORIGINAL_BINLOG_FORMAT;

  /*
    The following admin table operations are allowed
    on log tables.
  */
  sql_command_flags[SQLCOM_REPAIR]=    CF_WRITE_LOGS_COMMAND | CF_AUTO_COMMIT_TRANS |
                                       CF_REPORT_PROGRESS | CF_ADMIN_COMMAND;
  sql_command_flags[SQLCOM_OPTIMIZE]|= CF_WRITE_LOGS_COMMAND | CF_AUTO_COMMIT_TRANS |
                                       CF_REPORT_PROGRESS | CF_ADMIN_COMMAND;
  sql_command_flags[SQLCOM_ANALYZE]=   CF_WRITE_LOGS_COMMAND | CF_AUTO_COMMIT_TRANS |
                                       CF_REPORT_PROGRESS | CF_ADMIN_COMMAND;
  sql_command_flags[SQLCOM_CHECK]=     CF_WRITE_LOGS_COMMAND | CF_AUTO_COMMIT_TRANS |
                                       CF_REPORT_PROGRESS | CF_ADMIN_COMMAND;
  sql_command_flags[SQLCOM_CHECKSUM]=  CF_REPORT_PROGRESS;

  sql_command_flags[SQLCOM_CREATE_USER]|=       CF_AUTO_COMMIT_TRANS;
  sql_command_flags[SQLCOM_ALTER_USER]|=        CF_AUTO_COMMIT_TRANS;
  sql_command_flags[SQLCOM_DROP_USER]|=         CF_AUTO_COMMIT_TRANS;
  sql_command_flags[SQLCOM_RENAME_USER]|=       CF_AUTO_COMMIT_TRANS;
  sql_command_flags[SQLCOM_CREATE_ROLE]|=       CF_AUTO_COMMIT_TRANS;
  sql_command_flags[SQLCOM_DROP_ROLE]|=         CF_AUTO_COMMIT_TRANS;
  sql_command_flags[SQLCOM_REVOKE]|=            CF_AUTO_COMMIT_TRANS;
  sql_command_flags[SQLCOM_REVOKE_ALL]=         CF_AUTO_COMMIT_TRANS;
  sql_command_flags[SQLCOM_REVOKE_ROLE]|=       CF_AUTO_COMMIT_TRANS;
  sql_command_flags[SQLCOM_GRANT]|=             CF_AUTO_COMMIT_TRANS;
  sql_command_flags[SQLCOM_GRANT_ROLE]|=        CF_AUTO_COMMIT_TRANS;

  sql_command_flags[SQLCOM_FLUSH]=              CF_AUTO_COMMIT_TRANS;
  sql_command_flags[SQLCOM_RESET]=              CF_AUTO_COMMIT_TRANS;
  sql_command_flags[SQLCOM_CREATE_SERVER]=      CF_AUTO_COMMIT_TRANS;
  sql_command_flags[SQLCOM_ALTER_SERVER]=       CF_AUTO_COMMIT_TRANS;
  sql_command_flags[SQLCOM_DROP_SERVER]=        CF_AUTO_COMMIT_TRANS;
  sql_command_flags[SQLCOM_BACKUP]=             CF_AUTO_COMMIT_TRANS;
  sql_command_flags[SQLCOM_BACKUP_LOCK]=        CF_AUTO_COMMIT_TRANS;

  /*
    The following statements can deal with temporary tables,
    so temporary tables should be pre-opened for those statements to
    simplify privilege checking.

    There are other statements that deal with temporary tables and open
    them, but which are not listed here. The thing is that the order of
    pre-opening temporary tables for those statements is somewhat custom.

    Note that SQLCOM_RENAME_TABLE should not be in this list!
  */
  sql_command_flags[SQLCOM_CREATE_TABLE]|=    CF_PREOPEN_TMP_TABLES;
  sql_command_flags[SQLCOM_CREATE_INDEX]|=    CF_PREOPEN_TMP_TABLES;
  sql_command_flags[SQLCOM_ALTER_TABLE]|=     CF_PREOPEN_TMP_TABLES;
  sql_command_flags[SQLCOM_TRUNCATE]|=        CF_PREOPEN_TMP_TABLES;
  sql_command_flags[SQLCOM_LOAD]|=            CF_PREOPEN_TMP_TABLES;
  sql_command_flags[SQLCOM_DROP_INDEX]|=      CF_PREOPEN_TMP_TABLES;
  sql_command_flags[SQLCOM_UPDATE]|=          CF_PREOPEN_TMP_TABLES;
  sql_command_flags[SQLCOM_UPDATE_MULTI]|=    CF_PREOPEN_TMP_TABLES;
  sql_command_flags[SQLCOM_INSERT_SELECT]|=   CF_PREOPEN_TMP_TABLES;
  sql_command_flags[SQLCOM_DELETE]|=          CF_PREOPEN_TMP_TABLES;
  sql_command_flags[SQLCOM_DELETE_MULTI]|=    CF_PREOPEN_TMP_TABLES;
  sql_command_flags[SQLCOM_REPLACE_SELECT]|=  CF_PREOPEN_TMP_TABLES;
  sql_command_flags[SQLCOM_SELECT]|=          CF_PREOPEN_TMP_TABLES;
  sql_command_flags[SQLCOM_SET_OPTION]|=      CF_PREOPEN_TMP_TABLES;
  sql_command_flags[SQLCOM_DO]|=              CF_PREOPEN_TMP_TABLES;
  sql_command_flags[SQLCOM_HA_OPEN]|=         CF_PREOPEN_TMP_TABLES;
  sql_command_flags[SQLCOM_CALL]|=            CF_PREOPEN_TMP_TABLES;
  sql_command_flags[SQLCOM_CHECKSUM]|=        CF_PREOPEN_TMP_TABLES;
  sql_command_flags[SQLCOM_ANALYZE]|=         CF_PREOPEN_TMP_TABLES;
  sql_command_flags[SQLCOM_CHECK]|=           CF_PREOPEN_TMP_TABLES;
  sql_command_flags[SQLCOM_OPTIMIZE]|=        CF_PREOPEN_TMP_TABLES;
  sql_command_flags[SQLCOM_REPAIR]|=          CF_PREOPEN_TMP_TABLES;
  sql_command_flags[SQLCOM_PRELOAD_KEYS]|=    CF_PREOPEN_TMP_TABLES;
  sql_command_flags[SQLCOM_ASSIGN_TO_KEYCACHE]|= CF_PREOPEN_TMP_TABLES;

  /*
    DDL statements that should start with closing opened handlers.

    We use this flag only for statements for which open HANDLERs
    have to be closed before temporary tables are pre-opened.
  */
  sql_command_flags[SQLCOM_CREATE_TABLE]|=    CF_HA_CLOSE;
  sql_command_flags[SQLCOM_CREATE_SEQUENCE]|= CF_HA_CLOSE;
  sql_command_flags[SQLCOM_DROP_TABLE]|=      CF_HA_CLOSE;
  sql_command_flags[SQLCOM_DROP_SEQUENCE]|=   CF_HA_CLOSE;
  sql_command_flags[SQLCOM_ALTER_TABLE]|=     CF_HA_CLOSE;
  sql_command_flags[SQLCOM_TRUNCATE]|=        CF_HA_CLOSE;
  sql_command_flags[SQLCOM_REPAIR]|=          CF_HA_CLOSE;
  sql_command_flags[SQLCOM_OPTIMIZE]|=        CF_HA_CLOSE;
  sql_command_flags[SQLCOM_ANALYZE]|=         CF_HA_CLOSE;
  sql_command_flags[SQLCOM_CHECK]|=           CF_HA_CLOSE;
  sql_command_flags[SQLCOM_CREATE_INDEX]|=    CF_HA_CLOSE;
  sql_command_flags[SQLCOM_DROP_INDEX]|=      CF_HA_CLOSE;
  sql_command_flags[SQLCOM_PRELOAD_KEYS]|=    CF_HA_CLOSE;
  sql_command_flags[SQLCOM_ASSIGN_TO_KEYCACHE]|=  CF_HA_CLOSE;

  /*
    Mark statements that always are disallowed in read-only
    transactions. Note that according to the SQL standard,
    even temporary table DDL should be disallowed.
  */
  sql_command_flags[SQLCOM_CREATE_TABLE]|=     CF_DISALLOW_IN_RO_TRANS;
  sql_command_flags[SQLCOM_CREATE_SEQUENCE]|=  CF_DISALLOW_IN_RO_TRANS;
  sql_command_flags[SQLCOM_ALTER_TABLE]|=      CF_DISALLOW_IN_RO_TRANS;
  sql_command_flags[SQLCOM_DROP_TABLE]|=       CF_DISALLOW_IN_RO_TRANS;
  sql_command_flags[SQLCOM_DROP_SEQUENCE]|=    CF_DISALLOW_IN_RO_TRANS;
  sql_command_flags[SQLCOM_RENAME_TABLE]|=     CF_DISALLOW_IN_RO_TRANS;
  sql_command_flags[SQLCOM_CREATE_INDEX]|=     CF_DISALLOW_IN_RO_TRANS;
  sql_command_flags[SQLCOM_DROP_INDEX]|=       CF_DISALLOW_IN_RO_TRANS;
  sql_command_flags[SQLCOM_CREATE_DB]|=        CF_DISALLOW_IN_RO_TRANS;
  sql_command_flags[SQLCOM_DROP_DB]|=          CF_DISALLOW_IN_RO_TRANS;
  sql_command_flags[SQLCOM_CREATE_PACKAGE]|=   CF_DISALLOW_IN_RO_TRANS;
  sql_command_flags[SQLCOM_DROP_PACKAGE]|=     CF_DISALLOW_IN_RO_TRANS;
  sql_command_flags[SQLCOM_CREATE_PACKAGE_BODY]|= CF_DISALLOW_IN_RO_TRANS;
  sql_command_flags[SQLCOM_DROP_PACKAGE_BODY]|= CF_DISALLOW_IN_RO_TRANS;
  sql_command_flags[SQLCOM_ALTER_DB_UPGRADE]|= CF_DISALLOW_IN_RO_TRANS;
  sql_command_flags[SQLCOM_ALTER_DB]|=         CF_DISALLOW_IN_RO_TRANS;
  sql_command_flags[SQLCOM_CREATE_VIEW]|=      CF_DISALLOW_IN_RO_TRANS;
  sql_command_flags[SQLCOM_DROP_VIEW]|=        CF_DISALLOW_IN_RO_TRANS;
  sql_command_flags[SQLCOM_CREATE_TRIGGER]|=   CF_DISALLOW_IN_RO_TRANS;
  sql_command_flags[SQLCOM_DROP_TRIGGER]|=     CF_DISALLOW_IN_RO_TRANS;
  sql_command_flags[SQLCOM_CREATE_EVENT]|=     CF_DISALLOW_IN_RO_TRANS;
  sql_command_flags[SQLCOM_ALTER_EVENT]|=      CF_DISALLOW_IN_RO_TRANS;
  sql_command_flags[SQLCOM_DROP_EVENT]|=       CF_DISALLOW_IN_RO_TRANS;
  sql_command_flags[SQLCOM_CREATE_USER]|=      CF_DISALLOW_IN_RO_TRANS;
  sql_command_flags[SQLCOM_ALTER_USER]|=       CF_DISALLOW_IN_RO_TRANS;
  sql_command_flags[SQLCOM_RENAME_USER]|=      CF_DISALLOW_IN_RO_TRANS;
  sql_command_flags[SQLCOM_DROP_USER]|=        CF_DISALLOW_IN_RO_TRANS;
  sql_command_flags[SQLCOM_CREATE_SERVER]|=    CF_DISALLOW_IN_RO_TRANS;
  sql_command_flags[SQLCOM_ALTER_SERVER]|=     CF_DISALLOW_IN_RO_TRANS;
  sql_command_flags[SQLCOM_DROP_SERVER]|=      CF_DISALLOW_IN_RO_TRANS;
  sql_command_flags[SQLCOM_CREATE_FUNCTION]|=  CF_DISALLOW_IN_RO_TRANS;
  sql_command_flags[SQLCOM_CREATE_PROCEDURE]|= CF_DISALLOW_IN_RO_TRANS;
  sql_command_flags[SQLCOM_CREATE_SPFUNCTION]|=CF_DISALLOW_IN_RO_TRANS;
  sql_command_flags[SQLCOM_DROP_PROCEDURE]|=   CF_DISALLOW_IN_RO_TRANS;
  sql_command_flags[SQLCOM_DROP_FUNCTION]|=    CF_DISALLOW_IN_RO_TRANS;
  sql_command_flags[SQLCOM_ALTER_PROCEDURE]|=  CF_DISALLOW_IN_RO_TRANS;
  sql_command_flags[SQLCOM_ALTER_FUNCTION]|=   CF_DISALLOW_IN_RO_TRANS;
  sql_command_flags[SQLCOM_TRUNCATE]|=         CF_DISALLOW_IN_RO_TRANS;
  sql_command_flags[SQLCOM_ALTER_TABLESPACE]|= CF_DISALLOW_IN_RO_TRANS;
  sql_command_flags[SQLCOM_REPAIR]|=           CF_DISALLOW_IN_RO_TRANS;
  sql_command_flags[SQLCOM_OPTIMIZE]|=         CF_DISALLOW_IN_RO_TRANS;
  sql_command_flags[SQLCOM_GRANT]|=            CF_DISALLOW_IN_RO_TRANS;
  sql_command_flags[SQLCOM_REVOKE]|=           CF_DISALLOW_IN_RO_TRANS;
  sql_command_flags[SQLCOM_REVOKE_ALL]|=       CF_DISALLOW_IN_RO_TRANS;
  sql_command_flags[SQLCOM_INSTALL_PLUGIN]|=   CF_DISALLOW_IN_RO_TRANS;
  sql_command_flags[SQLCOM_UNINSTALL_PLUGIN]|= CF_DISALLOW_IN_RO_TRANS;
#ifdef WITH_WSREP
  /*
    Statements for which some errors are ignored when
    wsrep_ignore_apply_errors = WSREP_IGNORE_ERRORS_ON_RECONCILING_DDL
  */
  sql_command_flags[SQLCOM_DROP_DB]|=          CF_WSREP_MAY_IGNORE_ERRORS;
  sql_command_flags[SQLCOM_DROP_TABLE]|=       CF_WSREP_MAY_IGNORE_ERRORS;
  sql_command_flags[SQLCOM_DROP_INDEX]|=       CF_WSREP_MAY_IGNORE_ERRORS;
  sql_command_flags[SQLCOM_ALTER_TABLE]|=      CF_WSREP_MAY_IGNORE_ERRORS;
#endif /* WITH_WSREP */
}

bool sqlcom_can_generate_row_events(const THD *thd)
{
  return (sql_command_flags[thd->lex->sql_command] &
          CF_CAN_GENERATE_ROW_EVENTS);
}
 
bool is_update_query(enum enum_sql_command command)
{
  DBUG_ASSERT(command <= SQLCOM_END);
  return (sql_command_flags[command] & CF_CHANGES_DATA) != 0;
}

/**
  Check if a sql command is allowed to write to log tables.
  @param command The SQL command
  @return true if writing is allowed
*/
bool is_log_table_write_query(enum enum_sql_command command)
{
  DBUG_ASSERT(command <= SQLCOM_END);
  return (sql_command_flags[command] & CF_WRITE_LOGS_COMMAND) != 0;
}

void execute_init_command(THD *thd, LEX_STRING *init_command,
                          mysql_rwlock_t *var_lock)
{
  Vio* save_vio;
  ulonglong save_client_capabilities;

  mysql_rwlock_rdlock(var_lock);
  if (!init_command->length)
  {
    mysql_rwlock_unlock(var_lock);
    return;
  }

  /*
    copy the value under a lock, and release the lock.
    init_command has to be executed without a lock held,
    as it may try to change itself
  */
  size_t len= init_command->length;
  char *buf= thd->strmake(init_command->str, len);
  mysql_rwlock_unlock(var_lock);

  THD_STAGE_INFO(thd, stage_execution_of_init_command);
  save_client_capabilities= thd->client_capabilities;
  thd->client_capabilities|= CLIENT_MULTI_QUERIES;
  /*
    We don't need return result of execution to client side.
    To forbid this we should set thd->net.vio to 0.
  */
  save_vio= thd->net.vio;
  thd->net.vio= 0;
  thd->clear_error(1);
  dispatch_command(COM_QUERY, thd, buf, (uint)len);
  thd->client_capabilities= save_client_capabilities;
  thd->net.vio= save_vio;

}


static char *fgets_fn(char *buffer, size_t size, fgets_input_t input, int *error)
{
  MYSQL_FILE *in= static_cast<MYSQL_FILE*> (input);
  char *line= mysql_file_fgets(buffer, (int)size, in);
  if (unlikely(error))
    *error= (line == NULL) ? ferror(in->m_file) : 0;
  return line;
}


int bootstrap(MYSQL_FILE *file)
{
  int bootstrap_error= 0;
  DBUG_ENTER("handle_bootstrap");

  THD *thd= new THD(next_thread_id());
#ifdef WITH_WSREP
  thd->variables.wsrep_on= 0;
#endif
  thd->bootstrap=1;
  my_net_init(&thd->net,(st_vio*) 0, thd, MYF(0));
  thd->max_client_packet_length= thd->net.max_packet;
  thd->security_ctx->master_access= ALL_KNOWN_ACL;

#ifndef EMBEDDED_LIBRARY
  mysql_thread_set_psi_id(thd->thread_id);
#else
  thd->mysql= 0;
#endif

  /* The following must be called before DBUG_ENTER */
  thd->thread_stack= (char*) &thd;
  thd->store_globals();

  thd->security_ctx->user= (char*) my_strdup(key_memory_MPVIO_EXT_auth_info,
                                             "boot", MYF(MY_WME));
  thd->security_ctx->priv_user[0]= thd->security_ctx->priv_host[0]=
    thd->security_ctx->priv_role[0]= 0;
  /*
    Make the "client" handle multiple results. This is necessary
    to enable stored procedures with SELECTs and Dynamic SQL
    in init-file.
  */
  thd->client_capabilities|= CLIENT_MULTI_RESULTS;

  thd->init_for_queries();

  for ( ; ; )
  {
    char buffer[MAX_BOOTSTRAP_QUERY_SIZE] = "";
    int rc, length;
    char *query;
    int error= 0;

    rc= read_bootstrap_query(buffer, &length, file, fgets_fn, &error);

    if (rc == READ_BOOTSTRAP_EOF)
      break;
    /*
      Check for bootstrap file errors. SQL syntax errors will be
      caught below.
    */
    if (rc != READ_BOOTSTRAP_SUCCESS)
    {
      /*
        mysql_parse() may have set a successful error status for the previous
        query. We must clear the error status to report the bootstrap error.
      */
      thd->get_stmt_da()->reset_diagnostics_area();

      /* Get the nearest query text for reference. */
      char *err_ptr= buffer + (length <= MAX_BOOTSTRAP_ERROR_LEN ?
                                        0 : (length - MAX_BOOTSTRAP_ERROR_LEN));
      switch (rc)
      {
      case READ_BOOTSTRAP_ERROR:
        my_printf_error(ER_UNKNOWN_ERROR, "Bootstrap file error, return code (%d). "
                        "Nearest query: '%s'", MYF(0), error, err_ptr);
        break;

      case READ_BOOTSTRAP_QUERY_SIZE:
        my_printf_error(ER_UNKNOWN_ERROR, "Boostrap file error. Query size "
                        "exceeded %d bytes near '%s'.", MYF(0),
                        MAX_BOOTSTRAP_LINE_SIZE, err_ptr);
        break;

      default:
        DBUG_ASSERT(false);
        break;
      }

      thd->protocol->end_statement();
      bootstrap_error= 1;
      break;
    }

    query= (char *) thd->memdup_w_gap(buffer, length + 1,
                                      thd->db.length + 1 +
                                      QUERY_CACHE_DB_LENGTH_SIZE +
                                      QUERY_CACHE_FLAGS_SIZE);
    size_t db_len= 0;
    memcpy(query + length + 1, (char *) &db_len, sizeof(size_t));
    thd->set_query_and_id(query, length, thd->charset(), next_query_id());
    int2store(query + length + 1, 0);           // No db in bootstrap
    DBUG_PRINT("query",("%-.4096s",thd->query()));
#if defined(ENABLED_PROFILING)
    thd->profiling.start_new_query();
    thd->profiling.set_query_source(thd->query(), length);
#endif

    thd->set_time();
    Parser_state parser_state;
    if (parser_state.init(thd, thd->query(), length))
    {
      thd->protocol->end_statement();
      bootstrap_error= 1;
      break;
    }

    mysql_parse(thd, thd->query(), length, &parser_state);

    bootstrap_error= thd->is_error();
    thd->protocol->end_statement();

#if defined(ENABLED_PROFILING)
    thd->profiling.finish_current_query();
#endif
    delete_explain_query(thd->lex);

    if (unlikely(bootstrap_error))
      break;

    thd->reset_kill_query();  /* Ensure that killed_errmsg is released */
    free_root(thd->mem_root,MYF(MY_KEEP_PREALLOC));
    thd->lex->restore_set_statement_var();
  }
  delete thd;
  DBUG_RETURN(bootstrap_error);
}


/* This works because items are allocated on THD::mem_root */

void free_items(Item *item)
{
  Item *next;
  DBUG_ENTER("free_items");
  for (; item ; item=next)
  {
    next=item->next;
    item->delete_self();
  }
  DBUG_VOID_RETURN;
}

/**
   This works because items are allocated on THD::mem_root.
   @note The function also handles null pointers (empty list).
*/
void cleanup_items(Item *item)
{
  DBUG_ENTER("cleanup_items");  
  for (; item ; item=item->next)
    item->cleanup();
  DBUG_VOID_RETURN;
}

#ifdef WITH_WSREP
static bool wsrep_tables_accessible_when_detached(const TABLE_LIST *tables)
{
  for (const TABLE_LIST *table= tables; table; table= table->next_global)
  {
    LEX_CSTRING db= table->db, tn= table->table_name;
    if (get_table_category(&db, &tn)  < TABLE_CATEGORY_INFORMATION)
      return false;
  }
  return true;
}
#endif /* WITH_WSREP */
#ifndef EMBEDDED_LIBRARY
static enum enum_server_command fetch_command(THD *thd, char *packet)
{
  enum enum_server_command
    command= (enum enum_server_command) (uchar) packet[0];
  DBUG_ENTER("fetch_command");

  if (command >= COM_END ||
      (command >= COM_MDB_GAP_BEG && command <= COM_MDB_GAP_END))
    command= COM_END;				// Wrong command

  DBUG_PRINT("info",("Command on %s = %d (%s)",
                     vio_description(thd->net.vio), command,
                     command_name[command].str));
  DBUG_RETURN(command);
}

<<<<<<< HEAD
=======

#ifdef WITH_WSREP
static bool wsrep_tables_accessible_when_detached(const TABLE_LIST *tables)
{
  for (const TABLE_LIST *table= tables; table; table= table->next_global)
  {
    LEX_CSTRING db= table->db, tn= table->table_name;
    if (get_table_category(&db, &tn)  < TABLE_CATEGORY_INFORMATION)
      return false;
  }
  return true;
}

static bool wsrep_command_no_result(char command)
{
  return (command == COM_STMT_PREPARE          ||
          command == COM_STMT_FETCH            ||
          command == COM_STMT_SEND_LONG_DATA   ||
          command == COM_STMT_CLOSE);
}
#endif /* WITH_WSREP */
#ifndef EMBEDDED_LIBRARY

>>>>>>> 8de233af
/**
  Read one command from connection and execute it (query or simple command).
  This function is called in loop from thread function.

  For profiling to work, it must never be called recursively.

  @retval
    0  success
  @retval
    1  request of thread shutdown (see dispatch_command() description)
*/

bool do_command(THD *thd)
{
  bool return_value;
  char *packet= 0;
  ulong packet_length;
  NET *net= &thd->net;
  enum enum_server_command command;
  DBUG_ENTER("do_command");

  /*
    indicator of uninitialized lex => normal flow of errors handling
    (see my_message_sql)
  */
  thd->lex->current_select= 0;

  /*
    This thread will do a blocking read from the client which
    will be interrupted when the next command is received from
    the client, the connection is closed or "net_wait_timeout"
    number of seconds has passed.
  */
  if (!thd->skip_wait_timeout)
    my_net_set_read_timeout(net, thd->get_net_wait_timeout());

  /* Errors and diagnostics are cleared once here before query */
  thd->clear_error(1);

  net_new_transaction(net);

  /* Save for user statistics */
  thd->start_bytes_received= thd->status_var.bytes_received;

  /*
    Synchronization point for testing of KILL_CONNECTION.
    This sync point can wait here, to simulate slow code execution
    between the last test of thd->killed and blocking in read().

    The goal of this test is to verify that a connection does not
    hang, if it is killed at this point of execution.
    (Bug#37780 - main.kill fails randomly)

    Note that the sync point wait itself will be terminated by a
    kill. In this case it consumes a condition broadcast, but does
    not change anything else. The consumed broadcast should not
    matter here, because the read/recv() below doesn't use it.
  */
  DEBUG_SYNC(thd, "before_do_command_net_read");

  packet_length= my_net_read_packet(net, 1);

  if (unlikely(packet_length == packet_error))
  {
    DBUG_PRINT("info",("Got error %d reading command from socket %s",
		       net->error,
		       vio_description(net->vio)));

    /* Instrument this broken statement as "statement/com/error" */
    thd->m_statement_psi= MYSQL_REFINE_STATEMENT(thd->m_statement_psi,
                                                 com_statement_info[COM_END].
                                                 m_key);


    /* Check if we can continue without closing the connection */

    /* The error must be set. */
    DBUG_ASSERT(thd->is_error());
    thd->protocol->end_statement();

    /* Mark the statement completed. */
    MYSQL_END_STATEMENT(thd->m_statement_psi, thd->get_stmt_da());
    thd->m_statement_psi= NULL;
    thd->m_digest= NULL;

    if (net->error != 3)
    {
      return_value= TRUE;                       // We have to close it.
      goto out;
    }

    net->error= 0;
    return_value= FALSE;
    goto out;
  }

  packet= (char*) net->read_pos;
  /*
    'packet_length' contains length of data, as it was stored in packet
    header. In case of malformed header, my_net_read returns zero.
    If packet_length is not zero, my_net_read ensures that the returned
    number of bytes was actually read from network.
    There is also an extra safety measure in my_net_read:
    it sets packet[packet_length]= 0, but only for non-zero packets.
  */
  if (packet_length == 0)                       /* safety */
  {
    /* Initialize with COM_SLEEP packet */
    packet[0]= (uchar) COM_SLEEP;
    packet_length= 1;
  }
  /* Do not rely on my_net_read, extra safety against programming errors. */
  packet[packet_length]= '\0';                  /* safety */


  command= fetch_command(thd, packet);

#ifdef WITH_WSREP
  DEBUG_SYNC(thd, "wsrep_before_before_command");
  /*
    If this command does not return a result, then we
    instruct wsrep_before_command() to skip result handling.
    This causes BF aborted transaction to roll back but keep
    the error state until next command which is able to return
    a result to the client.
  */
  if (unlikely(wsrep_service_started) &&
      wsrep_before_command(thd, wsrep_command_no_result(command)))
  {
    /*
      Aborted by background rollbacker thread.
      Handle error here and jump straight to out.
      Notice that thd->store_globals() is called
      in wsrep_before_command().
    */
    WSREP_LOG_THD(thd, "enter found BF aborted");
    DBUG_ASSERT(!thd->mdl_context.has_locks());
    DBUG_ASSERT(!thd->get_stmt_da()->is_set());
    /* We let COM_QUIT and COM_STMT_CLOSE to execute even if wsrep aborted. */
    if (command != COM_STMT_CLOSE &&
        command != COM_QUIT)
    {
      my_error(ER_LOCK_DEADLOCK, MYF(0));
      WSREP_DEBUG("Deadlock error for: %s", thd->query());
      thd->reset_killed();
      thd->mysys_var->abort     = 0;
      thd->wsrep_retry_counter  = 0;

      /* Instrument this broken statement as "statement/com/error" */
      thd->m_statement_psi= MYSQL_REFINE_STATEMENT(thd->m_statement_psi,
                                                 com_statement_info[COM_END].
                                                 m_key);

      thd->protocol->end_statement();

      /* Mark the statement completed. */
      MYSQL_END_STATEMENT(thd->m_statement_psi, thd->get_stmt_da());
      thd->m_statement_psi= NULL;
      thd->m_digest= NULL;
      return_value= FALSE;

      wsrep_after_command_before_result(thd);
      goto out;
    }
  }

  if (WSREP(thd))
  {
    /*
     * bail out if DB snapshot has not been installed. We however,
     * allow queries "SET" and "SHOW", they are trapped later in execute_command
     */
    if (!(thd->wsrep_applier) &&
        (!wsrep_ready_get() || wsrep_reject_queries != WSREP_REJECT_NONE) &&
        (server_command_flags[command] & CF_SKIP_WSREP_CHECK) == 0)
    {
      my_message(ER_UNKNOWN_COM_ERROR,
                 "WSREP has not yet prepared node for application use", MYF(0));
      thd->protocol->end_statement();

      /* Performance Schema Interface instrumentation end. */
      MYSQL_END_STATEMENT(thd->m_statement_psi, thd->get_stmt_da());
      thd->m_statement_psi= NULL;
      thd->m_digest= NULL;

      return_value= FALSE;
      wsrep_after_command_before_result(thd);
      goto out;
    }
  }
#endif /* WITH_WSREP */
  /* Restore read timeout value */
  my_net_set_read_timeout(net, thd->variables.net_read_timeout);

  DBUG_ASSERT(packet_length);
  DBUG_ASSERT(!thd->apc_target.is_enabled());
  return_value= dispatch_command(command, thd, packet+1,
                                 (uint) (packet_length-1));
  DBUG_ASSERT(!thd->apc_target.is_enabled());

out:
  thd->lex->restore_set_statement_var();
  /* The statement instrumentation must be closed in all cases. */
  DBUG_ASSERT(thd->m_digest == NULL);
  DBUG_ASSERT(thd->m_statement_psi == NULL);
#ifdef WITH_WSREP
  if (packet_length != packet_error)
  {
    /* there was a command to process, and before_command() has been called */
    if (unlikely(wsrep_service_started))
      wsrep_after_command_after_result(thd);
  }
#endif /* WITH_WSREP */
  DBUG_RETURN(return_value);
}
#endif  /* EMBEDDED_LIBRARY */

/**
  @brief Determine if an attempt to update a non-temporary table while the
    read-only option was enabled has been made.

  This is a helper function to mysql_execute_command.

  @note SQLCOM_MULTI_UPDATE is an exception and dealt with elsewhere.

  @see mysql_execute_command
  @returns Status code
    @retval TRUE The statement should be denied.
    @retval FALSE The statement isn't updating any relevant tables.
*/

static bool deny_updates_if_read_only_option(THD *thd, TABLE_LIST *all_tables)
{
  DBUG_ENTER("deny_updates_if_read_only_option");

  if (!opt_readonly)
    DBUG_RETURN(FALSE);

  LEX *lex= thd->lex;

  /* Super user is allowed to do changes */
  if ((thd->security_ctx->master_access & PRIV_IGNORE_READ_ONLY) != NO_ACL)
    DBUG_RETURN(FALSE);

  /* Check if command doesn't update anything */
  if (!(sql_command_flags[lex->sql_command] & CF_CHANGES_DATA))
    DBUG_RETURN(FALSE);

  /* Multi update is an exception and is dealt with later. */
  if (lex->sql_command == SQLCOM_UPDATE_MULTI)
    DBUG_RETURN(FALSE);

  /*
    a table-to-be-created is not in the temp table list yet,
    so CREATE TABLE needs a special treatment
  */
  if (lex->sql_command == SQLCOM_CREATE_TABLE)
    DBUG_RETURN(!lex->tmp_table());

  /*
    a table-to-be-dropped might not exist (DROP TEMPORARY TABLE IF EXISTS),
    cannot use the temp table list either.
  */
  if (lex->sql_command == SQLCOM_DROP_TABLE && lex->tmp_table())
    DBUG_RETURN(FALSE);

  /* Check if we created, dropped, or renamed a database */
  if ((sql_command_flags[lex->sql_command] & CF_DB_CHANGE))
    DBUG_RETURN(TRUE);

  if (some_non_temp_table_to_be_updated(thd, all_tables))
    DBUG_RETURN(TRUE);

  /* Assuming that only temporary tables are modified. */
  DBUG_RETURN(FALSE);
}

#ifdef WITH_WSREP
static my_bool wsrep_read_only_option(THD *thd, TABLE_LIST *all_tables)
{
  int opt_readonly_saved = opt_readonly;
  privilege_t flag_saved= thd->security_ctx->master_access & PRIV_IGNORE_READ_ONLY;

  opt_readonly = 0;
  thd->security_ctx->master_access &= ~PRIV_IGNORE_READ_ONLY;

  my_bool ret = !deny_updates_if_read_only_option(thd, all_tables);

  opt_readonly = opt_readonly_saved;
  thd->security_ctx->master_access |= flag_saved;

  return ret;
}

static void wsrep_copy_query(THD *thd)
{
  thd->wsrep_retry_command   = thd->get_command();
  thd->wsrep_retry_query_len = thd->query_length();
  if (thd->wsrep_retry_query) {
      my_free(thd->wsrep_retry_query);
  }
  thd->wsrep_retry_query = (char *)my_malloc(PSI_INSTRUMENT_ME,
                                 thd->wsrep_retry_query_len + 1, MYF(0));
  strncpy(thd->wsrep_retry_query, thd->query(), thd->wsrep_retry_query_len);
  thd->wsrep_retry_query[thd->wsrep_retry_query_len] = '\0';
}
#endif /* WITH_WSREP */



#if defined(WITH_ARIA_STORAGE_ENGINE)
class Silence_all_errors : public Internal_error_handler
{
  char m_message[MYSQL_ERRMSG_SIZE];
  int error;
public:
  Silence_all_errors():error(0) {}
  virtual ~Silence_all_errors() {}

  virtual bool handle_condition(THD *thd,
                                uint sql_errno,
                                const char* sql_state,
                                Sql_condition::enum_warning_level *level,
                                const char* msg,
                                Sql_condition ** cond_hdl)
  {
    error= sql_errno;
    *cond_hdl= NULL;
    strmake_buf(m_message, msg);
    return true;                              // Error handled
  }
};
#endif


/**
  Perform one connection-level (COM_XXXX) command.

  @param command         type of command to perform
  @param thd             connection handle
  @param packet          data for the command, packet is always null-terminated
  @param packet_length   length of packet + 1 (to show that data is
                         null-terminated) except for COM_SLEEP, where it
                         can be zero.

  @todo
    set thd->lex->sql_command to SQLCOM_END here.
  @todo
    The following has to be changed to an 8 byte integer

  @retval
    0   ok
  @retval
    1   request of thread shutdown, i. e. if command is
        COM_QUIT/COM_SHUTDOWN
*/
bool dispatch_command(enum enum_server_command command, THD *thd,
		      char* packet, uint packet_length)
{
  NET *net= &thd->net;
  bool error= 0;
  bool do_end_of_statement= true;
  DBUG_ENTER("dispatch_command");
  DBUG_PRINT("info", ("command: %d %s", command,
                      (command_name[command].str != 0 ?
                       command_name[command].str :
                       "<?>")));
  bool drop_more_results= 0;

  /* keep it withing 1 byte */
  compile_time_assert(COM_END == 255);

#if defined(ENABLED_PROFILING)
  thd->profiling.start_new_query();
#endif
  MYSQL_COMMAND_START(thd->thread_id, command,
                      &thd->security_ctx->priv_user[0],
                      (char *) thd->security_ctx->host_or_ip);
  
  DBUG_EXECUTE_IF("crash_dispatch_command_before",
                  { DBUG_PRINT("crash_dispatch_command_before", ("now"));
                    DBUG_SUICIDE(); });

  /* Performance Schema Interface instrumentation, begin */
  thd->m_statement_psi= MYSQL_REFINE_STATEMENT(thd->m_statement_psi,
                                               com_statement_info[command].
                                               m_key);
  /*
    We should always call reset_for_next_command() before a query.
    mysql_parse() will do this for queries. Ensure it's also done
    for other commands.
  */
  if (command != COM_QUERY)
    thd->reset_for_next_command();
  thd->set_command(command);

  thd->enable_slow_log= true;
  thd->query_plan_flags= QPLAN_INIT;
  thd->lex->sql_command= SQLCOM_END; /* to avoid confusing VIEW detectors */
  thd->reset_kill_query();

  DEBUG_SYNC(thd,"dispatch_command_before_set_time");

  thd->set_time();
  if (!(server_command_flags[command] & CF_SKIP_QUERY_ID))
    thd->set_query_id(next_query_id());
  else
  {
    /*
      ping, get statistics or similar stateless command.
      No reason to increase query id here.
    */
    thd->set_query_id(get_query_id());
  }
#ifdef WITH_WSREP
  if (WSREP(thd) && thd->wsrep_next_trx_id() == WSREP_UNDEFINED_TRX_ID)
  {
    thd->set_wsrep_next_trx_id(thd->query_id);
    WSREP_DEBUG("assigned new next trx id: %" PRIu64, thd->wsrep_next_trx_id());
  }
#endif /* WITH_WSREP */

  if (!(server_command_flags[command] & CF_SKIP_QUESTIONS))
    statistic_increment(thd->status_var.questions, &LOCK_status);

  /* Copy data for user stats */
  if ((thd->userstat_running= opt_userstat_running))
  {
    thd->start_cpu_time= my_getcputime();
    memcpy(&thd->org_status_var, &thd->status_var, sizeof(thd->status_var));
    thd->select_commands= thd->update_commands= thd->other_commands= 0;
  }

  /**
    Clear the set of flags that are expected to be cleared at the
    beginning of each command.
  */
  thd->server_status&= ~SERVER_STATUS_CLEAR_SET;

  if (unlikely(thd->security_ctx->password_expired &&
               command != COM_QUERY &&
               command != COM_PING &&
               command != COM_QUIT))
  {
    my_error(ER_MUST_CHANGE_PASSWORD, MYF(0));
    goto dispatch_end;
  }

  switch (command) {
  case COM_INIT_DB:
  {
    LEX_CSTRING tmp;
    status_var_increment(thd->status_var.com_stat[SQLCOM_CHANGE_DB]);
    if (unlikely(thd->copy_with_error(system_charset_info, (LEX_STRING*) &tmp,
                                      thd->charset(), packet, packet_length)))
      break;
    if (!mysql_change_db(thd, &tmp, FALSE))
    {
      general_log_write(thd, command, thd->db.str, thd->db.length);
      my_ok(thd);
    }
    break;
  }
#ifdef HAVE_REPLICATION
  case COM_REGISTER_SLAVE:
  {
    status_var_increment(thd->status_var.com_register_slave);
    if (!thd->register_slave((uchar*) packet, packet_length))
      my_ok(thd);
    break;
  }
#endif
  case COM_RESET_CONNECTION:
  {
    thd->status_var.com_other++;
#ifdef WITH_WSREP
    if (unlikely(wsrep_service_started))
    {
      wsrep_after_command_ignore_result(thd);
      wsrep_close(thd);
    }
#endif /* WITH_WSREP */
    thd->change_user();
    thd->clear_error();                         // if errors from rollback
#ifdef WITH_WSREP
    if (unlikely(wsrep_service_started))
    {
      wsrep_open(thd);
      wsrep_before_command(thd);
    }
#endif /* WITH_WSREP */
    /* Restore original charset from client authentication packet.*/
    if(thd->org_charset)
      thd->update_charset(thd->org_charset,thd->org_charset,thd->org_charset);
    my_ok(thd, 0, 0, 0);
    break;
  }
  case COM_CHANGE_USER:
  {
    int auth_rc;
    status_var_increment(thd->status_var.com_other);

#ifdef WITH_WSREP
    if (unlikely(wsrep_service_started))
    {
      wsrep_after_command_ignore_result(thd);
      wsrep_close(thd);
    }
#endif /* WITH_WSREP */
    thd->change_user();
#ifdef WITH_WSREP
    if (unlikely(wsrep_service_started))
    {
      wsrep_open(thd);
      wsrep_before_command(thd);
    }
#endif /* WITH_WSREP */
    thd->clear_error();                         // if errors from rollback

    /* acl_authenticate() takes the data from net->read_pos */
    net->read_pos= (uchar*)packet;

    LEX_CSTRING save_db= thd->db;
    USER_CONN *save_user_connect= thd->user_connect;
    Security_context save_security_ctx= *thd->security_ctx;
    CHARSET_INFO *save_character_set_client=
      thd->variables.character_set_client;
    CHARSET_INFO *save_collation_connection=
      thd->variables.collation_connection;
    CHARSET_INFO *save_character_set_results=
      thd->variables.character_set_results;

    /* Ensure we don't free security_ctx->user in case we have to revert */
    thd->security_ctx->user= 0;
    thd->user_connect= 0;

    /*
      to limit COM_CHANGE_USER ability to brute-force passwords,
      we only allow three unsuccessful COM_CHANGE_USER per connection.
    */
    if (thd->failed_com_change_user >= 3)
    {
      my_message(ER_UNKNOWN_COM_ERROR, ER_THD(thd,ER_UNKNOWN_COM_ERROR),
                 MYF(0));
      auth_rc= 1;
    }
    else
      auth_rc= acl_authenticate(thd, packet_length);

    mysql_audit_notify_connection_change_user(thd, &save_security_ctx);
    if (auth_rc)
    {
      /* Free user if allocated by acl_authenticate */
      my_free(const_cast<char*>(thd->security_ctx->user));
      *thd->security_ctx= save_security_ctx;
      if (thd->user_connect)
	decrease_user_connections(thd->user_connect);
      thd->user_connect= save_user_connect;
      thd->reset_db(&save_db);
      thd->update_charset(save_character_set_client, save_collation_connection,
                          save_character_set_results);
      thd->failed_com_change_user++;
      my_sleep(1000000);
    }
    else
    {
#ifndef NO_EMBEDDED_ACCESS_CHECKS
      /* we've authenticated new user */
      if (save_user_connect)
	decrease_user_connections(save_user_connect);
#endif /* NO_EMBEDDED_ACCESS_CHECKS */
      my_free((char*) save_db.str);
      my_free(const_cast<char*>(save_security_ctx.user));
    }
    break;
  }
  case COM_STMT_BULK_EXECUTE:
  {
    mysqld_stmt_bulk_execute(thd, packet, packet_length);
#ifdef WITH_WSREP
    if (WSREP(thd))
    {
        (void)wsrep_after_statement(thd);
    }
#endif /* WITH_WSREP */
    break;
  }
  case COM_STMT_EXECUTE:
  {
    mysqld_stmt_execute(thd, packet, packet_length);
#ifdef WITH_WSREP
    if (WSREP(thd))
    {
        (void)wsrep_after_statement(thd);
    }
#endif /* WITH_WSREP */
    break;
  }
  case COM_STMT_FETCH:
  {
    mysqld_stmt_fetch(thd, packet, packet_length);
    break;
  }
  case COM_STMT_SEND_LONG_DATA:
  {
    mysql_stmt_get_longdata(thd, packet, packet_length);
    break;
  }
  case COM_STMT_PREPARE:
  {
    mysqld_stmt_prepare(thd, packet, packet_length);
    break;
  }
  case COM_STMT_CLOSE:
  {
    mysqld_stmt_close(thd, packet);
    break;
  }
  case COM_STMT_RESET:
  {
    mysqld_stmt_reset(thd, packet);
    break;
  }
  case COM_QUERY:
  {
    DBUG_ASSERT(thd->m_digest == NULL);
    thd->m_digest= & thd->m_digest_state;
    thd->m_digest->reset(thd->m_token_array, max_digest_length);

    if (unlikely(alloc_query(thd, packet, packet_length)))
      break;					// fatal error is set
    MYSQL_QUERY_START(thd->query(), thd->thread_id,
                      thd->get_db(),
                      &thd->security_ctx->priv_user[0],
                      (char *) thd->security_ctx->host_or_ip);
    char *packet_end= thd->query() + thd->query_length();
    general_log_write(thd, command, thd->query(), thd->query_length());
    DBUG_PRINT("query",("%-.4096s",thd->query()));
#if defined(ENABLED_PROFILING)
    thd->profiling.set_query_source(thd->query(), thd->query_length());
#endif
    MYSQL_SET_STATEMENT_TEXT(thd->m_statement_psi, thd->query(),
                             thd->query_length());

    Parser_state parser_state;
    if (unlikely(parser_state.init(thd, thd->query(), thd->query_length())))
      break;

#ifdef WITH_WSREP
    if (WSREP(thd))
    {
      if (wsrep_mysql_parse(thd, thd->query(), thd->query_length(),
                            &parser_state))
      {
        WSREP_DEBUG("Deadlock error for: %s", thd->query());
        mysql_mutex_lock(&thd->LOCK_thd_data);
        thd->reset_kill_query();
        thd->wsrep_retry_counter  = 0;
        mysql_mutex_unlock(&thd->LOCK_thd_data);
        goto dispatch_end;
      }
    }
    else
#endif /* WITH_WSREP */
      mysql_parse(thd, thd->query(), thd->query_length(), &parser_state);

    while (!thd->killed && (parser_state.m_lip.found_semicolon != NULL) &&
           ! thd->is_error())
    {
      /*
        Multiple queries exist, execute them individually
      */
      char *beginning_of_next_stmt= (char*) parser_state.m_lip.found_semicolon;

      /* Finalize server status flags after executing a statement. */
      thd->update_server_status();
      thd->protocol->end_statement();
      query_cache_end_of_result(thd);

      mysql_audit_general(thd, MYSQL_AUDIT_GENERAL_STATUS,
                          thd->get_stmt_da()->is_error()
                            ? thd->get_stmt_da()->sql_errno()
                            : 0,
                          command_name[command].str);

      ulong length= (ulong)(packet_end - beginning_of_next_stmt);

      log_slow_statement(thd);
      DBUG_ASSERT(!thd->apc_target.is_enabled());

      /* Remove garbage at start of query */
      while (length > 0 && my_isspace(thd->charset(), *beginning_of_next_stmt))
      {
        beginning_of_next_stmt++;
        length--;
      }

      /* PSI end */
      MYSQL_END_STATEMENT(thd->m_statement_psi, thd->get_stmt_da());
      thd->m_statement_psi= NULL;
      thd->m_digest= NULL;

      /* DTRACE end */
      if (MYSQL_QUERY_DONE_ENABLED())
      {
        MYSQL_QUERY_DONE(thd->is_error());
      }

#if defined(ENABLED_PROFILING)
      thd->profiling.finish_current_query();
      thd->profiling.start_new_query("continuing");
      thd->profiling.set_query_source(beginning_of_next_stmt, length);
#endif

      /* DTRACE begin */
      MYSQL_QUERY_START(beginning_of_next_stmt, thd->thread_id,
                        thd->get_db(),
                        &thd->security_ctx->priv_user[0],
                        (char *) thd->security_ctx->host_or_ip);

      /* PSI begin */
      thd->m_digest= & thd->m_digest_state;

      thd->m_statement_psi= MYSQL_START_STATEMENT(&thd->m_statement_state,
                                                  com_statement_info[command].m_key,
                                                  thd->db.str, thd->db.length,
                                                  thd->charset(), NULL);
      THD_STAGE_INFO(thd, stage_starting);
      MYSQL_SET_STATEMENT_TEXT(thd->m_statement_psi, beginning_of_next_stmt,
                               length);

      thd->set_query_and_id(beginning_of_next_stmt, length,
                            thd->charset(), next_query_id());

      /*
        Count each statement from the client.
      */
      statistic_increment(thd->status_var.questions, &LOCK_status);

      if (!WSREP(thd))
        thd->set_time(); /* Reset the query start time. */

      parser_state.reset(beginning_of_next_stmt, length);

#ifdef WITH_WSREP
      if (WSREP(thd))
      {
        if (wsrep_mysql_parse(thd, beginning_of_next_stmt,
                              length, &parser_state))
        {
          WSREP_DEBUG("Deadlock error for: %s", thd->query());
          mysql_mutex_lock(&thd->LOCK_thd_data);
          thd->reset_kill_query();
          thd->wsrep_retry_counter  = 0;
          mysql_mutex_unlock(&thd->LOCK_thd_data);

          goto dispatch_end;
        }
      }
      else
#endif /* WITH_WSREP */
      mysql_parse(thd, beginning_of_next_stmt, length, &parser_state);

    }

    DBUG_PRINT("info",("query ready"));
    break;
  }
  case COM_FIELD_LIST:				// This isn't actually needed
#ifdef DONT_ALLOW_SHOW_COMMANDS
    my_message(ER_NOT_ALLOWED_COMMAND, ER_THD(thd, ER_NOT_ALLOWED_COMMAND),
               MYF(0));	/* purecov: inspected */
    break;
#else
  {
    char *fields, *packet_end= packet + packet_length, *arg_end;
    /* Locked closure of all tables */
    TABLE_LIST table_list;
    LEX_STRING table_name;
    LEX_CSTRING db;
    /*
      SHOW statements should not add the used tables to the list of tables
      used in a transaction.
    */
    MDL_savepoint mdl_savepoint= thd->mdl_context.mdl_savepoint();

    status_var_increment(thd->status_var.com_stat[SQLCOM_SHOW_FIELDS]);
    if (thd->copy_db_to(&db))
      break;
    /*
      We have name + wildcard in packet, separated by endzero
      (The packet is guaranteed to end with an end zero)
    */
    arg_end= strend(packet);
    uint arg_length= (uint)(arg_end - packet);

    /* Check given table name length. */
    if (packet_length - arg_length > NAME_LEN + 1 || arg_length > SAFE_NAME_LEN)
    {
      my_message(ER_UNKNOWN_COM_ERROR, ER_THD(thd, ER_UNKNOWN_COM_ERROR),
                 MYF(0));
      break;
    }
    thd->convert_string(&table_name, system_charset_info,
			packet, arg_length, thd->charset());
    if (check_table_name(table_name.str, table_name.length, FALSE))
    {
      /* this is OK due to convert_string() null-terminating the string */
      my_error(ER_WRONG_TABLE_NAME, MYF(0), table_name.str);
      break;
    }
    packet= arg_end + 1;

    lex_start(thd);
    /* Must be before we init the table list. */
    if (lower_case_table_names)
    {
      table_name.length= my_casedn_str(files_charset_info, table_name.str);
      db.length= my_casedn_str(files_charset_info, (char*) db.str);
    }
    table_list.init_one_table(&db, (LEX_CSTRING*) &table_name, 0, TL_READ);
    /*
      Init TABLE_LIST members necessary when the undelrying
      table is view.
    */
    table_list.select_lex= thd->lex->first_select_lex();
    thd->lex->
      first_select_lex()->table_list.link_in_list(&table_list,
                                                  &table_list.next_local);
    thd->lex->add_to_query_tables(&table_list);

    if (is_infoschema_db(&table_list.db))
    {
      ST_SCHEMA_TABLE *schema_table= find_schema_table(thd, &table_list.alias);
      if (schema_table)
        table_list.schema_table= schema_table;
    }

    uint query_length= (uint) (packet_end - packet); // Don't count end \0
    if (!(fields= (char *) thd->memdup(packet, query_length + 1)))
      break;
    thd->set_query(fields, query_length);
    general_log_print(thd, command, "%s %s", table_list.table_name.str,
                      fields);

    if (thd->open_temporary_tables(&table_list))
      break;

    if (check_table_access(thd, SELECT_ACL, &table_list,
                           TRUE, UINT_MAX, FALSE))
      break;
    /*
      Turn on an optimization relevant if the underlying table
      is a view: do not fill derived tables.
    */
    thd->lex->sql_command= SQLCOM_SHOW_FIELDS;

    mysqld_list_fields(thd,&table_list,fields);
    thd->lex->unit.cleanup();
    /* No need to rollback statement transaction, it's not started. */
    DBUG_ASSERT(thd->transaction->stmt.is_empty());
    close_thread_tables(thd);
    thd->mdl_context.rollback_to_savepoint(mdl_savepoint);

    if (thd->transaction_rollback_request)
    {
      /*
        Transaction rollback was requested since MDL deadlock was
        discovered while trying to open tables. Rollback transaction
        in all storage engines including binary log and release all
        locks.
      */
      trans_rollback_implicit(thd);
      thd->release_transactional_locks();
    }

    thd->cleanup_after_query();
    break;
  }
#endif
  case COM_QUIT:
    /* Note: We don't calculate statistics for this command */

    /* Ensure that quit works even if max_mem_used is set */
    thd->variables.max_mem_used= LONGLONG_MAX;
    general_log_print(thd, command, NullS);
    net->error=0;				// Don't give 'abort' message
    thd->get_stmt_da()->disable_status();       // Don't send anything back
    error=TRUE;					// End server
    break;
#ifndef EMBEDDED_LIBRARY
  case COM_BINLOG_DUMP:
    {
      ulong pos;
      ushort flags;
      uint32 slave_server_id;

      status_var_increment(thd->status_var.com_other);

      thd->query_plan_flags|= QPLAN_ADMIN;
      if (check_global_access(thd, PRIV_COM_BINLOG_DUMP))
	break;

      /* TODO: The following has to be changed to an 8 byte integer */
      pos = uint4korr(packet);
      flags = uint2korr(packet + 4);
      thd->variables.server_id=0; /* avoid suicide */
      if ((slave_server_id= uint4korr(packet+6))) // mysqlbinlog.server_id==0
	kill_zombie_dump_threads(slave_server_id);
      thd->variables.server_id = slave_server_id;

      const char *name= packet + 10;
      size_t nlen= strlen(name);

      general_log_print(thd, command, "Log: '%s'  Pos: %lu", name, pos);
      if (nlen < FN_REFLEN)
        mysql_binlog_send(thd, thd->strmake(name, nlen), (my_off_t)pos, flags);
      thd->unregister_slave(); // todo: can be extraneous
      /*  fake COM_QUIT -- if we get here, the thread needs to terminate */
      error = TRUE;
      break;
    }
#endif
  case COM_REFRESH:
  {
    int not_used;

    /*
      Initialize thd->lex since it's used in many base functions, such as
      open_tables(). Otherwise, it remains unitialized and may cause crash
      during execution of COM_REFRESH.
    */
    lex_start(thd);
    
    status_var_increment(thd->status_var.com_stat[SQLCOM_FLUSH]);
    ulonglong options= (ulonglong) (uchar) packet[0];
    if (trans_commit_implicit(thd))
      break;
    thd->release_transactional_locks();
    if (check_global_access(thd,RELOAD_ACL))
      break;
    general_log_print(thd, command, NullS);
#ifndef DBUG_OFF
    bool debug_simulate= FALSE;
    DBUG_EXECUTE_IF("simulate_detached_thread_refresh", debug_simulate= TRUE;);
    if (debug_simulate)
    {
      /* This code doesn't work under FTWRL */
      DBUG_ASSERT(! (options & REFRESH_READ_LOCK));
      /*
        Simulate a reload without a attached thread session.
        Provides a environment similar to that of when the
        server receives a SIGHUP signal and reloads caches
        and flushes tables.
      */
      bool res;
      set_current_thd(0);
      res= reload_acl_and_cache(NULL, options | REFRESH_FAST,
                                NULL, &not_used);
      set_current_thd(thd);
      if (res)
        break;
    }
    else
#endif
    {
      thd->lex->relay_log_connection_name= empty_clex_str;
      if (reload_acl_and_cache(thd, options, (TABLE_LIST*) 0, &not_used))
        break;
    }
    if (trans_commit_implicit(thd))
      break;
    close_thread_tables(thd);
    thd->release_transactional_locks();
    my_ok(thd);
    break;
  }
#ifndef EMBEDDED_LIBRARY
  case COM_SHUTDOWN:
  {
    status_var_increment(thd->status_var.com_other);
    if (check_global_access(thd,SHUTDOWN_ACL))
      break; /* purecov: inspected */
    /*
      If the client is < 4.1.3, it is going to send us no argument; then
      packet_length is 0, packet[0] is the end 0 of the packet. Note that
      SHUTDOWN_DEFAULT is 0. If client is >= 4.1.3, the shutdown level is in
      packet[0].
    */
    enum mysql_enum_shutdown_level level;
    level= (enum mysql_enum_shutdown_level) (uchar) packet[0];
    thd->lex->is_shutdown_wait_for_slaves= false;  // "deferred" cleanup
    if (level == SHUTDOWN_DEFAULT)
      level= SHUTDOWN_WAIT_ALL_BUFFERS; // soon default will be configurable
    else if (level != SHUTDOWN_WAIT_ALL_BUFFERS)
    {
      my_error(ER_NOT_SUPPORTED_YET, MYF(0), "this shutdown level");
      break;
    }
    DBUG_PRINT("quit",("Got shutdown command for level %u", level));
    general_log_print(thd, command, NullS);
    my_eof(thd);
    kill_mysql(thd);
    error=TRUE;
    break;
  }
#endif
  case COM_STATISTICS:
  {
    STATUS_VAR *current_global_status_var;      // Big; Don't allocate on stack
    ulong uptime;
    ulonglong queries_per_second1000;
    char buff[250];
    uint buff_len= sizeof(buff);

    if (!(current_global_status_var= (STATUS_VAR*)
          thd->alloc(sizeof(STATUS_VAR))))
      break;
    general_log_print(thd, command, NullS);
    status_var_increment(thd->status_var.com_stat[SQLCOM_SHOW_STATUS]);
    calc_sum_of_all_status(current_global_status_var);
    if (!(uptime= (ulong) (thd->start_time - server_start_time)))
      queries_per_second1000= 0;
    else
      queries_per_second1000= thd->query_id * 1000 / uptime;
#ifndef EMBEDDED_LIBRARY
    size_t length=
#endif
    my_snprintf(buff, buff_len - 1,
                        "Uptime: %lu  Threads: %d  Questions: %lu  "
                        "Slow queries: %lu  Opens: %lu  "
                        "Open tables: %u  Queries per second avg: %u.%03u",
                        uptime,
                        (int) thread_count, (ulong) thd->query_id,
                        current_global_status_var->long_query_count,
                        current_global_status_var->opened_tables,
                        tc_records(),
                        (uint) (queries_per_second1000 / 1000),
                        (uint) (queries_per_second1000 % 1000));
#ifdef EMBEDDED_LIBRARY
    /* Store the buffer in permanent memory */
    my_ok(thd, 0, 0, buff);
#else
    (void) my_net_write(net, (uchar*) buff, length);
    (void) net_flush(net);
    thd->get_stmt_da()->disable_status();
#endif
    break;
  }
  case COM_PING:
    status_var_increment(thd->status_var.com_other);
    my_ok(thd);				// Tell client we are alive
    break;
  case COM_PROCESS_INFO:
    status_var_increment(thd->status_var.com_stat[SQLCOM_SHOW_PROCESSLIST]);
    if (!thd->security_ctx->priv_user[0] &&
        check_global_access(thd, PRIV_COM_PROCESS_INFO))
      break;
    general_log_print(thd, command, NullS);
    mysqld_list_processes(thd,
                     thd->security_ctx->master_access & PRIV_COM_PROCESS_INFO ?
                     NullS : thd->security_ctx->priv_user, 0);
    break;
  case COM_PROCESS_KILL:
  {
    status_var_increment(thd->status_var.com_stat[SQLCOM_KILL]);
    ulong id=(ulong) uint4korr(packet);
    sql_kill(thd, id, KILL_CONNECTION_HARD, KILL_TYPE_ID);
    break;
  }
  case COM_SET_OPTION:
  {
    status_var_increment(thd->status_var.com_stat[SQLCOM_SET_OPTION]);
    uint opt_command= uint2korr(packet);

    switch (opt_command) {
    case (int) MYSQL_OPTION_MULTI_STATEMENTS_ON:
      thd->client_capabilities|= CLIENT_MULTI_STATEMENTS;
      my_eof(thd);
      break;
    case (int) MYSQL_OPTION_MULTI_STATEMENTS_OFF:
      thd->client_capabilities&= ~CLIENT_MULTI_STATEMENTS;
      my_eof(thd);
      break;
    default:
      my_message(ER_UNKNOWN_COM_ERROR, ER_THD(thd, ER_UNKNOWN_COM_ERROR),
                 MYF(0));
      break;
    }
    break;
  }
  case COM_DEBUG:
    status_var_increment(thd->status_var.com_other);
    if (check_global_access(thd, PRIV_DEBUG))
      break;					/* purecov: inspected */
    mysql_print_status();
    general_log_print(thd, command, NullS);
    my_eof(thd);
    break;
  case COM_SLEEP:
  case COM_CONNECT:				// Impossible here
  case COM_TIME:				// Impossible from client
  case COM_DELAYED_INSERT:
  case COM_END:
  case COM_UNIMPLEMENTED:
  default:
    my_message(ER_UNKNOWN_COM_ERROR, ER_THD(thd, ER_UNKNOWN_COM_ERROR),
               MYF(0));
    break;
  }

dispatch_end:
  do_end_of_statement= true;
#ifdef WITH_WSREP
  /*
    Next test should really be WSREP(thd), but that causes a failure when doing
    'set WSREP_ON=0'
  */
  if (unlikely(wsrep_service_started))
  {
    if (thd->killed == KILL_QUERY)
    {
      WSREP_DEBUG("THD is killed at dispatch_end");
    }
    wsrep_after_command_before_result(thd);
    if (wsrep_current_error(thd) && !wsrep_command_no_result(command))
    {
      /* todo: Pass wsrep client state current error to override */
      wsrep_override_error(thd, wsrep_current_error(thd),
                           wsrep_current_error_status(thd));
      WSREP_LOG_THD(thd, "leave");
    }
    if (WSREP(thd))
    {
      /*
        MDEV-10812
        In the case of COM_QUIT/COM_STMT_CLOSE thread status should be disabled.
      */
      DBUG_ASSERT((command != COM_QUIT && command != COM_STMT_CLOSE)
                  || thd->get_stmt_da()->is_disabled());
      DBUG_ASSERT(thd->wsrep_trx().state() != wsrep::transaction::s_replaying);
      /* wsrep BF abort in query exec phase */
      mysql_mutex_lock(&thd->LOCK_thd_kill);
      do_end_of_statement= thd_is_connection_alive(thd);
      mysql_mutex_unlock(&thd->LOCK_thd_kill);
    }
  }
#endif /* WITH_WSREP */


  if (do_end_of_statement)
  {
    DBUG_ASSERT(thd->derived_tables == NULL &&
               (thd->open_tables == NULL ||
               (thd->locked_tables_mode == LTM_LOCK_TABLES)));

    thd_proc_info(thd, "Updating status");
    /* Finalize server status flags after executing a command. */
    thd->update_server_status();
    thd->protocol->end_statement();
    query_cache_end_of_result(thd);
  }
  if (drop_more_results)
    thd->server_status&= ~SERVER_MORE_RESULTS_EXISTS;

  if (likely(!thd->is_error() && !thd->killed_errno()))
    mysql_audit_general(thd, MYSQL_AUDIT_GENERAL_RESULT, 0, 0);

  mysql_audit_general(thd, MYSQL_AUDIT_GENERAL_STATUS,
                      thd->get_stmt_da()->is_error() ?
                      thd->get_stmt_da()->sql_errno() : 0,
                      command_name[command].str);

  thd->update_all_stats();

  log_slow_statement(thd);

  THD_STAGE_INFO(thd, stage_cleaning_up);
  thd->reset_query();

  /* Performance Schema Interface instrumentation, end */
  MYSQL_END_STATEMENT(thd->m_statement_psi, thd->get_stmt_da());
  thd->set_examined_row_count(0);                   // For processlist
  thd->set_command(COM_SLEEP);

  thd->m_statement_psi= NULL;
  thd->m_digest= NULL;

  thd->packet.shrink(thd->variables.net_buffer_length); // Reclaim some memory

  thd->reset_kill_query();  /* Ensure that killed_errmsg is released */
  /*
    LEX::m_sql_cmd can point to Sql_cmd allocated on thd->mem_root.
    Unlink it now, before freeing the root.
  */
  thd->lex->m_sql_cmd= NULL;
  free_root(thd->mem_root,MYF(MY_KEEP_PREALLOC));

#if defined(ENABLED_PROFILING)
  thd->profiling.finish_current_query();
#endif
  if (MYSQL_QUERY_DONE_ENABLED() || MYSQL_COMMAND_DONE_ENABLED())
  {
    int res __attribute__((unused));
    res= (int) thd->is_error();
    if (command == COM_QUERY)
    {
      MYSQL_QUERY_DONE(res);
    }
    MYSQL_COMMAND_DONE(res);
  }
  DEBUG_SYNC(thd,"dispatch_command_end");

  /* Check that some variables are reset properly */
  DBUG_ASSERT(thd->abort_on_warning == 0);
  thd->lex->restore_set_statement_var();
  DBUG_RETURN(error);
}

static bool slow_filter_masked(THD *thd, ulonglong mask)
{
  return thd->variables.log_slow_filter && !(thd->variables.log_slow_filter & mask);
}

/*
  Log query to slow queries, if it passes filtering

  @note
    This function must call delete_explain_query().
*/

void log_slow_statement(THD *thd)
{
  DBUG_ENTER("log_slow_statement");

  /*
    The following should never be true with our current code base,
    but better to keep this here so we don't accidently try to log a
    statement in a trigger or stored function
  */
  if (unlikely(thd->in_sub_stmt))
    goto end;                           // Don't set time for sub stmt
  /*
    Skip both long_query_count increment and logging if the current
    statement forces slow log suppression (e.g. an SP statement).

    Note, we don't check for global_system_variables.sql_log_slow here.
    According to the manual, the "Slow_queries" status variable does not require
    sql_log_slow to be ON. So even if sql_log_slow is OFF, we still need to
    continue and increment long_query_count (and skip only logging, see below):
  */
  if (!thd->enable_slow_log)
    goto end; // E.g. SP statement

  DBUG_EXECUTE_IF("simulate_slow_query", {
                  if (thd->get_command() == COM_QUERY ||
                      thd->get_command() == COM_STMT_EXECUTE)
                    thd->server_status|= SERVER_QUERY_WAS_SLOW;
                  });

  if ((thd->server_status &
       (SERVER_QUERY_NO_INDEX_USED | SERVER_QUERY_NO_GOOD_INDEX_USED)) &&
      !(thd->query_plan_flags & QPLAN_STATUS) &&
      !slow_filter_masked(thd, QPLAN_NOT_USING_INDEX))
  {
    thd->query_plan_flags|= QPLAN_NOT_USING_INDEX;
    /* We are always logging no index queries if enabled in filter */
    thd->server_status|= SERVER_QUERY_WAS_SLOW;
  }

  if ((thd->server_status & SERVER_QUERY_WAS_SLOW) &&
      thd->get_examined_row_count() >= thd->variables.min_examined_row_limit)
  {
    thd->status_var.long_query_count++;

    /*
      until log_slow_disabled_statements=admin is removed, it
      duplicates slow_log_filter=admin
    */
    if ((thd->query_plan_flags & QPLAN_ADMIN) &&
        (thd->variables.log_slow_disabled_statements & LOG_SLOW_DISABLE_ADMIN))
      goto end;

    if (!global_system_variables.sql_log_slow || !thd->variables.sql_log_slow)
      goto end;

    /*
      If rate limiting of slow log writes is enabled, decide whether to log
      this query to the log or not.
    */ 
    if (thd->variables.log_slow_rate_limit > 1 &&
        (global_query_id % thd->variables.log_slow_rate_limit) != 0)
      goto end;

    /*
      Follow the slow log filter configuration:
      skip logging if the current statement matches the filter.
    */
    if (slow_filter_masked(thd, thd->query_plan_flags))
      goto end;

    THD_STAGE_INFO(thd, stage_logging_slow_query);
    slow_log_print(thd, thd->query(), thd->query_length(), 
                   thd->utime_after_query);
  }

end:
  delete_explain_query(thd->lex);
  DBUG_VOID_RETURN;
}


/**
  Create a TABLE_LIST object for an INFORMATION_SCHEMA table.

    This function is used in the parser to convert a SHOW or DESCRIBE
    table_name command to a SELECT from INFORMATION_SCHEMA.
    It prepares a SELECT_LEX and a TABLE_LIST object to represent the
    given command as a SELECT parse tree.

  @param thd              thread handle
  @param lex              current lex
  @param table_ident      table alias if it's used
  @param schema_table_idx the type of the INFORMATION_SCHEMA table to be
                          created

  @note
    Due to the way this function works with memory and LEX it cannot
    be used outside the parser (parse tree transformations outside
    the parser break PS and SP).

  @retval
    0                 success
  @retval
    1                 out of memory or SHOW commands are not allowed
                      in this version of the server.
*/

int prepare_schema_table(THD *thd, LEX *lex, Table_ident *table_ident,
                         enum enum_schema_tables schema_table_idx)
{
  SELECT_LEX *schema_select_lex= NULL;
  DBUG_ENTER("prepare_schema_table");

  switch (schema_table_idx) {
  case SCH_SCHEMATA:
#if defined(DONT_ALLOW_SHOW_COMMANDS)
    my_message(ER_NOT_ALLOWED_COMMAND,
               ER_THD(thd, ER_NOT_ALLOWED_COMMAND), MYF(0));
    DBUG_RETURN(1);
#else
    break;
#endif

  case SCH_TABLE_NAMES:
  case SCH_TABLES:
  case SCH_CHECK_CONSTRAINTS:
  case SCH_VIEWS:
  case SCH_TRIGGERS:
  case SCH_EVENTS:
#ifdef DONT_ALLOW_SHOW_COMMANDS
    my_message(ER_NOT_ALLOWED_COMMAND,
               ER_THD(thd, ER_NOT_ALLOWED_COMMAND), MYF(0));
    DBUG_RETURN(1);
#else
    {
      if (lex->first_select_lex()->db.str == NULL &&
          lex->copy_db_to(&lex->first_select_lex()->db))
      {
        DBUG_RETURN(1);
      }
      schema_select_lex= new (thd->mem_root) SELECT_LEX();
      schema_select_lex->table_list.first= NULL;
      if (lower_case_table_names == 1)
        lex->first_select_lex()->db.str=
          thd->strdup(lex->first_select_lex()->db.str);
      schema_select_lex->db= lex->first_select_lex()->db;
      /*
        check_db_name() may change db.str if lower_case_table_names == 1,
        but that's ok as the db is allocted above in this case.
      */
      if (check_db_name((LEX_STRING*) &lex->first_select_lex()->db))
      {
        my_error(ER_WRONG_DB_NAME, MYF(0), lex->first_select_lex()->db.str);
        DBUG_RETURN(1);
      }
      break;
    }
#endif
  case SCH_COLUMNS:
  case SCH_STATISTICS:
#ifdef DONT_ALLOW_SHOW_COMMANDS
    my_message(ER_NOT_ALLOWED_COMMAND,
               ER_THD(thd, ER_NOT_ALLOWED_COMMAND), MYF(0));
    DBUG_RETURN(1);
#else
  {
    DBUG_ASSERT(table_ident);
    TABLE_LIST **query_tables_last= lex->query_tables_last;
    schema_select_lex= new (thd->mem_root) SELECT_LEX();
    /* 'parent_lex' is used in init_query() so it must be before it. */
    schema_select_lex->parent_lex= lex;
    schema_select_lex->init_query();
    schema_select_lex->select_number= 0;
    if (!schema_select_lex->add_table_to_list(thd, table_ident, 0, 0, TL_READ,
                                              MDL_SHARED_READ))
      DBUG_RETURN(1);
    lex->query_tables_last= query_tables_last;
    break;
#endif
  }
  case SCH_PROFILES:
    /* 
      Mark this current profiling record to be discarded.  We don't
      wish to have SHOW commands show up in profiling.
    */
#if defined(ENABLED_PROFILING)
    thd->profiling.discard_current_query();
#endif
    break;
  default:
    break;
  }
  if (schema_select_lex)
    schema_select_lex->set_master_unit(&lex->unit);
  SELECT_LEX *select_lex= lex->current_select;
  if (make_schema_select(thd, select_lex, get_schema_table(schema_table_idx)))
    DBUG_RETURN(1);

  select_lex->table_list.first->schema_select_lex= schema_select_lex;
  DBUG_RETURN(0);
}


/**
  Read query from packet and store in thd->query.
  Used in COM_QUERY and COM_STMT_PREPARE.

    Sets the following THD variables:
  - query
  - query_length

  @retval
    FALSE ok
  @retval
    TRUE  error;  In this case thd->fatal_error is set
*/

bool alloc_query(THD *thd, const char *packet, size_t packet_length)
{
  char *query;
  /* Remove garbage at start and end of query */
  while (packet_length > 0 && my_isspace(thd->charset(), packet[0]))
  {
    packet++;
    packet_length--;
  }
  const char *pos= packet + packet_length;     // Point at end null
  while (packet_length > 0 &&
	 (pos[-1] == ';' || my_isspace(thd->charset() ,pos[-1])))
  {
    pos--;
    packet_length--;
  }
  /* We must allocate some extra memory for query cache 

    The query buffer layout is:
       buffer :==
            <statement>   The input statement(s)
            '\0'          Terminating null char  (1 byte)
            <length>      Length of following current database name (size_t)
            <db_name>     Name of current database
            <flags>       Flags struct
  */
  if (! (query= (char*) thd->memdup_w_gap(packet,
                                          packet_length,
                                          1 + thd->db.length +
                                          QUERY_CACHE_DB_LENGTH_SIZE +
                                          QUERY_CACHE_FLAGS_SIZE)))
      return TRUE;
  query[packet_length]= '\0';
  /*
    Space to hold the name of the current database is allocated.  We
    also store this length, in case current database is changed during
    execution.  We might need to reallocate the 'query' buffer
  */
  int2store(query + packet_length + 1, thd->db.length);
    
  thd->set_query(query, packet_length);

  /* Reclaim some memory */
  thd->packet.shrink(thd->variables.net_buffer_length);
  thd->convert_buffer.shrink(thd->variables.net_buffer_length);

  return FALSE;
}


bool sp_process_definer(THD *thd)
{
  DBUG_ENTER("sp_process_definer");

  LEX *lex= thd->lex;

  /*
    If the definer is not specified, this means that CREATE-statement missed
    DEFINER-clause. DEFINER-clause can be missed in two cases:

      - The user submitted a statement w/o the clause. This is a normal
        case, we should assign CURRENT_USER as definer.

      - Our slave received an updated from the master, that does not
        replicate definer for stored rountines. We should also assign
        CURRENT_USER as definer here, but also we should mark this routine
        as NON-SUID. This is essential for the sake of backward
        compatibility.

        The problem is the slave thread is running under "special" user (@),
        that actually does not exist. In the older versions we do not fail
        execution of a stored routine if its definer does not exist and
        continue the execution under the authorization of the invoker
        (BUG#13198). And now if we try to switch to slave-current-user (@),
        we will fail.

        Actually, this leads to the inconsistent state of master and
        slave (different definers, different SUID behaviour), but it seems,
        this is the best we can do.
  */

  if (!lex->definer)
  {
    Query_arena original_arena;
    Query_arena *ps_arena= thd->activate_stmt_arena_if_needed(&original_arena);

    lex->definer= create_default_definer(thd, false);

    if (ps_arena)
      thd->restore_active_arena(ps_arena, &original_arena);

    /* Error has been already reported. */
    if (lex->definer == NULL)
      DBUG_RETURN(TRUE);

    if (thd->slave_thread && lex->sphead)
      lex->sphead->set_suid(SP_IS_NOT_SUID);
  }
  else
  {
    LEX_USER *d= lex->definer= get_current_user(thd, lex->definer);
    if (!d)
      DBUG_RETURN(TRUE);

    /*
      If the specified definer differs from the current user or role, we
      should check that the current user has SUPER privilege (in order
      to create a stored routine under another user one must have
      SUPER privilege).
    */
    bool curuser= !strcmp(d->user.str, thd->security_ctx->priv_user);
    bool currole= !curuser && !strcmp(d->user.str, thd->security_ctx->priv_role);
    bool curuserhost= curuser && d->host.str &&
                  !my_strcasecmp(system_charset_info, d->host.str,
                                 thd->security_ctx->priv_host);
    if (!curuserhost && !currole &&
        check_global_access(thd, PRIV_DEFINER_CLAUSE, false))
      DBUG_RETURN(TRUE);
  }

  /* Check that the specified definer exists. Emit a warning if not. */

#ifndef NO_EMBEDDED_ACCESS_CHECKS
  if (!is_acl_user(lex->definer->host.str, lex->definer->user.str))
  {
    push_warning_printf(thd,
                        Sql_condition::WARN_LEVEL_NOTE,
                        ER_NO_SUCH_USER,
                        ER_THD(thd, ER_NO_SUCH_USER),
                        lex->definer->user.str,
                        lex->definer->host.str);
  }
#endif /* NO_EMBEDDED_ACCESS_CHECKS */

  DBUG_RETURN(FALSE);
}


/**
  Auxiliary call that opens and locks tables for LOCK TABLES statement
  and initializes the list of locked tables.

  @param thd     Thread context.
  @param tables  List of tables to be locked.

  @return FALSE in case of success, TRUE in case of error.
*/

static bool __attribute__ ((noinline))
lock_tables_open_and_lock_tables(THD *thd, TABLE_LIST *tables)
{
  Lock_tables_prelocking_strategy lock_tables_prelocking_strategy;
  MDL_deadlock_and_lock_abort_error_handler deadlock_handler;
  MDL_savepoint mdl_savepoint= thd->mdl_context.mdl_savepoint();
  uint counter;
  TABLE_LIST *table;

  thd->in_lock_tables= 1;

retry:

  if (open_tables(thd, &tables, &counter, 0, &lock_tables_prelocking_strategy))
    goto err;

  for (table= tables; table; table= table->next_global)
  {
    if (!table->placeholder())
    {
      if (table->table->s->tmp_table)
      {
        /*
          We allow to change temporary tables even if they were locked for read
          by LOCK TABLES. To avoid a discrepancy between lock acquired at LOCK
          TABLES time and by the statement which is later executed under LOCK
          TABLES we ensure that for temporary tables we always request a write
          lock (such discrepancy can cause problems for the storage engine).
          We don't set TABLE_LIST::lock_type in this case as this might result
          in extra warnings from THD::decide_logging_format() even though
          binary logging is totally irrelevant for LOCK TABLES.
        */
        table->table->reginfo.lock_type= TL_WRITE;
      }
      else if (table->mdl_request.type == MDL_SHARED_READ &&
               ! table->prelocking_placeholder &&
               table->table->file->lock_count() == 0)
      {
        enum enum_mdl_type lock_type;
        /*
          In case when LOCK TABLE ... READ LOCAL was issued for table with
          storage engine which doesn't support READ LOCAL option and doesn't
          use THR_LOCK locks we need to upgrade weak SR metadata lock acquired
          in open_tables() to stronger SRO metadata lock.
          This is not needed for tables used through stored routines or
          triggers as we always acquire SRO (or even stronger SNRW) metadata
          lock for them.
        */
        deadlock_handler.init();
        thd->push_internal_handler(&deadlock_handler);

        lock_type= table->table->mdl_ticket->get_type() == MDL_SHARED_WRITE ?
                   MDL_SHARED_NO_READ_WRITE : MDL_SHARED_READ_ONLY;

        bool result= thd->mdl_context.upgrade_shared_lock(
                                        table->table->mdl_ticket,
                                        lock_type,
                                        thd->variables.lock_wait_timeout);

        thd->pop_internal_handler();

        if (deadlock_handler.need_reopen())
        {
          /*
            Deadlock occurred during upgrade of metadata lock.
            Let us restart acquring and opening tables for LOCK TABLES.
          */
          close_tables_for_reopen(thd, &tables, mdl_savepoint);
          if (thd->open_temporary_tables(tables))
            goto err;
          goto retry;
        }

        if (result)
          goto err;
      }
    }
    /*
       Check privileges of view tables here, after views were opened.
       Either definer or invoker has to have PRIV_LOCK_TABLES to be able
       to lock view and its tables. For mysqldump (that locks views
       before dumping their structures) compatibility we allow locking
       views that select from I_S or P_S tables, but downrade the lock
       to TL_READ
     */
    if (table->belong_to_view &&
        check_single_table_access(thd, PRIV_LOCK_TABLES, table, 1))
    {
      if (table->grant.m_internal.m_schema_access)
        table->lock_type= TL_READ;
      else
      {
        bool error= true;
        if (Security_context *sctx= table->security_ctx)
        {
          table->security_ctx= 0;
          error= check_single_table_access(thd, PRIV_LOCK_TABLES, table, 1);
          table->security_ctx= sctx;
        }
        if (error)
        {
          my_error(ER_VIEW_INVALID, MYF(0), table->belong_to_view->view_db.str,
                   table->belong_to_view->view_name.str);
          goto err;
        }
      }
    }
  }

  if (lock_tables(thd, tables, counter, 0) ||
      thd->locked_tables_list.init_locked_tables(thd))
    goto err;

  thd->in_lock_tables= 0;

  return FALSE;

err:
  thd->in_lock_tables= 0;

  trans_rollback_stmt(thd);
  /*
    Need to end the current transaction, so the storage engine (InnoDB)
    can free its locks if LOCK TABLES locked some tables before finding
    that it can't lock a table in its list
  */
  trans_rollback(thd);
  /* Close tables and release metadata locks. */
  close_thread_tables(thd);
  DBUG_ASSERT(!thd->locked_tables_mode);
  thd->release_transactional_locks();
  return TRUE;
}


static bool do_execute_sp(THD *thd, sp_head *sp)
{
  /* bits that should be cleared in thd->server_status */
  uint bits_to_be_cleared= 0;
  ulonglong affected_rows;
  if (sp->m_flags & sp_head::MULTI_RESULTS)
  {
    if (!(thd->client_capabilities & CLIENT_MULTI_RESULTS))
    {
      /* The client does not support multiple result sets being sent back */
      my_error(ER_SP_BADSELECT, MYF(0), ErrConvDQName(sp).ptr());
      return 1;
    }
  }
  /*
    If SERVER_MORE_RESULTS_EXISTS is not set,
    then remember that it should be cleared
  */
  bits_to_be_cleared= (~thd->server_status &
                       SERVER_MORE_RESULTS_EXISTS);
  thd->server_status|= SERVER_MORE_RESULTS_EXISTS;
  ha_rows select_limit= thd->variables.select_limit;
  thd->variables.select_limit= HA_POS_ERROR;

  /*
    Reset current_select as it may point to random data as a
    result of previous parsing.
  */
  thd->lex->current_select= NULL;
  thd->lex->in_sum_func= 0;                     // For Item_field::fix_fields()

  /*
    We never write CALL statements into binlog:
     - If the mode is non-prelocked, each statement will be logged
       separately.
     - If the mode is prelocked, the invoking statement will care
       about writing into binlog.
    So just execute the statement.
  */
  int res= sp->execute_procedure(thd, &thd->lex->value_list);

  thd->variables.select_limit= select_limit;
  thd->server_status&= ~bits_to_be_cleared;

  if (res)
  {
    DBUG_ASSERT(thd->is_error() || thd->killed);
    return 1;  		// Substatement should already have sent error
  }

  affected_rows= thd->affected_rows; // Affected rows for all sub statements
  thd->affected_rows= 0;             // Reset total, as my_ok() adds to it
  my_ok(thd, affected_rows);
  return 0;
}


static int __attribute__ ((noinline))
mysql_create_routine(THD *thd, LEX *lex)
{
  DBUG_ASSERT(lex->sphead != 0);
  DBUG_ASSERT(lex->sphead->m_db.str); /* Must be initialized in the parser */
  /*
    Verify that the database name is allowed, optionally
    lowercase it.
  */
  if (check_db_name((LEX_STRING*) &lex->sphead->m_db))
  {
    my_error(ER_WRONG_DB_NAME, MYF(0), lex->sphead->m_db.str);
    return true;
  }

  if (check_access(thd, CREATE_PROC_ACL, lex->sphead->m_db.str,
                   NULL, NULL, 0, 0))
    return true;

  /* Checking the drop permissions if CREATE OR REPLACE is used */
  if (lex->create_info.or_replace())
  {
    if (check_routine_access(thd, ALTER_PROC_ACL, &lex->sphead->m_db,
                             &lex->sphead->m_name,
                             Sp_handler::handler(lex->sql_command), 0))
      return true;
  }

  const LEX_CSTRING *name= lex->sphead->name();
#ifdef HAVE_DLOPEN
  if (lex->sphead->m_handler->type() == SP_TYPE_FUNCTION)
  {
    udf_func *udf = find_udf(name->str, name->length);

    if (udf)
    {
      my_error(ER_UDF_EXISTS, MYF(0), name->str);
      return true;
    }
  }
#endif

  if (sp_process_definer(thd))
    return true;

  WSREP_TO_ISOLATION_BEGIN(WSREP_MYSQL_DB, NULL, NULL);

  if (!lex->sphead->m_handler->sp_create_routine(thd, lex->sphead))
  {
#ifndef NO_EMBEDDED_ACCESS_CHECKS
    /* only add privileges if really neccessary */

    Security_context security_context;
    bool restore_backup_context= false;
    Security_context *backup= NULL;
    LEX_USER *definer= thd->lex->definer;
    /*
      We're going to issue an implicit GRANT statement so we close all
      open tables. We have to keep metadata locks as this ensures that
      this statement is atomic against concurent FLUSH TABLES WITH READ
      LOCK. Deadlocks which can arise due to fact that this implicit
      statement takes metadata locks should be detected by a deadlock
      detector in MDL subsystem and reported as errors.

      TODO: Long-term we should either ensure that implicit GRANT statement
            is written into binary log as a separate statement or make both
            creation of routine and implicit GRANT parts of one fully atomic
            statement.
      */
    if (trans_commit_stmt(thd))
      goto wsrep_error_label;
    close_thread_tables(thd);
    /*
      Check if the definer exists on slave,
      then use definer privilege to insert routine privileges to mysql.procs_priv.

      For current user of SQL thread has GLOBAL_ACL privilege,
      which doesn't any check routine privileges,
      so no routine privilege record  will insert into mysql.procs_priv.
    */
    if (thd->slave_thread && is_acl_user(definer->host.str, definer->user.str))
    {
      security_context.change_security_context(thd,
                                               &thd->lex->definer->user,
                                               &thd->lex->definer->host,
                                               &thd->lex->sphead->m_db,
                                               &backup);
      restore_backup_context= true;
    }

    if (sp_automatic_privileges && !opt_noacl &&
        check_routine_access(thd, DEFAULT_CREATE_PROC_ACLS,
                             &lex->sphead->m_db, name,
                             Sp_handler::handler(lex->sql_command), 1))
    {
      if (sp_grant_privileges(thd, lex->sphead->m_db.str, name->str,
                              Sp_handler::handler(lex->sql_command)))
        push_warning(thd, Sql_condition::WARN_LEVEL_WARN,
                     ER_PROC_AUTO_GRANT_FAIL, ER_THD(thd, ER_PROC_AUTO_GRANT_FAIL));
      thd->clear_error();
    }

    /*
      Restore current user with GLOBAL_ACL privilege of SQL thread
    */
    if (restore_backup_context)
    {
      DBUG_ASSERT(thd->slave_thread == 1);
      thd->security_ctx->restore_security_context(thd, backup);
    }

#endif
    return false;
  }
  (void) trans_commit_stmt(thd);

#if !defined(NO_EMBEDDED_ACCESS_CHECKS) || defined(WITH_WSREP)
wsrep_error_label:
#endif
  return true;
}


/**
  Prepare for CREATE DATABASE, ALTER DATABASE, DROP DATABASE.

  @param thd         - current THD
  @param want_access - access needed
  @param dbname      - the database name

  @retval false      - Ok to proceed with CREATE/ALTER/DROP
  @retval true       - not OK to proceed (error, or filtered)

  Note, on slave this function returns true if the database
  is in the ignore filter. The caller must distinguish this case
  from other cases: bad database error, no access error.
  This can be done by testing thd->is_error().
*/
static bool prepare_db_action(THD *thd, privilege_t want_access,
                              LEX_CSTRING *dbname)
{
  if (check_db_name((LEX_STRING*)dbname))
  {
    my_error(ER_WRONG_DB_NAME, MYF(0), dbname->str);
    return true;
  }
  /*
    If in a slave thread :
    - CREATE DATABASE DB was certainly not preceded by USE DB.
    - ALTER DATABASE DB may not be preceded by USE DB.
    - DROP DATABASE DB may not be preceded by USE DB.
    For that reason, db_ok() in sql/slave.cc did not check the
    do_db/ignore_db. And as this query involves no tables, tables_ok()
    was not called. So we have to check rules again here.
  */
#ifdef HAVE_REPLICATION
  if (thd->slave_thread)
  {
    Rpl_filter *rpl_filter;
    rpl_filter= thd->system_thread_info.rpl_sql_info->rpl_filter;
    if (!rpl_filter->db_ok(dbname->str) ||
        !rpl_filter->db_ok_with_wild_table(dbname->str))
    {
      my_message(ER_SLAVE_IGNORED_TABLE,
                 ER_THD(thd, ER_SLAVE_IGNORED_TABLE), MYF(0));
      return true;
    }
  }
#endif
  return check_access(thd, want_access, dbname->str, NULL, NULL, 1, 0);
}


bool Sql_cmd_call::execute(THD *thd)
{
  TABLE_LIST *all_tables= thd->lex->query_tables;
  sp_head *sp;
  /*
    This will cache all SP and SF and open and lock all tables
    required for execution.
  */
  if (check_table_access(thd, SELECT_ACL, all_tables, FALSE,
                         UINT_MAX, FALSE) ||
      open_and_lock_tables(thd, all_tables, TRUE, 0))
   return true;

  /*
    By this moment all needed SPs should be in cache so no need to look
    into DB.
  */
  if (!(sp= m_handler->sp_find_routine(thd, m_name, true)))
  {
    /*
      If the routine is not found, let's still check EXECUTE_ACL to decide
      whether to return "Access denied" or "Routine does not exist".
    */
    if (check_routine_access(thd, EXECUTE_ACL, &m_name->m_db,
                             &m_name->m_name,
                             &sp_handler_procedure,
                             false))
      return true;
    /*
      sp_find_routine can have issued an ER_SP_RECURSION_LIMIT error.
      Send message ER_SP_DOES_NOT_EXIST only if procedure is not found in
      cache.
    */
    if (!sp_cache_lookup(&thd->sp_proc_cache, m_name))
      my_error(ER_SP_DOES_NOT_EXIST, MYF(0), "PROCEDURE",
               ErrConvDQName(m_name).ptr());
    return true;
  }
  else
  {
    if (sp->check_execute_access(thd))
      return true;
    /*
      Check that the stored procedure doesn't contain Dynamic SQL
      and doesn't return result sets: such stored procedures can't
      be called from a function or trigger.
    */
    if (thd->in_sub_stmt)
    {
      const char *where= (thd->in_sub_stmt & SUB_STMT_TRIGGER ?
                          "trigger" : "function");
      if (sp->is_not_allowed_in_function(where))
        return true;
    }

    if (do_execute_sp(thd, sp))
      return true;

    /*
      Disable slow log for the above call(), if calls are disabled.
      Instead we will log the executed statements to the slow log.
    */
    if (thd->variables.log_slow_disabled_statements & LOG_SLOW_DISABLE_CALL)
      thd->enable_slow_log= 0;
  }
  return false;
}


/**
  Execute command saved in thd and lex->sql_command.

  @param thd                       Thread handle

  @todo
    - Invalidate the table in the query cache if something changed
    after unlocking when changes become visible.
    TODO: this is workaround. right way will be move invalidating in
    the unlock procedure.
    - TODO: use check_change_password()

  @retval
    FALSE       OK
  @retval
    TRUE        Error
*/

int
mysql_execute_command(THD *thd)
{
  int res= 0;
  int  up_result= 0;
  LEX  *lex= thd->lex;
  /* first SELECT_LEX (have special meaning for many of non-SELECTcommands) */
  SELECT_LEX *select_lex= lex->first_select_lex();
  /* first table of first SELECT_LEX */
  TABLE_LIST *first_table= select_lex->table_list.first;
  /* list of all tables in query */
  TABLE_LIST *all_tables;
  /* most outer SELECT_LEX_UNIT of query */
  SELECT_LEX_UNIT *unit= &lex->unit;
#ifdef HAVE_REPLICATION
  /* have table map for update for multi-update statement (BUG#37051) */
  bool have_table_map_for_update= FALSE;
  /* */
  Rpl_filter *rpl_filter;
#endif
  DBUG_ENTER("mysql_execute_command");

  // check that we correctly marked first table for data insertion
  DBUG_ASSERT(!(sql_command_flags[lex->sql_command] & CF_INSERTS_DATA) ||
              first_table->for_insert_data);

  if (thd->security_ctx->password_expired &&
      lex->sql_command != SQLCOM_SET_OPTION)
  {
    my_error(ER_MUST_CHANGE_PASSWORD, MYF(0));
    DBUG_RETURN(1);
  }

  DBUG_ASSERT(thd->transaction->stmt.is_empty() || thd->in_sub_stmt);
  /*
    Each statement or replication event which might produce deadlock
    should handle transaction rollback on its own. So by the start of
    the next statement transaction rollback request should be fulfilled
    already.
  */
  DBUG_ASSERT(! thd->transaction_rollback_request || thd->in_sub_stmt);
  /*
    In many cases first table of main SELECT_LEX have special meaning =>
    check that it is first table in global list and relink it first in 
    queries_tables list if it is necessary (we need such relinking only
    for queries with subqueries in select list, in this case tables of
    subqueries will go to global list first)

    all_tables will differ from first_table only if most upper SELECT_LEX
    do not contain tables.

    Because of above in place where should be at least one table in most
    outer SELECT_LEX we have following check:
    DBUG_ASSERT(first_table == all_tables);
    DBUG_ASSERT(first_table == all_tables && first_table != 0);
  */
  lex->first_lists_tables_same();
  lex->fix_first_select_number();
  /* should be assigned after making first tables same */
  all_tables= lex->query_tables;
  /* set context for commands which do not use setup_tables */
  select_lex->
    context.resolve_in_table_list_only(select_lex->
                                       table_list.first);

  /*
    Remember last commmand executed, so that we can use it in functions called by
    dispatch_command()
  */
  thd->last_sql_command= lex->sql_command;

  /*
    Reset warning count for each query that uses tables
    A better approach would be to reset this for any commands
    that is not a SHOW command or a select that only access local
    variables, but for now this is probably good enough.
  */
  if ((sql_command_flags[lex->sql_command] & CF_DIAGNOSTIC_STMT) != 0)
    thd->get_stmt_da()->set_warning_info_read_only(TRUE);
  else
  {
    thd->get_stmt_da()->set_warning_info_read_only(FALSE);
    if (all_tables)
      thd->get_stmt_da()->opt_clear_warning_info(thd->query_id);
  }

  if (check_dependencies_in_with_clauses(thd->lex->with_clauses_list))
    DBUG_RETURN(1);

#ifdef HAVE_REPLICATION
  if (unlikely(thd->slave_thread))
  {
    if (lex->sql_command == SQLCOM_DROP_TRIGGER)
    {
      /*
        When dropping a trigger, we need to load its table name
        before checking slave filter rules.
      */
      add_table_for_trigger(thd, thd->lex->spname, 1, &all_tables);
      
      if (!all_tables)
      {
        /*
          If table name cannot be loaded,
          it means the trigger does not exists possibly because
          CREATE TRIGGER was previously skipped for this trigger
          according to slave filtering rules.
          Returning success without producing any errors in this case.
        */
        if (!thd->lex->create_info.if_exists() &&
            !(thd->variables.option_bits & OPTION_IF_EXISTS))
          DBUG_RETURN(0);
        /*
          DROP TRIGGER IF NOT EXISTS will return without an error later
          after possibly writing the query to a binlog
        */
      }
      else // force searching in slave.cc:tables_ok()
        all_tables->updating= 1;
    }

    /*
      For fix of BUG#37051, the master stores the table map for update
      in the Query_log_event, and the value is assigned to
      thd->variables.table_map_for_update before executing the update
      query.

      If thd->variables.table_map_for_update is set, then we are
      replicating from a new master, we can use this value to apply
      filter rules without opening all the tables. However If
      thd->variables.table_map_for_update is not set, then we are
      replicating from an old master, so we just skip this and
      continue with the old method. And of course, the bug would still
      exist for old masters.
    */
    if (lex->sql_command == SQLCOM_UPDATE_MULTI &&
        thd->table_map_for_update)
    {
      have_table_map_for_update= TRUE;
      table_map table_map_for_update= thd->table_map_for_update;
      uint nr= 0;
      TABLE_LIST *table;
      for (table=all_tables; table; table=table->next_global, nr++)
      {
        if (table_map_for_update & ((table_map)1 << nr))
          table->updating= TRUE;
        else
          table->updating= FALSE;
      }

      if (all_tables_not_ok(thd, all_tables))
      {
        /* we warn the slave SQL thread */
        my_message(ER_SLAVE_IGNORED_TABLE, ER_THD(thd, ER_SLAVE_IGNORED_TABLE),
                   MYF(0));
      }
    }
    
    /*
      Check if statment should be skipped because of slave filtering
      rules

      Exceptions are:
      - UPDATE MULTI: For this statement, we want to check the filtering
        rules later in the code
      - SET: we always execute it (Not that many SET commands exists in
        the binary log anyway -- only 4.1 masters write SET statements,
	in 5.0 there are no SET statements in the binary log)
      - DROP TEMPORARY TABLE IF EXISTS: we always execute it (otherwise we
        have stale files on slave caused by exclusion of one tmp table).
    */
    if (!(lex->sql_command == SQLCOM_UPDATE_MULTI) &&
	!(lex->sql_command == SQLCOM_SET_OPTION) &&
	!((lex->sql_command == SQLCOM_DROP_TABLE ||
           lex->sql_command == SQLCOM_DROP_SEQUENCE) &&
          lex->tmp_table() && lex->if_exists()) &&
        all_tables_not_ok(thd, all_tables))
    {
      /* we warn the slave SQL thread */
      my_message(ER_SLAVE_IGNORED_TABLE, ER_THD(thd, ER_SLAVE_IGNORED_TABLE),
                 MYF(0));
      DBUG_RETURN(0);
    }
    /* 
       Execute deferred events first
    */
    if (slave_execute_deferred_events(thd))
      DBUG_RETURN(-1);
  }
  else
  {
#endif /* HAVE_REPLICATION */
    /*
      When option readonly is set deny operations which change non-temporary
      tables. Except for the replication thread and the 'super' users.
    */
    if (deny_updates_if_read_only_option(thd, all_tables))
    {
      my_error(ER_OPTION_PREVENTS_STATEMENT, MYF(0), "--read-only");
      DBUG_RETURN(-1);
    }
#ifdef HAVE_REPLICATION
  } /* endif unlikely slave */
#endif
  Opt_trace_start ots(thd, all_tables, lex->sql_command, &lex->var_list,
                      thd->query(), thd->query_length(),
                      thd->variables.character_set_client);

  Json_writer_object trace_command(thd);
  Json_writer_array trace_command_steps(thd, "steps");

#ifdef WITH_WSREP
  if (WSREP(thd))
  {
    /*
      change LOCK TABLE WRITE to transaction
    */
    if (lex->sql_command== SQLCOM_LOCK_TABLES && wsrep_convert_LOCK_to_trx)
    {
      for (TABLE_LIST *table= all_tables; table; table= table->next_global)
      {
	if (table->lock_type >= TL_WRITE_ALLOW_WRITE)
        {
	  lex->sql_command= SQLCOM_BEGIN;
	  thd->wsrep_converted_lock_session= true;
	  break;
	}
      }
    }
    if (lex->sql_command== SQLCOM_UNLOCK_TABLES &&
	thd->wsrep_converted_lock_session)
    {
      thd->wsrep_converted_lock_session= false;
      lex->sql_command= SQLCOM_COMMIT;
      lex->tx_release= TVL_NO;
    }

    /*
     * Bail out if DB snapshot has not been installed. We however,
     * allow SET and SHOW queries and reads from information schema
     * and dirty reads (if configured)
     */
    if (!(thd->wsrep_applier) &&
        !(wsrep_ready_get() && wsrep_reject_queries == WSREP_REJECT_NONE)  &&
        !(thd->variables.wsrep_dirty_reads &&
          (sql_command_flags[lex->sql_command] & CF_CHANGES_DATA) == 0)    &&
        !wsrep_tables_accessible_when_detached(all_tables)                 &&
        lex->sql_command != SQLCOM_SET_OPTION                              &&
        !wsrep_is_show_query(lex->sql_command))
    {
      my_message(ER_UNKNOWN_COM_ERROR,
                 "WSREP has not yet prepared node for application use", MYF(0));
      goto error;
    }
  }
#endif /* WITH_WSREP */
  status_var_increment(thd->status_var.com_stat[lex->sql_command]);
  thd->progress.report_to_client= MY_TEST(sql_command_flags[lex->sql_command] &
                                          CF_REPORT_PROGRESS);

  DBUG_ASSERT(thd->transaction->stmt.modified_non_trans_table == FALSE);

  /* store old value of binlog format */
  enum_binlog_format orig_binlog_format,orig_current_stmt_binlog_format;

  thd->get_binlog_format(&orig_binlog_format,
                         &orig_current_stmt_binlog_format);

  if (!lex->stmt_var_list.is_empty() && !thd->slave_thread)
  {
    Query_arena backup;
    DBUG_PRINT("info", ("SET STATEMENT %d vars", lex->stmt_var_list.elements));

    lex->old_var_list.empty();
    List_iterator_fast<set_var_base> it(lex->stmt_var_list);
    set_var_base *var;

    if (lex->set_arena_for_set_stmt(&backup))
      goto error;

    MEM_ROOT *mem_root= thd->mem_root;
    while ((var= it++))
    {
      DBUG_ASSERT(var->is_system());
      set_var *o= NULL, *v= (set_var*)var;
      if (!v->var->is_set_stmt_ok())
      {
        my_error(ER_SET_STATEMENT_NOT_SUPPORTED, MYF(0), v->var->name.str);
        lex->reset_arena_for_set_stmt(&backup);
        lex->old_var_list.empty();
        lex->free_arena_for_set_stmt();
        goto error;
      }
      if (v->var->session_is_default(thd))
          o= new set_var(thd,v->type, v->var, &v->base, NULL);
      else
      {
        switch (v->var->option.var_type & GET_TYPE_MASK)
        {
        case GET_BOOL:
        case GET_INT:
        case GET_LONG:
        case GET_LL:
          {
            bool null_value;
            longlong val= v->var->val_int(&null_value, thd, v->type, &v->base);
            o= new set_var(thd, v->type, v->var, &v->base,
                           (null_value ?
                            (Item *) new (mem_root) Item_null(thd) :
                            (Item *) new (mem_root) Item_int(thd, val)));
          }
          break;
        case GET_UINT:
        case GET_ULONG:
        case GET_ULL:
          {
            bool null_value;
            ulonglong val= v->var->val_int(&null_value, thd, v->type, &v->base);
            o= new set_var(thd, v->type, v->var, &v->base,
                           (null_value ?
                            (Item *) new (mem_root) Item_null(thd) :
                            (Item *) new (mem_root) Item_uint(thd, val)));
          }
          break;
        case GET_DOUBLE:
          {
            bool null_value;
            double val= v->var->val_real(&null_value, thd, v->type, &v->base);
            o= new set_var(thd, v->type, v->var, &v->base,
                           (null_value ?
                            (Item *) new (mem_root) Item_null(thd) :
                            (Item *) new (mem_root) Item_float(thd, val, 1)));
          }
          break;
        default:
        case GET_NO_ARG:
        case GET_DISABLED:
          DBUG_ASSERT(0);
          /* fall through */
        case 0:
        case GET_FLAGSET:
        case GET_ENUM:
        case GET_SET:
        case GET_STR:
        case GET_STR_ALLOC:
          {
            char buff[STRING_BUFFER_USUAL_SIZE];
            String tmp(buff, sizeof(buff), v->var->charset(thd)),*val;
            val= v->var->val_str(&tmp, thd, v->type, &v->base);
            if (val)
            {
              Item_string *str= new (mem_root) Item_string(thd, v->var->charset(thd),
                                                val->ptr(), val->length());
              o= new set_var(thd, v->type, v->var, &v->base, str);
            }
            else
              o= new set_var(thd, v->type, v->var, &v->base,
                             new (mem_root) Item_null(thd));
          }
          break;
        }
      }
      DBUG_ASSERT(o);
      lex->old_var_list.push_back(o, thd->mem_root);
    }
    lex->reset_arena_for_set_stmt(&backup);
    if (lex->old_var_list.is_empty())
      lex->free_arena_for_set_stmt();
    if (thd->is_error() ||
        (res= sql_set_variables(thd, &lex->stmt_var_list, false)))
    {
      if (!thd->is_error())
        my_error(ER_WRONG_ARGUMENTS, MYF(0), "SET");
      lex->restore_set_statement_var();
      goto error;
    }
    /*
      The value of last_insert_id is remembered in THD to be written to binlog
      when it's used *the first time* in the statement. But SET STATEMENT
      must read the old value of last_insert_id to be able to restore it at
      the end. This should not count at "reading of last_insert_id" and
      should not remember last_insert_id for binlog. That is, it should clear
      stmt_depends_on_first_successful_insert_id_in_prev_stmt flag.
    */
    if (!thd->in_sub_stmt)
    {
      thd->stmt_depends_on_first_successful_insert_id_in_prev_stmt= 0;
    }
  }

  if (thd->lex->mi.connection_name.str == NULL)
      thd->lex->mi.connection_name= thd->variables.default_master_connection;

  /*
    Force statement logging for DDL commands to allow us to update
    privilege, system or statistic tables directly without the updates
    getting logged.
  */
  if (!(sql_command_flags[lex->sql_command] &
        (CF_CAN_GENERATE_ROW_EVENTS | CF_FORCE_ORIGINAL_BINLOG_FORMAT |
         CF_STATUS_COMMAND)))
    thd->set_binlog_format_stmt();

  /*
    End a active transaction so that this command will have it's
    own transaction and will also sync the binary log. If a DDL is
    not run in it's own transaction it may simply never appear on
    the slave in case the outside transaction rolls back.
  */
  if (stmt_causes_implicit_commit(thd, CF_IMPLICIT_COMMIT_BEGIN))
  {
    /*
      Note that this should never happen inside of stored functions
      or triggers as all such statements prohibited there.
    */
    DBUG_ASSERT(! thd->in_sub_stmt);
    /* Statement transaction still should not be started. */
    DBUG_ASSERT(thd->transaction->stmt.is_empty());
    if (!(thd->variables.option_bits & OPTION_GTID_BEGIN))
    {
      /* Commit the normal transaction if one is active. */
      bool commit_failed= trans_commit_implicit(thd);
      /* Release metadata locks acquired in this transaction. */
      thd->release_transactional_locks();
      if (commit_failed)
      {
        WSREP_DEBUG("implicit commit failed, MDL released: %lld",
                    (longlong) thd->thread_id);
        goto error;
      }
    }
    thd->transaction->stmt.mark_trans_did_ddl();
#ifdef WITH_WSREP
    /* Clean up the previous transaction on implicit commit */
    if (wsrep_thd_is_local(thd) && wsrep_after_statement(thd))
    {
      goto error;
    }
#endif /* WITH_WSREP */
  }

#ifndef DBUG_OFF
  if (lex->sql_command != SQLCOM_SET_OPTION)
    DEBUG_SYNC(thd,"before_execute_sql_command");
#endif

  /*
    Check if we are in a read-only transaction and we're trying to
    execute a statement which should always be disallowed in such cases.

    Note that this check is done after any implicit commits.
  */
  if (thd->tx_read_only &&
      (sql_command_flags[lex->sql_command] & CF_DISALLOW_IN_RO_TRANS))
  {
    my_error(ER_CANT_EXECUTE_IN_READ_ONLY_TRANSACTION, MYF(0));
    goto error;
  }

  /*
    Close tables open by HANDLERs before executing DDL statement
    which is going to affect those tables.

    This should happen before temporary tables are pre-opened as
    otherwise we will get errors about attempt to re-open tables
    if table to be changed is open through HANDLER.

    Note that even although this is done before any privilege
    checks there is no security problem here as closing open
    HANDLER doesn't require any privileges anyway.
  */
  if (sql_command_flags[lex->sql_command] & CF_HA_CLOSE)
    mysql_ha_rm_tables(thd, all_tables);

  /*
    Pre-open temporary tables to simplify privilege checking
    for statements which need this.
  */
  if (sql_command_flags[lex->sql_command] & CF_PREOPEN_TMP_TABLES)
  {
    if (thd->open_temporary_tables(all_tables))
      goto error;
  }

  if (sql_command_flags[lex->sql_command] & CF_STATUS_COMMAND)
    thd->query_plan_flags|= QPLAN_STATUS;
  if (sql_command_flags[lex->sql_command] & CF_ADMIN_COMMAND)
    thd->query_plan_flags|= QPLAN_ADMIN;

  /* Start timeouts */
  thd->set_query_timer();

#ifdef WITH_WSREP
  /*
    Always start a new transaction for a wsrep THD unless the
    current command is DDL or explicit BEGIN. This will guarantee that
    the THD is BF abortable even if it does not generate any
    changes and takes only read locks. If the statement does not
    start a multi STMT transaction, the wsrep_transaction is
    committed as empty at the end of this function.

    Transaction is started for BEGIN in trans_begin(), for DDL the
    implicit commit took care of committing previous transaction
    above and a new transaction should not be started.

    Do not start transaction for stored procedures, it will be handled
    internally in SP processing.
  */
  if (WSREP(thd)                          &&
      wsrep_thd_is_local(thd)             &&
      lex->sql_command != SQLCOM_BEGIN    &&
      lex->sql_command != SQLCOM_CALL     &&
      lex->sql_command != SQLCOM_EXECUTE  &&
      lex->sql_command != SQLCOM_EXECUTE_IMMEDIATE &&
      !(sql_command_flags[lex->sql_command] & CF_AUTO_COMMIT_TRANS))
  {
    wsrep_start_trx_if_not_started(thd);
  }
#endif /* WITH_WSREP */

  switch (lex->sql_command) {

  case SQLCOM_SHOW_EVENTS:
#ifndef HAVE_EVENT_SCHEDULER
    my_error(ER_NOT_SUPPORTED_YET, MYF(0), "embedded server");
    break;
#endif
  case SQLCOM_SHOW_STATUS:
  {
    WSREP_SYNC_WAIT(thd, WSREP_SYNC_WAIT_BEFORE_SHOW);
    execute_show_status(thd, all_tables);

    break;
  }
  case SQLCOM_SHOW_EXPLAIN:
  {
    if (!thd->security_ctx->priv_user[0] &&
        check_global_access(thd, PRIV_STMT_SHOW_EXPLAIN))
      break;

    /*
      The select should use only one table, it's the SHOW EXPLAIN pseudo-table
    */
    if (lex->sroutines.records || lex->query_tables->next_global)
    {
      my_message(ER_SET_CONSTANTS_ONLY, ER_THD(thd, ER_SET_CONSTANTS_ONLY),
		 MYF(0));
      goto error;
    }

    Item **it= lex->value_list.head_ref();
    if (!(*it)->basic_const_item() ||
        (*it)->fix_fields_if_needed_for_scalar(lex->thd, it))
    {
      my_message(ER_SET_CONSTANTS_ONLY, ER_THD(thd, ER_SET_CONSTANTS_ONLY),
		 MYF(0));
      goto error;
    }
  }
    /* fall through */
  case SQLCOM_SHOW_STATUS_PROC:
  case SQLCOM_SHOW_STATUS_FUNC:
  case SQLCOM_SHOW_STATUS_PACKAGE:
  case SQLCOM_SHOW_STATUS_PACKAGE_BODY:
  case SQLCOM_SHOW_DATABASES:
  case SQLCOM_SHOW_TABLES:
  case SQLCOM_SHOW_TRIGGERS:
  case SQLCOM_SHOW_TABLE_STATUS:
  case SQLCOM_SHOW_OPEN_TABLES:
  case SQLCOM_SHOW_GENERIC:
  case SQLCOM_SHOW_PLUGINS:
  case SQLCOM_SHOW_FIELDS:
  case SQLCOM_SHOW_KEYS:
  case SQLCOM_SHOW_VARIABLES:
  case SQLCOM_SHOW_CHARSETS:
  case SQLCOM_SHOW_COLLATIONS:
  case SQLCOM_SHOW_STORAGE_ENGINES:
  case SQLCOM_SHOW_PROFILE:
  case SQLCOM_SELECT:
  {
#ifdef WITH_WSREP
    if (lex->sql_command == SQLCOM_SELECT)
    {
      WSREP_SYNC_WAIT(thd, WSREP_SYNC_WAIT_BEFORE_READ);
    }
    else
    {
      WSREP_SYNC_WAIT(thd, WSREP_SYNC_WAIT_BEFORE_SHOW);
# ifdef ENABLED_PROFILING
      if (lex->sql_command == SQLCOM_SHOW_PROFILE)
        thd->profiling.discard_current_query();
# endif
    }
#endif /* WITH_WSREP */

    thd->status_var.last_query_cost= 0.0;

    /*
      lex->exchange != NULL implies SELECT .. INTO OUTFILE and this
      requires FILE_ACL access.
    */
    privilege_t privileges_requested= lex->exchange ? SELECT_ACL | FILE_ACL :
                                                      SELECT_ACL;

    if (all_tables)
      res= check_table_access(thd,
                              privileges_requested,
                              all_tables, FALSE, UINT_MAX, FALSE);
    else
      res= check_access(thd, privileges_requested, any_db, NULL, NULL, 0, 0);

    if (!res)
      res= execute_sqlcom_select(thd, all_tables);

    break;
  }
  case SQLCOM_EXECUTE_IMMEDIATE:
  {
    mysql_sql_stmt_execute_immediate(thd);
    break;
  }
  case SQLCOM_PREPARE:
  {
    mysql_sql_stmt_prepare(thd);
    break;
  }
  case SQLCOM_EXECUTE:
  {
    mysql_sql_stmt_execute(thd);
    break;
  }
  case SQLCOM_DEALLOCATE_PREPARE:
  {
    mysql_sql_stmt_close(thd);
    break;
  }
  case SQLCOM_DO:
    if (check_table_access(thd, SELECT_ACL, all_tables, FALSE, UINT_MAX, FALSE)
        || open_and_lock_tables(thd, all_tables, TRUE, 0))
      goto error;

    res= mysql_do(thd, *lex->insert_list);
    break;

  case SQLCOM_EMPTY_QUERY:
    my_ok(thd);
    break;

  case SQLCOM_HELP:
    res= mysqld_help(thd,lex->help_arg);
    break;

#ifndef EMBEDDED_LIBRARY
  case SQLCOM_PURGE:
  {
    if (check_global_access(thd, PRIV_STMT_PURGE_BINLOG))
      goto error;
    /* PURGE MASTER LOGS TO 'file' */
    res = purge_master_logs(thd, lex->to_log);
    break;
  }
  case SQLCOM_PURGE_BEFORE:
  {
    Item *it;

    if (check_global_access(thd, PRIV_STMT_PURGE_BINLOG))
      goto error;
    /* PURGE MASTER LOGS BEFORE 'data' */
    it= (Item *)lex->value_list.head();
    if (it->fix_fields_if_needed_for_scalar(lex->thd, &it))
    {
      my_error(ER_WRONG_ARGUMENTS, MYF(0), "PURGE LOGS BEFORE");
      goto error;
    }
    it= new (thd->mem_root) Item_func_unix_timestamp(thd, it);
    it->fix_fields(thd, &it);
    res = purge_master_logs_before_date(thd, (ulong)it->val_int());
    break;
  }
#endif
  case SQLCOM_SHOW_WARNS:
  {
    res= mysqld_show_warnings(thd, (ulong)
			      ((1L << (uint) Sql_condition::WARN_LEVEL_NOTE) |
			       (1L << (uint) Sql_condition::WARN_LEVEL_WARN) |
			       (1L << (uint) Sql_condition::WARN_LEVEL_ERROR)
			       ));
    break;
  }
  case SQLCOM_SHOW_ERRORS:
  {
    res= mysqld_show_warnings(thd, (ulong)
			      (1L << (uint) Sql_condition::WARN_LEVEL_ERROR));
    break;
  }
  case SQLCOM_SHOW_PROFILES:
  {
#if defined(ENABLED_PROFILING)
    thd->profiling.discard_current_query();
    res= thd->profiling.show_profiles();
    if (res)
      goto error;
#else
    my_error(ER_FEATURE_DISABLED, MYF(0), "SHOW PROFILES", "enable-profiling");
    goto error;
#endif
    break;
  }

#ifdef HAVE_REPLICATION
  case SQLCOM_SHOW_SLAVE_HOSTS:
  {
    if (check_global_access(thd, PRIV_STMT_SHOW_SLAVE_HOSTS))
      goto error;
    res = show_slave_hosts(thd);
    break;
  }
  case SQLCOM_SHOW_RELAYLOG_EVENTS:
  {
    WSREP_SYNC_WAIT(thd, WSREP_SYNC_WAIT_BEFORE_SHOW);
    if (check_global_access(thd, PRIV_STMT_SHOW_RELAYLOG_EVENTS))
      goto error;
    res = mysql_show_binlog_events(thd);
    break;
  }
  case SQLCOM_SHOW_BINLOG_EVENTS:
  {
    WSREP_SYNC_WAIT(thd, WSREP_SYNC_WAIT_BEFORE_SHOW);
    if (check_global_access(thd, PRIV_STMT_SHOW_BINLOG_EVENTS))
      goto error;
    res = mysql_show_binlog_events(thd);
    break;
  }
#endif

  case SQLCOM_ASSIGN_TO_KEYCACHE:
  {
    DBUG_ASSERT(first_table == all_tables && first_table != 0);
    if (check_access(thd, INDEX_ACL, first_table->db.str,
                     &first_table->grant.privilege,
                     &first_table->grant.m_internal,
                     0, 0))
      goto error;
    res= mysql_assign_to_keycache(thd, first_table, &lex->ident);
    break;
  }
  case SQLCOM_PRELOAD_KEYS:
  {
    DBUG_ASSERT(first_table == all_tables && first_table != 0);
    if (check_access(thd, INDEX_ACL, first_table->db.str,
                     &first_table->grant.privilege,
                     &first_table->grant.m_internal,
                     0, 0))
      goto error;
    res = mysql_preload_keys(thd, first_table);
    break;
  }
#ifdef HAVE_REPLICATION
  case SQLCOM_CHANGE_MASTER:
  {
    LEX_MASTER_INFO *lex_mi= &thd->lex->mi;
    Master_info *mi;
    bool new_master= 0;
    bool master_info_added;

    if (check_global_access(thd, PRIV_STMT_CHANGE_MASTER))
      goto error;
    /*
      In this code it's ok to use LOCK_active_mi as we are adding new things
      into master_info_index
    */
    mysql_mutex_lock(&LOCK_active_mi);
    if (!master_info_index)
    {
      mysql_mutex_unlock(&LOCK_active_mi);
      my_error(ER_SERVER_SHUTDOWN, MYF(0));
      goto error;
    }

    mi= master_info_index->get_master_info(&lex_mi->connection_name,
                                           Sql_condition::WARN_LEVEL_NOTE);

    if (mi == NULL)
    {
      /* New replication created */
      mi= new Master_info(&lex_mi->connection_name, relay_log_recovery); 
      if (unlikely(!mi || mi->error()))
      {
        delete mi;
        res= 1;
        mysql_mutex_unlock(&LOCK_active_mi);
        break;
      }
      new_master= 1;
    }

    res= change_master(thd, mi, &master_info_added);
    if (res && new_master)
    {
      /*
        If the new master was added by change_master(), remove it as it didn't
        work (this will free mi as well).

        If new master was not added, we still need to free mi.
      */
      if (master_info_added)
        master_info_index->remove_master_info(mi);
      else
        delete mi;
    }
    else
    {
      mi->rpl_filter= get_or_create_rpl_filter(lex_mi->connection_name.str,
                                               lex_mi->connection_name.length);
    }

    mysql_mutex_unlock(&LOCK_active_mi);
    break;
  }

  case SQLCOM_SHOW_BINLOG_STAT:
  {
    /* Accept one of two privileges */
    if (check_global_access(thd, PRIV_STMT_SHOW_BINLOG_STATUS))
      goto error;
    res = show_binlog_info(thd);
    break;
  }

#endif /* HAVE_REPLICATION */
  case SQLCOM_SHOW_ENGINE_STATUS:
    {
      if (check_global_access(thd, PRIV_STMT_SHOW_ENGINE_STATUS))
        goto error;
      res = ha_show_status(thd, lex->create_info.db_type, HA_ENGINE_STATUS);
      break;
    }
  case SQLCOM_SHOW_ENGINE_MUTEX:
    {
      if (check_global_access(thd, PRIV_STMT_SHOW_ENGINE_MUTEX))
        goto error;
      res = ha_show_status(thd, lex->create_info.db_type, HA_ENGINE_MUTEX);
      break;
    }
  case SQLCOM_DROP_INDEX:
    if (thd->variables.option_bits & OPTION_IF_EXISTS)
      lex->create_info.set(DDL_options_st::OPT_IF_EXISTS);
    /* fall through */
  case SQLCOM_CREATE_INDEX:
  /*
    CREATE INDEX and DROP INDEX are implemented by calling ALTER
    TABLE with proper arguments.

    In the future ALTER TABLE will notice that the request is to
    only add indexes and create these one by one for the existing
    table without having to do a full rebuild.
  */
  {
    /* Prepare stack copies to be re-execution safe */
    HA_CREATE_INFO create_info;
    Alter_info alter_info(lex->alter_info, thd->mem_root);

    if (unlikely(thd->is_fatal_error)) /* out of memory creating alter_info */
      goto error;

    DBUG_ASSERT(first_table == all_tables && first_table != 0);
    if (check_one_table_access(thd, INDEX_ACL, all_tables))
      goto error; /* purecov: inspected */

    bzero((char*) &create_info, sizeof(create_info));
    create_info.db_type= 0;
    create_info.row_type= ROW_TYPE_NOT_USED;
    create_info.default_table_charset= thd->variables.collation_database;
    create_info.alter_info= &alter_info;

    WSREP_TO_ISOLATION_BEGIN(first_table->db.str, first_table->table_name.str, NULL);

    res= mysql_alter_table(thd, &first_table->db, &first_table->table_name,
                           &create_info, first_table, &alter_info,
                           0, (ORDER*) 0, 0, lex->if_exists());
    break;
  }
#ifdef HAVE_REPLICATION
  case SQLCOM_SLAVE_START:
  {
    LEX_MASTER_INFO* lex_mi= &thd->lex->mi;
    Master_info *mi;
    int load_error;

    load_error= rpl_load_gtid_slave_state(thd);

    /*
      We don't need to ensure that only one user is using master_info
      as start_slave is protected against simultaneous usage
    */
    if (unlikely((mi= get_master_info(&lex_mi->connection_name,
                                      Sql_condition::WARN_LEVEL_ERROR))))
    {
      if (load_error)
      {
        /*
          We cannot start a slave using GTID if we cannot load the
          GTID position from the mysql.gtid_slave_pos table. But we
          can allow non-GTID replication (useful eg. during upgrade).
        */
        if (mi->using_gtid != Master_info::USE_GTID_NO)
        {
          mi->release();
          break;
        }
        else
          thd->clear_error();
      }
      if (!start_slave(thd, mi, 1 /* net report*/))
        my_ok(thd);
      mi->release();
    }
    break;
  }
  case SQLCOM_SLAVE_STOP:
  {
    LEX_MASTER_INFO *lex_mi;
    Master_info *mi;
    /*
      If the client thread has locked tables, a deadlock is possible.
      Assume that
      - the client thread does LOCK TABLE t READ.
      - then the master updates t.
      - then the SQL slave thread wants to update t,
        so it waits for the client thread because t is locked by it.
    - then the client thread does SLAVE STOP.
      SLAVE STOP waits for the SQL slave thread to terminate its
      update t, which waits for the client thread because t is locked by it.
      To prevent that, refuse SLAVE STOP if the
      client thread has locked tables
    */
    if (thd->locked_tables_mode ||
        thd->in_active_multi_stmt_transaction() ||
        thd->global_read_lock.is_acquired())
    {
      my_message(ER_LOCK_OR_ACTIVE_TRANSACTION,
                 ER_THD(thd, ER_LOCK_OR_ACTIVE_TRANSACTION), MYF(0));
      goto error;
    }

    lex_mi= &thd->lex->mi;
    if ((mi= get_master_info(&lex_mi->connection_name,
                             Sql_condition::WARN_LEVEL_ERROR)))
    {
      if (stop_slave(thd, mi, 1/* net report*/))
        res= 1;
      mi->release();
      if (rpl_parallel_resize_pool_if_no_slaves())
        res= 1;
      if (!res)
        my_ok(thd);
    }
    break;
  }
  case SQLCOM_SLAVE_ALL_START:
  {
    mysql_mutex_lock(&LOCK_active_mi);
    if (master_info_index && !master_info_index->start_all_slaves(thd))
      my_ok(thd);
    mysql_mutex_unlock(&LOCK_active_mi);
    break;
  }
  case SQLCOM_SLAVE_ALL_STOP:
  {
    if (thd->locked_tables_mode ||
        thd->in_active_multi_stmt_transaction() ||
        thd->global_read_lock.is_acquired())
    {
      my_message(ER_LOCK_OR_ACTIVE_TRANSACTION,
                 ER_THD(thd, ER_LOCK_OR_ACTIVE_TRANSACTION), MYF(0));
      goto error;
    }
    mysql_mutex_lock(&LOCK_active_mi);
    if (master_info_index && !master_info_index->stop_all_slaves(thd))
      my_ok(thd);      
    mysql_mutex_unlock(&LOCK_active_mi);
    break;
  }
#endif /* HAVE_REPLICATION */
  case SQLCOM_RENAME_TABLE:
  {
    if (check_rename_table(thd, first_table, all_tables))
      goto error;

    WSREP_TO_ISOLATION_BEGIN(0, 0, first_table);

    if (thd->variables.option_bits & OPTION_IF_EXISTS)
      lex->create_info.set(DDL_options_st::OPT_IF_EXISTS);

    if (mysql_rename_tables(thd, first_table, 0, lex->if_exists()))
      goto error;
    break;
  }
#ifndef EMBEDDED_LIBRARY
  case SQLCOM_SHOW_BINLOGS:
#ifdef DONT_ALLOW_SHOW_COMMANDS
    my_message(ER_NOT_ALLOWED_COMMAND, ER_THD(thd, ER_NOT_ALLOWED_COMMAND),
               MYF(0)); /* purecov: inspected */
    goto error;
#else
    {
      if (check_global_access(thd, PRIV_STMT_SHOW_BINARY_LOGS))
	goto error;
      WSREP_SYNC_WAIT(thd, WSREP_SYNC_WAIT_BEFORE_SHOW);
      res = show_binlogs(thd);
      break;
    }
#endif
#endif /* EMBEDDED_LIBRARY */
  case SQLCOM_SHOW_CREATE:
  {
     DBUG_ASSERT(first_table == all_tables && first_table != 0);
#ifdef DONT_ALLOW_SHOW_COMMANDS
    my_message(ER_NOT_ALLOWED_COMMAND, ER_THD(thd, ER_NOT_ALLOWED_COMMAND),
               MYF(0)); /* purecov: inspected */
    goto error;
#else
      WSREP_SYNC_WAIT(thd, WSREP_SYNC_WAIT_BEFORE_SHOW);

     /*
        Access check:
        SHOW CREATE TABLE require any privileges on the table level (ie
        effecting all columns in the table).
        SHOW CREATE VIEW require the SHOW_VIEW and SELECT ACLs on the table
        level.
        NOTE: SHOW_VIEW ACL is checked when the view is created.
      */

      DBUG_PRINT("debug", ("lex->only_view: %d, table: %s.%s",
                           lex->table_type == TABLE_TYPE_VIEW,
                           first_table->db.str, first_table->table_name.str));
      res= mysqld_show_create(thd, first_table);
      break;
#endif
  }
  case SQLCOM_CHECKSUM:
  {
    DBUG_ASSERT(first_table == all_tables && first_table != 0);
    WSREP_SYNC_WAIT(thd, WSREP_SYNC_WAIT_BEFORE_READ);

    if (check_table_access(thd, SELECT_ACL, all_tables,
                           FALSE, UINT_MAX, FALSE))
      goto error; /* purecov: inspected */

    res = mysql_checksum_table(thd, first_table, &lex->check_opt);
    break;
  }
  case SQLCOM_UPDATE:
  {
    WSREP_SYNC_WAIT(thd, WSREP_SYNC_WAIT_BEFORE_UPDATE_DELETE);
    ha_rows found= 0, updated= 0;
    DBUG_ASSERT(first_table == all_tables && first_table != 0);
    WSREP_SYNC_WAIT(thd, WSREP_SYNC_WAIT_BEFORE_UPDATE_DELETE);

    if (update_precheck(thd, all_tables))
      break;

    /*
      UPDATE IGNORE can be unsafe. We therefore use row based
      logging if mixed or row based logging is available.
      TODO: Check if the order of the output of the select statement is
      deterministic. Waiting for BUG#42415
    */
    if (lex->ignore)
      lex->set_stmt_unsafe(LEX::BINLOG_STMT_UNSAFE_UPDATE_IGNORE);

    DBUG_ASSERT(select_lex->offset_limit == 0);
    unit->set_limit(select_lex);
    MYSQL_UPDATE_START(thd->query());
    res= up_result= mysql_update(thd, all_tables,
                                  select_lex->item_list,
                                  lex->value_list,
                                  select_lex->where,
                                  select_lex->order_list.elements,
                                  select_lex->order_list.first,
                                  unit->lim.get_select_limit(),
                                  lex->ignore, &found, &updated);
    MYSQL_UPDATE_DONE(res, found, updated);
    /* mysql_update return 2 if we need to switch to multi-update */
    if (up_result != 2)
      break;
    if (thd->lex->period_conditions.is_set())
    {
      DBUG_ASSERT(0); // Should never happen
      goto error;
    }
  }
  /* fall through */
  case SQLCOM_UPDATE_MULTI:
  {
    DBUG_ASSERT(first_table == all_tables && first_table != 0);
    /* if we switched from normal update, rights are checked */
    if (up_result != 2)
    {
      WSREP_SYNC_WAIT(thd, WSREP_SYNC_WAIT_BEFORE_UPDATE_DELETE);
      if ((res= multi_update_precheck(thd, all_tables)))
        break;
    }
    else
      res= 0;

    unit->set_limit(select_lex);
    /*
      We can not use mysql_explain_union() because of parameters of
      mysql_select in mysql_multi_update so just set the option if needed
    */
    if (thd->lex->describe)
    {
      select_lex->set_explain_type(FALSE);
      select_lex->options|= SELECT_DESCRIBE;
    }

    res= mysql_multi_update_prepare(thd);

#ifdef HAVE_REPLICATION
    /* Check slave filtering rules */
    if (unlikely(thd->slave_thread && !have_table_map_for_update))
    {
      if (all_tables_not_ok(thd, all_tables))
      {
        if (res!= 0)
        {
          res= 0;             /* don't care of prev failure  */
          thd->clear_error(); /* filters are of highest prior */
        }
        /* we warn the slave SQL thread */
        my_error(ER_SLAVE_IGNORED_TABLE, MYF(0));
        break;
      }
      if (res)
        break;
    }
    else
    {
#endif /* HAVE_REPLICATION */
      if (res)
        break;
      if (opt_readonly &&
	  !(thd->security_ctx->master_access & PRIV_IGNORE_READ_ONLY) &&
	  some_non_temp_table_to_be_updated(thd, all_tables))
      {
	my_error(ER_OPTION_PREVENTS_STATEMENT, MYF(0), "--read-only");
	break;
      }
#ifdef HAVE_REPLICATION
    }  /* unlikely */
#endif
    {
      multi_update *result_obj;
      MYSQL_MULTI_UPDATE_START(thd->query());
      res= mysql_multi_update(thd, all_tables,
                              &select_lex->item_list,
                              &lex->value_list,
                              select_lex->where,
                              select_lex->options,
                              lex->duplicates,
                              lex->ignore,
                              unit,
                              select_lex,
                              &result_obj);
      if (result_obj)
      {
        MYSQL_MULTI_UPDATE_DONE(res, result_obj->num_found(),
                                result_obj->num_updated());
        res= FALSE; /* Ignore errors here */
        delete result_obj;
      }
      else
      {
        MYSQL_MULTI_UPDATE_DONE(1, 0, 0);
      }
    }
    break;
  }
  case SQLCOM_REPLACE:
    if ((res= generate_incident_event(thd)))
      break;
    /* fall through */
  case SQLCOM_INSERT:
  {
    WSREP_SYNC_WAIT(thd, WSREP_SYNC_WAIT_BEFORE_INSERT_REPLACE);
    select_result *sel_result= NULL;
    DBUG_ASSERT(first_table == all_tables && first_table != 0);

    WSREP_SYNC_WAIT(thd, WSREP_SYNC_WAIT_BEFORE_INSERT_REPLACE);

    /*
      Since INSERT DELAYED doesn't support temporary tables, we could
      not pre-open temporary tables for SQLCOM_INSERT / SQLCOM_REPLACE.
      Open them here instead.
    */
    if (first_table->lock_type != TL_WRITE_DELAYED)
    {
      res= (thd->open_temporary_tables(all_tables)) ? TRUE : FALSE;
      if (res)
        break;
    }

    if ((res= insert_precheck(thd, all_tables)))
      break;

    MYSQL_INSERT_START(thd->query());
    Protocol* save_protocol=NULL;

    if (lex->has_returning())
    {
      status_var_increment(thd->status_var.feature_insert_returning);

      /* This is INSERT ... RETURNING. It will return output to the client */
      if (thd->lex->analyze_stmt)
      {
        /*
          Actually, it is ANALYZE .. INSERT .. RETURNING. We need to produce
          output and then discard it.
        */
        sel_result= new (thd->mem_root) select_send_analyze(thd);
        save_protocol= thd->protocol;
        thd->protocol= new Protocol_discard(thd);
      }
      else
      {
        if (!(sel_result= new (thd->mem_root) select_send(thd)))
          goto error;
      }
    }

    res= mysql_insert(thd, all_tables, lex->field_list, lex->many_values,
                      lex->update_list, lex->value_list,
                      lex->duplicates, lex->ignore, sel_result);
    if (save_protocol)
    {
      delete thd->protocol;
      thd->protocol= save_protocol;
    }
    if (!res && thd->lex->analyze_stmt)
      res= thd->lex->explain->send_explain(thd);
    delete sel_result;
    MYSQL_INSERT_DONE(res, (ulong) thd->get_row_count_func());
    /*
      If we have inserted into a VIEW, and the base table has
      AUTO_INCREMENT column, but this column is not accessible through
      a view, then we should restore LAST_INSERT_ID to the value it
      had before the statement.
    */
    if (first_table->view && !first_table->contain_auto_increment)
      thd->first_successful_insert_id_in_cur_stmt=
        thd->first_successful_insert_id_in_prev_stmt;

#ifdef ENABLED_DEBUG_SYNC
    DBUG_EXECUTE_IF("after_mysql_insert",
                    {
                      const char act1[]= "now wait_for signal.continue";
                      const char act2[]= "now signal signal.continued";
                      DBUG_ASSERT(debug_sync_service);
                      DBUG_ASSERT(!debug_sync_set_action(thd,
                                                         STRING_WITH_LEN(act1)));
                      DBUG_ASSERT(!debug_sync_set_action(thd,
                                                         STRING_WITH_LEN(act2)));
                    };);
    DEBUG_SYNC(thd, "after_mysql_insert");
#endif
    break;
  }
  case SQLCOM_REPLACE_SELECT:
  case SQLCOM_INSERT_SELECT:
  {
    WSREP_SYNC_WAIT(thd, WSREP_SYNC_WAIT_BEFORE_INSERT_REPLACE);
    select_insert *sel_result;
    select_result *result= NULL;
    bool explain= MY_TEST(lex->describe);
    DBUG_ASSERT(first_table == all_tables && first_table != 0);
    WSREP_SYNC_WAIT(thd, WSREP_SYNC_WAIT_BEFORE_UPDATE_DELETE);

    if ((res= insert_precheck(thd, all_tables)))
      break;
#ifdef WITH_WSREP
    if (WSREP(thd) && thd->wsrep_consistency_check == CONSISTENCY_CHECK_DECLARED)
    {
      thd->wsrep_consistency_check = CONSISTENCY_CHECK_RUNNING;
      WSREP_TO_ISOLATION_BEGIN(first_table->db.str, first_table->table_name.str, NULL);
    }
#endif /* WITH_WSREP */

    /*
      INSERT...SELECT...ON DUPLICATE KEY UPDATE/REPLACE SELECT/
      INSERT...IGNORE...SELECT can be unsafe, unless ORDER BY PRIMARY KEY
      clause is used in SELECT statement. We therefore use row based
      logging if mixed or row based logging is available.
      TODO: Check if the order of the output of the select statement is
      deterministic. Waiting for BUG#42415
    */
    if (lex->sql_command == SQLCOM_INSERT_SELECT &&
        lex->duplicates == DUP_UPDATE)
      lex->set_stmt_unsafe(LEX::BINLOG_STMT_UNSAFE_INSERT_SELECT_UPDATE);

    if (lex->sql_command == SQLCOM_INSERT_SELECT && lex->ignore)
      lex->set_stmt_unsafe(LEX::BINLOG_STMT_UNSAFE_INSERT_IGNORE_SELECT);

    if (lex->sql_command == SQLCOM_REPLACE_SELECT)
      lex->set_stmt_unsafe(LEX::BINLOG_STMT_UNSAFE_REPLACE_SELECT);

    /* Fix lock for first table */
    if (first_table->lock_type == TL_WRITE_DELAYED)
      first_table->lock_type= TL_WRITE;

    /* Don't unlock tables until command is written to binary log */
    select_lex->options|= SELECT_NO_UNLOCK;

    unit->set_limit(select_lex);

    if (!(res=open_and_lock_tables(thd, all_tables, TRUE, 0)))
    {
      MYSQL_INSERT_SELECT_START(thd->query());
      /*
        Only the INSERT table should be merged. Other will be handled by
        select.
      */

      Protocol* save_protocol=NULL;

      if (lex->has_returning())
      {
        status_var_increment(thd->status_var.feature_insert_returning);

        /* This is INSERT ... RETURNING. It will return output to the client */
        if (thd->lex->analyze_stmt)
        {
          /*
            Actually, it is ANALYZE .. INSERT .. RETURNING. We need to produce
            output and then discard it.
          */
          result= new (thd->mem_root) select_send_analyze(thd);
          save_protocol= thd->protocol;
          thd->protocol= new Protocol_discard(thd);
        }
        else
        {
          if (!(result= new (thd->mem_root) select_send(thd)))
            goto error;
        }
      }

      /* Skip first table, which is the table we are inserting in */
      TABLE_LIST *second_table= first_table->next_local;
      /*
        This is a hack: this leaves select_lex->table_list in an inconsistent
        state as 'elements' does not contain number of elements in the list.
        Moreover, if second_table == NULL then 'next' becomes invalid.
        TODO: fix it by removing the front element (restoring of it should
        be done properly as well)
      */
      select_lex->table_list.first= second_table;
      select_lex->context.table_list=
        select_lex->context.first_name_resolution_table= second_table;
      res= mysql_insert_select_prepare(thd, result);
      if (!res &&
          (sel_result= new (thd->mem_root)
                       select_insert(thd, first_table,
                                    first_table->table,
                                    &lex->field_list,
                                    &lex->update_list,
                                    &lex->value_list,
                                    lex->duplicates,
                                    lex->ignore,
                                    result)))
      {
        if (lex->analyze_stmt)
          ((select_result_interceptor*)sel_result)->disable_my_ok_calls();

        if (explain)
          res= mysql_explain_union(thd, &thd->lex->unit, sel_result);
        else
          res= handle_select(thd, lex, sel_result, OPTION_SETUP_TABLES_DONE);
        /*
          Invalidate the table in the query cache if something changed
          after unlocking when changes become visible.
          TODO: this is workaround. right way will be move invalidating in
          the unlock procedure.
        */
        if (!res && first_table->lock_type ==  TL_WRITE_CONCURRENT_INSERT &&
            thd->lock)
        {
          /* INSERT ... SELECT should invalidate only the very first table */
          TABLE_LIST *save_table= first_table->next_local;
          first_table->next_local= 0;
          query_cache_invalidate3(thd, first_table, 1);
          first_table->next_local= save_table;
        }
        if (explain)
        {
          /*
            sel_result needs to be cleaned up properly.
            INSERT... SELECT statement will call either send_eof() or
            abort_result_set(). EXPLAIN doesn't call either, so we need
            to cleanup manually.
          */
          sel_result->abort_result_set();
        }
        delete sel_result;
      }
      else if (res < 0)
      {
        /*
          Insert should be ignored but we have to log the query in statement
          format in the binary log
        */
        res= thd->binlog_current_query_unfiltered();
      }
      delete result;
      if (save_protocol)
      {
        delete thd->protocol;
        thd->protocol= save_protocol;
      }
      if (!res && (explain || lex->analyze_stmt))
        res= thd->lex->explain->send_explain(thd);

      /* revert changes for SP */
      MYSQL_INSERT_SELECT_DONE(res, (ulong) thd->get_row_count_func());
      select_lex->table_list.first= first_table;
    }
    /*
      If we have inserted into a VIEW, and the base table has
      AUTO_INCREMENT column, but this column is not accessible through
      a view, then we should restore LAST_INSERT_ID to the value it
      had before the statement.
    */
    if (first_table->view && !first_table->contain_auto_increment)
      thd->first_successful_insert_id_in_cur_stmt=
        thd->first_successful_insert_id_in_prev_stmt;

    break;
  }
  case SQLCOM_DELETE:
  {
    WSREP_SYNC_WAIT(thd, WSREP_SYNC_WAIT_BEFORE_UPDATE_DELETE);
    select_result *sel_result= NULL;
    DBUG_ASSERT(first_table == all_tables && first_table != 0);
    WSREP_SYNC_WAIT(thd, WSREP_SYNC_WAIT_BEFORE_UPDATE_DELETE);

    if ((res= delete_precheck(thd, all_tables)))
      break;
    DBUG_ASSERT(select_lex->offset_limit == 0);
    unit->set_limit(select_lex);

    MYSQL_DELETE_START(thd->query());
    Protocol *save_protocol= NULL;

    if (lex->has_returning())
    {
      /* This is DELETE ... RETURNING.  It will return output to the client */
      if (thd->lex->analyze_stmt)
      {
        /* 
          Actually, it is ANALYZE .. DELETE .. RETURNING. We need to produce
          output and then discard it.
        */
        sel_result= new (thd->mem_root) select_send_analyze(thd);
        save_protocol= thd->protocol;
        thd->protocol= new Protocol_discard(thd);
      }
      else
      {
        if (!lex->result && !(sel_result= new (thd->mem_root) select_send(thd)))
          goto error;
      }
    }

    res = mysql_delete(thd, all_tables, 
                       select_lex->where, &select_lex->order_list,
                       unit->lim.get_select_limit(), select_lex->options,
                       lex->result ? lex->result : sel_result);

    if (save_protocol)
    {
      delete thd->protocol;
      thd->protocol= save_protocol;
    }

    if (thd->lex->analyze_stmt || thd->lex->describe)
    {
      if (!res)
        res= thd->lex->explain->send_explain(thd);
    }

    delete sel_result;
    MYSQL_DELETE_DONE(res, (ulong) thd->get_row_count_func());
    break;
  }
  case SQLCOM_DELETE_MULTI:
  {
    WSREP_SYNC_WAIT(thd, WSREP_SYNC_WAIT_BEFORE_UPDATE_DELETE);
    DBUG_ASSERT(first_table == all_tables && first_table != 0);
    TABLE_LIST *aux_tables= thd->lex->auxiliary_table_list.first;
    multi_delete *result;
    WSREP_SYNC_WAIT(thd, WSREP_SYNC_WAIT_BEFORE_UPDATE_DELETE);

    if ((res= multi_delete_precheck(thd, all_tables)))
      break;

    /* condition will be TRUE on SP re-excuting */
    if (select_lex->item_list.elements != 0)
      select_lex->item_list.empty();
    if (add_item_to_list(thd, new (thd->mem_root) Item_null(thd)))
      goto error;

    THD_STAGE_INFO(thd, stage_init);
    if ((res= open_and_lock_tables(thd, all_tables, TRUE, 0)))
      break;

    MYSQL_MULTI_DELETE_START(thd->query());
    if (unlikely(res= mysql_multi_delete_prepare(thd)))
    {
      MYSQL_MULTI_DELETE_DONE(1, 0);
      goto error;
    }

    if (likely(!thd->is_fatal_error))
    {
      result= new (thd->mem_root) multi_delete(thd, aux_tables,
                                               lex->table_count);
      if (likely(result))
      {
        if (unlikely(select_lex->vers_setup_conds(thd, aux_tables)))
          goto multi_delete_error;
        res= mysql_select(thd,
                          select_lex->get_table_list(),
                          select_lex->item_list,
                          select_lex->where,
                          0, (ORDER *)NULL, (ORDER *)NULL, (Item *)NULL,
                          (ORDER *)NULL,
                          (select_lex->options | thd->variables.option_bits |
                          SELECT_NO_JOIN_CACHE | SELECT_NO_UNLOCK |
                          OPTION_SETUP_TABLES_DONE) & ~OPTION_BUFFER_RESULT,
                          result, unit, select_lex);
        res|= (int)(thd->is_error());

        MYSQL_MULTI_DELETE_DONE(res, result->num_deleted());
        if (res)
          result->abort_result_set(); /* for both DELETE and EXPLAIN DELETE */
        else
        {
          if (lex->describe || lex->analyze_stmt)
            res= thd->lex->explain->send_explain(thd);
        }
      multi_delete_error:
        delete result;
      }
    }
    else
    {
      res= TRUE;                                // Error
      MYSQL_MULTI_DELETE_DONE(1, 0);
    }
    break;
  }
  case SQLCOM_DROP_SEQUENCE:
  case SQLCOM_DROP_TABLE:
  {
    int result;
    DBUG_ASSERT(first_table == all_tables && first_table != 0);

    thd->open_options|= HA_OPEN_FOR_REPAIR;
    result= thd->open_temporary_tables(all_tables);
    thd->open_options&= ~HA_OPEN_FOR_REPAIR;
    if (result)
      goto error;
    if (!lex->tmp_table())
    {
      if (check_table_access(thd, DROP_ACL, all_tables, FALSE, UINT_MAX, FALSE))
	goto error;				/* purecov: inspected */
    }
    else
    {
      if (thd->transaction->xid_state.check_has_uncommitted_xa())
        goto error;
      status_var_decrement(thd->status_var.com_stat[lex->sql_command]);
      status_var_increment(thd->status_var.com_drop_tmp_table);

      /* So that DROP TEMPORARY TABLE gets to binlog at commit/rollback */
      thd->variables.option_bits|= OPTION_KEEP_LOG;
    }
    /*
      If we are a slave, we should add IF EXISTS if the query executed
      on the master without an error. This will help a slave to
      recover from multi-table DROP TABLE that was aborted in the
      middle.
    */
    if ((thd->slave_thread && !thd->slave_expected_error &&
         slave_ddl_exec_mode_options == SLAVE_EXEC_MODE_IDEMPOTENT) ||
        thd->variables.option_bits & OPTION_IF_EXISTS)
      lex->create_info.set(DDL_options_st::OPT_IF_EXISTS);

#ifdef WITH_WSREP
    if (WSREP(thd))
    {
      for (TABLE_LIST *table= all_tables; table; table= table->next_global)
      {
        if (!lex->tmp_table() &&
           (!thd->is_current_stmt_binlog_format_row() ||
	    !thd->find_temporary_table(table)))
        {
          WSREP_TO_ISOLATION_BEGIN(NULL, NULL, all_tables);
          break;
        }
      }
    }
#endif /* WITH_WSREP */

    /* DDL and binlog write order are protected by metadata locks. */
    res= mysql_rm_table(thd, first_table, lex->if_exists(), lex->tmp_table(),
                        lex->table_type == TABLE_TYPE_SEQUENCE, 0);

    /*
      When dropping temporary tables if @@session_track_state_change is ON
      then send the boolean tracker in the OK packet
    */
    if(!res && (lex->create_info.options & HA_LEX_CREATE_TMP_TABLE))
    {
      thd->session_tracker.state_change.mark_as_changed(thd);
    }
    break;
  }
  case SQLCOM_SHOW_PROCESSLIST:
    if (!thd->security_ctx->priv_user[0] &&
        check_global_access(thd, PRIV_STMT_SHOW_PROCESSLIST))
      break;
    mysqld_list_processes(thd,
                (thd->security_ctx->master_access & PRIV_STMT_SHOW_PROCESSLIST ?
                 NullS :
                 thd->security_ctx->priv_user),
                lex->verbose);
    break;
  case SQLCOM_SHOW_AUTHORS:
    res= mysqld_show_authors(thd);
    break;
  case SQLCOM_SHOW_CONTRIBUTORS:
    res= mysqld_show_contributors(thd);
    break;
  case SQLCOM_SHOW_PRIVILEGES:
    res= mysqld_show_privileges(thd);
    break;
  case SQLCOM_SHOW_ENGINE_LOGS:
#ifdef DONT_ALLOW_SHOW_COMMANDS
    my_message(ER_NOT_ALLOWED_COMMAND, ER_THD(thd, ER_NOT_ALLOWED_COMMAND),
               MYF(0));	/* purecov: inspected */
    goto error;
#else
    {
      if (check_access(thd, FILE_ACL, any_db, NULL, NULL, 0, 0))
	goto error;
      res= ha_show_status(thd, lex->create_info.db_type, HA_ENGINE_LOGS);
      break;
    }
#endif
  case SQLCOM_CHANGE_DB:
  {
    if (!mysql_change_db(thd, &select_lex->db, FALSE))
      my_ok(thd);

    break;
  }

  case SQLCOM_LOAD:
  {
    DBUG_ASSERT(first_table == all_tables && first_table != 0);
    privilege_t privilege= (lex->duplicates == DUP_REPLACE ?
                            INSERT_ACL | DELETE_ACL : INSERT_ACL) |
                           (lex->local_file ? NO_ACL : FILE_ACL);

    if (lex->local_file)
    {
      if (!(thd->client_capabilities & CLIENT_LOCAL_FILES) ||
          !opt_local_infile)
      {
        my_message(ER_LOAD_INFILE_CAPABILITY_DISABLED, 
                   ER_THD(thd, ER_LOAD_INFILE_CAPABILITY_DISABLED), MYF(0));
        goto error;
      }
    }

    if (check_one_table_access(thd, privilege, all_tables))
      goto error;

    res= mysql_load(thd, lex->exchange, first_table, lex->field_list,
                    lex->update_list, lex->value_list, lex->duplicates,
                    lex->ignore, (bool) lex->local_file);
    break;
  }

  case SQLCOM_SET_OPTION:
  {
    List<set_var_base> *lex_var_list= &lex->var_list;

    if ((check_table_access(thd, SELECT_ACL, all_tables, FALSE, UINT_MAX, FALSE)
         || open_and_lock_tables(thd, all_tables, TRUE, 0)))
      goto error;
    if (likely(!(res= sql_set_variables(thd, lex_var_list, true))))
    {
      if (likely(!thd->is_error()))
        my_ok(thd);
    }
    else
    {
      /*
        We encountered some sort of error, but no message was sent.
        Send something semi-generic here since we don't know which
        assignment in the list caused the error.
      */
      if (!thd->is_error())
        my_error(ER_WRONG_ARGUMENTS,MYF(0),"SET");
      goto error;
    }

    break;
  }

  case SQLCOM_UNLOCK_TABLES:
    /*
      It is critical for mysqldump --single-transaction --master-data that
      UNLOCK TABLES does not implicitely commit a connection which has only
      done FLUSH TABLES WITH READ LOCK + BEGIN. If this assumption becomes
      false, mysqldump will not work.
    */
    if (thd->variables.option_bits & OPTION_TABLE_LOCK)
    {
      res= trans_commit_implicit(thd);
      if (thd->locked_tables_list.unlock_locked_tables(thd))
        res= 1;
      thd->release_transactional_locks();
      thd->variables.option_bits&= ~(OPTION_TABLE_LOCK);
      thd->reset_binlog_for_next_statement();
    }
    if (thd->global_read_lock.is_acquired() &&
        thd->current_backup_stage == BACKUP_FINISHED)
      thd->global_read_lock.unlock_global_read_lock(thd);
    if (res)
      goto error;
    my_ok(thd);
    break;
  case SQLCOM_LOCK_TABLES:
    /* We must end the transaction first, regardless of anything */
    res= trans_commit_implicit(thd);
    if (thd->locked_tables_list.unlock_locked_tables(thd))
      res= 1;
    /* Release transactional metadata locks. */
    thd->release_transactional_locks();
    if (res)
      goto error;

#ifdef WITH_WSREP
    /* Clean up the previous transaction on implicit commit. */
    if (wsrep_on(thd) && !wsrep_not_committed(thd) && wsrep_after_statement(thd))
      goto error;
#endif

    /* We can't have any kind of table locks while backup is active */
    if (thd->current_backup_stage != BACKUP_FINISHED)
    {
      my_error(ER_BACKUP_LOCK_IS_ACTIVE, MYF(0));
      goto error;
    }

    /* Should not lock tables while BACKUP LOCK is active */
    if (thd->mdl_backup_lock)
    {
      my_error(ER_LOCK_OR_ACTIVE_TRANSACTION, MYF(0));
      goto error;
    }

    /*
      Here we have to pre-open temporary tables for LOCK TABLES.

      CF_PREOPEN_TMP_TABLES is not set for this SQL statement simply
      because LOCK TABLES calls close_thread_tables() as a first thing
      (it's called from unlock_locked_tables() above). So even if
      CF_PREOPEN_TMP_TABLES was set and the tables would be pre-opened
      in a usual way, they would have been closed.
    */
    if (thd->open_temporary_tables(all_tables))
      goto error;

    if (lock_tables_precheck(thd, all_tables))
      goto error;

    thd->variables.option_bits|= OPTION_TABLE_LOCK;

    res= lock_tables_open_and_lock_tables(thd, all_tables);

    if (res)
    {
      thd->variables.option_bits&= ~(OPTION_TABLE_LOCK);
    }
    else
    {
#ifdef HAVE_QUERY_CACHE
      if (thd->variables.query_cache_wlock_invalidate)
	query_cache.invalidate_locked_for_write(thd, first_table);
#endif /*HAVE_QUERY_CACHE*/
      my_ok(thd);
    }
    break;
  case SQLCOM_BACKUP:
    if (check_global_access(thd, RELOAD_ACL))
      goto error;
    if (!(res= run_backup_stage(thd, lex->backup_stage)))
      my_ok(thd);
    break;
  case SQLCOM_BACKUP_LOCK:
    if (check_global_access(thd, RELOAD_ACL))
      goto error;
    /* first table is set for lock. For unlock the list is empty */
    if (first_table)
      res= backup_lock(thd, first_table);
    else
      backup_unlock(thd);
    if (!res)
      my_ok(thd);
    break;
  case SQLCOM_CREATE_DB:
  {
    if (prepare_db_action(thd, lex->create_info.or_replace() ?
                          (CREATE_ACL | DROP_ACL) : CREATE_ACL,
                          &lex->name))
      break;

    WSREP_TO_ISOLATION_BEGIN(lex->name.str, NULL, NULL);

    res= mysql_create_db(thd, &lex->name,
                         lex->create_info, &lex->create_info);
    break;
  }
  case SQLCOM_DROP_DB:
  {
    if (thd->variables.option_bits & OPTION_IF_EXISTS)
      lex->create_info.set(DDL_options_st::OPT_IF_EXISTS);

    if (prepare_db_action(thd, DROP_ACL, &lex->name))
      break;

    WSREP_TO_ISOLATION_BEGIN(lex->name.str, NULL, NULL);

    res= mysql_rm_db(thd, &lex->name, lex->if_exists());
    break;
  }
  case SQLCOM_ALTER_DB_UPGRADE:
  {
    LEX_CSTRING *db= &lex->name;
#ifdef HAVE_REPLICATION
    if (thd->slave_thread)
    {
      rpl_filter= thd->system_thread_info.rpl_sql_info->rpl_filter;
      if (!rpl_filter->db_ok(db->str) ||
          !rpl_filter->db_ok_with_wild_table(db->str))
      {
        res= 1;
        my_message(ER_SLAVE_IGNORED_TABLE, ER_THD(thd, ER_SLAVE_IGNORED_TABLE), MYF(0));
        break;
      }
    }
#endif
    if (check_db_name((LEX_STRING*) db))
    {
      my_error(ER_WRONG_DB_NAME, MYF(0), db->str);
      break;
    }
    if (check_access(thd, ALTER_ACL, db->str, NULL, NULL, 1, 0) ||
        check_access(thd, DROP_ACL, db->str, NULL, NULL, 1, 0) ||
        check_access(thd, CREATE_ACL, db->str, NULL, NULL, 1, 0))
    {
      res= 1;
      break;
    }

    WSREP_TO_ISOLATION_BEGIN(db->str, NULL, NULL);

    res= mysql_upgrade_db(thd, db);
    if (!res)
      my_ok(thd);
    break;
  }
  case SQLCOM_ALTER_DB:
  {
    LEX_CSTRING *db= &lex->name;
    if (prepare_db_action(thd, ALTER_ACL, db))
      break;

    WSREP_TO_ISOLATION_BEGIN(db->str, NULL, NULL);

    res= mysql_alter_db(thd, db, &lex->create_info);
    break;
  }
  case SQLCOM_SHOW_CREATE_DB:
    WSREP_SYNC_WAIT(thd, WSREP_SYNC_WAIT_BEFORE_SHOW);
    res= show_create_db(thd, lex);
    break;
  case SQLCOM_CREATE_EVENT:
  case SQLCOM_ALTER_EVENT:
  #ifdef HAVE_EVENT_SCHEDULER
  do
  {
    DBUG_ASSERT(lex->event_parse_data);
    if (lex->table_or_sp_used())
    {
      my_error(ER_SUBQUERIES_NOT_SUPPORTED, MYF(0), "CREATE/ALTER EVENT");
      break;
    }

    res= sp_process_definer(thd);
    if (res)
      break;

    switch (lex->sql_command) {
    case SQLCOM_CREATE_EVENT:
    {
      res= Events::create_event(thd, lex->event_parse_data);
      break;
    }
    case SQLCOM_ALTER_EVENT:
      res= Events::update_event(thd, lex->event_parse_data,
                                lex->spname ? &lex->spname->m_db : NULL,
                                lex->spname ? &lex->spname->m_name : NULL);
      break;
    default:
      DBUG_ASSERT(0);
    }
    DBUG_PRINT("info",("DDL error code=%d", res));
    if (!res)
      my_ok(thd);

  } while (0);
  /* Don't do it, if we are inside a SP */
  if (!thd->spcont)
  {
    sp_head::destroy(lex->sphead);
    lex->sphead= NULL;
  }
  /* lex->unit.cleanup() is called outside, no need to call it here */
  break;
  case SQLCOM_SHOW_CREATE_EVENT:
    WSREP_SYNC_WAIT(thd, WSREP_SYNC_WAIT_BEFORE_SHOW);
    res= Events::show_create_event(thd, &lex->spname->m_db,
                                   &lex->spname->m_name);
    break;
  case SQLCOM_DROP_EVENT:
    if (!(res= Events::drop_event(thd,
                                  &lex->spname->m_db, &lex->spname->m_name,
                                  lex->if_exists())))
      my_ok(thd);
    break;
#else
    my_error(ER_NOT_SUPPORTED_YET,MYF(0),"embedded server");
    break;
#endif
  case SQLCOM_CREATE_FUNCTION:                  // UDF function
  {
    if (check_access(thd, lex->create_info.or_replace() ?
                          (INSERT_ACL | DELETE_ACL) : INSERT_ACL,
                     "mysql", NULL, NULL, 1, 0))
      break;
#ifdef HAVE_DLOPEN
    WSREP_TO_ISOLATION_BEGIN(WSREP_MYSQL_DB, NULL, NULL);

    if (!(res = mysql_create_function(thd, &lex->udf)))
      my_ok(thd);
#else
    my_error(ER_CANT_OPEN_LIBRARY, MYF(0), lex->udf.dl, 0, "feature disabled");
    res= TRUE;
#endif
    break;
  }
#ifndef NO_EMBEDDED_ACCESS_CHECKS
  case SQLCOM_CREATE_USER:
  case SQLCOM_CREATE_ROLE:
  {
    if (check_access(thd, lex->create_info.or_replace() ?
                          INSERT_ACL | DELETE_ACL : INSERT_ACL,
                     "mysql", NULL, NULL, 1, 1) &&
        check_global_access(thd,CREATE_USER_ACL))
      break;

    WSREP_TO_ISOLATION_BEGIN(WSREP_MYSQL_DB, NULL, NULL);

    /* Conditionally writes to binlog */
    if (!(res= mysql_create_user(thd, lex->users_list,
                                 lex->sql_command == SQLCOM_CREATE_ROLE)))
      my_ok(thd);
    break;
  }
  case SQLCOM_DROP_USER:
  case SQLCOM_DROP_ROLE:
  {
    if (check_access(thd, DELETE_ACL, "mysql", NULL, NULL, 1, 1) &&
        check_global_access(thd,CREATE_USER_ACL))
      break;

    WSREP_TO_ISOLATION_BEGIN(WSREP_MYSQL_DB, NULL, NULL);

    /* Conditionally writes to binlog */
    if (!(res= mysql_drop_user(thd, lex->users_list,
                               lex->sql_command == SQLCOM_DROP_ROLE)))
      my_ok(thd);
    break;
  }
  case SQLCOM_ALTER_USER:
  case SQLCOM_RENAME_USER:
  {
    if (check_access(thd, UPDATE_ACL, "mysql", NULL, NULL, 1, 1) &&
        check_global_access(thd,CREATE_USER_ACL))
      break;

    WSREP_TO_ISOLATION_BEGIN(WSREP_MYSQL_DB, NULL, NULL);

    /* Conditionally writes to binlog */
    if (lex->sql_command == SQLCOM_ALTER_USER)
      res= mysql_alter_user(thd, lex->users_list);
    else
      res= mysql_rename_user(thd, lex->users_list);
    if (!res)
      my_ok(thd);
    break;
  }
  case SQLCOM_REVOKE_ALL:
  {
    if (check_access(thd, UPDATE_ACL, "mysql", NULL, NULL, 1, 1) &&
        check_global_access(thd,CREATE_USER_ACL))
      break;

    WSREP_TO_ISOLATION_BEGIN(WSREP_MYSQL_DB, NULL, NULL);

    /* Conditionally writes to binlog */
    if (!(res = mysql_revoke_all(thd, lex->users_list)))
      my_ok(thd);
    break;
  }

  case SQLCOM_REVOKE_ROLE:
  case SQLCOM_GRANT_ROLE:
  {
    WSREP_TO_ISOLATION_BEGIN(WSREP_MYSQL_DB, NULL, NULL);

    if (!(res= mysql_grant_role(thd, lex->users_list,
                                lex->sql_command != SQLCOM_GRANT_ROLE)))
      my_ok(thd);
    break;
  }
#endif /*!NO_EMBEDDED_ACCESS_CHECKS*/
  case SQLCOM_RESET:
    /*
      RESET commands are never written to the binary log, so we have to
      initialize this variable because RESET shares the same code as FLUSH
    */
    lex->no_write_to_binlog= 1;
    /* fall through */
  case SQLCOM_FLUSH:
  {
    int write_to_binlog;
    if (check_global_access(thd,RELOAD_ACL))
      goto error;

    if (first_table && lex->type & (REFRESH_READ_LOCK|REFRESH_FOR_EXPORT))
    {
      /* Check table-level privileges. */
      if (check_table_access(thd, PRIV_LOCK_TABLES, all_tables,
                             FALSE, UINT_MAX, FALSE))
        goto error;

      if (flush_tables_with_read_lock(thd, all_tables))
        goto error;

      my_ok(thd);
      break;
    }

#ifdef WITH_WSREP
    if (lex->type & (
    REFRESH_GRANT                           |
    REFRESH_HOSTS                           |
#ifdef HAVE_OPENSSL
    REFRESH_DES_KEY_FILE                    |
#endif
    /*
      Write all flush log statements except
      FLUSH LOGS
      FLUSH BINARY LOGS
      Check reload_acl_and_cache for why.
    */
    REFRESH_RELAY_LOG                       |
    REFRESH_SLOW_LOG                        |
    REFRESH_GENERAL_LOG                     |
    REFRESH_ENGINE_LOG                      |
    REFRESH_ERROR_LOG                       |
#ifdef HAVE_QUERY_CACHE
    REFRESH_QUERY_CACHE_FREE                |
#endif /* HAVE_QUERY_CACHE */
    REFRESH_STATUS                          |
    REFRESH_USER_RESOURCES))
    {
      WSREP_TO_ISOLATION_BEGIN_WRTCHK(WSREP_MYSQL_DB, NULL, NULL);
    }
#endif /* WITH_WSREP*/

#ifdef HAVE_REPLICATION
    if (lex->type & REFRESH_READ_LOCK)
    {
      /*
        We need to pause any parallel replication slave workers during FLUSH
        TABLES WITH READ LOCK. Otherwise we might cause a deadlock, as
        worker threads eun run in arbitrary order but need to commit in a
        specific given order.
      */
      if (rpl_pause_for_ftwrl(thd))
        goto error;
    }
#endif
    /*
      reload_acl_and_cache() will tell us if we are allowed to write to the
      binlog or not.
    */
    if (!reload_acl_and_cache(thd, lex->type, first_table, &write_to_binlog))
    {
#ifdef WITH_WSREP
      if ((lex->type & REFRESH_TABLES) && !(lex->type & (REFRESH_FOR_EXPORT|REFRESH_READ_LOCK)))
      {
        /*
          This is done after reload_acl_and_cache is because
          LOCK TABLES is not replicated in galera, the upgrade of which
          is checked in reload_acl_and_cache.
          Hence, done after/if we are able to upgrade locks.
        */
        if (first_table)
        {
          WSREP_TO_ISOLATION_BEGIN_WRTCHK(NULL, NULL, first_table);
        }
        else
        {
          WSREP_TO_ISOLATION_BEGIN_WRTCHK(WSREP_MYSQL_DB, NULL, NULL);
        }
      }
#endif /* WITH_WSREP */
      /*
        We WANT to write and we CAN write.
        ! we write after unlocking the table.
      */
      /*
        Presumably, RESET and binlog writing doesn't require synchronization
      */

      if (write_to_binlog > 0)  // we should write
      { 
        if (!lex->no_write_to_binlog)
          res= write_bin_log(thd, FALSE, thd->query(), thd->query_length());
      } else if (write_to_binlog < 0) 
      {
        /* 
           We should not write, but rather report error because 
           reload_acl_and_cache binlog interactions failed 
         */
        res= 1;
      }

      if (!res)
        my_ok(thd);
    } 
    else
      res= 1;                                   // reload_acl_and_cache failed
#ifdef HAVE_REPLICATION
    if (lex->type & REFRESH_READ_LOCK)
      rpl_unpause_after_ftwrl(thd);
#endif
    
    break;
  }
  case SQLCOM_KILL:
  {
    if (lex->table_or_sp_used())
    {
      my_error(ER_SUBQUERIES_NOT_SUPPORTED, MYF(0), "KILL");
      break;
    }

    if (lex->kill_type == KILL_TYPE_ID || lex->kill_type == KILL_TYPE_QUERY)
    {
      Item *it= (Item *)lex->value_list.head();
      if (it->fix_fields_if_needed_for_scalar(lex->thd, &it))
      {
        my_message(ER_SET_CONSTANTS_ONLY, ER_THD(thd, ER_SET_CONSTANTS_ONLY),
                   MYF(0));
        goto error;
      }
      sql_kill(thd, it->val_int(), lex->kill_signal, lex->kill_type);
    }
    else
      sql_kill_user(thd, get_current_user(thd, lex->users_list.head()),
                    lex->kill_signal);
    break;
  }
  case SQLCOM_SHUTDOWN:
#ifndef EMBEDDED_LIBRARY
    DBUG_EXECUTE_IF("crash_shutdown", DBUG_SUICIDE(););
    if (check_global_access(thd,SHUTDOWN_ACL))
      goto error;
    kill_mysql(thd);
    my_ok(thd);
#else
    my_error(ER_NOT_SUPPORTED_YET, MYF(0), "embedded server");
#endif
    break;

#ifndef NO_EMBEDDED_ACCESS_CHECKS
  case SQLCOM_SHOW_CREATE_USER:
  {
    LEX_USER *grant_user= lex->grant_user;
    if (!grant_user)
      goto error;

    res = mysql_show_create_user(thd, grant_user);
    break;
  }
  case SQLCOM_SHOW_GRANTS:
  {
    LEX_USER *grant_user= lex->grant_user;
    if (!grant_user)
      goto error;

    WSREP_SYNC_WAIT(thd, WSREP_SYNC_WAIT_BEFORE_SHOW);
    res = mysql_show_grants(thd, grant_user);
    break;
  }
#endif
  case SQLCOM_HA_OPEN:
    DBUG_ASSERT(first_table == all_tables && first_table != 0);
    if (check_table_access(thd, SELECT_ACL, all_tables, FALSE, UINT_MAX, FALSE))
      goto error;
    /* Close temporary tables which were pre-opened for privilege checking. */
    close_thread_tables(thd);
    all_tables->table= NULL;
    res= mysql_ha_open(thd, first_table, 0);
    break;
  case SQLCOM_HA_CLOSE:
    DBUG_ASSERT(first_table == all_tables && first_table != 0);
    res= mysql_ha_close(thd, first_table);
    break;
  case SQLCOM_HA_READ:
    DBUG_ASSERT(first_table == all_tables && first_table != 0);
    /*
      There is no need to check for table permissions here, because
      if a user has no permissions to read a table, he won't be
      able to open it (with SQLCOM_HA_OPEN) in the first place.
    */
    unit->set_limit(select_lex);

    res= mysql_ha_read(thd, first_table, lex->ha_read_mode, lex->ident.str,
                       lex->insert_list, lex->ha_rkey_mode, select_lex->where,
                       unit->lim.get_select_limit(),
                       unit->lim.get_offset_limit());
    break;

  case SQLCOM_BEGIN:
    DBUG_PRINT("info", ("Executing SQLCOM_BEGIN  thd: %p", thd));
    if (trans_begin(thd, lex->start_transaction_opt))
    {
      thd->release_transactional_locks();
      WSREP_DEBUG("BEGIN failed, MDL released: %lld",
                  (longlong) thd->thread_id);
      WSREP_DEBUG("stmt_da, sql_errno: %d", (thd->get_stmt_da()->is_error()) ? thd->get_stmt_da()->sql_errno() : 0);
      goto error;
    }
    my_ok(thd);
    break;
  case SQLCOM_COMMIT:
  {
    DBUG_ASSERT(thd->lock == NULL ||
                thd->locked_tables_mode == LTM_LOCK_TABLES);
    bool tx_chain= (lex->tx_chain == TVL_YES ||
                    (thd->variables.completion_type == 1 &&
                     lex->tx_chain != TVL_NO));
    bool tx_release= (lex->tx_release == TVL_YES ||
                      (thd->variables.completion_type == 2 &&
                       lex->tx_release != TVL_NO));
    bool commit_failed= trans_commit(thd);
    thd->release_transactional_locks();
    if (commit_failed)
    {
      WSREP_DEBUG("COMMIT failed, MDL released: %lld",
                  (longlong) thd->thread_id);
      goto error;
    }
    /* Begin transaction with the same isolation level. */
    if (tx_chain)
    {
      if (trans_begin(thd))
        goto error;
    }
    else
    {
      /* Reset the isolation level and access mode if no chaining transaction.*/
      trans_reset_one_shot_chistics(thd);
    }
    /* Disconnect the current client connection. */
    if (tx_release)
    {
      thd->set_killed(KILL_CONNECTION);
      thd->print_aborted_warning(3, "RELEASE");
    }
    my_ok(thd);
    break;
  }
  case SQLCOM_ROLLBACK:
  {
    DBUG_ASSERT(thd->lock == NULL ||
                thd->locked_tables_mode == LTM_LOCK_TABLES);
    bool tx_chain= (lex->tx_chain == TVL_YES ||
                    (thd->variables.completion_type == 1 &&
                     lex->tx_chain != TVL_NO));
    bool tx_release= (lex->tx_release == TVL_YES ||
                      (thd->variables.completion_type == 2 &&
                       lex->tx_release != TVL_NO));
    bool rollback_failed= trans_rollback(thd);
    thd->release_transactional_locks();

    if (rollback_failed)
    {
      WSREP_DEBUG("rollback failed, MDL released: %lld",
                  (longlong) thd->thread_id);
      goto error;
    }
    /* Begin transaction with the same isolation level. */
    if (tx_chain)
    {
      if (trans_begin(thd))
        goto error;
    }
    else
    {
      /* Reset the isolation level and access mode if no chaining transaction.*/
      trans_reset_one_shot_chistics(thd);
    }
    /* Disconnect the current client connection. */
    if (tx_release)
      thd->set_killed(KILL_CONNECTION);
    my_ok(thd);
   break;
  }
  case SQLCOM_RELEASE_SAVEPOINT:
    if (trans_release_savepoint(thd, lex->ident))
      goto error;
    my_ok(thd);
    break;
  case SQLCOM_ROLLBACK_TO_SAVEPOINT:
    if (trans_rollback_to_savepoint(thd, lex->ident))
      goto error;
    my_ok(thd);
    break;
  case SQLCOM_SAVEPOINT:
    if (trans_savepoint(thd, lex->ident))
      goto error;
    my_ok(thd);
    break;
  case SQLCOM_CREATE_PROCEDURE:
  case SQLCOM_CREATE_SPFUNCTION:
  case SQLCOM_CREATE_PACKAGE:
  case SQLCOM_CREATE_PACKAGE_BODY:
  {
    if (mysql_create_routine(thd, lex))
      goto error;
    my_ok(thd);
    break; /* break super switch */
  } /* end case group bracket */
  case SQLCOM_COMPOUND:
  {
    sp_head *sp= lex->sphead;
    DBUG_ASSERT(all_tables == 0);
    DBUG_ASSERT(thd->in_sub_stmt == 0);
    sp->m_sql_mode= thd->variables.sql_mode;
    sp->m_sp_share= MYSQL_GET_SP_SHARE(sp->m_handler->type(),
                                       sp->m_db.str, static_cast<uint>(sp->m_db.length),
                                       sp->m_name.str, static_cast<uint>(sp->m_name.length));
    if (do_execute_sp(thd, lex->sphead))
      goto error;
    break;
  }

  case SQLCOM_ALTER_PROCEDURE:
  case SQLCOM_ALTER_FUNCTION:
    if (thd->variables.option_bits & OPTION_IF_EXISTS)
      lex->create_info.set(DDL_options_st::OPT_IF_EXISTS);
    if (alter_routine(thd, lex))
      goto error;
    break;
  case SQLCOM_DROP_PROCEDURE:
  case SQLCOM_DROP_FUNCTION:
  case SQLCOM_DROP_PACKAGE:
  case SQLCOM_DROP_PACKAGE_BODY:
    if (thd->variables.option_bits & OPTION_IF_EXISTS)
      lex->create_info.set(DDL_options_st::OPT_IF_EXISTS);
    if (drop_routine(thd, lex))
      goto error;
    break;
  case SQLCOM_SHOW_CREATE_PROC:
  case SQLCOM_SHOW_CREATE_FUNC:
  case SQLCOM_SHOW_CREATE_PACKAGE:
  case SQLCOM_SHOW_CREATE_PACKAGE_BODY:
    {
      WSREP_SYNC_WAIT(thd, WSREP_SYNC_WAIT_BEFORE_SHOW);
      const Sp_handler *sph= Sp_handler::handler(lex->sql_command);
      if (sph->sp_show_create_routine(thd, lex->spname))
        goto error;
      break;
    }
  case SQLCOM_SHOW_PROC_CODE:
  case SQLCOM_SHOW_FUNC_CODE:
  case SQLCOM_SHOW_PACKAGE_BODY_CODE:
    {
#ifndef DBUG_OFF
      Database_qualified_name pkgname(&null_clex_str, &null_clex_str);
      sp_head *sp;
      const Sp_handler *sph= Sp_handler::handler(lex->sql_command);
      WSREP_SYNC_WAIT(thd, WSREP_SYNC_WAIT_BEFORE_SHOW);
      if (sph->sp_resolve_package_routine(thd, thd->lex->sphead,
                                          lex->spname, &sph, &pkgname))
        return true;
      if (sph->sp_cache_routine(thd, lex->spname, false, &sp))
        goto error;
      if (!sp || sp->show_routine_code(thd))
      {
        /* We don't distinguish between errors for now */
        my_error(ER_SP_DOES_NOT_EXIST, MYF(0),
                 sph->type_str(), lex->spname->m_name.str);
        goto error;
      }
      break;
#else
      my_error(ER_FEATURE_DISABLED, MYF(0),
               "SHOW PROCEDURE|FUNCTION CODE", "--with-debug");
      goto error;
#endif // ifndef DBUG_OFF
    }
  case SQLCOM_SHOW_CREATE_TRIGGER:
    {
      if (check_ident_length(&lex->spname->m_name))
        goto error;

      WSREP_SYNC_WAIT(thd, WSREP_SYNC_WAIT_BEFORE_SHOW);
      if (show_create_trigger(thd, lex->spname))
        goto error; /* Error has been already logged. */

      break;
    }
  case SQLCOM_CREATE_VIEW:
    {
      /*
        Note: SQLCOM_CREATE_VIEW also handles 'ALTER VIEW' commands
        as specified through the thd->lex->create_view->mode flag.
      */
      res= mysql_create_view(thd, first_table, thd->lex->create_view->mode);
      break;
    }
  case SQLCOM_DROP_VIEW:
    {
      if (check_table_access(thd, DROP_ACL, all_tables, FALSE, UINT_MAX, FALSE))
        goto error;

      WSREP_TO_ISOLATION_BEGIN(WSREP_MYSQL_DB, NULL, NULL);

      if (thd->variables.option_bits & OPTION_IF_EXISTS)
        lex->create_info.set(DDL_options_st::OPT_IF_EXISTS);

      /* Conditionally writes to binlog. */
      res= mysql_drop_view(thd, first_table, thd->lex->drop_mode);
      break;
    }
  case SQLCOM_CREATE_TRIGGER:
  {
    /* Conditionally writes to binlog. */
    res= mysql_create_or_drop_trigger(thd, all_tables, 1);

    break;
  }
  case SQLCOM_DROP_TRIGGER:
  {
    if (thd->variables.option_bits & OPTION_IF_EXISTS)
      lex->create_info.set(DDL_options_st::OPT_IF_EXISTS);

    /* Conditionally writes to binlog. */
    res= mysql_create_or_drop_trigger(thd, all_tables, 0);
    break;
  }
  case SQLCOM_XA_START:
#ifdef WITH_WSREP
    if (WSREP(thd))
    {
      my_error(ER_NOT_SUPPORTED_YET, MYF(0),
               "XA transactions with Galera replication");
      break;
    }
#endif /* WITH_WSREP */
    if (trans_xa_start(thd))
      goto error;
    my_ok(thd);
    break;
  case SQLCOM_XA_END:
    if (trans_xa_end(thd))
      goto error;
    my_ok(thd);
    break;
  case SQLCOM_XA_PREPARE:
    if (trans_xa_prepare(thd))
      goto error;
    my_ok(thd);
    break;
  case SQLCOM_XA_COMMIT:
  {
    bool commit_failed= trans_xa_commit(thd);
    if (commit_failed)
    {
      WSREP_DEBUG("XA commit failed, MDL released: %lld",
                  (longlong) thd->thread_id);
      goto error;
    }
    /*
      We've just done a commit, reset transaction
      isolation level and access mode to the session default.
    */
    trans_reset_one_shot_chistics(thd);
    my_ok(thd);
    break;
  }
  case SQLCOM_XA_ROLLBACK:
  {
    bool rollback_failed= trans_xa_rollback(thd);
    if (rollback_failed)
    {
      WSREP_DEBUG("XA rollback failed, MDL released: %lld",
                  (longlong) thd->thread_id);
      goto error;
    }
    /*
      We've just done a rollback, reset transaction
      isolation level and access mode to the session default.
    */
    trans_reset_one_shot_chistics(thd);
    my_ok(thd);
    break;
  }
  case SQLCOM_XA_RECOVER:
    res= mysql_xa_recover(thd);
    break;
  case SQLCOM_ALTER_TABLESPACE:
    if (check_global_access(thd, CREATE_TABLESPACE_ACL))
      break;
    if (!(res= mysql_alter_tablespace(thd, lex->alter_tablespace_info)))
      my_ok(thd);
    break;
  case SQLCOM_INSTALL_PLUGIN:
    if (! (res= mysql_install_plugin(thd, &thd->lex->comment,
                                     &thd->lex->ident)))
      my_ok(thd);
    break;
  case SQLCOM_UNINSTALL_PLUGIN:
    if (! (res= mysql_uninstall_plugin(thd, &thd->lex->comment,
                                       &thd->lex->ident)))
      my_ok(thd);
    break;
  case SQLCOM_BINLOG_BASE64_EVENT:
  {
#ifndef EMBEDDED_LIBRARY
    mysql_client_binlog_statement(thd);
#else /* EMBEDDED_LIBRARY */
    my_error(ER_OPTION_PREVENTS_STATEMENT, MYF(0), "embedded");
#endif /* EMBEDDED_LIBRARY */
    break;
  }
  case SQLCOM_CREATE_SERVER:
  {
    DBUG_PRINT("info", ("case SQLCOM_CREATE_SERVER"));

    if (check_global_access(thd, PRIV_STMT_CREATE_SERVER))
      break;

    WSREP_TO_ISOLATION_BEGIN(WSREP_MYSQL_DB, NULL, NULL);

    res= create_server(thd, &lex->server_options);
    break;
  }
  case SQLCOM_ALTER_SERVER:
  {
    int error;
    DBUG_PRINT("info", ("case SQLCOM_ALTER_SERVER"));

    if (check_global_access(thd, PRIV_STMT_ALTER_SERVER))
      break;

    WSREP_TO_ISOLATION_BEGIN(WSREP_MYSQL_DB, NULL, NULL);

    if (unlikely((error= alter_server(thd, &lex->server_options))))
    {
      DBUG_PRINT("info", ("problem altering server <%s>",
                          lex->server_options.server_name.str));
      my_error(error, MYF(0), lex->server_options.server_name.str);
      break;
    }
    my_ok(thd, 1);
    break;
  }
  case SQLCOM_DROP_SERVER:
  {
    int err_code;
    DBUG_PRINT("info", ("case SQLCOM_DROP_SERVER"));

    if (check_global_access(thd, PRIV_STMT_DROP_SERVER))
      break;

    WSREP_TO_ISOLATION_BEGIN(WSREP_MYSQL_DB, NULL, NULL);

    if ((err_code= drop_server(thd, &lex->server_options)))
    {
      if (! lex->if_exists() && err_code == ER_FOREIGN_SERVER_DOESNT_EXIST)
      {
        DBUG_PRINT("info", ("problem dropping server %s",
                            lex->server_options.server_name.str));
        my_error(err_code, MYF(0), lex->server_options.server_name.str);
      }
      else
      {
        my_ok(thd, 0);
      }
      break;
    }
    my_ok(thd, 1);
    break;
  }
  case SQLCOM_ANALYZE:
  case SQLCOM_CHECK:
  case SQLCOM_OPTIMIZE:
  case SQLCOM_REPAIR:
  case SQLCOM_TRUNCATE:
  case SQLCOM_CREATE_TABLE:
  case SQLCOM_CREATE_SEQUENCE:
  case SQLCOM_ALTER_TABLE:
      DBUG_ASSERT(first_table == all_tables && first_table != 0);
    /* fall through */
  case SQLCOM_ALTER_SEQUENCE:
  case SQLCOM_SHOW_SLAVE_STAT:
  case SQLCOM_SIGNAL:
  case SQLCOM_RESIGNAL:
  case SQLCOM_GET_DIAGNOSTICS:
  case SQLCOM_CALL:
  case SQLCOM_REVOKE:
  case SQLCOM_GRANT:
    if (thd->variables.option_bits & OPTION_IF_EXISTS)
      lex->create_info.set(DDL_options_st::OPT_IF_EXISTS);
    DBUG_ASSERT(lex->m_sql_cmd != NULL);
    res= lex->m_sql_cmd->execute(thd);
    DBUG_PRINT("result", ("res: %d  killed: %d  is_error(): %d",
                          res, thd->killed, thd->is_error()));
    break;
  default:

#ifndef EMBEDDED_LIBRARY
    DBUG_ASSERT(0);                             /* Impossible */
#endif
    my_ok(thd);
    break;
  }
  THD_STAGE_INFO(thd, stage_query_end);
  thd->update_stats();

  goto finish;

error:
#ifdef WITH_WSREP
wsrep_error_label:
#endif
  res= true;

finish:

  thd->reset_query_timer();
  DBUG_ASSERT(!thd->in_active_multi_stmt_transaction() ||
               thd->in_multi_stmt_transaction_mode());

  lex->unit.cleanup();

  /* close/reopen tables that were marked to need reopen under LOCK TABLES */
  if (unlikely(thd->locked_tables_list.some_table_marked_for_reopen) &&
      !thd->lex->requires_prelocking())
    thd->locked_tables_list.reopen_tables(thd, true);

  if (! thd->in_sub_stmt)
  {
    if (thd->killed != NOT_KILLED)
    {
      /* report error issued during command execution */
      if (thd->killed_errno())
      {
        /* If we already sent 'ok', we can ignore any kill query statements */
        if (! thd->get_stmt_da()->is_set())
          thd->send_kill_message();
      }
      thd->reset_kill_query();
    }
    if (unlikely(thd->is_error()) ||
        (thd->variables.option_bits & OPTION_MASTER_SQL_ERROR))
    {
      THD_STAGE_INFO(thd, stage_rollback);
      trans_rollback_stmt(thd);
    }
    else
    {
      /* If commit fails, we should be able to reset the OK status. */
      THD_STAGE_INFO(thd, stage_commit);
      thd->get_stmt_da()->set_overwrite_status(true);
      trans_commit_stmt(thd);
      thd->get_stmt_da()->set_overwrite_status(false);
    }
  }

  /* Free tables. Set stage 'closing tables' */
  close_thread_tables(thd);


#ifndef DBUG_OFF
  if (lex->sql_command != SQLCOM_SET_OPTION && ! thd->in_sub_stmt)
    DEBUG_SYNC(thd, "execute_command_after_close_tables");
#endif
  if (!(sql_command_flags[lex->sql_command] &
        (CF_CAN_GENERATE_ROW_EVENTS | CF_FORCE_ORIGINAL_BINLOG_FORMAT |
         CF_STATUS_COMMAND)))
    thd->set_binlog_format(orig_binlog_format,
                           orig_current_stmt_binlog_format);

  if (! thd->in_sub_stmt && thd->transaction_rollback_request)
  {
    /*
      We are not in sub-statement and transaction rollback was requested by
      one of storage engines (e.g. due to deadlock). Rollback transaction in
      all storage engines including binary log.
    */
    THD_STAGE_INFO(thd, stage_rollback_implicit);
    trans_rollback_implicit(thd);
    thd->release_transactional_locks();
  }
  else if (stmt_causes_implicit_commit(thd, CF_IMPLICIT_COMMIT_END))
  {
    /* No transaction control allowed in sub-statements. */
    DBUG_ASSERT(! thd->in_sub_stmt);
    if (!(thd->variables.option_bits & OPTION_GTID_BEGIN))
    {
      THD_STAGE_INFO(thd, stage_commit_implicit);
      /* If commit fails, we should be able to reset the OK status. */
      thd->get_stmt_da()->set_overwrite_status(true);
      /* Commit the normal transaction if one is active. */
      trans_commit_implicit(thd);
      thd->get_stmt_da()->set_overwrite_status(false);
      thd->release_transactional_locks();
    }
  }
  else if (! thd->in_sub_stmt && ! thd->in_multi_stmt_transaction_mode())
  {
    /*
      - If inside a multi-statement transaction,
      defer the release of metadata locks until the current
      transaction is either committed or rolled back. This prevents
      other statements from modifying the table for the entire
      duration of this transaction.  This provides commit ordering
      and guarantees serializability across multiple transactions.
      - If in autocommit mode, or outside a transactional context,
      automatically release metadata locks of the current statement.
    */
    thd->release_transactional_locks();
  }
  else if (! thd->in_sub_stmt)
  {
    thd->mdl_context.release_statement_locks();
  }

  THD_STAGE_INFO(thd, stage_starting_cleanup);

  TRANSACT_TRACKER(add_trx_state_from_thd(thd));

#ifdef WITH_WSREP
  thd->wsrep_consistency_check= NO_CONSISTENCY_CHECK;

  WSREP_TO_ISOLATION_END;
  /*
    Force release of transactional locks if not in active MST and wsrep is on.
  */
  if (WSREP(thd) &&
      ! thd->in_sub_stmt &&
      ! thd->in_active_multi_stmt_transaction() &&
      thd->mdl_context.has_transactional_locks())
  {
    WSREP_DEBUG("Forcing release of transactional locks for thd: %lld",
                (longlong) thd->thread_id);
    thd->release_transactional_locks();
  }

  /*
    Current command did not start multi STMT transaction and the command
    did not cause commit to happen (e.g. read only). Commit the wsrep
    transaction as empty.
  */
  if (!thd->in_active_multi_stmt_transaction() &&
      !thd->in_sub_stmt &&
      thd->wsrep_trx().active() &&
      thd->wsrep_trx().state() == wsrep::transaction::s_executing)
  {
    wsrep_commit_empty(thd, true);
  }

  /* assume PA safety for next transaction */
  thd->wsrep_PA_safe= true;
#endif /* WITH_WSREP */

  DBUG_RETURN(res || thd->is_error());
 }

static bool execute_sqlcom_select(THD *thd, TABLE_LIST *all_tables)
{
  LEX	*lex= thd->lex;
  select_result *result=lex->result;
  bool res;
  /* assign global limit variable if limit is not given */
  {
    SELECT_LEX *param= lex->unit.global_parameters();
    if (!param->explicit_limit)
      param->select_limit=
        new (thd->mem_root) Item_int(thd,
                                     (ulonglong) thd->variables.select_limit);
  }

  if (!(res= open_and_lock_tables(thd, all_tables, TRUE, 0)))
  {
    if (lex->describe)
    {
      /*
        We always use select_send for EXPLAIN, even if it's an EXPLAIN
        for SELECT ... INTO OUTFILE: a user application should be able
        to prepend EXPLAIN to any query and receive output for it,
        even if the query itself redirects the output.
      */
      if (unlikely(!(result= new (thd->mem_root) select_send(thd))))
        return 1;                               /* purecov: inspected */
      thd->send_explain_fields(result, lex->describe, lex->analyze_stmt);
        
      /*
        This will call optimize() for all parts of query. The query plan is
        printed out below.
      */
      res= mysql_explain_union(thd, &lex->unit, result);
      
      /* Print EXPLAIN only if we don't have an error */
      if (likely(!res))
      {
        /* 
          Do like the original select_describe did: remove OFFSET from the
          top-level LIMIT
        */
        result->remove_offset_limit();
        if (lex->explain_json)
        {
          lex->explain->print_explain_json(result, lex->analyze_stmt);
        }
        else
        {
          lex->explain->print_explain(result, thd->lex->describe,
                                      thd->lex->analyze_stmt);
          if (lex->describe & DESCRIBE_EXTENDED)
          {
            char buff[1024];
            String str(buff,(uint32) sizeof(buff), system_charset_info);
            str.length(0);
            /*
              The warnings system requires input in utf8, @see
              mysqld_show_warnings().
            */
            lex->unit.print(&str, QT_EXPLAIN_EXTENDED);
            push_warning(thd, Sql_condition::WARN_LEVEL_NOTE,
                         ER_YES, str.c_ptr_safe());
          }
        }
      }

      if (res)
        result->abort_result_set();
      else
        result->send_eof();
      delete result;
    }
    else
    {
      Protocol *save_protocol= NULL;
      if (lex->analyze_stmt)
      {
        if (result && result->result_interceptor())
          result->result_interceptor()->disable_my_ok_calls();
        else 
        {
          DBUG_ASSERT(thd->protocol);
          result= new (thd->mem_root) select_send_analyze(thd);
          save_protocol= thd->protocol;
          thd->protocol= new Protocol_discard(thd);
        }
      }
      else
      {
        if (!result && !(result= new (thd->mem_root) select_send(thd)))
          return 1;                               /* purecov: inspected */
      }
      query_cache_store_query(thd, all_tables);
      res= handle_select(thd, lex, result, 0);
      if (result != lex->result)
        delete result;

      if (lex->analyze_stmt)
      {
        if (save_protocol)
        {
          delete thd->protocol;
          thd->protocol= save_protocol;
        }
        if (!res)
          res= thd->lex->explain->send_explain(thd);
      }
    }
  }
  /* Count number of empty select queries */
  if (!thd->get_sent_row_count() && !res)
    status_var_increment(thd->status_var.empty_queries);
  else
    status_var_add(thd->status_var.rows_sent, thd->get_sent_row_count());

  return res;
}


/**
   SHOW STATUS

   Notes: This is noinline as we don't want to have system_status_var (> 3K)
   to be on the stack of mysql_execute_command()
*/

static bool __attribute__ ((noinline))
execute_show_status(THD *thd, TABLE_LIST *all_tables)
{
  bool res;
  system_status_var old_status_var= thd->status_var;
  thd->initial_status_var= &old_status_var;
  WSREP_SYNC_WAIT(thd, WSREP_SYNC_WAIT_BEFORE_SHOW);
  if (!(res= check_table_access(thd, SELECT_ACL, all_tables, FALSE,
                                UINT_MAX, FALSE)))
    res= execute_sqlcom_select(thd, all_tables);

  thd->initial_status_var= NULL;
  /* Don't log SHOW STATUS commands to slow query log */
  thd->server_status&= ~(SERVER_QUERY_NO_INDEX_USED |
                         SERVER_QUERY_NO_GOOD_INDEX_USED);
  /*
    restore status variables, as we don't want 'show status' to cause
    changes
  */
  mysql_mutex_lock(&LOCK_status);
  add_diff_to_status(&global_status_var, &thd->status_var,
                     &old_status_var);
  memcpy(&thd->status_var, &old_status_var,
         offsetof(STATUS_VAR, last_cleared_system_status_var));
  mysql_mutex_unlock(&LOCK_status);
  return res;
#ifdef WITH_WSREP
wsrep_error_label: /* see WSREP_SYNC_WAIT() macro above */
  return true;
#endif /* WITH_WSREP */
}


/*
  Find out if a table is a temporary table

  A table is a temporary table if it's a temporary table or
  there has been before a temporary table that has been renamed
  to the current name.

  Some examples:
  A->B          B is a temporary table if and only if A is a temp.
  A->B, B->C    Second B is temp if A is temp
  A->B, A->C    Second A can't be temp as if A was temp then B is temp
                and Second A can only be a normal table. C is also not temp
*/

static TABLE *find_temporary_table_for_rename(THD *thd,
                                              TABLE_LIST *first_table,
                                              TABLE_LIST *cur_table)
{
  TABLE_LIST *table;
  TABLE *res= 0;
  bool found= 0;
  DBUG_ENTER("find_temporary_table_for_rename");

  /* Find last instance when cur_table is in TO part */
  for (table= first_table;
       table != cur_table;
       table= table->next_local->next_local)
  {
    TABLE_LIST *next= table->next_local;

    if (!strcmp(table->get_db_name(),   cur_table->get_db_name()) &&
        !strcmp(table->get_table_name(), cur_table->get_table_name()))
    {
      /* Table was moved away, can't be same as 'table' */
      found= 1;
      res= 0;                      // Table can't be a temporary table
    }
    if (!strcmp(next->get_db_name(),    cur_table->get_db_name()) &&
        !strcmp(next->get_table_name(), cur_table->get_table_name()))
    {
      /*
        Table has matching name with new name of this table. cur_table should
        have same temporary type as this table.
      */
      found= 1;
      res= table->table;
    }
  }
  if (!found)
    res= thd->find_temporary_table(table, THD::TMP_TABLE_ANY);
  DBUG_RETURN(res);
}


static bool __attribute__ ((noinline))
check_rename_table(THD *thd, TABLE_LIST *first_table,
                   TABLE_LIST *all_tables)
{
  DBUG_ASSERT(first_table == all_tables && first_table != 0);
  TABLE_LIST *table;
  for (table= first_table; table; table= table->next_local->next_local)
  {
    if (check_access(thd, ALTER_ACL | DROP_ACL, table->db.str,
                     &table->grant.privilege,
                     &table->grant.m_internal,
                     0, 0) ||
        check_access(thd, INSERT_ACL | CREATE_ACL, table->next_local->db.str,
                     &table->next_local->grant.privilege,
                     &table->next_local->grant.m_internal,
                     0, 0))
      return 1;

    /* check if these are referring to temporary tables */
    table->table= find_temporary_table_for_rename(thd, first_table, table);
    table->next_local->table= table->table;

    TABLE_LIST old_list, new_list;
    /*
      we do not need initialize old_list and new_list because we will
      copy table[0] and table->next[0] there
    */
    old_list= table[0];
    new_list= table->next_local[0];

    if (check_grant(thd, ALTER_ACL | DROP_ACL, &old_list, FALSE, 1, FALSE) ||
       (!test_all_bits(table->next_local->grant.privilege,
                       INSERT_ACL | CREATE_ACL) &&
        check_grant(thd, INSERT_ACL | CREATE_ACL, &new_list, FALSE, 1,
                    FALSE)))
      return 1;
  }

  return 0;
}

/*
  Generate an incident log event before writing the real event
  to the binary log.  We put this event is before the statement
  since that makes it simpler to check that the statement was
  not executed on the slave (since incidents usually stop the
  slave).

  Observe that any row events that are generated will be generated before.

  This is only for testing purposes and will not be present in a release build.
*/

#ifndef DBUG_OFF
static bool __attribute__ ((noinline)) generate_incident_event(THD *thd)
{
  if (mysql_bin_log.is_open())
  {

    Incident incident= INCIDENT_NONE;
    DBUG_PRINT("debug", ("Just before generate_incident()"));
    DBUG_EXECUTE_IF("incident_database_resync_on_replace",
                    incident= INCIDENT_LOST_EVENTS;);
    if (incident)
    {
      Incident_log_event ev(thd, incident);
      (void) mysql_bin_log.write(&ev);        /* error is ignored */
      if (mysql_bin_log.rotate_and_purge(true))
        return 1;
    }
    DBUG_PRINT("debug", ("Just after generate_incident()"));
  }
  return 0;
}
#else
static bool generate_incident_event(THD *thd)
{
  return 0;
}
#endif


static int __attribute__ ((noinline))
show_create_db(THD *thd, LEX *lex)
{
  char db_name_buff[NAME_LEN+1];
  LEX_CSTRING db_name;
  DBUG_EXECUTE_IF("4x_server_emul",
                  my_error(ER_UNKNOWN_ERROR, MYF(0)); return 1;);

  db_name.str= db_name_buff;
  db_name.length= lex->name.length;
  strmov(db_name_buff, lex->name.str);

  if (check_db_name((LEX_STRING*) &db_name))
  {
    my_error(ER_WRONG_DB_NAME, MYF(0), db_name.str);
    return 1;
  }
  return mysqld_show_create_db(thd, &db_name, &lex->name, lex->create_info);
}


/**
   Called on SQLCOM_ALTER_PROCEDURE and SQLCOM_ALTER_FUNCTION
*/

static bool __attribute__ ((noinline))
alter_routine(THD *thd, LEX *lex)
{
  int sp_result;
  const Sp_handler *sph= Sp_handler::handler(lex->sql_command);
  if (check_routine_access(thd, ALTER_PROC_ACL, &lex->spname->m_db,
                           &lex->spname->m_name, sph, 0))
    return 1;
  /*
    Note that if you implement the capability of ALTER FUNCTION to
    alter the body of the function, this command should be made to
    follow the restrictions that log-bin-trust-function-creators=0
    already puts on CREATE FUNCTION.
  */
  /* Conditionally writes to binlog */
  sp_result= sph->sp_update_routine(thd, lex->spname, &lex->sp_chistics);
  switch (sp_result) {
  case SP_OK:
    my_ok(thd);
    return 0;
  case SP_KEY_NOT_FOUND:
    my_error(ER_SP_DOES_NOT_EXIST, MYF(0),
             sph->type_str(), ErrConvDQName(lex->spname).ptr());
    return 1;
  default:
    my_error(ER_SP_CANT_ALTER, MYF(0),
             sph->type_str(), ErrConvDQName(lex->spname).ptr());
    return 1;
  }
  return 0;                                     /* purecov: deadcode */
}


static bool __attribute__ ((noinline))
drop_routine(THD *thd, LEX *lex)
{
  int sp_result;
#ifdef HAVE_DLOPEN
  if (lex->sql_command == SQLCOM_DROP_FUNCTION &&
      ! lex->spname->m_explicit_name)
  {
    /* DROP FUNCTION <non qualified name> */
    enum drop_udf_result rc= mysql_drop_function(thd, &lex->spname->m_name);
    switch (rc) {
    case UDF_DEL_RESULT_DELETED:
      my_ok(thd);
      return 0;
    case UDF_DEL_RESULT_ERROR:
      return 1;
    case UDF_DEL_RESULT_ABSENT:
      goto absent;
    }

    DBUG_ASSERT("wrong return code" == 0);
absent:
    // If there was no current database, so it cannot be SP
    if (!lex->spname->m_db.str)
    {
      if (lex->if_exists())
      {
        push_warning_printf(thd, Sql_condition::WARN_LEVEL_NOTE,
                            ER_SP_DOES_NOT_EXIST,
                            ER_THD(thd, ER_SP_DOES_NOT_EXIST),
                            "FUNCTION (UDF)", lex->spname->m_name.str);
        my_ok(thd);
        return 0;
      }
      my_error(ER_SP_DOES_NOT_EXIST, MYF(0),
               "FUNCTION (UDF)", lex->spname->m_name.str);
      return 1;
    }
    /* Fall trough to test for a stored function */
  }
#endif /* HAVE_DLOPEN */

  const Sp_handler *sph= Sp_handler::handler(lex->sql_command);

  if (check_routine_access(thd, ALTER_PROC_ACL, &lex->spname->m_db,
                           &lex->spname->m_name,
                           Sp_handler::handler(lex->sql_command), 0))
    return 1;

  WSREP_TO_ISOLATION_BEGIN(WSREP_MYSQL_DB, NULL, NULL);

  /* Conditionally writes to binlog */
  sp_result= sph->sp_drop_routine(thd, lex->spname);

#ifndef NO_EMBEDDED_ACCESS_CHECKS
  /*
    We're going to issue an implicit REVOKE statement so we close all
    open tables. We have to keep metadata locks as this ensures that
    this statement is atomic against concurent FLUSH TABLES WITH READ
    LOCK. Deadlocks which can arise due to fact that this implicit
    statement takes metadata locks should be detected by a deadlock
    detector in MDL subsystem and reported as errors.

    TODO: Long-term we should either ensure that implicit REVOKE statement
    is written into binary log as a separate statement or make both
    dropping of routine and implicit REVOKE parts of one fully atomic
    statement.
  */
  if (trans_commit_stmt(thd))
    sp_result= SP_INTERNAL_ERROR;
  close_thread_tables(thd);

  if (sp_result != SP_KEY_NOT_FOUND &&
      sp_automatic_privileges && !opt_noacl &&
      sp_revoke_privileges(thd, lex->spname->m_db.str, lex->spname->m_name.str,
                           Sp_handler::handler(lex->sql_command)))
  {
    push_warning(thd, Sql_condition::WARN_LEVEL_WARN,
                 ER_PROC_AUTO_REVOKE_FAIL,
                 ER_THD(thd, ER_PROC_AUTO_REVOKE_FAIL));
    /* If this happens, an error should have been reported. */
    return 1;
  }
#endif /* NO_EMBEDDED_ACCESS_CHECKS */

  switch (sp_result) {
  case SP_OK:
    my_ok(thd);
    return 0;
  case SP_KEY_NOT_FOUND:
    int res;
    if (lex->if_exists())
    {
      res= write_bin_log(thd, TRUE, thd->query(), thd->query_length());
      push_warning_printf(thd, Sql_condition::WARN_LEVEL_NOTE,
                          ER_SP_DOES_NOT_EXIST,
                          ER_THD(thd, ER_SP_DOES_NOT_EXIST),
                          sph->type_str(),
                          ErrConvDQName(lex->spname).ptr());
      if (res)
        return 1;
      my_ok(thd);
      return 0;
    }
    my_error(ER_SP_DOES_NOT_EXIST, MYF(0),
             sph->type_str(), ErrConvDQName(lex->spname).ptr());
    return 1;
  default:
    my_error(ER_SP_DROP_FAILED, MYF(0),
             sph->type_str(), ErrConvDQName(lex->spname).ptr());
    return 1;
  }

#ifdef WITH_WSREP
wsrep_error_label:
  return 1;
#endif
}

/**
  @brief Compare requested privileges with the privileges acquired from the
    User- and Db-tables.
  @param thd          Thread handler
  @param want_access  The requested access privileges.
  @param db           A pointer to the Db name.
  @param[out] save_priv A pointer to the granted privileges will be stored.
  @param grant_internal_info A pointer to the internal grant cache.
  @param dont_check_global_grants True if no global grants are checked.
  @param no_error     True if no errors should be sent to the client.

  'save_priv' is used to save the User-table (global) and Db-table grants for
  the supplied db name. Note that we don't store db level grants if the global
  grants is enough to satisfy the request AND the global grants contains a
  SELECT grant.

  For internal databases (INFORMATION_SCHEMA, PERFORMANCE_SCHEMA),
  additional rules apply, see ACL_internal_schema_access.

  @see check_grant

  @return Status of denial of access by exclusive ACLs.
    @retval FALSE Access can't exclusively be denied by Db- and User-table
      access unless Column- and Table-grants are checked too.
    @retval TRUE Access denied.
*/

bool
check_access(THD *thd, privilege_t want_access,
             const char *db, privilege_t *save_priv,
             GRANT_INTERNAL_INFO *grant_internal_info,
             bool dont_check_global_grants, bool no_errors)
{
#ifdef NO_EMBEDDED_ACCESS_CHECKS
  if (save_priv)
    *save_priv= GLOBAL_ACLS;
  return false;
#else
  Security_context *sctx= thd->security_ctx;
  privilege_t db_access(NO_ACL);

  /*
    GRANT command:
    In case of database level grant the database name may be a pattern,
    in case of table|column level grant the database name can not be a pattern.
    We use 'dont_check_global_grants' as a flag to determine
    if it's database level grant command
    (see SQLCOM_GRANT case, mysql_execute_command() function) and
    set db_is_pattern according to 'dont_check_global_grants' value.
  */
  bool  db_is_pattern= ((want_access & GRANT_ACL) && dont_check_global_grants);
  privilege_t dummy(NO_ACL);
  DBUG_ENTER("check_access");
  DBUG_PRINT("enter",("db: %s  want_access: %llx  master_access: %llx",
                      db ? db : "",
                      (longlong) want_access,
                      (longlong) sctx->master_access));

  if (save_priv)
    *save_priv= NO_ACL;
  else
  {
    save_priv= &dummy;
    dummy= NO_ACL;
  }

  /* check access may be called twice in a row. Don't change to same stage */
  if (thd->proc_info != stage_checking_permissions.m_name)
    THD_STAGE_INFO(thd, stage_checking_permissions);
  if (unlikely((!db || !db[0]) && !thd->db.str && !dont_check_global_grants))
  {
    DBUG_RETURN(FALSE); // CTE reference or an error later
  }

  if (likely((db != NULL) && (db != any_db)))
  {
    /*
      Check if this is reserved database, like information schema or
      performance schema
    */
    const ACL_internal_schema_access *access;
    access= get_cached_schema_access(grant_internal_info, db);
    if (access)
    {
      switch (access->check(want_access, save_priv))
      {
      case ACL_INTERNAL_ACCESS_GRANTED:
        /*
          All the privileges requested have been granted internally.
          [out] *save_privileges= Internal privileges.
        */
        DBUG_RETURN(FALSE);
      case ACL_INTERNAL_ACCESS_DENIED:
        if (! no_errors)
        {
          status_var_increment(thd->status_var.access_denied_errors);
          my_error(ER_DBACCESS_DENIED_ERROR, MYF(0),
                   sctx->priv_user, sctx->priv_host, db);
        }
        DBUG_RETURN(TRUE);
      case ACL_INTERNAL_ACCESS_CHECK_GRANT:
        /*
          Only some of the privilege requested have been granted internally,
          proceed with the remaining bits of the request (want_access).
        */
        want_access&= ~(*save_priv);
        break;
      }
    }
  }

  if ((sctx->master_access & want_access) == want_access)
  {
    /*
      1. If we don't have a global SELECT privilege, we have to get the
      database specific access rights to be able to handle queries of type
      UPDATE t1 SET a=1 WHERE b > 0
      2. Change db access if it isn't current db which is being addressed
    */
    if (!(sctx->master_access & SELECT_ACL))
    {
      if (db && (!thd->db.str || db_is_pattern || strcmp(db, thd->db.str)))
      {
        db_access= acl_get(sctx->host, sctx->ip, sctx->priv_user, db,
                           db_is_pattern);
        if (sctx->priv_role[0])
          db_access|= acl_get("", "", sctx->priv_role, db, db_is_pattern);
      }
      else
      {
        /* get access for current db */
        db_access= sctx->db_access;
      }
      /*
        The effective privileges are the union of the global privileges
        and the intersection of db- and host-privileges,
        plus the internal privileges.
      */
      *save_priv|= sctx->master_access | db_access;
    }
    else
      *save_priv|= sctx->master_access;
    DBUG_RETURN(FALSE);
  }
  if (unlikely(((want_access & ~sctx->master_access) & ~DB_ACLS) ||
               (! db && dont_check_global_grants)))
  {						// We can never grant this
    DBUG_PRINT("error",("No possible access"));
    if (!no_errors)
    {
      status_var_increment(thd->status_var.access_denied_errors);
      my_error(access_denied_error_code(thd->password), MYF(0),
               sctx->priv_user,
               sctx->priv_host,
               (thd->password ?
                ER_THD(thd, ER_YES) :
                ER_THD(thd, ER_NO)));                    /* purecov: tested */
    }
    DBUG_RETURN(TRUE);				/* purecov: tested */
  }

  if (unlikely(db == any_db))
  {
    /*
      Access granted; Allow select on *any* db.
      [out] *save_privileges= 0
    */
    DBUG_RETURN(FALSE);
  }

  if (db && (!thd->db.str || db_is_pattern || strcmp(db, thd->db.str)))
  {
    db_access= acl_get(sctx->host, sctx->ip, sctx->priv_user, db,
                       db_is_pattern);
    if (sctx->priv_role[0])
    {
      db_access|= acl_get("", "", sctx->priv_role, db, db_is_pattern);
    }
  }
  else
    db_access= sctx->db_access;
  DBUG_PRINT("info",("db_access: %llx  want_access: %llx",
                     (longlong) db_access, (longlong) want_access));

  /*
    Save the union of User-table and the intersection between Db-table and
    Host-table privileges, with the already saved internal privileges.
  */
  db_access= (db_access | sctx->master_access);
  *save_priv|= db_access;

  /*
    We need to investigate column- and table access if all requested privileges
    belongs to the bit set of .
  */
  bool need_table_or_column_check=
    (want_access & (TABLE_ACLS | PROC_ACLS | db_access)) == want_access;

  /*
    Grant access if the requested access is in the intersection of
    host- and db-privileges (as retrieved from the acl cache),
    also grant access if all the requested privileges are in the union of
    TABLES_ACLS and PROC_ACLS; see check_grant.
  */
  if ( (db_access & want_access) == want_access ||
      (!dont_check_global_grants &&
       need_table_or_column_check))
  {
    /*
       Ok; but need to check table- and column privileges.
       [out] *save_privileges is (User-priv | (Db-priv & Host-priv) | Internal-priv)
    */
    DBUG_RETURN(FALSE);
  }

  /*
    Access is denied;
    [out] *save_privileges is (User-priv | (Db-priv & Host-priv) | Internal-priv)
  */
  DBUG_PRINT("error",("Access denied"));
  if (!no_errors)
  {
    status_var_increment(thd->status_var.access_denied_errors);
    my_error(ER_DBACCESS_DENIED_ERROR, MYF(0),
             sctx->priv_user, sctx->priv_host,
             (db ? db : (thd->db.str ?
                         thd->db.str :
                         "unknown")));
  }
  DBUG_RETURN(TRUE);
#endif // NO_EMBEDDED_ACCESS_CHECKS
}


#ifndef NO_EMBEDDED_ACCESS_CHECKS
/**
  Check grants for commands which work only with one table.

  @param thd                    Thread handler
  @param privilege              requested privilege
  @param tables                 global table list of query
  @param no_errors              FALSE/TRUE - report/don't report error to
                            the client (using my_error() call).

  @retval
    0   OK
  @retval
    1   access denied, error is sent to client
*/

bool check_single_table_access(THD *thd, privilege_t privilege,
                               TABLE_LIST *tables, bool no_errors)
{
  if (tables->derived)
    return 0;

  Switch_to_definer_security_ctx backup_sctx(thd, tables);

  const char *db_name;
  if ((tables->view || tables->field_translation) && !tables->schema_table)
    db_name= tables->view_db.str;
  else
    db_name= tables->db.str;

  if (check_access(thd, privilege, db_name, &tables->grant.privilege,
                   &tables->grant.m_internal, 0, no_errors))
    return 1;

  /* Show only 1 table for check_grant */
  if (!(tables->belong_to_view &&
       (thd->lex->sql_command == SQLCOM_SHOW_FIELDS)) &&
      check_grant(thd, privilege, tables, FALSE, 1, no_errors))
    return 1;

  return 0;
}

/**
  Check grants for commands which work only with one table and all other
  tables belonging to subselects or implicitly opened tables.

  @param thd			Thread handler
  @param privilege		requested privilege
  @param all_tables		global table list of query

  @retval
    0   OK
  @retval
    1   access denied, error is sent to client
*/

bool check_one_table_access(THD *thd, privilege_t privilege,
                            TABLE_LIST *all_tables)
{
  if (check_single_table_access (thd,privilege,all_tables, FALSE))
    return 1;

  /* Check rights on tables of subselects and implictly opened tables */
  TABLE_LIST *subselects_tables, *view= all_tables->view ? all_tables : 0;
  if ((subselects_tables= all_tables->next_global))
  {
    /*
      Access rights asked for the first table of a view should be the same
      as for the view
    */
    if (view && subselects_tables->belong_to_view == view)
    {
      if (check_single_table_access (thd, privilege, subselects_tables, FALSE))
        return 1;
      subselects_tables= subselects_tables->next_global;
    }
    if (subselects_tables &&
        (check_table_access(thd, SELECT_ACL, subselects_tables, FALSE,
                            UINT_MAX, FALSE)))
      return 1;
  }
  return 0;
}


static bool check_show_access(THD *thd, TABLE_LIST *table)
{
  /*
    This is a SHOW command using an INFORMATION_SCHEMA table.
    check_access() has not been called for 'table',
    and SELECT is currently always granted on the I_S, so we automatically
    grant SELECT on table here, to bypass a call to check_access().
    Note that not calling check_access(table) is an optimization,
    which needs to be revisited if the INFORMATION_SCHEMA does
    not always automatically grant SELECT but use the grant tables.
    See Bug#38837 need a way to disable information_schema for security
  */
  table->grant.privilege= SELECT_ACL;

  switch (get_schema_table_idx(table->schema_table)) {
  case SCH_SCHEMATA:
    return (specialflag & SPECIAL_SKIP_SHOW_DB) &&
      check_global_access(thd, SHOW_DB_ACL);

  case SCH_TABLE_NAMES:
  case SCH_TABLES:
  case SCH_VIEWS:
  case SCH_TRIGGERS:
  case SCH_EVENTS:
  {
    const char *dst_db_name= table->schema_select_lex->db.str;

    DBUG_ASSERT(dst_db_name);

    if (check_access(thd, SELECT_ACL, dst_db_name,
                     &thd->col_access, NULL, FALSE, FALSE))
      return TRUE;

    if (!thd->col_access && check_grant_db(thd, dst_db_name))
    {
      status_var_increment(thd->status_var.access_denied_errors);
      my_error(ER_DBACCESS_DENIED_ERROR, MYF(0),
               thd->security_ctx->priv_user,
               thd->security_ctx->priv_host,
               dst_db_name);
      return TRUE;
    }

    return FALSE;
  }

  case SCH_COLUMNS:
  case SCH_STATISTICS:
  {
    TABLE_LIST *dst_table;
    dst_table= table->schema_select_lex->table_list.first;

    DBUG_ASSERT(dst_table);

    /*
      Open temporary tables to be able to detect them during privilege check.
    */
    if (thd->open_temporary_tables(dst_table))
      return TRUE;

    if (check_access(thd, SELECT_ACL, dst_table->db.str,
                     &dst_table->grant.privilege,
                     &dst_table->grant.m_internal,
                     FALSE, FALSE))
          return TRUE; /* Access denied */

    /*
      Check_grant will grant access if there is any column privileges on
      all of the tables thanks to the fourth parameter (bool show_table).
    */
    if (check_grant(thd, SELECT_ACL, dst_table, TRUE, 1, FALSE))
      return TRUE; /* Access denied */

    close_thread_tables(thd);
    dst_table->table= NULL;

    /* Access granted */
    return FALSE;
  }
  default:
    break;
  }

  return FALSE;
}



/**
  @brief Check if the requested privileges exists in either User-, Host- or
    Db-tables.
  @param thd          Thread context
  @param want_access  Privileges requested
  @param tables       List of tables to be compared against
  @param no_errors    Don't report error to the client (using my_error() call).
  @param any_combination_of_privileges_will_do TRUE if any privileges on any
    column combination is enough.
  @param number       Only the first 'number' tables in the linked list are
                      relevant.

  The suppled table list contains cached privileges. This functions calls the
  help functions check_access and check_grant to verify the first three steps
  in the privileges check queue:
  1. Global privileges
  2. OR (db privileges AND host privileges)
  3. OR table privileges
  4. OR column privileges (not checked by this function!)
  5. OR routine privileges (not checked by this function!)

  @see check_access
  @see check_grant

  @note This functions assumes that table list used and
  thd->lex->query_tables_own_last value correspond to each other
  (the latter should be either 0 or point to next_global member
  of one of elements of this table list).

  @return
    @retval FALSE OK
    @retval TRUE  Access denied; But column or routine privileges might need to
      be checked also.
*/

bool
check_table_access(THD *thd, privilege_t requirements, TABLE_LIST *tables,
		   bool any_combination_of_privileges_will_do,
                   uint number, bool no_errors)
{
  TABLE_LIST *org_tables= tables;
  TABLE_LIST *first_not_own_table= thd->lex->first_not_own_table();
  uint i= 0;
  /*
    The check that first_not_own_table is not reached is for the case when
    the given table list refers to the list for prelocking (contains tables
    of other queries). For simple queries first_not_own_table is 0.
  */
  for (; i < number && tables != first_not_own_table && tables;
       tables= tables->next_global, i++)
  {
    TABLE_LIST *const table_ref= tables->correspondent_table ?
      tables->correspondent_table : tables;
    Switch_to_definer_security_ctx backup_ctx(thd, table_ref);

    privilege_t want_access(requirements);

    /*
       Register access for view underlying table.
       Remove SHOW_VIEW_ACL, because it will be checked during making view
     */
    table_ref->grant.orig_want_privilege= (want_access & ~SHOW_VIEW_ACL);

    if (table_ref->schema_table_reformed)
    {
      if (check_show_access(thd, table_ref))
        return 1;
      continue;
    }

    DBUG_PRINT("info", ("derived: %d  view: %d", table_ref->derived != 0,
                        table_ref->view != 0));

    if (table_ref->is_anonymous_derived_table())
      continue;

    if (table_ref->sequence)
    {
      /* We want to have either SELECT or INSERT rights to sequences depending
         on how they are accessed
      */
      want_access= ((table_ref->lock_type == TL_WRITE_ALLOW_WRITE) ?
                    INSERT_ACL : SELECT_ACL);
    }

    if (check_access(thd, want_access, table_ref->get_db_name(),
                     &table_ref->grant.privilege,
                     &table_ref->grant.m_internal,
                     0, no_errors))
      return 1;
  }
  return check_grant(thd,requirements,org_tables,
                     any_combination_of_privileges_will_do,
                     number, no_errors);
}


bool
check_routine_access(THD *thd, privilege_t want_access, const LEX_CSTRING *db,
                     const LEX_CSTRING *name,
                     const Sp_handler *sph, bool no_errors)
{
  TABLE_LIST tables[1];
  
  bzero((char *)tables, sizeof(TABLE_LIST));
  tables->db= *db;
  tables->table_name= tables->alias= *name;
  
  /*
    The following test is just a shortcut for check_access() (to avoid
    calculating db_access) under the assumption that it's common to
    give persons global right to execute all stored SP (but not
    necessary to create them).
    Note that this effectively bypasses the ACL_internal_schema_access checks
    that are implemented for the INFORMATION_SCHEMA and PERFORMANCE_SCHEMA,
    which are located in check_access().
    Since the I_S and P_S do not contain routines, this bypass is ok,
    as long as this code path is not abused to create routines.
    The assert enforce that.
  */
  DBUG_ASSERT((want_access & CREATE_PROC_ACL) == NO_ACL);
  if ((thd->security_ctx->master_access & want_access) == want_access)
    tables->grant.privilege= want_access;
  else if (check_access(thd, want_access, db->str,
                        &tables->grant.privilege,
                        &tables->grant.m_internal,
                        0, no_errors))
    return TRUE;
  
  return check_grant_routine(thd, want_access, tables, sph, no_errors);
}


/**
  Check if the routine has any of the routine privileges.

  @param thd	       Thread handler
  @param db           Database name
  @param name         Routine name

  @retval
    0            ok
  @retval
    1            error
*/

bool check_some_routine_access(THD *thd, const char *db, const char *name,
                               const Sp_handler *sph)
{
  privilege_t save_priv(NO_ACL);
  /*
    The following test is just a shortcut for check_access() (to avoid
    calculating db_access)
    Note that this effectively bypasses the ACL_internal_schema_access checks
    that are implemented for the INFORMATION_SCHEMA and PERFORMANCE_SCHEMA,
    which are located in check_access().
    Since the I_S and P_S do not contain routines, this bypass is ok,
    as it only opens SHOW_PROC_ACLS.
  */
  if (thd->security_ctx->master_access & SHOW_PROC_ACLS)
    return FALSE;
  if (!check_access(thd, SHOW_PROC_ACLS, db, &save_priv, NULL, 0, 1) ||
      (save_priv & SHOW_PROC_ACLS))
    return FALSE;
  return check_routine_level_acl(thd, db, name, sph);
}


/*
  Check if the given table has any of the asked privileges

  @param thd		 Thread handler
  @param want_access	 Bitmap of possible privileges to check for

  @retval
    0  ok
  @retval
    1  error
*/

bool check_some_access(THD *thd, privilege_t want_access, TABLE_LIST *table)
{
  DBUG_ENTER("check_some_access");

  for (ulonglong bit= 1; bit < (ulonglong) want_access ; bit<<= 1)
  {
    if (bit & want_access)
    {
      privilege_t access= ALL_KNOWN_ACL & bit;
      if (!check_access(thd, access, table->db.str,
                        &table->grant.privilege,
                        &table->grant.m_internal,
                        0, 1) &&
           !check_grant(thd, access, table, FALSE, 1, TRUE))
        DBUG_RETURN(0);
    }
  }
  DBUG_PRINT("exit",("no matching access rights"));
  DBUG_RETURN(1);
}

#endif /*NO_EMBEDDED_ACCESS_CHECKS*/


/**
  check for global access and give descriptive error message if it fails.

  @param thd			Thread handler
  @param want_access		Use should have any of these global rights

  @warning
    Starting from 10.5.2 only one bit is allowed in want_access.
    Access denied error is returned if want_access has multiple bits set.

  @retval
    0	ok
  @retval
    1	Access denied.  In this case an error is sent to the client
*/

bool check_global_access(THD *thd, privilege_t want_access, bool no_errors)
{
#ifndef NO_EMBEDDED_ACCESS_CHECKS
  char command[128];
  if (thd->security_ctx->master_access & want_access)
    return 0;
  if (unlikely(!no_errors))
  {
    get_privilege_desc(command, sizeof(command), want_access);
    my_error(ER_SPECIFIC_ACCESS_DENIED_ERROR, MYF(0), command);
  }
  status_var_increment(thd->status_var.access_denied_errors);
  return 1;
#else
  return 0;
#endif
}


/**
  Checks foreign key's parent table access.

  @param thd	       [in]	Thread handler
  @param create_info   [in]     Create information (like MAX_ROWS, ENGINE or
                                temporary table flag)
  @param alter_info    [in]     Initial list of columns and indexes for the
                                table to be created
  @param create_db     [in]     Database of the created table

  @retval
   false  ok.
  @retval
   true	  error or access denied. Error is sent to client in this case.
*/
bool check_fk_parent_table_access(THD *thd,
                                  HA_CREATE_INFO *create_info,
                                  Alter_info *alter_info,
                                  const char* create_db)
{
  Key *key;
  List_iterator<Key> key_iterator(alter_info->key_list);

  while ((key= key_iterator++))
  {
    if (key->type == Key::FOREIGN_KEY)
    {
      TABLE_LIST parent_table;
      bool is_qualified_table_name;
      Foreign_key *fk_key= (Foreign_key *)key;
      LEX_CSTRING db_name;
      LEX_CSTRING table_name= { fk_key->ref_table.str,
                               fk_key->ref_table.length };
      const privilege_t privileges(COL_DML_ACLS | REFERENCES_ACL);

      // Check if tablename is valid or not.
      DBUG_ASSERT(table_name.str != NULL);
      if (check_table_name(table_name.str, table_name.length, false))
      {
        my_error(ER_WRONG_TABLE_NAME, MYF(0), table_name.str);
        return true;
      }

      if (fk_key->ref_db.str)
      {
        is_qualified_table_name= true;
        if (!(db_name.str= (char *) thd->memdup(fk_key->ref_db.str,
                                                fk_key->ref_db.length+1)))
          return true;
        db_name.length= fk_key->ref_db.length;

        // Check if database name is valid or not.
        if (check_db_name((LEX_STRING*) &db_name))
        {
          my_error(ER_WRONG_DB_NAME, MYF(0), db_name.str);
          return true;
        }
      }
      else
      {
        if (!thd->db.str)
        {
          DBUG_ASSERT(create_db);
          db_name.length= strlen(create_db);
          if (!(db_name.str= (char *) thd->memdup(create_db,
                                                  db_name.length+1)))
            return true;
          is_qualified_table_name= true;

          if (check_db_name((LEX_STRING*) &db_name))
          {
            my_error(ER_WRONG_DB_NAME, MYF(0), db_name.str);
            return true;
          }
        }
        else
        {
          if (thd->lex->copy_db_to(&db_name))
            return true;
          else
           is_qualified_table_name= false;
        }
      }

      // if lower_case_table_names is set then convert tablename to lower case.
      if (lower_case_table_names)
      {
        char *name;
        table_name.str= name= (char *) thd->memdup(fk_key->ref_table.str,
                                                   fk_key->ref_table.length+1);
        table_name.length= my_casedn_str(files_charset_info, name);
        db_name.length= my_casedn_str(files_charset_info, (char*) db_name.str);
      }

      parent_table.init_one_table(&db_name, &table_name, 0, TL_IGNORE);

      /*
       Check if user has any of the "privileges" at table level on
       "parent_table".
       Having privilege on any of the parent_table column is not
       enough so checking whether user has any of the "privileges"
       at table level only here.
      */
      if (check_some_access(thd, privileges, &parent_table) ||
          parent_table.grant.want_privilege)
      {
        if (is_qualified_table_name)
        {
          const size_t qualified_table_name_len= NAME_LEN + 1 + NAME_LEN + 1;
          char *qualified_table_name= (char *) thd->alloc(qualified_table_name_len);

          my_snprintf(qualified_table_name, qualified_table_name_len, "%s.%s",
                      db_name.str, table_name.str);
          table_name.str= qualified_table_name;
        }

        my_error(ER_TABLEACCESS_DENIED_ERROR, MYF(0),
                 "REFERENCES",
                 thd->security_ctx->priv_user,
                 thd->security_ctx->host_or_ip,
                 table_name.str);

        return true;
      }
    }
  }

  return false;
}


/****************************************************************************
	Check stack size; Send error if there isn't enough stack to continue
****************************************************************************/


#ifndef DBUG_OFF
long max_stack_used;
#endif

/**
  @note
  Note: The 'buf' parameter is necessary, even if it is unused here.
  - fix_fields functions has a "dummy" buffer large enough for the
    corresponding exec. (Thus we only have to check in fix_fields.)
  - Passing to check_stack_overrun() prevents the compiler from removing it.
*/

bool
#if defined __GNUC__ && !defined __clang__
/*
  Do not optimize the function in order to preserve a stack variable creation.
  Otherwise, the variable pointed as "buf" can be removed due to a missing
  usage.
 */
__attribute__((optimize("-O0")))
#endif
check_stack_overrun(THD *thd, long margin, uchar *buf __attribute__((unused)))
{
  long stack_used;
  DBUG_ASSERT(thd == current_thd);
  if ((stack_used= available_stack_size(thd->thread_stack, &stack_used)) >=
      (long) (my_thread_stack_size - margin))
  {
    thd->is_fatal_error= 1;
    /*
      Do not use stack for the message buffer to ensure correct
      behaviour in cases we have close to no stack left.
    */
    char* ebuff= new char[MYSQL_ERRMSG_SIZE];
    if (ebuff) {
      my_snprintf(ebuff, MYSQL_ERRMSG_SIZE, ER_THD(thd, ER_STACK_OVERRUN_NEED_MORE),
                  stack_used, my_thread_stack_size, margin);
      my_message(ER_STACK_OVERRUN_NEED_MORE, ebuff, MYF(ME_FATAL));
      delete [] ebuff;
    }
    return 1;
  }
#ifndef DBUG_OFF
  max_stack_used= MY_MAX(max_stack_used, stack_used);
#endif
  return 0;
}


#define MY_YACC_INIT 1000			// Start with big alloc
#define MY_YACC_MAX  32000			// Because of 'short'

bool my_yyoverflow(short **yyss, YYSTYPE **yyvs, size_t *yystacksize)
{
  Yacc_state *state= & current_thd->m_parser_state->m_yacc;
  size_t old_info=0;
  DBUG_ASSERT(state);
  if ( *yystacksize >= MY_YACC_MAX)
    return 1;
  if (!state->yacc_yyvs)
    old_info= *yystacksize;
  *yystacksize= set_zone((int)(*yystacksize)*2,MY_YACC_INIT,MY_YACC_MAX);
  if (!(state->yacc_yyvs= (uchar*)
        my_realloc(key_memory_bison_stack, state->yacc_yyvs,
                   *yystacksize*sizeof(**yyvs),
                   MYF(MY_ALLOW_ZERO_PTR | MY_FREE_ON_ERROR))) ||
      !(state->yacc_yyss= (uchar*)
        my_realloc(key_memory_bison_stack, state->yacc_yyss,
                   *yystacksize*sizeof(**yyss),
                   MYF(MY_ALLOW_ZERO_PTR | MY_FREE_ON_ERROR))))
    return 1;
  if (old_info)
  {
    /*
      Only copy the old stack on the first call to my_yyoverflow(),
      when replacing a static stack (YYINITDEPTH) by a dynamic stack.
      For subsequent calls, my_realloc already did preserve the old stack.
    */
    memcpy(state->yacc_yyss, *yyss, old_info*sizeof(**yyss));
    memcpy(state->yacc_yyvs, *yyvs, old_info*sizeof(**yyvs));
  }
  *yyss= (short*) state->yacc_yyss;
  *yyvs= (YYSTYPE*) state->yacc_yyvs;
  return 0;
}


/**
  Reset the part of THD responsible for the state of command
  processing.

  @param do_clear_error  Set if we should clear errors

  This needs to be called before execution of every statement
  (prepared or conventional).  It is not called by substatements of
  routines.

  @todo Call it after we use THD for queries, not before.
*/

void THD::reset_for_next_command(bool do_clear_error)
{
  DBUG_ENTER("THD::reset_for_next_command");
  DBUG_ASSERT(!spcont); /* not for substatements of routines */
  DBUG_ASSERT(!in_sub_stmt);
  /*
    Table maps should have been reset after previous statement except in the
    case where we have locked tables
  */
  DBUG_ASSERT(binlog_table_maps == 0 ||
              locked_tables_mode == LTM_LOCK_TABLES);

  if (likely(do_clear_error))
  {
    clear_error(1);
    /*
      The following variable can't be reset in clear_error() as
      clear_error() is called during auto_repair of table
    */
    error_printed_to_log= 0;
  }
  free_list= 0;
  /*
    We also assign stmt_lex in lex_start(), but during bootstrap this
    code is executed first.
  */
  DBUG_ASSERT(lex == &main_lex);
  main_lex.stmt_lex= &main_lex; main_lex.current_select_number= 0;
  /*
    Those two lines below are theoretically unneeded as
    THD::cleanup_after_query() should take care of this already.
  */
  auto_inc_intervals_in_cur_stmt_for_binlog.empty();
  stmt_depends_on_first_successful_insert_id_in_prev_stmt= 0;

#ifdef WITH_WSREP
  /*
    Autoinc variables should be adjusted only for locally executed
    transactions. Appliers and replayers are either processing ROW
    events or get autoinc variable values from Query_log_event and
    mysql slave may be processing STATEMENT format events, but he should
    use autoinc values passed in binlog events, not the values forced by
    the cluster.
  */
  if (WSREP_NNULL(this) && wsrep_thd_is_local(this) &&
      !slave_thread && wsrep_auto_increment_control)
  {
    variables.auto_increment_offset=
      global_system_variables.auto_increment_offset;
    variables.auto_increment_increment=
      global_system_variables.auto_increment_increment;
  }
#endif /* WITH_WSREP */
  query_start_sec_part_used= 0;
  is_fatal_error= time_zone_used= 0;
  log_current_statement= 0;

  /*
    Clear the status flag that are expected to be cleared at the
    beginning of each SQL statement.
  */
  server_status&= ~SERVER_STATUS_CLEAR_SET;
  /*
    If in autocommit mode and not in a transaction, reset
    OPTION_STATUS_NO_TRANS_UPDATE | OPTION_KEEP_LOG to not get warnings
    in ha_rollback_trans() about some tables couldn't be rolled back.
  */
  if (!in_multi_stmt_transaction_mode())
  {
    variables.option_bits&= ~OPTION_KEEP_LOG;
    transaction->all.reset();
  }
  DBUG_ASSERT(security_ctx== &main_security_ctx);
  thread_specific_used= FALSE;

  if (opt_bin_log)
    reset_dynamic(&user_var_events);
  DBUG_ASSERT(user_var_events_alloc == &main_mem_root);
  enable_slow_log= true;
  get_stmt_da()->reset_for_next_command();
  rand_used= 0;
  m_sent_row_count= m_examined_row_count= 0;
  accessed_rows_and_keys= 0;

  reset_slow_query_state();

  reset_current_stmt_binlog_format_row();
  binlog_unsafe_warning_flags= 0;

  save_prep_leaf_list= false;

  DBUG_PRINT("debug",
             ("is_current_stmt_binlog_format_row(): %d",
              is_current_stmt_binlog_format_row()));

  DBUG_VOID_RETURN;
}


/**
  Resets the lex->current_select object.
  @note It is assumed that lex->current_select != NULL

  This function is a wrapper around select_lex->init_select() with an added
  check for the special situation when using INTO OUTFILE and LOAD DATA.
*/

void
mysql_init_select(LEX *lex)
{
  lex->init_select();
}


/**
  Used to allocate a new SELECT_LEX object on the current thd mem_root and
  link it into the relevant lists.

  This function is always followed by mysql_init_select.

  @see mysql_init_select

  @retval TRUE An error occurred
  @retval FALSE The new SELECT_LEX was successfully allocated.
*/

bool
mysql_new_select(LEX *lex, bool move_down, SELECT_LEX *select_lex)
{
  THD *thd= lex->thd;
  bool new_select= select_lex == NULL;
  int old_nest_level= lex->current_select->nest_level;
  DBUG_ENTER("mysql_new_select");

  if (new_select)
  {
    if (!(select_lex= new (thd->mem_root) SELECT_LEX()))
      DBUG_RETURN(1);
    select_lex->select_number= ++thd->lex->stmt_lex->current_select_number;
    select_lex->parent_lex= lex; /* Used in init_query. */
    select_lex->init_query();
    select_lex->init_select();
  }
  select_lex->nest_level_base= &thd->lex->unit;
  if (move_down)
  {
    lex->nest_level++;
    if (select_lex->set_nest_level(old_nest_level + 1))
      DBUG_RETURN(1);
    SELECT_LEX_UNIT *unit;
    /* first select_lex of subselect or derived table */
    if (!(unit= lex->alloc_unit()))
      DBUG_RETURN(1);

    unit->include_down(lex->current_select);
    unit->return_to= lex->current_select;
    select_lex->include_down(unit);
    /*
      By default we assume that it is usual subselect and we have outer name
      resolution context, if no we will assign it to 0 later
    */
    select_lex->context.outer_context= &select_lex->outer_select()->context;
  }
  else
  {
    bool const outer_most= (lex->current_select->master_unit() == &lex->unit);
    if (outer_most && lex->result)
    {
      my_error(ER_WRONG_USAGE, MYF(0), "UNION", "INTO");
      DBUG_RETURN(TRUE);
    }

    /*
      This type of query is not possible in the grammar:
        SELECT 1 FROM t1 PROCEDURE ANALYSE() UNION ... ;

      But this type of query is still possible:
        (SELECT 1 FROM t1 PROCEDURE ANALYSE()) UNION ... ;
      and it's not easy to disallow this grammatically,
      because there can be any parenthesis nest level:
        (((SELECT 1 FROM t1 PROCEDURE ANALYSE()))) UNION ... ;
    */
    if (lex->proc_list.elements!=0)
    {
      my_error(ER_WRONG_USAGE, MYF(0), "UNION",
               "SELECT ... PROCEDURE ANALYSE()");
      DBUG_RETURN(TRUE);
    }

    SELECT_LEX_NODE *save_slave= select_lex->slave;
    select_lex->include_neighbour(lex->current_select);
    select_lex->slave= save_slave;
    SELECT_LEX_UNIT *unit= select_lex->master_unit();
    if (select_lex->set_nest_level(old_nest_level))
      DBUG_RETURN(1);
    if (!unit->fake_select_lex && unit->add_fake_select_lex(lex->thd))
      DBUG_RETURN(1);
    select_lex->context.outer_context= 
                unit->first_select()->context.outer_context;
  }

  if (new_select)
    select_lex->include_global((st_select_lex_node**)&lex->all_selects_list);
  lex->current_select= select_lex;
  /*
    in subquery is SELECT query and we allow resolution of names in SELECT
    list
  */
  select_lex->context.resolve_in_select_list= TRUE;
  DBUG_RETURN(0);
}

/**
  Create a select to return the same output as 'SELECT @@var_name'.

  Used for SHOW COUNT(*) [ WARNINGS | ERROR].

  This will crash with a core dump if the variable doesn't exists.

  @param var_name		Variable name
*/

void create_select_for_variable(THD *thd, LEX_CSTRING *var_name)
{
  LEX *lex;
  Item *var;
  char buff[MAX_SYS_VAR_LENGTH*2+4+8], *end;
  DBUG_ENTER("create_select_for_variable");

  lex= thd->lex;
  mysql_init_select(lex);
  lex->sql_command= SQLCOM_SELECT;
  /*
    We set the name of Item to @@session.var_name because that then is used
    as the column name in the output.
  */
  if ((var= get_system_var(thd, OPT_SESSION, var_name, &null_clex_str)))
  {
    end= strxmov(buff, "@@session.", var_name->str, NullS);
    var->set_name(thd, buff, (uint)(end-buff), system_charset_info);
    add_item_to_list(thd, var);
  }
  DBUG_VOID_RETURN;
}


void mysql_init_multi_delete(LEX *lex)
{
  lex->sql_command=  SQLCOM_DELETE_MULTI;
  mysql_init_select(lex);
  lex->first_select_lex()->select_limit= 0;
  lex->unit.lim.set_unlimited();
  lex->first_select_lex()->table_list.
    save_and_clear(&lex->auxiliary_table_list);
  lex->query_tables= 0;
  lex->query_tables_last= &lex->query_tables;
}

#ifdef WITH_WSREP
static void wsrep_prepare_for_autocommit_retry(THD* thd,
                                               char* rawbuf,
                                               uint length,
                                               Parser_state* parser_state)
{
  thd->clear_error();
  close_thread_tables(thd);
  thd->wsrep_retry_counter++;            // grow
  wsrep_copy_query(thd);
  thd->set_time();
  parser_state->reset(rawbuf, length);

  /* PSI end */
  MYSQL_END_STATEMENT(thd->m_statement_psi, thd->get_stmt_da());
  thd->m_statement_psi= NULL;
  thd->m_digest= NULL;

  /* DTRACE end */
  if (MYSQL_QUERY_DONE_ENABLED())
  {
    MYSQL_QUERY_DONE(thd->is_error());
  }

  /* SHOW PROFILE end */
#if defined(ENABLED_PROFILING)
  thd->profiling.finish_current_query();
#endif

  /* SHOW PROFILE begin */
#if defined(ENABLED_PROFILING)
  thd->profiling.start_new_query("continuing");
  thd->profiling.set_query_source(rawbuf, length);
#endif

  /* DTRACE begin */
  MYSQL_QUERY_START(rawbuf, thd->thread_id,
                    thd->get_db(),
                    &thd->security_ctx->priv_user[0],
                    (char *) thd->security_ctx->host_or_ip);

  /* Performance Schema Interface instrumentation, begin */
  thd->m_statement_psi= MYSQL_REFINE_STATEMENT(thd->m_statement_psi,
                                               com_statement_info[thd->get_command()].m_key);
  MYSQL_SET_STATEMENT_TEXT(thd->m_statement_psi, thd->query(),
                           thd->query_length());
 
  DBUG_ASSERT(thd->wsrep_trx().active() == false);
  thd->wsrep_cs().reset_error();
  thd->set_query_id(next_query_id());
}

static bool wsrep_mysql_parse(THD *thd, char *rawbuf, uint length,
                              Parser_state *parser_state)
{
  bool is_autocommit=
    !thd->in_multi_stmt_transaction_mode()                  &&
    wsrep_read_only_option(thd, thd->lex->query_tables);
  bool retry_autocommit;
  do
  {
    retry_autocommit= false;
    mysql_parse(thd, rawbuf, length, parser_state);

    /*
      Convert all ER_QUERY_INTERRUPTED errors to ER_LOCK_DEADLOCK
      if the transaction was BF aborted. This can happen when the
      transaction is being BF aborted via thd->awake() while it is
      still executing.

      Note that this must be done before wsrep_after_statement() call
      since it clears the transaction for autocommit queries.
     */
    if (((thd->get_stmt_da()->is_error() &&
          thd->get_stmt_da()->sql_errno() == ER_QUERY_INTERRUPTED) ||
         !thd->get_stmt_da()->is_set()) &&
        thd->wsrep_trx().bf_aborted())
    {
      WSREP_DEBUG("overriding error: %d with DEADLOCK",
                  (thd->get_stmt_da()->is_error()) ?
                   thd->get_stmt_da()->sql_errno() : 0);

      thd->reset_kill_query();
      wsrep_override_error(thd, ER_LOCK_DEADLOCK);
    }

#ifdef ENABLED_DEBUG_SYNC
    /* we need the test otherwise we get stuck in the "SET DEBUG_SYNC" itself */
    if (thd->lex->sql_command != SQLCOM_SET_OPTION)
      DEBUG_SYNC(thd, "wsrep_after_statement_enter");
#endif

    if (wsrep_after_statement(thd) &&
        is_autocommit              &&
        thd_is_connection_alive(thd))
    {
      thd->reset_for_next_command();
      thd->reset_kill_query();
      if (is_autocommit                           &&
          thd->lex->sql_command != SQLCOM_SELECT  &&
          thd->wsrep_retry_counter < thd->variables.wsrep_retry_autocommit)
      {
	DBUG_EXECUTE_IF("sync.wsrep_retry_autocommit",
                    {
                      const char act[]=
                        "now "
                        "SIGNAL wsrep_retry_autocommit_reached "
                        "WAIT_FOR wsrep_retry_autocommit_continue";
                      DBUG_ASSERT(!debug_sync_set_action(thd, STRING_WITH_LEN(act)));
                    });
        WSREP_DEBUG("wsrep retrying AC query: %lu  %s",
                    thd->wsrep_retry_counter, WSREP_QUERY(thd));
        wsrep_prepare_for_autocommit_retry(thd, rawbuf, length, parser_state);
        if (thd->lex->explain)
          delete_explain_query(thd->lex);
        retry_autocommit= true;
      }
      else
      {
        WSREP_DEBUG("%s, thd: %llu is_AC: %d, retry: %lu - %lu SQL: %s",
                    wsrep_thd_transaction_state_str(thd),
                    thd->thread_id,
                    is_autocommit,
                    thd->wsrep_retry_counter,
                    thd->variables.wsrep_retry_autocommit,
                    WSREP_QUERY(thd));
        my_error(ER_LOCK_DEADLOCK, MYF(0));
        thd->reset_kill_query();
        thd->wsrep_retry_counter= 0;             //  reset
      }
    }
    else
    {
      set_if_smaller(thd->wsrep_retry_counter, 0); // reset; eventually ok
    }
  }  while (retry_autocommit);

  if (thd->wsrep_retry_query)
  {
    WSREP_DEBUG("releasing retry_query: "
                "conf %s sent %d kill %d  errno %d SQL %s",
                wsrep_thd_transaction_state_str(thd),
                thd->get_stmt_da()->is_sent(),
                thd->killed,
                thd->get_stmt_da()->is_error() ?
                thd->get_stmt_da()->sql_errno() : 0,
                thd->wsrep_retry_query);
    my_free(thd->wsrep_retry_query);
    thd->wsrep_retry_query      = NULL;
    thd->wsrep_retry_query_len  = 0;
    thd->wsrep_retry_command    = COM_CONNECT;
  }
  return false;
}
#endif /* WITH_WSREP */


/*
  When you modify mysql_parse(), you may need to modify
  mysql_test_parse_for_slave() in this same file.
*/

/**
  Parse a query.

  @param       thd     Current thread
  @param       rawbuf  Begining of the query text
  @param       length  Length of the query text
*/

void mysql_parse(THD *thd, char *rawbuf, uint length,
                 Parser_state *parser_state)
{
  DBUG_ENTER("mysql_parse");
  DBUG_EXECUTE_IF("parser_debug", turn_parser_debug_on_MYSQLparse(););
  DBUG_EXECUTE_IF("parser_debug", turn_parser_debug_on_ORAparse(););

  /*
    Warning.
    The purpose of query_cache_send_result_to_client() is to lookup the
    query in the query cache first, to avoid parsing and executing it.
    So, the natural implementation would be to:
    - first, call query_cache_send_result_to_client,
    - second, if caching failed, initialise the lexical and syntactic parser.
    The problem is that the query cache depends on a clean initialization
    of (among others) lex->safe_to_cache_query and thd->server_status,
    which are reset respectively in
    - lex_start()
    - THD::reset_for_next_command()
    So, initializing the lexical analyser *before* using the query cache
    is required for the cache to work properly.
    FIXME: cleanup the dependencies in the code to simplify this.
  */
  lex_start(thd);
  thd->reset_for_next_command();

  if (query_cache_send_result_to_client(thd, rawbuf, length) <= 0)
  {
    LEX *lex= thd->lex;

    bool err= parse_sql(thd, parser_state, NULL, true);

    if (likely(!err))
    {
      thd->m_statement_psi=
        MYSQL_REFINE_STATEMENT(thd->m_statement_psi,
                               sql_statement_info[thd->lex->sql_command].
                               m_key);
#ifndef NO_EMBEDDED_ACCESS_CHECKS
      if (mqh_used && thd->user_connect &&
	  check_mqh(thd, lex->sql_command))
      {
	thd->net.error = 0;
      }
      else
#endif
      {
	if (likely(! thd->is_error()))
	{
          const char *found_semicolon= parser_state->m_lip.found_semicolon;
          /*
            Binlog logs a string starting from thd->query and having length
            thd->query_length; so we set thd->query_length correctly (to not
            log several statements in one event, when we executed only first).
            We set it to not see the ';' (otherwise it would get into binlog
            and Query_log_event::print() would give ';;' output).
            This also helps display only the current query in SHOW
            PROCESSLIST.
          */
          if (found_semicolon && (ulong) (found_semicolon - thd->query()))
            thd->set_query(thd->query(),
                           (uint32) (found_semicolon - thd->query() - 1),
                           thd->charset());
          /* Actually execute the query */
          if (found_semicolon)
          {
            lex->safe_to_cache_query= 0;
            thd->server_status|= SERVER_MORE_RESULTS_EXISTS;
          }
          lex->set_trg_event_type_for_tables();
          MYSQL_QUERY_EXEC_START(thd->query(),
                                 thd->thread_id,
                                 thd->get_db(),
                                 &thd->security_ctx->priv_user[0],
                                 (char *) thd->security_ctx->host_or_ip,
                                 0);

          int error __attribute__((unused));
          error= mysql_execute_command(thd);
          MYSQL_QUERY_EXEC_DONE(error);
	}
      }
    }
    else
    {
      /* Instrument this broken statement as "statement/sql/error" */
      thd->m_statement_psi=
        MYSQL_REFINE_STATEMENT(thd->m_statement_psi,
                               sql_statement_info[SQLCOM_END].m_key);
      DBUG_ASSERT(thd->is_error());
      DBUG_PRINT("info",("Command aborted. Fatal_error: %d",
			 thd->is_fatal_error));

      query_cache_abort(thd, &thd->query_cache_tls);
    }
    THD_STAGE_INFO(thd, stage_freeing_items);
    sp_cache_enforce_limit(thd->sp_proc_cache, stored_program_cache_size);
    sp_cache_enforce_limit(thd->sp_func_cache, stored_program_cache_size);
    sp_cache_enforce_limit(thd->sp_package_spec_cache, stored_program_cache_size);
    sp_cache_enforce_limit(thd->sp_package_body_cache, stored_program_cache_size);
    thd->end_statement();
    thd->Item_change_list::rollback_item_tree_changes();
    thd->cleanup_after_query();
  }
  else
  {
    /* Update statistics for getting the query from the cache */
    thd->lex->sql_command= SQLCOM_SELECT;
    thd->m_statement_psi=
      MYSQL_REFINE_STATEMENT(thd->m_statement_psi,
                             sql_statement_info[SQLCOM_SELECT].m_key);
    status_var_increment(thd->status_var.com_stat[SQLCOM_SELECT]);
    thd->update_stats();
#ifdef WITH_WSREP
    if (WSREP_CLIENT(thd))
    {
      thd->wsrep_sync_wait_gtid= WSREP_GTID_UNDEFINED;
    }
#endif /* WITH_WSREP */
  }
  DBUG_VOID_RETURN;
}


#ifdef HAVE_REPLICATION
/*
  Usable by the replication SQL thread only: just parse a query to know if it
  can be ignored because of replicate-*-table rules.

  @retval
    0	cannot be ignored
  @retval
    1	can be ignored
*/

bool mysql_test_parse_for_slave(THD *thd, char *rawbuf, uint length)
{
  LEX *lex= thd->lex;
  bool error= 0;
  DBUG_ENTER("mysql_test_parse_for_slave");

  Parser_state parser_state;
  if (likely(!(error= parser_state.init(thd, rawbuf, length))))
  {
    lex_start(thd);
    thd->reset_for_next_command();

    if (!parse_sql(thd, & parser_state, NULL, true) &&
        all_tables_not_ok(thd, lex->first_select_lex()->table_list.first))
      error= 1;                  /* Ignore question */
    thd->end_statement();
  }
  thd->cleanup_after_query();
  DBUG_RETURN(error);
}
#endif


bool
add_proc_to_list(THD* thd, Item *item)
{
  ORDER *order;
  Item	**item_ptr;

  if (unlikely(!(order = (ORDER *) thd->alloc(sizeof(ORDER)+sizeof(Item*)))))
    return 1;
  item_ptr = (Item**) (order+1);
  *item_ptr= item;
  order->item=item_ptr;
  thd->lex->proc_list.link_in_list(order, &order->next);
  return 0;
}


/**
  save order by and tables in own lists.
*/

bool add_to_list(THD *thd, SQL_I_List<ORDER> &list, Item *item,bool asc)
{
  ORDER *order;
  DBUG_ENTER("add_to_list");
  if (unlikely(!(order = (ORDER *) thd->alloc(sizeof(ORDER)))))
    DBUG_RETURN(1);
  order->item_ptr= item;
  order->item= &order->item_ptr;
  order->direction= (asc ? ORDER::ORDER_ASC : ORDER::ORDER_DESC);
  order->used=0;
  order->counter_used= 0;
  order->fast_field_copier_setup= 0; 
  list.link_in_list(order, &order->next);
  DBUG_RETURN(0);
}


/**
  Add a table to list of used tables.

  @param table		Table to add
  @param alias		alias for table (or null if no alias)
  @param table_options	A set of the following bits:
                         - TL_OPTION_UPDATING : Table will be updated
                         - TL_OPTION_FORCE_INDEX : Force usage of index
                         - TL_OPTION_ALIAS : an alias in multi table DELETE
  @param lock_type	How table should be locked
  @param mdl_type       Type of metadata lock to acquire on the table.
  @param use_index	List of indexed used in USE INDEX
  @param ignore_index	List of indexed used in IGNORE INDEX

  @retval
      0		Error
  @retval
    \#	Pointer to TABLE_LIST element added to the total table list
*/

TABLE_LIST *st_select_lex::add_table_to_list(THD *thd,
					     Table_ident *table,
					     LEX_CSTRING *alias,
					     ulong table_options,
					     thr_lock_type lock_type,
					     enum_mdl_type mdl_type,
					     List<Index_hint> *index_hints_arg,
                                             List<String> *partition_names,
                                             LEX_STRING *option)
{
  TABLE_LIST *ptr;
  TABLE_LIST *UNINIT_VAR(previous_table_ref); /* The table preceding the current one. */
  LEX_CSTRING alias_str;
  LEX *lex= thd->lex;
  DBUG_ENTER("add_table_to_list");
  DBUG_PRINT("enter", ("Table '%s' (%p)  Select %p (%u)",
                        (alias ? alias->str : table->table.str),
                        table,
                        this, select_number));
  DBUG_ASSERT(!is_service_select  || (table_options & TL_OPTION_SEQUENCE));

  if (unlikely(!table))
    DBUG_RETURN(0);				// End of memory
  alias_str= alias ? *alias : table->table;
  DBUG_ASSERT(alias_str.str);
  if (!MY_TEST(table_options & TL_OPTION_ALIAS) &&
      unlikely(check_table_name(table->table.str, table->table.length, FALSE)))
  {
    my_error(ER_WRONG_TABLE_NAME, MYF(0), table->table.str);
    DBUG_RETURN(0);
  }

  if (unlikely(table->is_derived_table() == FALSE && table->db.str &&
               check_db_name((LEX_STRING*) &table->db)))
  {
    my_error(ER_WRONG_DB_NAME, MYF(0), table->db.str);
    DBUG_RETURN(0);
  }

  if (!alias)                            /* Alias is case sensitive */
  {
    if (unlikely(table->sel))
    {
      my_message(ER_DERIVED_MUST_HAVE_ALIAS,
                 ER_THD(thd, ER_DERIVED_MUST_HAVE_ALIAS), MYF(0));
      DBUG_RETURN(0);
    }
    /* alias_str points to table->table;  Let's make a copy */
    if (unlikely(!(alias_str.str= (char*) thd->memdup(alias_str.str, alias_str.length+1))))
      DBUG_RETURN(0);
  }
  if (unlikely(!(ptr = (TABLE_LIST *) thd->calloc(sizeof(TABLE_LIST)))))
    DBUG_RETURN(0);				/* purecov: inspected */
  if (table->db.str)
  {
    ptr->is_fqtn= TRUE;
    ptr->db= table->db;
  }
  else if (lex->copy_db_to(&ptr->db))
    DBUG_RETURN(0);
  else
    ptr->is_fqtn= FALSE;

  ptr->alias= alias_str;
  ptr->is_alias= alias ? TRUE : FALSE;
  if (lower_case_table_names)
  {
    if (table->table.length)
      table->table.length= my_casedn_str(files_charset_info,
                                         (char*) table->table.str);
    if (ptr->db.length && ptr->db.str != any_db)
      ptr->db.length= my_casedn_str(files_charset_info, (char*) ptr->db.str);
  }
      
  ptr->table_name= table->table;
  ptr->lock_type=   lock_type;
  ptr->updating=    MY_TEST(table_options & TL_OPTION_UPDATING);
  /* TODO: remove TL_OPTION_FORCE_INDEX as it looks like it's not used */
  ptr->force_index= MY_TEST(table_options & TL_OPTION_FORCE_INDEX);
  ptr->ignore_leaves= MY_TEST(table_options & TL_OPTION_IGNORE_LEAVES);
  ptr->sequence=      MY_TEST(table_options & TL_OPTION_SEQUENCE);
  ptr->derived=	    table->sel;
  if (!ptr->derived && is_infoschema_db(&ptr->db))
  {
    if (ptr->updating &&
        /* Special cases which are processed by commands itself */
        lex->sql_command != SQLCOM_CHECK &&
        lex->sql_command != SQLCOM_CHECKSUM)
    {
      my_error(ER_DBACCESS_DENIED_ERROR, MYF(0),
               thd->security_ctx->priv_user,
               thd->security_ctx->priv_host,
               INFORMATION_SCHEMA_NAME.str);
      DBUG_RETURN(0);
    }
    ST_SCHEMA_TABLE *schema_table;
    schema_table= find_schema_table(thd, &ptr->table_name);
    ptr->schema_table_name= ptr->table_name;
    ptr->schema_table= schema_table;
  }
  ptr->select_lex= this;
  /*
    We can't cache internal temporary tables between prepares as the
    table may be deleted before next exection.
 */
  ptr->cacheable_table= !table->is_derived_table();
  ptr->index_hints= index_hints_arg;
  ptr->option= option ? option->str : 0;
  /* check that used name is unique. Sequences are ignored */
  if (lock_type != TL_IGNORE && !ptr->sequence)
  {
    TABLE_LIST *first_table= table_list.first;
    if (lex->sql_command == SQLCOM_CREATE_VIEW)
      first_table= first_table ? first_table->next_local : NULL;
    for (TABLE_LIST *tables= first_table ;
	 tables ;
	 tables=tables->next_local)
    {
      if (unlikely(!my_strcasecmp(table_alias_charset, alias_str.str,
                                  tables->alias.str) &&
                   !cmp(&ptr->db, &tables->db) && ! tables->sequence))
      {
	my_error(ER_NONUNIQ_TABLE, MYF(0), alias_str.str); /* purecov: tested */
	DBUG_RETURN(0);				/* purecov: tested */
      }
    }
  }
  /* Store the table reference preceding the current one. */
  if (table_list.elements > 0 && likely(!ptr->sequence))
  {
    /*
      table_list.next points to the last inserted TABLE_LIST->next_local'
      element
      We don't use the offsetof() macro here to avoid warnings from gcc
    */
    previous_table_ref= (TABLE_LIST*) ((char*) table_list.next -
                                       ((char*) &(ptr->next_local) -
                                        (char*) ptr));
    /*
      Set next_name_resolution_table of the previous table reference to point
      to the current table reference. In effect the list
      TABLE_LIST::next_name_resolution_table coincides with
      TABLE_LIST::next_local. Later this may be changed in
      store_top_level_join_columns() for NATURAL/USING joins.
    */
    previous_table_ref->next_name_resolution_table= ptr;
  }

  /*
    Link the current table reference in a local list (list for current select).
    Notice that as a side effect here we set the next_local field of the
    previous table reference to 'ptr'. Here we also add one element to the
    list 'table_list'.
    We don't store sequences into the local list to hide them from INSERT
    and SELECT.
  */
  if (likely(!ptr->sequence))
    table_list.link_in_list(ptr, &ptr->next_local);
  ptr->next_name_resolution_table= NULL;
#ifdef WITH_PARTITION_STORAGE_ENGINE
  ptr->partition_names= partition_names;
#endif /* WITH_PARTITION_STORAGE_ENGINE */
  /* Link table in global list (all used tables) */
  lex->add_to_query_tables(ptr);

  // Pure table aliases do not need to be locked:
  if (ptr->db.str && !(table_options & TL_OPTION_ALIAS))
  {
    MDL_REQUEST_INIT(&ptr->mdl_request, MDL_key::TABLE, ptr->db.str,
                     ptr->table_name.str, mdl_type, MDL_TRANSACTION);
  }
  DBUG_RETURN(ptr);
}


/**
  Initialize a new table list for a nested join.

    The function initializes a structure of the TABLE_LIST type
    for a nested join. It sets up its nested join list as empty.
    The created structure is added to the front of the current
    join list in the st_select_lex object. Then the function
    changes the current nest level for joins to refer to the newly
    created empty list after having saved the info on the old level
    in the initialized structure.

  @param thd         current thread

  @retval
    0   if success
  @retval
    1   otherwise
*/

bool st_select_lex::init_nested_join(THD *thd)
{
  TABLE_LIST *ptr;
  NESTED_JOIN *nested_join;
  DBUG_ENTER("init_nested_join");

  if (unlikely(!(ptr= (TABLE_LIST*) thd->calloc(ALIGN_SIZE(sizeof(TABLE_LIST))+
                                                sizeof(NESTED_JOIN)))))
    DBUG_RETURN(1);
  nested_join= ptr->nested_join=
    ((NESTED_JOIN*) ((uchar*) ptr + ALIGN_SIZE(sizeof(TABLE_LIST))));

  ptr->embedding= embedding;
  ptr->join_list= join_list;
  ptr->alias.str="(nested_join)";
  ptr->alias.length= sizeof("(nested_join)")-1;
  embedding= ptr;
  join_list= &nested_join->join_list;
  join_list->empty();
  DBUG_RETURN(0);
}


/**
  End a nested join table list.

    The function returns to the previous join nest level.
    If the current level contains only one member, the function
    moves it one level up, eliminating the nest.

  @param thd         current thread

  @return
    - Pointer to TABLE_LIST element added to the total table list, if success
    - 0, otherwise
*/

TABLE_LIST *st_select_lex::end_nested_join(THD *thd)
{
  TABLE_LIST *ptr;
  NESTED_JOIN *nested_join;
  DBUG_ENTER("end_nested_join");

  DBUG_ASSERT(embedding);
  ptr= embedding;
  join_list= ptr->join_list;
  embedding= ptr->embedding;
  nested_join= ptr->nested_join;
  if (nested_join->join_list.elements == 1)
  {
    TABLE_LIST *embedded= nested_join->join_list.head();
    join_list->pop();
    embedded->join_list= join_list;
    embedded->embedding= embedding;
    join_list->push_front(embedded, thd->mem_root);
    ptr= embedded;
    embedded->lifted= 1;
  }
  else if (nested_join->join_list.elements == 0)
  {
    join_list->pop();
    ptr= 0;                                     // return value
  }
  DBUG_RETURN(ptr);
}


/**
  Nest last join operation.

    The function nest last join operation as if it was enclosed in braces.

  @param thd         current thread

  @retval
    0  Error
  @retval
    \#  Pointer to TABLE_LIST element created for the new nested join
*/

TABLE_LIST *st_select_lex::nest_last_join(THD *thd)
{
  TABLE_LIST *ptr;
  NESTED_JOIN *nested_join;
  List<TABLE_LIST> *embedded_list;
  DBUG_ENTER("nest_last_join");

  TABLE_LIST *head= join_list->head();
  if (head->nested_join && (head->nested_join->nest_type & REBALANCED_NEST))
  {
    head= join_list->pop();
    DBUG_RETURN(head);
  }

  if (unlikely(!(ptr= (TABLE_LIST*) thd->calloc(ALIGN_SIZE(sizeof(TABLE_LIST))+
                                                sizeof(NESTED_JOIN)))))
    DBUG_RETURN(0);
  nested_join= ptr->nested_join=
    ((NESTED_JOIN*) ((uchar*) ptr + ALIGN_SIZE(sizeof(TABLE_LIST))));

  ptr->embedding= embedding;
  ptr->join_list= join_list;
  ptr->alias.str= "(nest_last_join)";
  ptr->alias.length= sizeof("(nest_last_join)")-1;
  embedded_list= &nested_join->join_list;
  embedded_list->empty();
  nested_join->nest_type= JOIN_OP_NEST;

  for (uint i=0; i < 2; i++)
  {
    TABLE_LIST *table= join_list->pop();
    if (unlikely(!table))
      DBUG_RETURN(NULL);
    table->join_list= embedded_list;
    table->embedding= ptr;
    embedded_list->push_back(table);
    if (table->natural_join)
    {
      ptr->is_natural_join= TRUE;
      /*
        If this is a JOIN ... USING, move the list of joined fields to the
        table reference that describes the join.
      */
      if (prev_join_using)
        ptr->join_using_fields= prev_join_using;
    }
  }
  nested_join->used_tables= nested_join->not_null_tables= (table_map) 0;
  DBUG_RETURN(ptr);
}


/**
  Add a table to the current join list.

    The function puts a table in front of the current join list
    of st_select_lex object.
    Thus, joined tables are put into this list in the reverse order
    (the most outer join operation follows first).

  @param table       the table to add

  @return
    None
*/

void st_select_lex::add_joined_table(TABLE_LIST *table)
{
  DBUG_ENTER("add_joined_table");
  join_list->push_front(table, parent_lex->thd->mem_root);
  table->join_list= join_list;
  table->embedding= embedding;
  DBUG_VOID_RETURN;
}


/**
  @brief
    Create a node for JOIN/INNER JOIN/CROSS JOIN/STRAIGHT_JOIN operation

  @param left_op     the node for the left operand constructed by the parser
  @param right_op    the node for the right operand constructed by the parser
  @param straight_fl TRUE if STRAIGHT_JOIN is used

  @retval
    false on success
    true  otherwise

  @details

    JOIN operator can be left-associative with other join operators in one
    context and right-associative in another context.

    In this query
      SELECT * FROM t1 JOIN t2 LEFT JOIN t3 ON t2.a=t3.a  (Q1)
    JOIN is left-associative and the query Q1 is interpreted as
      SELECT * FROM (t1 JOIN t2) LEFT JOIN t3 ON t2.a=t3.a.
    While in this query
      SELECT * FROM t1 JOIN t2 LEFT JOIN t3 ON t2.a=t3.a ON t1.b=t2.b (Q2)
    JOIN is right-associative and the query Q2 is interpreted as
      SELECT * FROM t1 JOIN (t2 LEFT JOIN t3 ON t2.a=t3.a) ON t1.b=t2.b

    JOIN is right-associative if it is used with ON clause or with USING clause.
    Otherwise it is left-associative.
    When parsing a join expression with JOIN operator we can't determine
    whether this operation left or right associative until either we read the
    corresponding ON clause or we reach the end of the expression. This creates
    a problem for the parser to build a proper internal representation of the
    used join expression.

    For Q1 and Q2 the trees representing the used join expressions look like

            LJ - ON                   J - ON
           /  \                      / \
          J    t3   (TQ1)          t1   LJ - ON      (TQ2)
         / \                           /  \
       t1   t2                       t2    t3

    To build TQ1 the parser has to reduce the expression for JOIN right after
    it has read the reference to t2. To build TQ2 the parser reduces JOIN
    when he has read the whole join expression. There is no way to determine
    whether an early reduction is needed until the whole join expression is
    read.
    A solution here is always to do a late reduction. In this case the parser
    first builds an incorrect tree TQ1* that has to be rebalanced right after
    it has been constructed.

             J                               LJ - ON
            / \                             /  \
          t1   LJ - ON    (TQ1*)    =>     J    t3
              /  \                        / \
            t2    t3                    t1   t2

    Actually the transformation is performed over the nodes t1 and LJ before the
    node for J is created in the function st_select_lex::add_cross_joined_table.
    The function creates a node for J which replaces the node t2. Then it
    attaches the nodes t1 and t2 to this newly created node. The node LJ becomes
    the top node of the tree.

    For the query
      SELECT * FROM t1 JOIN t2 RIGHT JOIN t3 ON t2.a=t3.a  (Q3)
    the transformation looks slightly differently because the parser
    replaces the RIGHT JOIN tree for an equivalent LEFT JOIN tree.

             J                               LJ - ON
            / \                             /  \
          t1   LJ - ON    (TQ3*)    =>    t3    J
              /  \                             / \
            t3    t2                         t1   t2

    With several left associative JOINs
      SELECT * FROM t1 JOIN t2 JOIN t3 LEFT JOIN t4 ON t3.a=t4.a (Q4)
    the newly created node for JOIN replaces the left most node of the tree:

          J1                         LJ - ON
         /  \                       /  \
       t1    J2                    J2   t4
            /  \          =>      /  \
           t2  LJ - ON          J1    t3
              /  \             /  \
            t3   t4          t1    t2

    Here's another example:
      SELECT *
      FROM t1 JOIN t2 LEFT JOIN t3 JOIN t4 ON t3.a=t4.a ON t2.b=t3.b (Q5)

          J                       LJ - ON
         / \                     /   \
       t1   LJ - ON             J     J - ON
           /  \          =>    / \   / \
         t2    J - ON         t1 t2 t3 t4
              / \
            t3   t4

    If the transformed nested join node node is a natural join node like in
    the following query
      SELECT * FROM t1 JOIN t2 LEFT JOIN t3 USING(a)  (Q6)
    the transformation additionally has to take care about setting proper
    references in the field natural_join for both operands of the natural
    join operation.

    The queries that combine comma syntax for join operation with
    JOIN expression require a special care. Consider the query
      SELECT * FROM t1, t2 JOIN t3 LEFT JOIN t4 ON t3.a=t4.a (Q7)
    This query is equivalent to the query
      SELECT * FROM (t1, t2) JOIN t3 LEFT JOIN t4 ON t3.a=t4.a
    The latter is transformed in the same way as query Q1

             J                               LJ - ON
            / \                             /  \
      (t1,t2)  LJ - ON      =>             J    t4
              /  \                        / \
            t3    t4                (t1,t2)   t3

    A transformation similar to the transformation for Q3 is done for
    the following query with RIGHT JOIN
      SELECT * FROM t1, t2 JOIN t3 RIGHT JOIN t4 ON t3.a=t4.a (Q8)

             J                               LJ - ON
            / \                             /  \
          t3   LJ - ON      =>            t4    J
              /  \                             / \
            t4   (t1,t2)                 (t1,t2)  t3

    The function also has to change the name resolution context for ON
    expressions used in the transformed join expression to take into
    account the tables of the left_op node.

  TODO:
    A more elegant solution would be to implement the transformation that
    eliminates nests for cross join operations. For Q7 it would work like this:

             J                               LJ - ON
            / \                             /  \
      (t1,t2)  LJ - ON      =>     (t1,t2,t3)   t4
              /  \
            t3    t4

    For Q8 with RIGHT JOIN the transformation would work similarly:

             J                               LJ - ON
            / \                             /  \
          t3   LJ - ON      =>            t4   (t1,t2,t3)
              /  \
            t4   (t1,t2)

*/

bool st_select_lex::add_cross_joined_table(TABLE_LIST *left_op,
                                           TABLE_LIST *right_op,
                                           bool straight_fl)
{
  DBUG_ENTER("add_cross_joined_table");
  THD *thd= parent_lex->thd;
  if (!(right_op->nested_join &&
	(right_op->nested_join->nest_type & JOIN_OP_NEST)))
  {
    /*
      This handles the cases when the right operand is not a nested join.
      like in queries
        SELECT * FROM t1 JOIN t2;
        SELECT * FROM t1 LEFT JOIN t2 ON t1.a=t2.a JOIN t3
    */
    add_joined_table(left_op);
    add_joined_table(right_op);
    right_op->straight= straight_fl;
    DBUG_RETURN(false);
  }

  TABLE_LIST *tbl;
  List<TABLE_LIST> *right_op_jl= right_op->join_list;
  TABLE_LIST *cj_nest;

  /*
    Create the node NJ for a new nested join for the future inclusion
    of left_op in it. Initially the nest is empty.
  */
  if (unlikely(!(cj_nest=
                 (TABLE_LIST*) thd->calloc(ALIGN_SIZE(sizeof(TABLE_LIST))+
                                           sizeof(NESTED_JOIN)))))
    DBUG_RETURN(true);
  cj_nest->nested_join=
    ((NESTED_JOIN*) ((uchar*) cj_nest + ALIGN_SIZE(sizeof(TABLE_LIST))));
  cj_nest->nested_join->nest_type= JOIN_OP_NEST;
  List<TABLE_LIST> *cjl=  &cj_nest->nested_join->join_list;
  cjl->empty();

  List<TABLE_LIST> *jl= &right_op->nested_join->join_list;
  DBUG_ASSERT(jl->elements == 2);
  /* Look for the left most node tbl of the right_op tree */
  for ( ; ; )
  {
    TABLE_LIST *pair_tbl= 0;  /* useful only for operands of natural joins */

    List_iterator<TABLE_LIST> li(*jl);
    tbl= li++;

    /* Expand name resolution context */
    Name_resolution_context *on_context;
    if ((on_context= tbl->on_context))
    {
      on_context->first_name_resolution_table=
        left_op->first_leaf_for_name_resolution();
    }

    if (!(tbl->outer_join & JOIN_TYPE_RIGHT))
    {
      pair_tbl= tbl;
      tbl= li++;
    }
    if (tbl->nested_join &&
        tbl->nested_join->nest_type & JOIN_OP_NEST)
    {
      jl= &tbl->nested_join->join_list;
      continue;
    }

    /* Replace the tbl node in the tree for the newly created NJ node */
    cj_nest->outer_join= tbl->outer_join;
    cj_nest->on_expr= tbl->on_expr;
    cj_nest->embedding= tbl->embedding;
    cj_nest->join_list= jl;
    cj_nest->alias.str= "(nest_last_join)";
    cj_nest->alias.length= sizeof("(nest_last_join)")-1;
    li.replace(cj_nest);

    /*
      If tbl is an operand of a natural join set properly the references
      in the fields natural_join for both operands of the operation.
    */
    if(tbl->embedding && tbl->embedding->is_natural_join)
    {
      if (!pair_tbl)
        pair_tbl= li++;
      pair_tbl->natural_join= cj_nest;
      cj_nest->natural_join= pair_tbl;
    }
    break;
  }

  /* Attach tbl as the right operand of NJ */
  if (unlikely(cjl->push_back(tbl, thd->mem_root)))
    DBUG_RETURN(true);
  tbl->outer_join= 0;
  tbl->on_expr= 0;
  tbl->straight= straight_fl;
  tbl->natural_join= 0;
  tbl->embedding= cj_nest;
  tbl->join_list= cjl;

  /* Add left_op as the left operand of NJ */
  if (unlikely(cjl->push_back(left_op, thd->mem_root)))
    DBUG_RETURN(true);
  left_op->embedding= cj_nest;
  left_op->join_list= cjl;

  /*
    Mark right_op as a rebalanced nested join in order not to
    create a new top level nested join node.
  */
  right_op->nested_join->nest_type|= REBALANCED_NEST;
  if (unlikely(right_op_jl->push_front(right_op)))
    DBUG_RETURN(true);
  DBUG_RETURN(false);
}


/**
  Convert a right join into equivalent left join.

    The function takes the current join list t[0],t[1] ... and
    effectively converts it into the list t[1],t[0] ...
    Although the outer_join flag for the new nested table contains
    JOIN_TYPE_RIGHT, it will be handled as the inner table of a left join
    operation.

  EXAMPLES
  @verbatim
    SELECT * FROM t1 RIGHT JOIN t2 ON on_expr =>
      SELECT * FROM t2 LEFT JOIN t1 ON on_expr

    SELECT * FROM t1,t2 RIGHT JOIN t3 ON on_expr =>
      SELECT * FROM t1,t3 LEFT JOIN t2 ON on_expr

    SELECT * FROM t1,t2 RIGHT JOIN (t3,t4) ON on_expr =>
      SELECT * FROM t1,(t3,t4) LEFT JOIN t2 ON on_expr

    SELECT * FROM t1 LEFT JOIN t2 ON on_expr1 RIGHT JOIN t3  ON on_expr2 =>
      SELECT * FROM t3 LEFT JOIN (t1 LEFT JOIN t2 ON on_expr2) ON on_expr1
   @endverbatim

  @param thd         current thread

  @return
    - Pointer to the table representing the inner table, if success
    - 0, otherwise
*/

TABLE_LIST *st_select_lex::convert_right_join()
{
  TABLE_LIST *tab2= join_list->pop();
  TABLE_LIST *tab1= join_list->pop();
  DBUG_ENTER("convert_right_join");

  join_list->push_front(tab2, parent_lex->thd->mem_root);
  join_list->push_front(tab1, parent_lex->thd->mem_root);
  tab1->outer_join|= JOIN_TYPE_RIGHT;

  DBUG_RETURN(tab1);
}


void st_select_lex::prepare_add_window_spec(THD *thd)
{
  LEX *lex= thd->lex;
  lex->save_group_list= group_list;
  lex->save_order_list= order_list;
  lex->win_ref= NULL;
  lex->win_frame= NULL;
  lex->frame_top_bound= NULL;
  lex->frame_bottom_bound= NULL;
  group_list.empty();
  order_list.empty();
}

bool st_select_lex::add_window_def(THD *thd,
                                   LEX_CSTRING *win_name,
                                   LEX_CSTRING *win_ref,
                                   SQL_I_List<ORDER> win_partition_list,
                                   SQL_I_List<ORDER> win_order_list,
                                   Window_frame *win_frame)
{
  SQL_I_List<ORDER> *win_part_list_ptr=
    new (thd->mem_root) SQL_I_List<ORDER> (win_partition_list);
  SQL_I_List<ORDER> *win_order_list_ptr=
    new (thd->mem_root) SQL_I_List<ORDER> (win_order_list);
  if (!(win_part_list_ptr && win_order_list_ptr))
    return true;
  Window_def *win_def= new (thd->mem_root) Window_def(win_name,
                                                      win_ref,
                                                      win_part_list_ptr,
                                                      win_order_list_ptr,
                                                      win_frame);
  group_list= thd->lex->save_group_list;
  order_list= thd->lex->save_order_list;
  if (parsing_place != SELECT_LIST)
  {
    fields_in_window_functions+= win_part_list_ptr->elements +
                                 win_order_list_ptr->elements;
  }
  return (win_def == NULL || window_specs.push_back(win_def));
}

bool st_select_lex::add_window_spec(THD *thd, 
                                    LEX_CSTRING *win_ref,
                                    SQL_I_List<ORDER> win_partition_list,
                                    SQL_I_List<ORDER> win_order_list,
                                    Window_frame *win_frame)
{
  SQL_I_List<ORDER> *win_part_list_ptr=
    new (thd->mem_root) SQL_I_List<ORDER> (win_partition_list);
  SQL_I_List<ORDER> *win_order_list_ptr=
    new (thd->mem_root) SQL_I_List<ORDER> (win_order_list);
  if (!(win_part_list_ptr && win_order_list_ptr))
    return true;
  Window_spec *win_spec= new (thd->mem_root) Window_spec(win_ref,
                                                         win_part_list_ptr,
                                                         win_order_list_ptr,
                                                         win_frame);
  group_list= thd->lex->save_group_list;
  order_list= thd->lex->save_order_list;
  if (parsing_place != SELECT_LIST)
  {
    fields_in_window_functions+= win_part_list_ptr->elements +
                                 win_order_list_ptr->elements;
  }
  thd->lex->win_spec= win_spec;
  return (win_spec == NULL || window_specs.push_back(win_spec));
}

/**
  Set lock for all tables in current select level.

  @param lock_type			Lock to set for tables

  @note
    If lock is a write lock, then tables->updating is set 1
    This is to get tables_ok to know that the table is updated by the
    query
*/

void st_select_lex::set_lock_for_tables(thr_lock_type lock_type, bool for_update)
{
  DBUG_ENTER("set_lock_for_tables");
  DBUG_PRINT("enter", ("lock_type: %d  for_update: %d", lock_type,
		       for_update));
  for (TABLE_LIST *tables= table_list.first;
       tables;
       tables= tables->next_local)
  {
    tables->lock_type= lock_type;
    tables->updating=  for_update;
    tables->mdl_request.set_type((lock_type >= TL_WRITE_ALLOW_WRITE) ?
                                 MDL_SHARED_WRITE : MDL_SHARED_READ);
  }
  DBUG_VOID_RETURN;
}


/**
  Create a fake SELECT_LEX for a unit.

    The method create a fake SELECT_LEX object for a unit.
    This object is created for any union construct containing a union
    operation and also for any single select union construct of the form
    @verbatim
    (SELECT ... ORDER BY order_list [LIMIT n]) ORDER BY ... 
    @endvarbatim
    or of the form
    @varbatim
    (SELECT ... ORDER BY LIMIT n) ORDER BY ...
    @endvarbatim
  
  @param thd_arg		   thread handle

  @note
    The object is used to retrieve rows from the temporary table
    where the result on the union is obtained.

  @retval
    1     on failure to create the object
  @retval
    0     on success
*/

bool st_select_lex_unit::add_fake_select_lex(THD *thd_arg)
{
  SELECT_LEX *first_sl= first_select();
  DBUG_ENTER("st_select_lex_unit::add_fake_select_lex");
  DBUG_ASSERT(!fake_select_lex);

  if (!(fake_select_lex= new (thd_arg->mem_root) SELECT_LEX()))
      DBUG_RETURN(1);
  fake_select_lex->include_standalone(this, 
                                      (SELECT_LEX_NODE**)&fake_select_lex);
  fake_select_lex->select_number= INT_MAX;
  fake_select_lex->parent_lex= thd_arg->lex; /* Used in init_query. */
  fake_select_lex->make_empty_select();
  fake_select_lex->set_linkage(GLOBAL_OPTIONS_TYPE);
  fake_select_lex->select_limit= 0;

  fake_select_lex->no_table_names_allowed= 1;

  fake_select_lex->context.outer_context=first_sl->context.outer_context;
  /* allow item list resolving in fake select for ORDER BY */
  fake_select_lex->context.resolve_in_select_list= TRUE;
  fake_select_lex->context.select_lex= fake_select_lex;  

  fake_select_lex->nest_level_base= first_select()->nest_level_base;
  if (fake_select_lex->set_nest_level(first_select()->nest_level))
    DBUG_RETURN(1);

  if (!is_unit_op())
  {
    /* 
      This works only for 
      (SELECT ... ORDER BY list [LIMIT n]) ORDER BY order_list [LIMIT m],
      (SELECT ... LIMIT n) ORDER BY order_list [LIMIT m]
      just before the parser starts processing order_list
    */ 
    fake_select_lex->no_table_names_allowed= 1;
    thd_arg->lex->current_select= fake_select_lex;
  }
  //thd_arg->lex->pop_context("add fake");
  DBUG_RETURN(0);
}


/**
  Push a new name resolution context for a JOIN ... ON clause to the
  context stack of a query block.

    Create a new name resolution context for a JOIN ... ON clause,
    set the first and last leaves of the list of table references
    to be used for name resolution, and push the newly created
    context to the stack of contexts of the query.

  @param thd       pointer to current thread
  @param left_op   left  operand of the JOIN
  @param right_op  rigth operand of the JOIN

  @retval
    FALSE  if all is OK
  @retval
    TRUE   if a memory allocation error occurred
*/

bool
push_new_name_resolution_context(THD *thd,
                                 TABLE_LIST *left_op, TABLE_LIST *right_op)
{
  Name_resolution_context *on_context;
  if (!(on_context= new (thd->mem_root) Name_resolution_context))
    return TRUE;
  on_context->init();
  on_context->first_name_resolution_table=
    left_op->first_leaf_for_name_resolution();
  on_context->last_name_resolution_table=
    right_op->last_leaf_for_name_resolution();
  return thd->lex->push_context(on_context);
}


/**
  Fix condition which contains only field (f turns to  f <> 0 )

  @param cond            The condition to fix

  @return fixed condition
*/

Item *normalize_cond(THD *thd, Item *cond)
{
  if (cond)
  {
    Item::Type type= cond->type();
    if (type == Item::FIELD_ITEM || type == Item::REF_ITEM)
    {
      cond= new (thd->mem_root) Item_func_ne(thd, cond, new (thd->mem_root) Item_int(thd, 0));
    }
  }
  return cond;
}


/**
  Add an ON condition to the second operand of a JOIN ... ON.

    Add an ON condition to the right operand of a JOIN ... ON clause.

  @param b     the second operand of a JOIN ... ON
  @param expr  the condition to be added to the ON clause

  @retval
    FALSE  if there was some error
  @retval
    TRUE   if all is OK
*/

void add_join_on(THD *thd, TABLE_LIST *b, Item *expr)
{
  if (expr)
  {
    expr= normalize_cond(thd, expr);
    if (!b->on_expr)
      b->on_expr= expr;
    else
    {
      /*
        If called from the parser, this happens if you have both a
        right and left join. If called later, it happens if we add more
        than one condition to the ON clause.
      */
      b->on_expr= new (thd->mem_root) Item_cond_and(thd, b->on_expr,expr);
    }
    b->on_expr->top_level_item();
  }
}


/**
  Mark that there is a NATURAL JOIN or JOIN ... USING between two
  tables.

    This function marks that table b should be joined with a either via
    a NATURAL JOIN or via JOIN ... USING. Both join types are special
    cases of each other, so we treat them together. The function
    setup_conds() creates a list of equal condition between all fields
    of the same name for NATURAL JOIN or the fields in 'using_fields'
    for JOIN ... USING. The list of equality conditions is stored
    either in b->on_expr, or in JOIN::conds, depending on whether there
    was an outer join.

  EXAMPLE
  @verbatim
    SELECT * FROM t1 NATURAL LEFT JOIN t2
     <=>
    SELECT * FROM t1 LEFT JOIN t2 ON (t1.i=t2.i and t1.j=t2.j ... )

    SELECT * FROM t1 NATURAL JOIN t2 WHERE <some_cond>
     <=>
    SELECT * FROM t1, t2 WHERE (t1.i=t2.i and t1.j=t2.j and <some_cond>)

    SELECT * FROM t1 JOIN t2 USING(j) WHERE <some_cond>
     <=>
    SELECT * FROM t1, t2 WHERE (t1.j=t2.j and <some_cond>)
   @endverbatim

  @param a		  Left join argumentex
  @param b		  Right join argument
  @param using_fields    Field names from USING clause
*/

void add_join_natural(TABLE_LIST *a, TABLE_LIST *b, List<String> *using_fields,
                      SELECT_LEX *lex)
{
  b->natural_join= a;
  lex->prev_join_using= using_fields;
}


/**
  Find a thread by id and return it, locking it LOCK_thd_kill

  @param id  Identifier of the thread we're looking for
  @param query_id If true, search by query_id instead of thread_id

  @return NULL    - not found
          pointer - thread found, and its LOCK_thd_kill is locked.
*/

struct find_thread_callback_arg
{
  find_thread_callback_arg(longlong id_arg, bool query_id_arg):
    thd(0), id(id_arg), query_id(query_id_arg) {}
  THD *thd;
  longlong id;
  bool query_id;
};


my_bool find_thread_callback(THD *thd, find_thread_callback_arg *arg)
{
  if (thd->get_command() != COM_DAEMON &&
      arg->id == (arg->query_id ? thd->query_id : (longlong) thd->thread_id))
  {
    mysql_mutex_lock(&thd->LOCK_thd_kill);    // Lock from delete
    arg->thd= thd;
    return 1;
  }
  return 0;
}


THD *find_thread_by_id(longlong id, bool query_id)
{
  find_thread_callback_arg arg(id, query_id);
  server_threads.iterate(find_thread_callback, &arg);
  return arg.thd;
}

#ifdef WITH_WSREP
my_bool find_thread_with_thd_data_lock_callback(THD *thd, find_thread_callback_arg *arg)
{
  if (thd->get_command() != COM_DAEMON &&
      arg->id == (arg->query_id ? thd->query_id : (longlong) thd->thread_id))
  {
    if (WSREP(thd)) mysql_mutex_lock(&thd->LOCK_thd_data);
    mysql_mutex_lock(&thd->LOCK_thd_kill);    // Lock from delete
    arg->thd= thd;
    return 1;
  }
  return 0;
}
THD *find_thread_by_id_with_thd_data_lock(longlong id, bool query_id)
{
  find_thread_callback_arg arg(id, query_id);
  server_threads.iterate(find_thread_with_thd_data_lock_callback, &arg);
  return arg.thd;
}
#endif

/**
  kill one thread.

  @param thd			Thread class
  @param id                     Thread id or query id
  @param kill_signal            Should it kill the query or the connection
  @param type                   Type of id: thread id or query id
*/

uint
kill_one_thread(THD *thd, longlong id, killed_state kill_signal, killed_type type)
{
  THD *tmp;
  uint error= (type == KILL_TYPE_QUERY ? ER_NO_SUCH_QUERY : ER_NO_SUCH_THREAD);
  DBUG_ENTER("kill_one_thread");
  DBUG_PRINT("enter", ("id: %lld  signal: %u", id, (uint) kill_signal));
#ifdef WITH_WSREP
  if (id && (tmp= find_thread_by_id_with_thd_data_lock(id, type == KILL_TYPE_QUERY)))
#else
  if (id && (tmp= find_thread_by_id(id, type == KILL_TYPE_QUERY)))
#endif
  {
    /*
      If we're SUPER, we can KILL anything, including system-threads.
      No further checks.

      KILLer: thd->security_ctx->user could in theory be NULL while
      we're still in "unauthenticated" state. This is a theoretical
      case (the code suggests this could happen, so we play it safe).

      KILLee: tmp->security_ctx->user will be NULL for system threads.
      We need to check so Jane Random User doesn't crash the server
      when trying to kill a) system threads or b) unauthenticated users'
      threads (Bug#43748).

      If user of both killer and killee are non-NULL, proceed with
      slayage if both are string-equal.

      It's ok to also kill DELAYED threads with KILL_CONNECTION instead of
      KILL_SYSTEM_THREAD; The difference is that KILL_CONNECTION may be
      faster and do a harder kill than KILL_SYSTEM_THREAD;
    */

#ifdef WITH_WSREP
    if (((thd->security_ctx->master_access & PRIV_KILL_OTHER_USER_PROCESS) ||
        thd->security_ctx->user_matches(tmp->security_ctx)) &&
        !wsrep_thd_is_BF(tmp, false) && !tmp->wsrep_applier)
#else
    if ((thd->security_ctx->master_access & PRIV_KILL_OTHER_USER_PROCESS) ||
        thd->security_ctx->user_matches(tmp->security_ctx))
#endif /* WITH_WSREP */
    {
#ifdef WITH_WSREP
      DEBUG_SYNC(thd, "before_awake_no_mutex");
      if (tmp->wsrep_aborter && tmp->wsrep_aborter != thd->thread_id)
      {
        /* victim is in hit list already, bail out */
	WSREP_DEBUG("victim has wsrep aborter: %lu, skipping awake()",
                    tmp->wsrep_aborter);
        error= 0;
      }
      else
#endif /* WITH_WSREP */
      {
      WSREP_DEBUG("kill_one_thread %llu, victim: %llu wsrep_aborter %llu by signal %d",
                  thd->thread_id, id, tmp->wsrep_aborter, kill_signal);
        tmp->awake_no_mutex(kill_signal);
        WSREP_DEBUG("victim: %llu taken care of", id);
        error= 0;
      }
    }
    else
      error= (type == KILL_TYPE_QUERY ? ER_KILL_QUERY_DENIED_ERROR :
                                        ER_KILL_DENIED_ERROR);
#ifdef WITH_WSREP
    if (WSREP(tmp)) mysql_mutex_unlock(&tmp->LOCK_thd_data);
#endif
    mysql_mutex_unlock(&tmp->LOCK_thd_kill);
  }
  DBUG_PRINT("exit", ("%d", error));
  DBUG_RETURN(error);
}


/**
  kill all threads from one user

  @param thd			Thread class
  @param user_name		User name for threads we should kill
  @param only_kill_query        Should it kill the query or the connection

  @note
    If we can't kill all threads because of security issues, no threads
    are killed.
*/

struct kill_threads_callback_arg
{
  kill_threads_callback_arg(THD *thd_arg, LEX_USER *user_arg):
    thd(thd_arg), user(user_arg) {}
  THD *thd;
  LEX_USER *user;
  List<THD> threads_to_kill;
};


static my_bool kill_threads_callback(THD *thd, kill_threads_callback_arg *arg)
{
  if (thd->security_ctx->user)
  {
    /*
      Check that hostname (if given) and user name matches.

      host.str[0] == '%' means that host name was not given. See sql_yacc.yy
    */
    if (((arg->user->host.str[0] == '%' && !arg->user->host.str[1]) ||
         !strcmp(thd->security_ctx->host_or_ip, arg->user->host.str)) &&
        !strcmp(thd->security_ctx->user, arg->user->user.str))
    {
      if (!(arg->thd->security_ctx->master_access &
            PRIV_KILL_OTHER_USER_PROCESS) &&
          !arg->thd->security_ctx->user_matches(thd->security_ctx))
        return 1;
      if (!arg->threads_to_kill.push_back(thd, arg->thd->mem_root))
      {
        if (WSREP(thd)) mysql_mutex_lock(&thd->LOCK_thd_data);
        mysql_mutex_lock(&thd->LOCK_thd_kill); // Lock from delete
      }
    }
  }
  return 0;
}


static uint kill_threads_for_user(THD *thd, LEX_USER *user,
                                  killed_state kill_signal, ha_rows *rows)
{
  kill_threads_callback_arg arg(thd, user);
  DBUG_ENTER("kill_threads_for_user");

  *rows= 0;

  if (unlikely(thd->is_fatal_error))        // If we run out of memory
    DBUG_RETURN(ER_OUT_OF_RESOURCES);

  DBUG_PRINT("enter", ("user: %s  signal: %u", user->user.str,
                       (uint) kill_signal));

  if (server_threads.iterate(kill_threads_callback, &arg))
    DBUG_RETURN(ER_KILL_DENIED_ERROR);

  if (!arg.threads_to_kill.is_empty())
  {
    List_iterator_fast<THD> it2(arg.threads_to_kill);
    THD *next_ptr;
    THD *ptr= it2++;
    do
    {
      ptr->awake_no_mutex(kill_signal);
      /*
        Careful here: The list nodes are allocated on the memroots of the
        THDs to be awakened.
        But those THDs may be terminated and deleted as soon as we release
        LOCK_thd_kill, which will make the list nodes invalid.
        Since the operation "it++" dereferences the "next" pointer of the
        previous list node, we need to do this while holding LOCK_thd_kill.
      */
      next_ptr= it2++;
      mysql_mutex_unlock(&ptr->LOCK_thd_kill);
      if (WSREP(ptr)) mysql_mutex_unlock(&ptr->LOCK_thd_data);
      (*rows)++;
    } while ((ptr= next_ptr));
  }
  DBUG_RETURN(0);
}


/**
  kills a thread and sends response.

  @param thd                    Thread class
  @param id                     Thread id or query id
  @param state                  Should it kill the query or the connection
  @param type                   Type of id: thread id or query id
*/

static
void sql_kill(THD *thd, longlong id, killed_state state, killed_type type)
{
  uint error;
  if (likely(!(error= kill_one_thread(thd, id, state, type))))
  {
    if (!thd->killed)
      my_ok(thd);
    else
      thd->send_kill_message();
  }
  else
    my_error(error, MYF(0), id);
}


static void __attribute__ ((noinline))
sql_kill_user(THD *thd, LEX_USER *user, killed_state state)
{
  uint error;
  ha_rows rows;
  if (likely(!(error= kill_threads_for_user(thd, user, state, &rows))))
    my_ok(thd, rows);
  else
  {
    /*
      This is probably ER_OUT_OF_RESOURCES, but in the future we may
      want to write the name of the user we tried to kill
    */
    my_error(error, MYF(0), user->host.str, user->user.str);
  }
}


/** If pointer is not a null pointer, append filename to it. */

bool append_file_to_dir(THD *thd, const char **filename_ptr,
                        const LEX_CSTRING *table_name)
{
  char buff[FN_REFLEN],*ptr, *end;
  if (!*filename_ptr)
    return 0;					// nothing to do

  /* Check that the filename is not too long and it's a hard path */
  if (strlen(*filename_ptr)+table_name->length >= FN_REFLEN-1 ||
      !test_if_hard_path(*filename_ptr))
  {
    my_error(ER_WRONG_TABLE_NAME, MYF(0), *filename_ptr);
    return 1;
  }
  /* Fix is using unix filename format on dos */
  strmov(buff,*filename_ptr);
  end=convert_dirname(buff, *filename_ptr, NullS);
  if (unlikely(!(ptr= (char*) thd->alloc((size_t) (end-buff) +
                                         table_name->length + 1))))
    return 1;					// End of memory
  *filename_ptr=ptr;
  strxmov(ptr,buff,table_name->str,NullS);
  return 0;
}


Comp_creator *comp_eq_creator(bool invert)
{
  return invert?(Comp_creator *)&ne_creator:(Comp_creator *)&eq_creator;
}


Comp_creator *comp_ge_creator(bool invert)
{
  return invert?(Comp_creator *)&lt_creator:(Comp_creator *)&ge_creator;
}


Comp_creator *comp_gt_creator(bool invert)
{
  return invert?(Comp_creator *)&le_creator:(Comp_creator *)&gt_creator;
}


Comp_creator *comp_le_creator(bool invert)
{
  return invert?(Comp_creator *)&gt_creator:(Comp_creator *)&le_creator;
}


Comp_creator *comp_lt_creator(bool invert)
{
  return invert?(Comp_creator *)&ge_creator:(Comp_creator *)&lt_creator;
}


Comp_creator *comp_ne_creator(bool invert)
{
  return invert?(Comp_creator *)&eq_creator:(Comp_creator *)&ne_creator;
}


/**
  Construct ALL/ANY/SOME subquery Item.

  @param left_expr   pointer to left expression
  @param cmp         compare function creator
  @param all         true if we create ALL subquery
  @param select_lex  pointer on parsed subquery structure

  @return
    constructed Item (or 0 if out of memory)
*/
Item * all_any_subquery_creator(THD *thd, Item *left_expr,
				chooser_compare_func_creator cmp,
				bool all,
				SELECT_LEX *select_lex)
{
  if ((cmp == &comp_eq_creator) && !all)       //  = ANY <=> IN
    return new (thd->mem_root) Item_in_subselect(thd, left_expr, select_lex);

  if ((cmp == &comp_ne_creator) && all)        // <> ALL <=> NOT IN
    return new (thd->mem_root) Item_func_not(thd,
             new (thd->mem_root) Item_in_subselect(thd, left_expr, select_lex));

  Item_allany_subselect *it=
    new (thd->mem_root) Item_allany_subselect(thd, left_expr, cmp, select_lex,
                                              all);
  if (all) /* ALL */
    return it->upper_item= new (thd->mem_root) Item_func_not_all(thd, it);

  /* ANY/SOME */
  return it->upper_item= new (thd->mem_root) Item_func_nop_all(thd, it);
}


/**
  Multi update query pre-check.

  @param thd		Thread handler
  @param tables	Global/local table list (have to be the same)

  @retval
    FALSE OK
  @retval
    TRUE  Error
*/

bool multi_update_precheck(THD *thd, TABLE_LIST *tables)
{
  TABLE_LIST *table;
  LEX *lex= thd->lex;
  SELECT_LEX *select_lex= lex->first_select_lex();
  DBUG_ENTER("multi_update_precheck");

  if (select_lex->item_list.elements != lex->value_list.elements)
  {
    my_message(ER_WRONG_VALUE_COUNT, ER_THD(thd, ER_WRONG_VALUE_COUNT), MYF(0));
    DBUG_RETURN(TRUE);
  }
  /*
    Ensure that we have UPDATE or SELECT privilege for each table
    The exact privilege is checked in mysql_multi_update()
  */
  for (table= tables; table; table= table->next_local)
  {
    if (table->is_jtbm())
      continue;
    if (table->derived)
      table->grant.privilege= SELECT_ACL;
    else if ((check_access(thd, UPDATE_ACL, table->db.str,
                           &table->grant.privilege,
                           &table->grant.m_internal,
                           0, 1) ||
              check_grant(thd, UPDATE_ACL, table, FALSE, 1, TRUE)) &&
             (check_access(thd, SELECT_ACL, table->db.str,
                           &table->grant.privilege,
                           &table->grant.m_internal,
                           0, 0) ||
              check_grant(thd, SELECT_ACL, table, FALSE, 1, FALSE)))
      DBUG_RETURN(TRUE);

    table->grant.orig_want_privilege= NO_ACL;
    table->table_in_first_from_clause= 1;
  }
  /*
    Is there tables of subqueries?
  */
  if (lex->first_select_lex() != lex->all_selects_list)
  {
    DBUG_PRINT("info",("Checking sub query list"));
    for (table= tables; table; table= table->next_global)
    {
      if (!table->table_in_first_from_clause)
      {
	if (check_access(thd, SELECT_ACL, table->db.str,
                         &table->grant.privilege,
                         &table->grant.m_internal,
                         0, 0) ||
	    check_grant(thd, SELECT_ACL, table, FALSE, 1, FALSE))
	  DBUG_RETURN(TRUE);
      }
    }
  }

  DBUG_RETURN(FALSE);
}

/**
  Multi delete query pre-check.

  @param thd			Thread handler
  @param tables		Global/local table list

  @retval
    FALSE OK
  @retval
    TRUE  error
*/

bool multi_delete_precheck(THD *thd, TABLE_LIST *tables)
{
  SELECT_LEX *select_lex= thd->lex->first_select_lex();
  TABLE_LIST *aux_tables= thd->lex->auxiliary_table_list.first;
  TABLE_LIST **save_query_tables_own_last= thd->lex->query_tables_own_last;
  DBUG_ENTER("multi_delete_precheck");

  /*
    Temporary tables are pre-opened in 'tables' list only. Here we need to
    initialize TABLE instances in 'aux_tables' list.
  */
  for (TABLE_LIST *tl= aux_tables; tl; tl= tl->next_global)
  {
    if (tl->table)
      continue;

    if (tl->correspondent_table)
      tl->table= tl->correspondent_table->table;
  }

  /* sql_yacc guarantees that tables and aux_tables are not zero */
  DBUG_ASSERT(aux_tables != 0);
  if (check_table_access(thd, SELECT_ACL, tables, FALSE, UINT_MAX, FALSE))
    DBUG_RETURN(TRUE);

  /*
    Since aux_tables list is not part of LEX::query_tables list we
    have to juggle with LEX::query_tables_own_last value to be able
    call check_table_access() safely.
  */
  thd->lex->query_tables_own_last= 0;
  if (check_table_access(thd, DELETE_ACL, aux_tables, FALSE, UINT_MAX, FALSE))
  {
    thd->lex->query_tables_own_last= save_query_tables_own_last;
    DBUG_RETURN(TRUE);
  }
  thd->lex->query_tables_own_last= save_query_tables_own_last;

  if ((thd->variables.option_bits & OPTION_SAFE_UPDATES) && !select_lex->where)
  {
    my_message(ER_UPDATE_WITHOUT_KEY_IN_SAFE_MODE,
               ER_THD(thd, ER_UPDATE_WITHOUT_KEY_IN_SAFE_MODE), MYF(0));
    DBUG_RETURN(TRUE);
  }
  DBUG_RETURN(FALSE);
}


/*
  Given a table in the source list, find a correspondent table in the
  table references list.

  @param lex Pointer to LEX representing multi-delete.
  @param src Source table to match.
  @param ref Table references list.

  @remark The source table list (tables listed before the FROM clause
  or tables listed in the FROM clause before the USING clause) may
  contain table names or aliases that must match unambiguously one,
  and only one, table in the target table list (table references list,
  after FROM/USING clause).

  @return Matching table, NULL otherwise.
*/

static TABLE_LIST *multi_delete_table_match(LEX *lex, TABLE_LIST *tbl,
                                            TABLE_LIST *tables)
{
  TABLE_LIST *match= NULL;
  DBUG_ENTER("multi_delete_table_match");

  for (TABLE_LIST *elem= tables; elem; elem= elem->next_local)
  {
    int res;

    if (tbl->is_fqtn && elem->is_alias)
      continue; /* no match */
    if (tbl->is_fqtn && elem->is_fqtn)
      res= (my_strcasecmp(table_alias_charset, tbl->table_name.str, elem->table_name.str) ||
            cmp(&tbl->db, &elem->db));
    else if (elem->is_alias)
      res= my_strcasecmp(table_alias_charset, tbl->alias.str, elem->alias.str);
    else
      res= (my_strcasecmp(table_alias_charset, tbl->table_name.str, elem->table_name.str) ||
            cmp(&tbl->db, &elem->db));

    if (res)
      continue;

    if (match)
    {
      my_error(ER_NONUNIQ_TABLE, MYF(0), elem->alias.str);
      DBUG_RETURN(NULL);
    }

    match= elem;
  }

  if (!match)
    my_error(ER_UNKNOWN_TABLE, MYF(0), tbl->table_name.str, "MULTI DELETE");

  DBUG_RETURN(match);
}


/**
  Link tables in auxilary table list of multi-delete with corresponding
  elements in main table list, and set proper locks for them.

  @param lex   pointer to LEX representing multi-delete

  @retval
    FALSE   success
  @retval
    TRUE    error
*/

bool multi_delete_set_locks_and_link_aux_tables(LEX *lex)
{
  TABLE_LIST *tables= lex->first_select_lex()->table_list.first;
  TABLE_LIST *target_tbl;
  DBUG_ENTER("multi_delete_set_locks_and_link_aux_tables");

  lex->table_count= 0;

  for (target_tbl= lex->auxiliary_table_list.first;
       target_tbl; target_tbl= target_tbl->next_local)
  {
    lex->table_count++;
    /* All tables in aux_tables must be found in FROM PART */
    TABLE_LIST *walk= multi_delete_table_match(lex, target_tbl, tables);
    if (!walk)
      DBUG_RETURN(TRUE);
    if (!walk->derived)
      target_tbl->table_name= walk->table_name;
    walk->updating= target_tbl->updating;
    walk->lock_type= target_tbl->lock_type;
    /* We can assume that tables to be deleted from are locked for write. */
    DBUG_ASSERT(walk->lock_type >= TL_WRITE_ALLOW_WRITE);
    walk->mdl_request.set_type(MDL_SHARED_WRITE);
    target_tbl->correspondent_table= walk;	// Remember corresponding table
  }
  DBUG_RETURN(FALSE);
}


/**
  simple UPDATE query pre-check.

  @param thd		Thread handler
  @param tables	Global table list

  @retval
    FALSE OK
  @retval
    TRUE  Error
*/

bool update_precheck(THD *thd, TABLE_LIST *tables)
{
  DBUG_ENTER("update_precheck");
  if (thd->lex->first_select_lex()->item_list.elements !=
      thd->lex->value_list.elements)
  {
    my_message(ER_WRONG_VALUE_COUNT, ER_THD(thd, ER_WRONG_VALUE_COUNT), MYF(0));
    DBUG_RETURN(TRUE);
  }
  DBUG_RETURN(check_one_table_access(thd, UPDATE_ACL, tables));
}


/**
  simple DELETE query pre-check.

  @param thd		Thread handler
  @param tables	Global table list

  @retval
    FALSE  OK
  @retval
    TRUE   error
*/

bool delete_precheck(THD *thd, TABLE_LIST *tables)
{
  DBUG_ENTER("delete_precheck");
  if (tables->vers_conditions.delete_history)
  {
    if (check_one_table_access(thd, DELETE_HISTORY_ACL, tables))
      DBUG_RETURN(TRUE);
  }
  else
  {
    if (check_one_table_access(thd, DELETE_ACL, tables))
      DBUG_RETURN(TRUE);
    /* Set privilege for the WHERE clause */
    tables->grant.want_privilege=(SELECT_ACL & ~tables->grant.privilege);
  }
  DBUG_RETURN(FALSE);
}


/**
  simple INSERT query pre-check.

  @param thd		Thread handler
  @param tables	Global table list

  @retval
    FALSE  OK
  @retval
    TRUE   error
*/

bool insert_precheck(THD *thd, TABLE_LIST *tables)
{
  LEX *lex= thd->lex;
  DBUG_ENTER("insert_precheck");

  /*
    Check that we have modify privileges for the first table and
    select privileges for the rest
  */
  privilege_t privilege= (INSERT_ACL |
                    (lex->duplicates == DUP_REPLACE ? DELETE_ACL : NO_ACL) |
                    (lex->value_list.elements ? UPDATE_ACL : NO_ACL));

  if (check_one_table_access(thd, privilege, tables))
    DBUG_RETURN(TRUE);

  if (lex->update_list.elements != lex->value_list.elements)
  {
    my_message(ER_WRONG_VALUE_COUNT, ER_THD(thd, ER_WRONG_VALUE_COUNT), MYF(0));
    DBUG_RETURN(TRUE);
  }
  DBUG_RETURN(FALSE);
}


/**
   Set proper open mode and table type for element representing target table
   of CREATE TABLE statement, also adjust statement table list if necessary.
*/

void create_table_set_open_action_and_adjust_tables(LEX *lex)
{
  TABLE_LIST *create_table= lex->query_tables;

  if (lex->tmp_table())
    create_table->open_type= OT_TEMPORARY_ONLY;
  else
    create_table->open_type= OT_BASE_ONLY;

  if (!lex->first_select_lex()->item_list.elements)
  {
    /*
      Avoid opening and locking target table for ordinary CREATE TABLE
      or CREATE TABLE LIKE for write (unlike in CREATE ... SELECT we
      won't do any insertions in it anyway). Not doing this causes
      problems when running CREATE TABLE IF NOT EXISTS for already
      existing log table.
    */
    create_table->lock_type= TL_READ;
  }
}


/**
  CREATE TABLE query pre-check.

  @param thd			Thread handler
  @param tables		Global table list
  @param create_table	        Table which will be created

  @retval
    FALSE   OK
  @retval
    TRUE   Error
*/

bool create_table_precheck(THD *thd, TABLE_LIST *tables,
                           TABLE_LIST *create_table)
{
  LEX *lex= thd->lex;
  SELECT_LEX *select_lex= lex->first_select_lex();
  privilege_t want_priv(NO_ACL);
  bool error= TRUE;                                 // Error message is given
  DBUG_ENTER("create_table_precheck");

  /*
    Require CREATE [TEMPORARY] privilege on new table; for
    CREATE TABLE ... SELECT, also require INSERT.
  */

  want_priv= lex->tmp_table() ? CREATE_TMP_ACL :
             (CREATE_ACL | (select_lex->item_list.elements ? INSERT_ACL : NO_ACL));

  /* CREATE OR REPLACE on not temporary tables require DROP_ACL */
  if (lex->create_info.or_replace() && !lex->tmp_table())
    want_priv|= DROP_ACL;
                          
  if (check_access(thd, want_priv, create_table->db.str,
                   &create_table->grant.privilege,
                   &create_table->grant.m_internal,
                   0, 0))
    goto err;

  /* If it is a merge table, check privileges for merge children. */
  if (lex->create_info.merge_list)
  {
    /*
      The user must have (SELECT_ACL | UPDATE_ACL | DELETE_ACL) on the
      underlying base tables, even if there are temporary tables with the same
      names.

      From user's point of view, it might look as if the user must have these
      privileges on temporary tables to create a merge table over them. This is
      one of two cases when a set of privileges is required for operations on
      temporary tables (see also CREATE TABLE).

      The reason for this behavior stems from the following facts:

        - For merge tables, the underlying table privileges are checked only
          at CREATE TABLE / ALTER TABLE time.

          In other words, once a merge table is created, the privileges of
          the underlying tables can be revoked, but the user will still have
          access to the merge table (provided that the user has privileges on
          the merge table itself). 

        - Temporary tables shadow base tables.

          I.e. there might be temporary and base tables with the same name, and
          the temporary table takes the precedence in all operations.

        - For temporary MERGE tables we do not track if their child tables are
          base or temporary. As result we can't guarantee that privilege check
          which was done in presence of temporary child will stay relevant
          later as this temporary table might be removed.

      If SELECT_ACL | UPDATE_ACL | DELETE_ACL privileges were not checked for
      the underlying *base* tables, it would create a security breach as in
      Bug#12771903.
    */

    if (check_table_access(thd, SELECT_ACL | UPDATE_ACL | DELETE_ACL,
                           lex->create_info.merge_list, FALSE, UINT_MAX, FALSE))
      goto err;
  }

  if (want_priv != CREATE_TMP_ACL &&
      check_grant(thd, want_priv, create_table, FALSE, 1, FALSE))
    goto err;

  if (select_lex->item_list.elements)
  {
    /* Check permissions for used tables in CREATE TABLE ... SELECT */
    if (tables && check_table_access(thd, SELECT_ACL, tables, FALSE,
                                     UINT_MAX, FALSE))
      goto err;
  }
  else if (lex->create_info.like())
  {
    if (check_table_access(thd, SELECT_ACL, tables, FALSE, UINT_MAX, FALSE))
      goto err;
  }

  if (check_fk_parent_table_access(thd, &lex->create_info, &lex->alter_info,
                                   create_table->db.str))
    goto err;

  error= FALSE;

err:
  DBUG_RETURN(error);
}


/**
  Check privileges for LOCK TABLES statement.

  @param thd     Thread context.
  @param tables  List of tables to be locked.

  @retval FALSE - Success.
  @retval TRUE  - Failure.
*/

static bool lock_tables_precheck(THD *thd, TABLE_LIST *tables)
{
  TABLE_LIST *first_not_own_table= thd->lex->first_not_own_table();

  for (TABLE_LIST *table= tables; table != first_not_own_table && table;
       table= table->next_global)
  {
    if (is_temporary_table(table))
      continue;

    if (check_table_access(thd, PRIV_LOCK_TABLES, table,
                           FALSE, 1, FALSE))
      return TRUE;
  }

  return FALSE;
}


/**
  negate given expression.

  @param thd  thread handler
  @param expr expression for negation

  @return
    negated expression
*/

Item *negate_expression(THD *thd, Item *expr)
{
  Item *negated;
  if (expr->type() == Item::FUNC_ITEM &&
      ((Item_func *) expr)->functype() == Item_func::NOT_FUNC)
  {
    /* it is NOT(NOT( ... )) */
    Item *arg= ((Item_func *) expr)->arguments()[0];
    const Type_handler *fh= arg->fixed_type_handler();
    enum_parsing_place place= thd->lex->current_select->parsing_place;
    if ((fh && fh->is_bool_type()) || place == IN_WHERE || place == IN_HAVING)
      return arg;
    /*
      if it is not boolean function then we have to emulate value of
      not(not(a)), it will be a != 0
    */
    return new (thd->mem_root) Item_func_ne(thd, arg, new (thd->mem_root) Item_int(thd, (char*) "0", 0, 1));
  }

  if ((negated= expr->neg_transformer(thd)) != 0)
    return negated;
  return new (thd->mem_root) Item_func_not(thd, expr);
}

/**
  Set the specified definer to the default value, which is the
  current user in the thread.
 
  @param[in]  thd       thread handler
  @param[out] definer   definer
*/
 
void get_default_definer(THD *thd, LEX_USER *definer, bool role)
{
  const Security_context *sctx= thd->security_ctx;

  if (role)
  {
    definer->user.str= const_cast<char*>(sctx->priv_role);
    definer->host= empty_clex_str;
  }
  else
  {
    definer->user.str= const_cast<char*>(sctx->priv_user);
    definer->host.str= const_cast<char*>(sctx->priv_host);
    definer->host.length= strlen(definer->host.str);
  }
  definer->user.length= strlen(definer->user.str);
  definer->auth= NULL;
}


/**
  Create default definer for the specified THD.

  @param[in] thd         thread handler

  @return
    - On success, return a valid pointer to the created and initialized
    LEX_USER, which contains definer information.
    - On error, return 0.
*/

LEX_USER *create_default_definer(THD *thd, bool role)
{
  LEX_USER *definer;

  if (unlikely(! (definer= (LEX_USER*) thd->alloc(sizeof(LEX_USER)))))
    return 0;

  thd->get_definer(definer, role);

  if (role && definer->user.length == 0)
  {
    my_error(ER_MALFORMED_DEFINER, MYF(0));
    return 0;
  }
  else
    return definer;
}


/**
  Create definer with the given user and host names.

  @param[in] thd          thread handler
  @param[in] user_name    user name
  @param[in] host_name    host name

  @return
    - On success, return a valid pointer to the created and initialized
    LEX_USER, which contains definer information.
    - On error, return 0.
*/

LEX_USER *create_definer(THD *thd, LEX_CSTRING *user_name,
                         LEX_CSTRING *host_name)
{
  LEX_USER *definer;

  /* Create and initialize. */

  if (unlikely(!(definer= (LEX_USER*) thd->alloc(sizeof(LEX_USER)))))
    return 0;

  definer->user= *user_name;
  definer->host= *host_name;
  definer->auth= NULL;

  return definer;
}


/**
  Check that byte length of a string does not exceed some limit.

  @param str         string to be checked
  @param err_msg     Number of error message to be displayed if the string
		     is too long.  0 if empty error message.
  @param max_length  max length

  @retval
    FALSE   the passed string is not longer than max_length
  @retval
    TRUE    the passed string is longer than max_length

  NOTE
    The function is not used in existing code but can be useful later?
*/

bool check_string_byte_length(const LEX_CSTRING *str, uint err_msg,
                              size_t max_byte_length)
{
  if (str->length <= max_byte_length)
    return FALSE;

  my_error(ER_WRONG_STRING_LENGTH, MYF(0), str->str,
           err_msg ? ER(err_msg) : "", max_byte_length);

  return TRUE;
}


/*
  Check that char length of a string does not exceed some limit.

  SYNOPSIS
  check_string_char_length()
      str              string to be checked
      err_msg          Number of error message to be displayed if the string
		       is too long.  0 if empty error message.
      max_char_length  max length in symbols
      cs               string charset

  RETURN
    FALSE   the passed string is not longer than max_char_length
    TRUE    the passed string is longer than max_char_length
*/


bool check_string_char_length(const LEX_CSTRING *str, uint err_msg,
                              size_t max_char_length, CHARSET_INFO *cs,
                              bool no_error)
{
  Well_formed_prefix prefix(cs, str->str, str->length, max_char_length);
  if (likely(!prefix.well_formed_error_pos() &&
             str->length == prefix.length()))
    return FALSE;

  if (!no_error)
  {
    ErrConvString err(str->str, str->length, cs);
    my_error(ER_WRONG_STRING_LENGTH, MYF(0), err.ptr(),
             err_msg ? ER(err_msg) : "",
             max_char_length);
  }
  return TRUE;
}


bool check_ident_length(const LEX_CSTRING *ident)
{
  if (check_string_char_length(ident, 0, NAME_CHAR_LEN, system_charset_info, 1))
  {
    my_error(ER_TOO_LONG_IDENT, MYF(0), ident->str);
    return 1;
  }
  return 0;
}


/*
  Check if path does not contain mysql data home directory

  SYNOPSIS
    path_starts_from_data_home_dir()
    dir                     directory, with all symlinks resolved

  RETURN VALUES
    0	ok
    1	error ;  Given path contains data directory
*/
extern "C" {

int path_starts_from_data_home_dir(const char *path)
{
  size_t dir_len= strlen(path);
  DBUG_ENTER("path_starts_from_data_home_dir");

  if (mysql_unpacked_real_data_home_len<= dir_len)
  {
    if (dir_len > mysql_unpacked_real_data_home_len &&
        path[mysql_unpacked_real_data_home_len] != FN_LIBCHAR)
      DBUG_RETURN(0);

    if (lower_case_file_system)
    {
      if (!default_charset_info->strnncoll(path,
                                           mysql_unpacked_real_data_home_len,
                                           mysql_unpacked_real_data_home,
                                           mysql_unpacked_real_data_home_len))
      {
        DBUG_PRINT("error", ("Path is part of mysql_real_data_home"));
        DBUG_RETURN(1);
      }
    }
    else if (!memcmp(path, mysql_unpacked_real_data_home,
                     mysql_unpacked_real_data_home_len))
    {
      DBUG_PRINT("error", ("Path is part of mysql_real_data_home"));
      DBUG_RETURN(1);
    }
  }
  DBUG_RETURN(0);
}

}

/*
  Check if path does not contain mysql data home directory

  SYNOPSIS
    test_if_data_home_dir()
    dir                     directory

  RETURN VALUES
    0	ok
    1	error ;  Given path contains data directory
*/

int test_if_data_home_dir(const char *dir)
{
  char path[FN_REFLEN];
  DBUG_ENTER("test_if_data_home_dir");

  if (!dir)
    DBUG_RETURN(0);

  (void) fn_format(path, dir, "", "", MY_RETURN_REAL_PATH);
  DBUG_RETURN(path_starts_from_data_home_dir(path));
}


int error_if_data_home_dir(const char *path, const char *what)
{
  size_t dirlen;
  char   dirpath[FN_REFLEN];
  if (path)
  {
    dirname_part(dirpath, path, &dirlen);
    if (test_if_data_home_dir(dirpath))
    {
      my_error(ER_WRONG_ARGUMENTS, MYF(0), what);
      return 1;
    }
  }
  return 0;
}

/**
  Check that host name string is valid.

  @param[in] str string to be checked

  @return             Operation status
    @retval  FALSE    host name is ok
    @retval  TRUE     host name string is longer than max_length or
                      has invalid symbols
*/

bool check_host_name(LEX_CSTRING *str)
{
  const char *name= str->str;
  const char *end= str->str + str->length;
  if (check_string_byte_length(str, ER_HOSTNAME, HOSTNAME_LENGTH))
    return TRUE;

  while (name != end)
  {
    if (*name == '@')
    {
      my_printf_error(ER_UNKNOWN_ERROR, 
                      "Malformed hostname (illegal symbol: '%c')", MYF(0),
                      *name);
      return TRUE;
    }
    name++;
  }
  return FALSE;
}


extern int MYSQLparse(THD *thd); // from sql_yacc.cc
extern int ORAparse(THD *thd);   // from sql_yacc_ora.cc


/**
  This is a wrapper of MYSQLparse(). All the code should call parse_sql()
  instead of MYSQLparse().

  @param thd Thread context.
  @param parser_state Parser state.
  @param creation_ctx Object creation context.

  @return Error status.
    @retval FALSE on success.
    @retval TRUE on parsing error.
*/

bool parse_sql(THD *thd, Parser_state *parser_state,
               Object_creation_ctx *creation_ctx, bool do_pfs_digest)
{
  bool ret_value;
  DBUG_ENTER("parse_sql");
  DBUG_ASSERT(thd->m_parser_state == NULL);
  DBUG_ASSERT(thd->lex->m_sql_cmd == NULL);

  MYSQL_QUERY_PARSE_START(thd->query());
  /* Backup creation context. */

  Object_creation_ctx *backup_ctx= NULL;

  if (creation_ctx)
    backup_ctx= creation_ctx->set_n_backup(thd);

  /* Set parser state. */

  thd->m_parser_state= parser_state;

  parser_state->m_digest_psi= NULL;
  parser_state->m_lip.m_digest= NULL;

  if (do_pfs_digest)
  {
    /* Start Digest */
    parser_state->m_digest_psi= MYSQL_DIGEST_START(thd->m_statement_psi);

    if (parser_state->m_digest_psi != NULL)
    {
      /*
        If either:
        - the caller wants to compute a digest
        - the performance schema wants to compute a digest
        set the digest listener in the lexer.
      */
      parser_state->m_lip.m_digest= thd->m_digest;
      parser_state->m_lip.m_digest->m_digest_storage.m_charset_number= thd->charset()->number;
    }
  }

  /* Parse the query. */

  bool mysql_parse_status=
         ((thd->variables.sql_mode & MODE_ORACLE) ?
          ORAparse(thd) :
          MYSQLparse(thd)) != 0;
  DBUG_ASSERT(opt_bootstrap || mysql_parse_status ||
              thd->lex->select_stack_top == 0);
  thd->lex->current_select= thd->lex->first_select_lex();

  /*
    Check that if MYSQLparse() failed either thd->is_error() is set, or an
    internal error handler is set.

    The assert will not catch a situation where parsing fails without an
    error reported if an error handler exists. The problem is that the
    error handler might have intercepted the error, so thd->is_error() is
    not set. However, there is no way to be 100% sure here (the error
    handler might be for other errors than parsing one).
  */

  DBUG_ASSERT(!mysql_parse_status ||
              thd->is_error() ||
              thd->get_internal_handler());

  /* Reset parser state. */

  thd->m_parser_state= NULL;

  /* Restore creation context. */

  if (creation_ctx)
    creation_ctx->restore_env(thd, backup_ctx);

  /* That's it. */

  ret_value= mysql_parse_status || thd->is_fatal_error;

  if ((ret_value == 0) && (parser_state->m_digest_psi != NULL))
  {
    /*
      On parsing success, record the digest in the performance schema.
    */
    DBUG_ASSERT(do_pfs_digest);
    DBUG_ASSERT(thd->m_digest != NULL);
    MYSQL_DIGEST_END(parser_state->m_digest_psi,
                     & thd->m_digest->m_digest_storage);
  }

  MYSQL_QUERY_PARSE_DONE(ret_value);
  DBUG_RETURN(ret_value);
}

/**
  @} (end of group Runtime_Environment)
*/



/**
  Check and merge "CHARACTER SET cs [ COLLATE cl ]" clause

  @param cs character set pointer.
  @param cl collation pointer.

  Check if collation "cl" is applicable to character set "cs".

  If "cl" is NULL (e.g. when COLLATE clause is not specified),
  then simply "cs" is returned.
  
  @return Error status.
    @retval NULL, if "cl" is not applicable to "cs".
    @retval pointer to merged CHARSET_INFO on success.
*/


CHARSET_INFO*
merge_charset_and_collation(CHARSET_INFO *cs, CHARSET_INFO *cl)
{
  if (cl)
  {
    if (!my_charset_same(cs, cl))
    {
      my_error(ER_COLLATION_CHARSET_MISMATCH, MYF(0), cl->name, cs->csname);
      return NULL;
    }
    return cl;
  }
  return cs;
}

/** find a collation with binary comparison rules
*/
CHARSET_INFO *find_bin_collation(CHARSET_INFO *cs)
{
  const char *csname= cs->csname;
  cs= get_charset_by_csname(csname, MY_CS_BINSORT, MYF(0));
  if (!cs)
  {
    char tmp[65];
    strxnmov(tmp, sizeof(tmp)-1, csname, "_bin", NULL);
    my_error(ER_UNKNOWN_COLLATION, MYF(0), tmp);
  }
  return cs;
}

void LEX::mark_first_table_as_inserting()
{
  TABLE_LIST *t= first_select_lex()->table_list.first;
  DBUG_ENTER("Query_tables_list::mark_tables_with_important_flags");
  DBUG_ASSERT(sql_command_flags[sql_command] & CF_INSERTS_DATA);
  t->for_insert_data= TRUE;
  DBUG_PRINT("info", ("table_list: %p  name: %s  db: %s  command: %u",
                      t, t->table_name.str,t->db.str, sql_command));
  DBUG_VOID_RETURN;
}<|MERGE_RESOLUTION|>--- conflicted
+++ resolved
@@ -1140,6 +1140,14 @@
   }
   return true;
 }
+
+static bool wsrep_command_no_result(char command)
+{
+  return (command == COM_STMT_PREPARE          ||
+          command == COM_STMT_FETCH            ||
+          command == COM_STMT_SEND_LONG_DATA   ||
+          command == COM_STMT_CLOSE);
+}
 #endif /* WITH_WSREP */
 #ifndef EMBEDDED_LIBRARY
 static enum enum_server_command fetch_command(THD *thd, char *packet)
@@ -1158,32 +1166,6 @@
   DBUG_RETURN(command);
 }
 
-<<<<<<< HEAD
-=======
-
-#ifdef WITH_WSREP
-static bool wsrep_tables_accessible_when_detached(const TABLE_LIST *tables)
-{
-  for (const TABLE_LIST *table= tables; table; table= table->next_global)
-  {
-    LEX_CSTRING db= table->db, tn= table->table_name;
-    if (get_table_category(&db, &tn)  < TABLE_CATEGORY_INFORMATION)
-      return false;
-  }
-  return true;
-}
-
-static bool wsrep_command_no_result(char command)
-{
-  return (command == COM_STMT_PREPARE          ||
-          command == COM_STMT_FETCH            ||
-          command == COM_STMT_SEND_LONG_DATA   ||
-          command == COM_STMT_CLOSE);
-}
-#endif /* WITH_WSREP */
-#ifndef EMBEDDED_LIBRARY
-
->>>>>>> 8de233af
 /**
   Read one command from connection and execute it (query or simple command).
   This function is called in loop from thread function.
