/* Copyright (c) 2000, 2017, Oracle and/or its affiliates.
   Copyright (c) 2008, 2017, MariaDB

   This program is free software; you can redistribute it and/or modify
   it under the terms of the GNU General Public License as published by
   the Free Software Foundation; version 2 of the License.

   This program is distributed in the hope that it will be useful,
   but WITHOUT ANY WARRANTY; without even the implied warranty of
   MERCHANTABILITY or FITNESS FOR A PARTICULAR PURPOSE.  See the
   GNU General Public License for more details.

   You should have received a copy of the GNU General Public License
   along with this program; if not, write to the Free Software
   Foundation, Inc., 51 Franklin St, Fifth Floor, Boston, MA  02110-1301  USA */

#define MYSQL_LEX 1
#include "mariadb.h"
#include "sql_priv.h"
#include "sql_parse.h"        // sql_kill, *_precheck, *_prepare
#include "lock.h"             // try_transactional_lock,
                              // check_transactional_lock,
                              // set_handler_table_locks,
                              // lock_global_read_lock,
                              // make_global_read_lock_block_commit
#include "sql_base.h"         // open_tables, open_and_lock_tables,
                              // lock_tables, unique_table,
                              // close_thread_tables, is_temporary_table
                              // table_cache.h
#include "sql_cache.h"        // QUERY_CACHE_FLAGS_SIZE, query_cache_*
#include "sql_show.h"         // mysqld_list_*, mysqld_show_*,
                              // calc_sum_of_all_status
#include "mysqld.h"
#include "sql_locale.h"                         // my_locale_en_US
#include "log.h"                                // flush_error_log
#include "sql_view.h"         // mysql_create_view, mysql_drop_view
#include "sql_delete.h"       // mysql_delete
#include "sql_insert.h"       // mysql_insert
#include "sql_update.h"       // mysql_update, mysql_multi_update
#include "sql_partition.h"    // struct partition_info
#include "sql_db.h"           // mysql_change_db, mysql_create_db,
                              // mysql_rm_db, mysql_upgrade_db,
                              // mysql_alter_db,
                              // check_db_dir_existence,
                              // my_dbopt_cleanup
#include "sql_table.h"        // mysql_create_like_table,
                              // mysql_create_table,
                              // mysql_alter_table,
                              // mysql_backup_table,
                              // mysql_restore_table
#include "sql_reload.h"       // reload_acl_and_cache
#include "sql_admin.h"        // mysql_assign_to_keycache
#include "sql_connect.h"      // decrease_user_connections,
                              // check_mqh,
                              // reset_mqh
#include "sql_rename.h"       // mysql_rename_tables
#include "sql_tablespace.h"   // mysql_alter_tablespace
#include "hostname.h"         // hostname_cache_refresh
#include "sql_acl.h"          // *_ACL, check_grant, is_acl_user,
                              // has_any_table_level_privileges,
                              // mysql_drop_user, mysql_rename_user,
                              // check_grant_routine,
                              // mysql_routine_grant,
                              // mysql_show_grants,
                              // sp_grant_privileges, ...
#include "sql_test.h"         // mysql_print_status
#include "sql_select.h"       // handle_select, mysql_select,
                              // mysql_explain_union
#include "sql_load.h"         // mysql_load
#include "sql_servers.h"      // create_servers, alter_servers,
                              // drop_servers, servers_reload
#include "sql_handler.h"      // mysql_ha_open, mysql_ha_close,
                              // mysql_ha_read
#include "sql_binlog.h"       // mysql_client_binlog_statement
#include "sql_do.h"           // mysql_do
#include "sql_help.h"         // mysqld_help
#include "rpl_constants.h"    // Incident, INCIDENT_LOST_EVENTS
#include "log_event.h"
#include "sql_repl.h"
#include "rpl_filter.h"
#include "repl_failsafe.h"
#include <m_ctype.h>
#include <myisam.h>
#include <my_dir.h>
#include "rpl_handler.h"
#include "rpl_mi.h"

#include "sql_digest.h"

#include "sp_head.h"
#include "sp.h"
#include "sp_cache.h"
#include "events.h"
#include "sql_trigger.h"
#include "transaction.h"
#include "sql_audit.h"
#include "sql_prepare.h"
#include "sql_cte.h"
#include "debug_sync.h"
#include "probes_mysql.h"
#include "set_var.h"
#include "sql_bootstrap.h"
#include "sql_sequence.h"

#include "my_json_writer.h" 

#define FLAGSTR(V,F) ((V)&(F)?#F" ":"")

#ifdef WITH_ARIA_STORAGE_ENGINE
#include "../storage/maria/ha_maria.h"
#endif

#include "wsrep_mysqld.h"
#include "wsrep_thd.h"

static void wsrep_mysql_parse(THD *thd, char *rawbuf, uint length,
                              Parser_state *parser_state,
                              bool is_com_multi,
                              bool is_next_command);

/**
  @defgroup Runtime_Environment Runtime Environment
  @{
*/

static bool execute_sqlcom_select(THD *thd, TABLE_LIST *all_tables);
static void sql_kill(THD *thd, longlong id, killed_state state, killed_type type);
static void sql_kill_user(THD *thd, LEX_USER *user, killed_state state);
static bool lock_tables_precheck(THD *thd, TABLE_LIST *tables);
static bool execute_show_status(THD *, TABLE_LIST *);
static bool check_rename_table(THD *, TABLE_LIST *, TABLE_LIST *);

const char *any_db="*any*";	// Special symbol for check_access

const LEX_STRING command_name[257]={
  { C_STRING_WITH_LEN("Sleep") },           //0
  { C_STRING_WITH_LEN("Quit") },            //1
  { C_STRING_WITH_LEN("Init DB") },         //2
  { C_STRING_WITH_LEN("Query") },           //3
  { C_STRING_WITH_LEN("Field List") },      //4
  { C_STRING_WITH_LEN("Create DB") },       //5
  { C_STRING_WITH_LEN("Drop DB") },         //6
  { C_STRING_WITH_LEN("Refresh") },         //7
  { C_STRING_WITH_LEN("Shutdown") },        //8
  { C_STRING_WITH_LEN("Statistics") },      //9
  { C_STRING_WITH_LEN("Processlist") },     //10
  { C_STRING_WITH_LEN("Connect") },         //11
  { C_STRING_WITH_LEN("Kill") },            //12
  { C_STRING_WITH_LEN("Debug") },           //13
  { C_STRING_WITH_LEN("Ping") },            //14
  { C_STRING_WITH_LEN("Time") },            //15
  { C_STRING_WITH_LEN("Delayed insert") },  //16
  { C_STRING_WITH_LEN("Change user") },     //17
  { C_STRING_WITH_LEN("Binlog Dump") },     //18
  { C_STRING_WITH_LEN("Table Dump") },      //19
  { C_STRING_WITH_LEN("Connect Out") },     //20
  { C_STRING_WITH_LEN("Register Slave") },  //21
  { C_STRING_WITH_LEN("Prepare") },         //22
  { C_STRING_WITH_LEN("Execute") },         //23
  { C_STRING_WITH_LEN("Long Data") },       //24
  { C_STRING_WITH_LEN("Close stmt") },      //25
  { C_STRING_WITH_LEN("Reset stmt") },      //26
  { C_STRING_WITH_LEN("Set option") },      //27
  { C_STRING_WITH_LEN("Fetch") },           //28
  { C_STRING_WITH_LEN("Daemon") },          //29
  { C_STRING_WITH_LEN("Unimpl get tid") },  //30
  { C_STRING_WITH_LEN("Reset connection") },//31
  { 0, 0 }, //32
  { 0, 0 }, //33
  { 0, 0 }, //34
  { 0, 0 }, //35
  { 0, 0 }, //36
  { 0, 0 }, //37
  { 0, 0 }, //38
  { 0, 0 }, //39
  { 0, 0 }, //40
  { 0, 0 }, //41
  { 0, 0 }, //42
  { 0, 0 }, //43
  { 0, 0 }, //44
  { 0, 0 }, //45
  { 0, 0 }, //46
  { 0, 0 }, //47
  { 0, 0 }, //48
  { 0, 0 }, //49
  { 0, 0 }, //50
  { 0, 0 }, //51
  { 0, 0 }, //52
  { 0, 0 }, //53
  { 0, 0 }, //54
  { 0, 0 }, //55
  { 0, 0 }, //56
  { 0, 0 }, //57
  { 0, 0 }, //58
  { 0, 0 }, //59
  { 0, 0 }, //60
  { 0, 0 }, //61
  { 0, 0 }, //62
  { 0, 0 }, //63
  { 0, 0 }, //64
  { 0, 0 }, //65
  { 0, 0 }, //66
  { 0, 0 }, //67
  { 0, 0 }, //68
  { 0, 0 }, //69
  { 0, 0 }, //70
  { 0, 0 }, //71
  { 0, 0 }, //72
  { 0, 0 }, //73
  { 0, 0 }, //74
  { 0, 0 }, //75
  { 0, 0 }, //76
  { 0, 0 }, //77
  { 0, 0 }, //78
  { 0, 0 }, //79
  { 0, 0 }, //80
  { 0, 0 }, //81
  { 0, 0 }, //82
  { 0, 0 }, //83
  { 0, 0 }, //84
  { 0, 0 }, //85
  { 0, 0 }, //86
  { 0, 0 }, //87
  { 0, 0 }, //88
  { 0, 0 }, //89
  { 0, 0 }, //90
  { 0, 0 }, //91
  { 0, 0 }, //92
  { 0, 0 }, //93
  { 0, 0 }, //94
  { 0, 0 }, //95
  { 0, 0 }, //96
  { 0, 0 }, //97
  { 0, 0 }, //98
  { 0, 0 }, //99
  { 0, 0 }, //100
  { 0, 0 }, //101
  { 0, 0 }, //102
  { 0, 0 }, //103
  { 0, 0 }, //104
  { 0, 0 }, //105
  { 0, 0 }, //106
  { 0, 0 }, //107
  { 0, 0 }, //108
  { 0, 0 }, //109
  { 0, 0 }, //110
  { 0, 0 }, //111
  { 0, 0 }, //112
  { 0, 0 }, //113
  { 0, 0 }, //114
  { 0, 0 }, //115
  { 0, 0 }, //116
  { 0, 0 }, //117
  { 0, 0 }, //118
  { 0, 0 }, //119
  { 0, 0 }, //120
  { 0, 0 }, //121
  { 0, 0 }, //122
  { 0, 0 }, //123
  { 0, 0 }, //124
  { 0, 0 }, //125
  { 0, 0 }, //126
  { 0, 0 }, //127
  { 0, 0 }, //128
  { 0, 0 }, //129
  { 0, 0 }, //130
  { 0, 0 }, //131
  { 0, 0 }, //132
  { 0, 0 }, //133
  { 0, 0 }, //134
  { 0, 0 }, //135
  { 0, 0 }, //136
  { 0, 0 }, //137
  { 0, 0 }, //138
  { 0, 0 }, //139
  { 0, 0 }, //140
  { 0, 0 }, //141
  { 0, 0 }, //142
  { 0, 0 }, //143
  { 0, 0 }, //144
  { 0, 0 }, //145
  { 0, 0 }, //146
  { 0, 0 }, //147
  { 0, 0 }, //148
  { 0, 0 }, //149
  { 0, 0 }, //150
  { 0, 0 }, //151
  { 0, 0 }, //152
  { 0, 0 }, //153
  { 0, 0 }, //154
  { 0, 0 }, //155
  { 0, 0 }, //156
  { 0, 0 }, //157
  { 0, 0 }, //158
  { 0, 0 }, //159
  { 0, 0 }, //160
  { 0, 0 }, //161
  { 0, 0 }, //162
  { 0, 0 }, //163
  { 0, 0 }, //164
  { 0, 0 }, //165
  { 0, 0 }, //166
  { 0, 0 }, //167
  { 0, 0 }, //168
  { 0, 0 }, //169
  { 0, 0 }, //170
  { 0, 0 }, //171
  { 0, 0 }, //172
  { 0, 0 }, //173
  { 0, 0 }, //174
  { 0, 0 }, //175
  { 0, 0 }, //176
  { 0, 0 }, //177
  { 0, 0 }, //178
  { 0, 0 }, //179
  { 0, 0 }, //180
  { 0, 0 }, //181
  { 0, 0 }, //182
  { 0, 0 }, //183
  { 0, 0 }, //184
  { 0, 0 }, //185
  { 0, 0 }, //186
  { 0, 0 }, //187
  { 0, 0 }, //188
  { 0, 0 }, //189
  { 0, 0 }, //190
  { 0, 0 }, //191
  { 0, 0 }, //192
  { 0, 0 }, //193
  { 0, 0 }, //194
  { 0, 0 }, //195
  { 0, 0 }, //196
  { 0, 0 }, //197
  { 0, 0 }, //198
  { 0, 0 }, //199
  { 0, 0 }, //200
  { 0, 0 }, //201
  { 0, 0 }, //202
  { 0, 0 }, //203
  { 0, 0 }, //204
  { 0, 0 }, //205
  { 0, 0 }, //206
  { 0, 0 }, //207
  { 0, 0 }, //208
  { 0, 0 }, //209
  { 0, 0 }, //210
  { 0, 0 }, //211
  { 0, 0 }, //212
  { 0, 0 }, //213
  { 0, 0 }, //214
  { 0, 0 }, //215
  { 0, 0 }, //216
  { 0, 0 }, //217
  { 0, 0 }, //218
  { 0, 0 }, //219
  { 0, 0 }, //220
  { 0, 0 }, //221
  { 0, 0 }, //222
  { 0, 0 }, //223
  { 0, 0 }, //224
  { 0, 0 }, //225
  { 0, 0 }, //226
  { 0, 0 }, //227
  { 0, 0 }, //228
  { 0, 0 }, //229
  { 0, 0 }, //230
  { 0, 0 }, //231
  { 0, 0 }, //232
  { 0, 0 }, //233
  { 0, 0 }, //234
  { 0, 0 }, //235
  { 0, 0 }, //236
  { 0, 0 }, //237
  { 0, 0 }, //238
  { 0, 0 }, //239
  { 0, 0 }, //240
  { 0, 0 }, //241
  { 0, 0 }, //242
  { 0, 0 }, //243
  { 0, 0 }, //244
  { 0, 0 }, //245
  { 0, 0 }, //246
  { 0, 0 }, //247
  { 0, 0 }, //248
  { 0, 0 }, //249
  { C_STRING_WITH_LEN("Bulk_execute") }, //250
  { C_STRING_WITH_LEN("Slave_worker") }, //251
  { C_STRING_WITH_LEN("Slave_IO") }, //252
  { C_STRING_WITH_LEN("Slave_SQL") }, //253
  { C_STRING_WITH_LEN("Com_multi") }, //254
  { C_STRING_WITH_LEN("Error") }  // Last command number 255
};

const char *xa_state_names[]={
  "NON-EXISTING", "ACTIVE", "IDLE", "PREPARED", "ROLLBACK ONLY"
};

#ifdef HAVE_REPLICATION
/**
  Returns true if all tables should be ignored.
*/
inline bool all_tables_not_ok(THD *thd, TABLE_LIST *tables)
{
  Rpl_filter *rpl_filter= thd->system_thread_info.rpl_sql_info->rpl_filter;
  return rpl_filter->is_on() && tables && !thd->spcont &&
         !rpl_filter->tables_ok(thd->db, tables);
}
#endif


static bool some_non_temp_table_to_be_updated(THD *thd, TABLE_LIST *tables)
{
  for (TABLE_LIST *table= tables; table; table= table->next_global)
  {
    DBUG_ASSERT(table->db && table->table_name);
    if (table->updating && !thd->find_tmp_table_share(table))
      return 1;
  }
  return 0;
}


/*
  Implicitly commit a active transaction if statement requires so.

  @param thd    Thread handle.
  @param mask   Bitmask used for the SQL command match.

  @return 0     No implicit commit
  @return 1     Do a commit
*/
static bool stmt_causes_implicit_commit(THD *thd, uint mask)
{
  LEX *lex= thd->lex;
  bool skip= FALSE;
  DBUG_ENTER("stmt_causes_implicit_commit");

  if (!(sql_command_flags[lex->sql_command] & mask))
    DBUG_RETURN(FALSE);

  switch (lex->sql_command) {
  case SQLCOM_DROP_TABLE:
  case SQLCOM_DROP_SEQUENCE:
    skip= (lex->tmp_table() ||
           (thd->variables.option_bits & OPTION_GTID_BEGIN));
    break;
  case SQLCOM_ALTER_TABLE:
  case SQLCOM_ALTER_SEQUENCE:
    /* If ALTER TABLE of non-temporary table, do implicit commit */
    skip= (lex->tmp_table());
    break;
  case SQLCOM_CREATE_TABLE:
  case SQLCOM_CREATE_SEQUENCE:
    /*
      If CREATE TABLE of non-temporary table and the table is not part
      if a BEGIN GTID ... COMMIT group, do a implicit commit.
      This ensures that CREATE ... SELECT will in the same GTID group on the
      master and slave.
    */
    skip= (lex->tmp_table() ||
           (thd->variables.option_bits & OPTION_GTID_BEGIN));
    break;
  case SQLCOM_SET_OPTION:
    skip= lex->autocommit ? FALSE : TRUE;
    break;
  default:
    break;
  }

  DBUG_RETURN(!skip);
}


/**
  Mark all commands that somehow changes a table.

  This is used to check number of updates / hour.

  sql_command is actually set to SQLCOM_END sometimes
  so we need the +1 to include it in the array.

  See COMMAND_FLAG_xxx for different type of commands
     2  - query that returns meaningful ROW_COUNT() -
          a number of modified rows
*/

uint sql_command_flags[SQLCOM_END+1];
uint server_command_flags[COM_END+1];

void init_update_queries(void)
{
  /* Initialize the server command flags array. */
  memset(server_command_flags, 0, sizeof(server_command_flags));

  server_command_flags[COM_STATISTICS]= CF_SKIP_QUERY_ID | CF_SKIP_QUESTIONS | CF_SKIP_WSREP_CHECK;
  server_command_flags[COM_PING]=       CF_SKIP_QUERY_ID | CF_SKIP_QUESTIONS | CF_SKIP_WSREP_CHECK | CF_NO_COM_MULTI;

  server_command_flags[COM_QUIT]= CF_SKIP_WSREP_CHECK;
  server_command_flags[COM_PROCESS_INFO]= CF_SKIP_WSREP_CHECK;
  server_command_flags[COM_PROCESS_KILL]= CF_SKIP_WSREP_CHECK;
  server_command_flags[COM_SHUTDOWN]= CF_SKIP_WSREP_CHECK;
  server_command_flags[COM_SLEEP]= CF_SKIP_WSREP_CHECK;
  server_command_flags[COM_TIME]= CF_SKIP_WSREP_CHECK;
  server_command_flags[COM_END]= CF_SKIP_WSREP_CHECK;
  for (uint i= COM_MDB_GAP_BEG; i <= COM_MDB_GAP_END; i++)
  {
    server_command_flags[i]= CF_SKIP_WSREP_CHECK;
  }

  /*
    COM_QUERY, COM_SET_OPTION and COM_STMT_XXX are allowed to pass the early
    COM_xxx filter, they're checked later in mysql_execute_command().
  */
  server_command_flags[COM_QUERY]= CF_SKIP_WSREP_CHECK;
  server_command_flags[COM_SET_OPTION]= CF_SKIP_WSREP_CHECK;
  server_command_flags[COM_STMT_PREPARE]= CF_SKIP_QUESTIONS | CF_SKIP_WSREP_CHECK;
  server_command_flags[COM_STMT_CLOSE]= CF_SKIP_QUESTIONS | CF_SKIP_WSREP_CHECK;
  server_command_flags[COM_STMT_RESET]= CF_SKIP_QUESTIONS | CF_SKIP_WSREP_CHECK;
  server_command_flags[COM_STMT_EXECUTE]= CF_SKIP_WSREP_CHECK;
  server_command_flags[COM_STMT_SEND_LONG_DATA]= CF_SKIP_WSREP_CHECK;
  server_command_flags[COM_REGISTER_SLAVE]= CF_SKIP_WSREP_CHECK;
  server_command_flags[COM_MULTI]= CF_SKIP_WSREP_CHECK | CF_NO_COM_MULTI;
  server_command_flags[CF_NO_COM_MULTI]= CF_NO_COM_MULTI;

  /* Initialize the sql command flags array. */
  memset(sql_command_flags, 0, sizeof(sql_command_flags));

  /*
    In general, DDL statements do not generate row events and do not go
    through a cache before being written to the binary log. However, the
    CREATE TABLE...SELECT is an exception because it may generate row
    events. For that reason,  the SQLCOM_CREATE_TABLE  which represents
    a CREATE TABLE, including the CREATE TABLE...SELECT, has the
    CF_CAN_GENERATE_ROW_EVENTS flag. The distinction between a regular
    CREATE TABLE and the CREATE TABLE...SELECT is made in other parts of
    the code, in particular in the Query_log_event's constructor.
  */
  sql_command_flags[SQLCOM_CREATE_TABLE]=   CF_CHANGES_DATA | CF_REEXECUTION_FRAGILE |
                                            CF_AUTO_COMMIT_TRANS | CF_REPORT_PROGRESS |
                                            CF_CAN_GENERATE_ROW_EVENTS |
                                            CF_SCHEMA_CHANGE;
  sql_command_flags[SQLCOM_CREATE_SEQUENCE]=  (CF_CHANGES_DATA |
                                            CF_REEXECUTION_FRAGILE |
                                            CF_AUTO_COMMIT_TRANS |
                                            CF_SCHEMA_CHANGE);
  sql_command_flags[SQLCOM_CREATE_INDEX]=   CF_CHANGES_DATA | CF_AUTO_COMMIT_TRANS | CF_REPORT_PROGRESS;
  sql_command_flags[SQLCOM_ALTER_TABLE]=    CF_CHANGES_DATA | CF_WRITE_LOGS_COMMAND |
                                            CF_AUTO_COMMIT_TRANS | CF_REPORT_PROGRESS |
                                            CF_INSERTS_DATA;
  sql_command_flags[SQLCOM_ALTER_SEQUENCE]= CF_CHANGES_DATA | CF_WRITE_LOGS_COMMAND |
                                            CF_AUTO_COMMIT_TRANS | CF_SCHEMA_CHANGE;
  sql_command_flags[SQLCOM_TRUNCATE]=       CF_CHANGES_DATA | CF_WRITE_LOGS_COMMAND |
                                            CF_AUTO_COMMIT_TRANS;
  sql_command_flags[SQLCOM_DROP_TABLE]=     CF_CHANGES_DATA | CF_AUTO_COMMIT_TRANS | CF_SCHEMA_CHANGE;
  sql_command_flags[SQLCOM_DROP_SEQUENCE]=  CF_CHANGES_DATA | CF_AUTO_COMMIT_TRANS | CF_SCHEMA_CHANGE;
  sql_command_flags[SQLCOM_LOAD]=           CF_CHANGES_DATA | CF_REEXECUTION_FRAGILE |
                                            CF_CAN_GENERATE_ROW_EVENTS | CF_REPORT_PROGRESS |
                                            CF_INSERTS_DATA;
  sql_command_flags[SQLCOM_CREATE_DB]=      CF_CHANGES_DATA | CF_AUTO_COMMIT_TRANS | CF_DB_CHANGE;
  sql_command_flags[SQLCOM_DROP_DB]=        CF_CHANGES_DATA | CF_AUTO_COMMIT_TRANS | CF_DB_CHANGE;
  sql_command_flags[SQLCOM_ALTER_DB_UPGRADE]= CF_AUTO_COMMIT_TRANS;
  sql_command_flags[SQLCOM_ALTER_DB]=       CF_CHANGES_DATA | CF_AUTO_COMMIT_TRANS;
  sql_command_flags[SQLCOM_RENAME_TABLE]=   CF_CHANGES_DATA | CF_AUTO_COMMIT_TRANS;
  sql_command_flags[SQLCOM_DROP_INDEX]=     CF_CHANGES_DATA | CF_AUTO_COMMIT_TRANS | CF_REPORT_PROGRESS;
  sql_command_flags[SQLCOM_CREATE_VIEW]=    CF_CHANGES_DATA | CF_REEXECUTION_FRAGILE |
                                            CF_AUTO_COMMIT_TRANS;
  sql_command_flags[SQLCOM_DROP_VIEW]=      CF_CHANGES_DATA | CF_AUTO_COMMIT_TRANS;
  sql_command_flags[SQLCOM_CREATE_TRIGGER]= CF_CHANGES_DATA | CF_AUTO_COMMIT_TRANS;
  sql_command_flags[SQLCOM_DROP_TRIGGER]=   CF_CHANGES_DATA | CF_AUTO_COMMIT_TRANS;
  sql_command_flags[SQLCOM_CREATE_EVENT]=   CF_CHANGES_DATA | CF_AUTO_COMMIT_TRANS;
  sql_command_flags[SQLCOM_ALTER_EVENT]=    CF_CHANGES_DATA | CF_AUTO_COMMIT_TRANS;
  sql_command_flags[SQLCOM_DROP_EVENT]=     CF_CHANGES_DATA | CF_AUTO_COMMIT_TRANS;

  sql_command_flags[SQLCOM_UPDATE]=	    CF_CHANGES_DATA | CF_REEXECUTION_FRAGILE |
                                            CF_CAN_GENERATE_ROW_EVENTS |
                                            CF_OPTIMIZER_TRACE |
                                            CF_CAN_BE_EXPLAINED |
                                            CF_UPDATES_DATA | CF_SP_BULK_SAFE;
  sql_command_flags[SQLCOM_UPDATE_MULTI]=   CF_CHANGES_DATA | CF_REEXECUTION_FRAGILE |
                                            CF_CAN_GENERATE_ROW_EVENTS |
                                            CF_OPTIMIZER_TRACE |
                                            CF_CAN_BE_EXPLAINED |
                                            CF_UPDATES_DATA | CF_SP_BULK_SAFE;
  sql_command_flags[SQLCOM_INSERT]=	    CF_CHANGES_DATA | CF_REEXECUTION_FRAGILE |
                                            CF_CAN_GENERATE_ROW_EVENTS |
                                            CF_OPTIMIZER_TRACE |
                                            CF_CAN_BE_EXPLAINED |
                                            CF_INSERTS_DATA |
                                            CF_SP_BULK_SAFE |
                                            CF_SP_BULK_OPTIMIZED;
  sql_command_flags[SQLCOM_INSERT_SELECT]=  CF_CHANGES_DATA | CF_REEXECUTION_FRAGILE |
                                            CF_CAN_GENERATE_ROW_EVENTS |
                                            CF_OPTIMIZER_TRACE |
                                            CF_CAN_BE_EXPLAINED |
                                            CF_INSERTS_DATA;
  sql_command_flags[SQLCOM_DELETE]=         CF_CHANGES_DATA | CF_REEXECUTION_FRAGILE |
                                            CF_CAN_GENERATE_ROW_EVENTS |
                                            CF_OPTIMIZER_TRACE |
                                            CF_CAN_BE_EXPLAINED;
  sql_command_flags[SQLCOM_DELETE_MULTI]=   CF_CHANGES_DATA | CF_REEXECUTION_FRAGILE |
                                            CF_CAN_GENERATE_ROW_EVENTS |
                                            CF_OPTIMIZER_TRACE |
                                            CF_CAN_BE_EXPLAINED;
  sql_command_flags[SQLCOM_REPLACE]=        CF_CHANGES_DATA | CF_REEXECUTION_FRAGILE |
                                            CF_CAN_GENERATE_ROW_EVENTS |
                                            CF_OPTIMIZER_TRACE |
                                            CF_CAN_BE_EXPLAINED |
                                            CF_INSERTS_DATA | CF_SP_BULK_SAFE;
  sql_command_flags[SQLCOM_REPLACE_SELECT]= CF_CHANGES_DATA | CF_REEXECUTION_FRAGILE |
                                            CF_CAN_GENERATE_ROW_EVENTS |
                                            CF_OPTIMIZER_TRACE |
                                            CF_CAN_BE_EXPLAINED |
                                            CF_INSERTS_DATA;
  sql_command_flags[SQLCOM_SELECT]=         CF_REEXECUTION_FRAGILE |
                                            CF_CAN_GENERATE_ROW_EVENTS |
                                            CF_OPTIMIZER_TRACE |
                                            CF_CAN_BE_EXPLAINED;
  // (1) so that subquery is traced when doing "SET @var = (subquery)"
  /*
    @todo SQLCOM_SET_OPTION should have CF_CAN_GENERATE_ROW_EVENTS
    set, because it may invoke a stored function that generates row
    events. /Sven
  */
  sql_command_flags[SQLCOM_SET_OPTION]=     CF_REEXECUTION_FRAGILE |
                                            CF_AUTO_COMMIT_TRANS |
                                            CF_CAN_GENERATE_ROW_EVENTS |
                                            CF_OPTIMIZER_TRACE; // (1)
  // (1) so that subquery is traced when doing "DO @var := (subquery)"
  sql_command_flags[SQLCOM_DO]=             CF_REEXECUTION_FRAGILE |
                                            CF_CAN_GENERATE_ROW_EVENTS |
                                            CF_OPTIMIZER_TRACE; // (1)

  sql_command_flags[SQLCOM_SHOW_STATUS_PROC]= CF_STATUS_COMMAND | CF_REEXECUTION_FRAGILE;
  sql_command_flags[SQLCOM_SHOW_STATUS]=      CF_STATUS_COMMAND | CF_REEXECUTION_FRAGILE;
  sql_command_flags[SQLCOM_SHOW_DATABASES]=   CF_STATUS_COMMAND | CF_REEXECUTION_FRAGILE;
  sql_command_flags[SQLCOM_SHOW_TRIGGERS]=    CF_STATUS_COMMAND | CF_REEXECUTION_FRAGILE;
  sql_command_flags[SQLCOM_SHOW_EVENTS]=      CF_STATUS_COMMAND | CF_REEXECUTION_FRAGILE;
  sql_command_flags[SQLCOM_SHOW_OPEN_TABLES]= CF_STATUS_COMMAND | CF_REEXECUTION_FRAGILE;
  sql_command_flags[SQLCOM_SHOW_PLUGINS]=     CF_STATUS_COMMAND;
  sql_command_flags[SQLCOM_SHOW_GENERIC]=     CF_STATUS_COMMAND;
  sql_command_flags[SQLCOM_SHOW_FIELDS]=      CF_STATUS_COMMAND | CF_REEXECUTION_FRAGILE;
  sql_command_flags[SQLCOM_SHOW_KEYS]=        CF_STATUS_COMMAND | CF_REEXECUTION_FRAGILE;
  sql_command_flags[SQLCOM_SHOW_VARIABLES]=   CF_STATUS_COMMAND | CF_REEXECUTION_FRAGILE;
  sql_command_flags[SQLCOM_SHOW_CHARSETS]=    CF_STATUS_COMMAND | CF_REEXECUTION_FRAGILE;
  sql_command_flags[SQLCOM_SHOW_COLLATIONS]=  CF_STATUS_COMMAND | CF_REEXECUTION_FRAGILE;
  sql_command_flags[SQLCOM_SHOW_BINLOGS]=     CF_STATUS_COMMAND;
  sql_command_flags[SQLCOM_SHOW_SLAVE_HOSTS]= CF_STATUS_COMMAND;
  sql_command_flags[SQLCOM_SHOW_BINLOG_EVENTS]= CF_STATUS_COMMAND;
  sql_command_flags[SQLCOM_SHOW_STORAGE_ENGINES]= CF_STATUS_COMMAND;
  sql_command_flags[SQLCOM_SHOW_AUTHORS]=     CF_STATUS_COMMAND;
  sql_command_flags[SQLCOM_SHOW_CONTRIBUTORS]= CF_STATUS_COMMAND;
  sql_command_flags[SQLCOM_SHOW_PRIVILEGES]=  CF_STATUS_COMMAND;
  sql_command_flags[SQLCOM_SHOW_WARNS]=       CF_STATUS_COMMAND | CF_DIAGNOSTIC_STMT;
  sql_command_flags[SQLCOM_SHOW_ERRORS]=      CF_STATUS_COMMAND | CF_DIAGNOSTIC_STMT;
  sql_command_flags[SQLCOM_SHOW_ENGINE_STATUS]= CF_STATUS_COMMAND;
  sql_command_flags[SQLCOM_SHOW_ENGINE_MUTEX]= CF_STATUS_COMMAND;
  sql_command_flags[SQLCOM_SHOW_ENGINE_LOGS]= CF_STATUS_COMMAND;
  sql_command_flags[SQLCOM_SHOW_EXPLAIN]= CF_STATUS_COMMAND;
  sql_command_flags[SQLCOM_SHOW_PROCESSLIST]= CF_STATUS_COMMAND;
  sql_command_flags[SQLCOM_SHOW_GRANTS]=      CF_STATUS_COMMAND;
  sql_command_flags[SQLCOM_SHOW_CREATE_USER]= CF_STATUS_COMMAND;
  sql_command_flags[SQLCOM_SHOW_CREATE_DB]=   CF_STATUS_COMMAND;
  sql_command_flags[SQLCOM_SHOW_CREATE]=  CF_STATUS_COMMAND;
  sql_command_flags[SQLCOM_SHOW_MASTER_STAT]= CF_STATUS_COMMAND;
  sql_command_flags[SQLCOM_SHOW_SLAVE_STAT]=  CF_STATUS_COMMAND;
  sql_command_flags[SQLCOM_SHOW_CREATE_PROC]= CF_STATUS_COMMAND;
  sql_command_flags[SQLCOM_SHOW_CREATE_FUNC]= CF_STATUS_COMMAND;
  sql_command_flags[SQLCOM_SHOW_CREATE_TRIGGER]=  CF_STATUS_COMMAND;
  sql_command_flags[SQLCOM_SHOW_STATUS_FUNC]= CF_STATUS_COMMAND | CF_REEXECUTION_FRAGILE;
  sql_command_flags[SQLCOM_SHOW_PROC_CODE]=   CF_STATUS_COMMAND;
  sql_command_flags[SQLCOM_SHOW_FUNC_CODE]=   CF_STATUS_COMMAND;
  sql_command_flags[SQLCOM_SHOW_CREATE_EVENT]= CF_STATUS_COMMAND;
  sql_command_flags[SQLCOM_SHOW_PROFILES]=    CF_STATUS_COMMAND;
  sql_command_flags[SQLCOM_SHOW_PROFILE]=     CF_STATUS_COMMAND;
  sql_command_flags[SQLCOM_BINLOG_BASE64_EVENT]= CF_STATUS_COMMAND | CF_CAN_GENERATE_ROW_EVENTS;
  sql_command_flags[SQLCOM_SHOW_TABLES]=       (CF_STATUS_COMMAND | CF_SHOW_TABLE_COMMAND | CF_REEXECUTION_FRAGILE);
  sql_command_flags[SQLCOM_SHOW_TABLE_STATUS]= (CF_STATUS_COMMAND | CF_SHOW_TABLE_COMMAND | CF_REEXECUTION_FRAGILE);


  sql_command_flags[SQLCOM_CREATE_USER]=       CF_CHANGES_DATA;
  sql_command_flags[SQLCOM_RENAME_USER]=       CF_CHANGES_DATA;
  sql_command_flags[SQLCOM_DROP_USER]=         CF_CHANGES_DATA;
  sql_command_flags[SQLCOM_ALTER_USER]=        CF_CHANGES_DATA;
  sql_command_flags[SQLCOM_CREATE_ROLE]=       CF_CHANGES_DATA;
  sql_command_flags[SQLCOM_GRANT]=             CF_CHANGES_DATA;
  sql_command_flags[SQLCOM_GRANT_ROLE]=        CF_CHANGES_DATA;
  sql_command_flags[SQLCOM_REVOKE]=            CF_CHANGES_DATA;
  sql_command_flags[SQLCOM_REVOKE_ROLE]=       CF_CHANGES_DATA;
  sql_command_flags[SQLCOM_OPTIMIZE]=          CF_CHANGES_DATA;
  sql_command_flags[SQLCOM_CREATE_FUNCTION]=   CF_CHANGES_DATA | CF_AUTO_COMMIT_TRANS;
  sql_command_flags[SQLCOM_CREATE_PROCEDURE]=  CF_CHANGES_DATA | CF_AUTO_COMMIT_TRANS;
  sql_command_flags[SQLCOM_CREATE_SPFUNCTION]= CF_CHANGES_DATA | CF_AUTO_COMMIT_TRANS;
  sql_command_flags[SQLCOM_DROP_PROCEDURE]=    CF_CHANGES_DATA | CF_AUTO_COMMIT_TRANS;
  sql_command_flags[SQLCOM_DROP_FUNCTION]=     CF_CHANGES_DATA | CF_AUTO_COMMIT_TRANS;
  sql_command_flags[SQLCOM_ALTER_PROCEDURE]=   CF_CHANGES_DATA | CF_AUTO_COMMIT_TRANS;
  sql_command_flags[SQLCOM_ALTER_FUNCTION]=    CF_CHANGES_DATA | CF_AUTO_COMMIT_TRANS;
  sql_command_flags[SQLCOM_INSTALL_PLUGIN]=    CF_CHANGES_DATA | CF_AUTO_COMMIT_TRANS;
  sql_command_flags[SQLCOM_UNINSTALL_PLUGIN]=  CF_CHANGES_DATA | CF_AUTO_COMMIT_TRANS;

  /*
    The following is used to preserver CF_ROW_COUNT during the
    a CALL or EXECUTE statement, so the value generated by the
    last called (or executed) statement is preserved.
    See mysql_execute_command() for how CF_ROW_COUNT is used.
  */
  /*
    (1): without it, in "CALL some_proc((subq))", subquery would not be
    traced.
  */
  sql_command_flags[SQLCOM_CALL]=      CF_REEXECUTION_FRAGILE |
                                       CF_CAN_GENERATE_ROW_EVENTS |
                                       CF_OPTIMIZER_TRACE; // (1)
  sql_command_flags[SQLCOM_EXECUTE]=   CF_CAN_GENERATE_ROW_EVENTS;
  sql_command_flags[SQLCOM_EXECUTE_IMMEDIATE]= CF_CAN_GENERATE_ROW_EVENTS;
  sql_command_flags[SQLCOM_COMPOUND]=  CF_CAN_GENERATE_ROW_EVENTS;

  /*
    We don't want to change to statement based replication for these commands
  */
  sql_command_flags[SQLCOM_ROLLBACK]|= CF_FORCE_ORIGINAL_BINLOG_FORMAT;
  /* We don't want to replicate ALTER TABLE for temp tables in row format */
  sql_command_flags[SQLCOM_ALTER_TABLE]|= CF_FORCE_ORIGINAL_BINLOG_FORMAT;
  /* We don't want to replicate TRUNCATE for temp tables in row format */
  sql_command_flags[SQLCOM_TRUNCATE]|= CF_FORCE_ORIGINAL_BINLOG_FORMAT;
  /* We don't want to replicate DROP for temp tables in row format */
  sql_command_flags[SQLCOM_DROP_TABLE]|= CF_FORCE_ORIGINAL_BINLOG_FORMAT;
  sql_command_flags[SQLCOM_DROP_SEQUENCE]|= CF_FORCE_ORIGINAL_BINLOG_FORMAT;
  /* One can change replication mode with SET */
  sql_command_flags[SQLCOM_SET_OPTION]|= CF_FORCE_ORIGINAL_BINLOG_FORMAT;

  /*
    The following admin table operations are allowed
    on log tables.
  */
  sql_command_flags[SQLCOM_REPAIR]=    CF_WRITE_LOGS_COMMAND | CF_AUTO_COMMIT_TRANS | CF_REPORT_PROGRESS;
  sql_command_flags[SQLCOM_OPTIMIZE]|= CF_WRITE_LOGS_COMMAND | CF_AUTO_COMMIT_TRANS | CF_REPORT_PROGRESS;
  sql_command_flags[SQLCOM_ANALYZE]=   CF_WRITE_LOGS_COMMAND | CF_AUTO_COMMIT_TRANS | CF_REPORT_PROGRESS;
  sql_command_flags[SQLCOM_CHECK]=     CF_WRITE_LOGS_COMMAND | CF_AUTO_COMMIT_TRANS | CF_REPORT_PROGRESS;
  sql_command_flags[SQLCOM_CHECKSUM]=  CF_REPORT_PROGRESS;

  sql_command_flags[SQLCOM_CREATE_USER]|=       CF_AUTO_COMMIT_TRANS;
  sql_command_flags[SQLCOM_ALTER_USER]|=        CF_AUTO_COMMIT_TRANS;
  sql_command_flags[SQLCOM_DROP_USER]|=         CF_AUTO_COMMIT_TRANS;
  sql_command_flags[SQLCOM_RENAME_USER]|=       CF_AUTO_COMMIT_TRANS;
  sql_command_flags[SQLCOM_CREATE_ROLE]|=       CF_AUTO_COMMIT_TRANS;
  sql_command_flags[SQLCOM_DROP_ROLE]|=         CF_AUTO_COMMIT_TRANS;
  sql_command_flags[SQLCOM_REVOKE]|=            CF_AUTO_COMMIT_TRANS;
  sql_command_flags[SQLCOM_REVOKE_ALL]=         CF_AUTO_COMMIT_TRANS;
  sql_command_flags[SQLCOM_REVOKE_ROLE]|=       CF_AUTO_COMMIT_TRANS;
  sql_command_flags[SQLCOM_GRANT]|=             CF_AUTO_COMMIT_TRANS;
  sql_command_flags[SQLCOM_GRANT_ROLE]|=        CF_AUTO_COMMIT_TRANS;

  sql_command_flags[SQLCOM_FLUSH]=              CF_AUTO_COMMIT_TRANS;
  sql_command_flags[SQLCOM_RESET]=              CF_AUTO_COMMIT_TRANS;
  sql_command_flags[SQLCOM_CREATE_SERVER]=      CF_AUTO_COMMIT_TRANS;
  sql_command_flags[SQLCOM_ALTER_SERVER]=       CF_AUTO_COMMIT_TRANS;
  sql_command_flags[SQLCOM_DROP_SERVER]=        CF_AUTO_COMMIT_TRANS;

  /*
    The following statements can deal with temporary tables,
    so temporary tables should be pre-opened for those statements to
    simplify privilege checking.

    There are other statements that deal with temporary tables and open
    them, but which are not listed here. The thing is that the order of
    pre-opening temporary tables for those statements is somewhat custom.
  */
  sql_command_flags[SQLCOM_CREATE_TABLE]|=    CF_PREOPEN_TMP_TABLES;
  sql_command_flags[SQLCOM_DROP_TABLE]|=      CF_PREOPEN_TMP_TABLES;
  sql_command_flags[SQLCOM_DROP_SEQUENCE]|=   CF_PREOPEN_TMP_TABLES;
  sql_command_flags[SQLCOM_CREATE_INDEX]|=    CF_PREOPEN_TMP_TABLES;
  sql_command_flags[SQLCOM_ALTER_TABLE]|=     CF_PREOPEN_TMP_TABLES;
  sql_command_flags[SQLCOM_TRUNCATE]|=        CF_PREOPEN_TMP_TABLES;
  sql_command_flags[SQLCOM_LOAD]|=            CF_PREOPEN_TMP_TABLES;
  sql_command_flags[SQLCOM_DROP_INDEX]|=      CF_PREOPEN_TMP_TABLES;
  sql_command_flags[SQLCOM_UPDATE]|=          CF_PREOPEN_TMP_TABLES;
  sql_command_flags[SQLCOM_UPDATE_MULTI]|=    CF_PREOPEN_TMP_TABLES;
  sql_command_flags[SQLCOM_INSERT_SELECT]|=   CF_PREOPEN_TMP_TABLES;
  sql_command_flags[SQLCOM_DELETE]|=          CF_PREOPEN_TMP_TABLES;
  sql_command_flags[SQLCOM_DELETE_MULTI]|=    CF_PREOPEN_TMP_TABLES;
  sql_command_flags[SQLCOM_RENAME_TABLE]|=    CF_PREOPEN_TMP_TABLES;
  sql_command_flags[SQLCOM_REPLACE_SELECT]|=  CF_PREOPEN_TMP_TABLES;
  sql_command_flags[SQLCOM_SELECT]|=          CF_PREOPEN_TMP_TABLES;
  sql_command_flags[SQLCOM_SET_OPTION]|=      CF_PREOPEN_TMP_TABLES;
  sql_command_flags[SQLCOM_DO]|=              CF_PREOPEN_TMP_TABLES;
  sql_command_flags[SQLCOM_HA_OPEN]|=         CF_PREOPEN_TMP_TABLES;
  sql_command_flags[SQLCOM_CALL]|=            CF_PREOPEN_TMP_TABLES;
  sql_command_flags[SQLCOM_CHECKSUM]|=        CF_PREOPEN_TMP_TABLES;
  sql_command_flags[SQLCOM_ANALYZE]|=         CF_PREOPEN_TMP_TABLES;
  sql_command_flags[SQLCOM_CHECK]|=           CF_PREOPEN_TMP_TABLES;
  sql_command_flags[SQLCOM_OPTIMIZE]|=        CF_PREOPEN_TMP_TABLES;
  sql_command_flags[SQLCOM_REPAIR]|=          CF_PREOPEN_TMP_TABLES;
  sql_command_flags[SQLCOM_PRELOAD_KEYS]|=    CF_PREOPEN_TMP_TABLES;
  sql_command_flags[SQLCOM_ASSIGN_TO_KEYCACHE]|= CF_PREOPEN_TMP_TABLES;

  /*
    DDL statements that should start with closing opened handlers.

    We use this flag only for statements for which open HANDLERs
    have to be closed before temporary tables are pre-opened.
  */
  sql_command_flags[SQLCOM_CREATE_TABLE]|=    CF_HA_CLOSE;
  sql_command_flags[SQLCOM_CREATE_SEQUENCE]|= CF_HA_CLOSE;
  sql_command_flags[SQLCOM_DROP_TABLE]|=      CF_HA_CLOSE;
  sql_command_flags[SQLCOM_DROP_SEQUENCE]|=   CF_HA_CLOSE;
  sql_command_flags[SQLCOM_ALTER_TABLE]|=     CF_HA_CLOSE;
  sql_command_flags[SQLCOM_TRUNCATE]|=        CF_HA_CLOSE;
  sql_command_flags[SQLCOM_REPAIR]|=          CF_HA_CLOSE;
  sql_command_flags[SQLCOM_OPTIMIZE]|=        CF_HA_CLOSE;
  sql_command_flags[SQLCOM_ANALYZE]|=         CF_HA_CLOSE;
  sql_command_flags[SQLCOM_CHECK]|=           CF_HA_CLOSE;
  sql_command_flags[SQLCOM_CREATE_INDEX]|=    CF_HA_CLOSE;
  sql_command_flags[SQLCOM_DROP_INDEX]|=      CF_HA_CLOSE;
  sql_command_flags[SQLCOM_PRELOAD_KEYS]|=    CF_HA_CLOSE;
  sql_command_flags[SQLCOM_ASSIGN_TO_KEYCACHE]|=  CF_HA_CLOSE;

  /*
    Mark statements that always are disallowed in read-only
    transactions. Note that according to the SQL standard,
    even temporary table DDL should be disallowed.
  */
  sql_command_flags[SQLCOM_CREATE_TABLE]|=     CF_DISALLOW_IN_RO_TRANS;
  sql_command_flags[SQLCOM_CREATE_SEQUENCE]|=  CF_DISALLOW_IN_RO_TRANS;
  sql_command_flags[SQLCOM_ALTER_TABLE]|=      CF_DISALLOW_IN_RO_TRANS;
  sql_command_flags[SQLCOM_DROP_TABLE]|=       CF_DISALLOW_IN_RO_TRANS;
  sql_command_flags[SQLCOM_DROP_SEQUENCE]|=    CF_DISALLOW_IN_RO_TRANS;
  sql_command_flags[SQLCOM_RENAME_TABLE]|=     CF_DISALLOW_IN_RO_TRANS;
  sql_command_flags[SQLCOM_CREATE_INDEX]|=     CF_DISALLOW_IN_RO_TRANS;
  sql_command_flags[SQLCOM_DROP_INDEX]|=       CF_DISALLOW_IN_RO_TRANS;
  sql_command_flags[SQLCOM_CREATE_DB]|=        CF_DISALLOW_IN_RO_TRANS;
  sql_command_flags[SQLCOM_DROP_DB]|=          CF_DISALLOW_IN_RO_TRANS;
  sql_command_flags[SQLCOM_ALTER_DB_UPGRADE]|= CF_DISALLOW_IN_RO_TRANS;
  sql_command_flags[SQLCOM_ALTER_DB]|=         CF_DISALLOW_IN_RO_TRANS;
  sql_command_flags[SQLCOM_CREATE_VIEW]|=      CF_DISALLOW_IN_RO_TRANS;
  sql_command_flags[SQLCOM_DROP_VIEW]|=        CF_DISALLOW_IN_RO_TRANS;
  sql_command_flags[SQLCOM_CREATE_TRIGGER]|=   CF_DISALLOW_IN_RO_TRANS;
  sql_command_flags[SQLCOM_DROP_TRIGGER]|=     CF_DISALLOW_IN_RO_TRANS;
  sql_command_flags[SQLCOM_CREATE_EVENT]|=     CF_DISALLOW_IN_RO_TRANS;
  sql_command_flags[SQLCOM_ALTER_EVENT]|=      CF_DISALLOW_IN_RO_TRANS;
  sql_command_flags[SQLCOM_DROP_EVENT]|=       CF_DISALLOW_IN_RO_TRANS;
  sql_command_flags[SQLCOM_CREATE_USER]|=      CF_DISALLOW_IN_RO_TRANS;
  sql_command_flags[SQLCOM_ALTER_USER]|=       CF_DISALLOW_IN_RO_TRANS;
  sql_command_flags[SQLCOM_RENAME_USER]|=      CF_DISALLOW_IN_RO_TRANS;
  sql_command_flags[SQLCOM_DROP_USER]|=        CF_DISALLOW_IN_RO_TRANS;
  sql_command_flags[SQLCOM_CREATE_SERVER]|=    CF_DISALLOW_IN_RO_TRANS;
  sql_command_flags[SQLCOM_ALTER_SERVER]|=     CF_DISALLOW_IN_RO_TRANS;
  sql_command_flags[SQLCOM_DROP_SERVER]|=      CF_DISALLOW_IN_RO_TRANS;
  sql_command_flags[SQLCOM_CREATE_FUNCTION]|=  CF_DISALLOW_IN_RO_TRANS;
  sql_command_flags[SQLCOM_CREATE_PROCEDURE]|= CF_DISALLOW_IN_RO_TRANS;
  sql_command_flags[SQLCOM_CREATE_SPFUNCTION]|=CF_DISALLOW_IN_RO_TRANS;
  sql_command_flags[SQLCOM_DROP_PROCEDURE]|=   CF_DISALLOW_IN_RO_TRANS;
  sql_command_flags[SQLCOM_DROP_FUNCTION]|=    CF_DISALLOW_IN_RO_TRANS;
  sql_command_flags[SQLCOM_ALTER_PROCEDURE]|=  CF_DISALLOW_IN_RO_TRANS;
  sql_command_flags[SQLCOM_ALTER_FUNCTION]|=   CF_DISALLOW_IN_RO_TRANS;
  sql_command_flags[SQLCOM_TRUNCATE]|=         CF_DISALLOW_IN_RO_TRANS;
  sql_command_flags[SQLCOM_ALTER_TABLESPACE]|= CF_DISALLOW_IN_RO_TRANS;
  sql_command_flags[SQLCOM_REPAIR]|=           CF_DISALLOW_IN_RO_TRANS;
  sql_command_flags[SQLCOM_OPTIMIZE]|=         CF_DISALLOW_IN_RO_TRANS;
  sql_command_flags[SQLCOM_GRANT]|=            CF_DISALLOW_IN_RO_TRANS;
  sql_command_flags[SQLCOM_REVOKE]|=           CF_DISALLOW_IN_RO_TRANS;
  sql_command_flags[SQLCOM_REVOKE_ALL]|=       CF_DISALLOW_IN_RO_TRANS;
  sql_command_flags[SQLCOM_INSTALL_PLUGIN]|=   CF_DISALLOW_IN_RO_TRANS;
  sql_command_flags[SQLCOM_UNINSTALL_PLUGIN]|= CF_DISALLOW_IN_RO_TRANS;
}

bool sqlcom_can_generate_row_events(const THD *thd)
{
  return (sql_command_flags[thd->lex->sql_command] &
          CF_CAN_GENERATE_ROW_EVENTS);
}
 
bool is_update_query(enum enum_sql_command command)
{
  DBUG_ASSERT(command <= SQLCOM_END);
  return (sql_command_flags[command] & CF_CHANGES_DATA) != 0;
}

/**
  Check if a sql command is allowed to write to log tables.
  @param command The SQL command
  @return true if writing is allowed
*/
bool is_log_table_write_query(enum enum_sql_command command)
{
  DBUG_ASSERT(command <= SQLCOM_END);
  return (sql_command_flags[command] & CF_WRITE_LOGS_COMMAND) != 0;
}

void execute_init_command(THD *thd, LEX_STRING *init_command,
                          mysql_rwlock_t *var_lock)
{
  Vio* save_vio;
  ulonglong save_client_capabilities;

  mysql_rwlock_rdlock(var_lock);
  if (!init_command->length)
  {
    mysql_rwlock_unlock(var_lock);
    return;
  }

  /*
    copy the value under a lock, and release the lock.
    init_command has to be executed without a lock held,
    as it may try to change itself
  */
  size_t len= init_command->length;
  char *buf= thd->strmake(init_command->str, len);
  mysql_rwlock_unlock(var_lock);

#if defined(ENABLED_PROFILING)
  thd->profiling.start_new_query();
  thd->profiling.set_query_source(buf, len);
#endif

  THD_STAGE_INFO(thd, stage_execution_of_init_command);
  save_client_capabilities= thd->client_capabilities;
  thd->client_capabilities|= CLIENT_MULTI_QUERIES;
  /*
    We don't need return result of execution to client side.
    To forbid this we should set thd->net.vio to 0.
  */
  save_vio= thd->net.vio;
  thd->net.vio= 0;
  thd->clear_error(1);
  dispatch_command(COM_QUERY, thd, buf, len, FALSE, FALSE);
  thd->client_capabilities= save_client_capabilities;
  thd->net.vio= save_vio;

#if defined(ENABLED_PROFILING)
  thd->profiling.finish_current_query();
#endif
}


static char *fgets_fn(char *buffer, size_t size, fgets_input_t input, int *error)
{
  MYSQL_FILE *in= static_cast<MYSQL_FILE*> (input);
  char *line= mysql_file_fgets(buffer, size, in);
  if (error)
    *error= (line == NULL) ? ferror(in->m_file) : 0;
  return line;
}


static void handle_bootstrap_impl(THD *thd)
{
  MYSQL_FILE *file= bootstrap_file;
  DBUG_ENTER("handle_bootstrap_impl");

#ifndef EMBEDDED_LIBRARY
  pthread_detach_this_thread();
  thd->thread_stack= (char*) &thd;
#endif /* EMBEDDED_LIBRARY */

  thd->security_ctx->user= (char*) my_strdup("boot", MYF(MY_WME));
  thd->security_ctx->priv_user[0]= thd->security_ctx->priv_host[0]=
    thd->security_ctx->priv_role[0]= 0;
  /*
    Make the "client" handle multiple results. This is necessary
    to enable stored procedures with SELECTs and Dynamic SQL
    in init-file.
  */
  thd->client_capabilities|= CLIENT_MULTI_RESULTS;

  thd->init_for_queries();

  for ( ; ; )
  {
    char buffer[MAX_BOOTSTRAP_QUERY_SIZE] = "";
    int rc, length;
    char *query;
    int error= 0;

    rc= read_bootstrap_query(buffer, &length, file, fgets_fn, &error);

    if (rc == READ_BOOTSTRAP_EOF)
      break;
    /*
      Check for bootstrap file errors. SQL syntax errors will be
      caught below.
    */
    if (rc != READ_BOOTSTRAP_SUCCESS)
    {
      /*
        mysql_parse() may have set a successful error status for the previous
        query. We must clear the error status to report the bootstrap error.
      */
      thd->get_stmt_da()->reset_diagnostics_area();

      /* Get the nearest query text for reference. */
      char *err_ptr= buffer + (length <= MAX_BOOTSTRAP_ERROR_LEN ?
                                        0 : (length - MAX_BOOTSTRAP_ERROR_LEN));
      switch (rc)
      {
      case READ_BOOTSTRAP_ERROR:
        my_printf_error(ER_UNKNOWN_ERROR, "Bootstrap file error, return code (%d). "
                        "Nearest query: '%s'", MYF(0), error, err_ptr);
        break;

      case READ_BOOTSTRAP_QUERY_SIZE:
        my_printf_error(ER_UNKNOWN_ERROR, "Boostrap file error. Query size "
                        "exceeded %d bytes near '%s'.", MYF(0),
                        MAX_BOOTSTRAP_LINE_SIZE, err_ptr);
        break;

      default:
        DBUG_ASSERT(false);
        break;
      }

      thd->protocol->end_statement();
      bootstrap_error= 1;
      break;
    }

    query= (char *) thd->memdup_w_gap(buffer, length + 1,
                                      thd->db_length + 1 +
                                      QUERY_CACHE_DB_LENGTH_SIZE +
                                      QUERY_CACHE_FLAGS_SIZE);
    size_t db_len= 0;
    memcpy(query + length + 1, (char *) &db_len, sizeof(size_t));
    thd->set_query_and_id(query, length, thd->charset(), next_query_id());
    int2store(query + length + 1, 0);           // No db in bootstrap
    DBUG_PRINT("query",("%-.4096s",thd->query()));
#if defined(ENABLED_PROFILING)
    thd->profiling.start_new_query();
    thd->profiling.set_query_source(thd->query(), length);
#endif

    /*
      We don't need to obtain LOCK_thread_count here because in bootstrap
      mode we have only one thread.
    */
    thd->set_time();
    Parser_state parser_state;
    if (parser_state.init(thd, thd->query(), length))
    {
      thd->protocol->end_statement();
      bootstrap_error= 1;
      break;
    }

    mysql_parse(thd, thd->query(), length, &parser_state, FALSE, FALSE);

    bootstrap_error= thd->is_error();
    thd->protocol->end_statement();

#if defined(ENABLED_PROFILING)
    thd->profiling.finish_current_query();
#endif
    delete_explain_query(thd->lex);

    if (bootstrap_error)
      break;

    thd->reset_kill_query();  /* Ensure that killed_errmsg is released */
    free_root(thd->mem_root,MYF(MY_KEEP_PREALLOC));
    free_root(&thd->transaction.mem_root,MYF(MY_KEEP_PREALLOC));
    thd->lex->restore_set_statement_var();
  }

  DBUG_VOID_RETURN;
}


/**
  Execute commands from bootstrap_file.

  Used when creating the initial grant tables.
*/

pthread_handler_t handle_bootstrap(void *arg)
{
  THD *thd=(THD*) arg;

  mysql_thread_set_psi_id(thd->thread_id);

  do_handle_bootstrap(thd);
  return 0;
}

void do_handle_bootstrap(THD *thd)
{
  /* The following must be called before DBUG_ENTER */
  thd->thread_stack= (char*) &thd;
  if (my_thread_init() || thd->store_globals())
  {
#ifndef EMBEDDED_LIBRARY
    close_connection(thd, ER_OUT_OF_RESOURCES);
#endif
    thd->fatal_error();
    goto end;
  }

  handle_bootstrap_impl(thd);

end:
  delete thd;

  mysql_mutex_lock(&LOCK_thread_count);
  in_bootstrap = FALSE;
  mysql_cond_broadcast(&COND_thread_count);
  mysql_mutex_unlock(&LOCK_thread_count);

#ifndef EMBEDDED_LIBRARY
  my_thread_end();
  pthread_exit(0);
#endif

  return;
}


/* This works because items are allocated on THD::mem_root */

void free_items(Item *item)
{
  Item *next;
  DBUG_ENTER("free_items");
  for (; item ; item=next)
  {
    next=item->next;
    item->delete_self();
  }
  DBUG_VOID_RETURN;
}

/**
   This works because items are allocated on THD::mem_root.
   @note The function also handles null pointers (empty list).
*/
void cleanup_items(Item *item)
{
  DBUG_ENTER("cleanup_items");  
  for (; item ; item=item->next)
    item->cleanup();
  DBUG_VOID_RETURN;
}

static enum enum_server_command fetch_command(THD *thd, char *packet)
{
  enum enum_server_command
    command= (enum enum_server_command) (uchar) packet[0];
  DBUG_ENTER("fetch_command");

  if (command >= COM_END ||
      (command >= COM_MDB_GAP_BEG && command <= COM_MDB_GAP_END))
    command= COM_END;				// Wrong command

  DBUG_PRINT("info",("Command on %s = %d (%s)",
                     vio_description(thd->net.vio), command,
                     command_name[command].str));
  DBUG_RETURN(command);
}


#ifndef EMBEDDED_LIBRARY

#ifdef WITH_WSREP
static bool wsrep_node_is_ready(THD *thd)
{
  if (thd->variables.wsrep_on && !thd->wsrep_applier && !wsrep_ready)
  {
    my_message(ER_UNKNOWN_COM_ERROR,
               "WSREP has not yet prepared node for application use",
               MYF(0));
    return false;
  }
  return true;
}
#endif

/**
  Read one command from connection and execute it (query or simple command).
  This function is called in loop from thread function.

  For profiling to work, it must never be called recursively.

  @retval
    0  success
  @retval
    1  request of thread shutdown (see dispatch_command() description)
*/

bool do_command(THD *thd)
{
  bool return_value;
  char *packet= 0;
#ifdef WITH_WSREP
  ulong packet_length= 0; // just to avoid (false positive) compiler warning
#else
  ulong packet_length;
#endif /* WITH_WSREP */
  NET *net= &thd->net;
  enum enum_server_command command;
  DBUG_ENTER("do_command");

#ifdef WITH_WSREP
  if (WSREP(thd))
  {
    mysql_mutex_lock(&thd->LOCK_wsrep_thd);
    thd->wsrep_query_state= QUERY_IDLE;
    if (thd->wsrep_conflict_state==MUST_ABORT)
    {
      wsrep_client_rollback(thd);
    }
    mysql_mutex_unlock(&thd->LOCK_wsrep_thd);
  }
#endif /* WITH_WSREP */

  /*
    indicator of uninitialized lex => normal flow of errors handling
    (see my_message_sql)
  */
  thd->lex->current_select= 0;

  /*
    This thread will do a blocking read from the client which
    will be interrupted when the next command is received from
    the client, the connection is closed or "net_wait_timeout"
    number of seconds has passed.
  */
  if (!thd->skip_wait_timeout)
    my_net_set_read_timeout(net, thd->get_net_wait_timeout());

  /* Errors and diagnostics are cleared once here before query */
  thd->clear_error(1);

  net_new_transaction(net);

  /* Save for user statistics */
  thd->start_bytes_received= thd->status_var.bytes_received;

  /*
    Synchronization point for testing of KILL_CONNECTION.
    This sync point can wait here, to simulate slow code execution
    between the last test of thd->killed and blocking in read().

    The goal of this test is to verify that a connection does not
    hang, if it is killed at this point of execution.
    (Bug#37780 - main.kill fails randomly)

    Note that the sync point wait itself will be terminated by a
    kill. In this case it consumes a condition broadcast, but does
    not change anything else. The consumed broadcast should not
    matter here, because the read/recv() below doesn't use it.
  */
  DEBUG_SYNC(thd, "before_do_command_net_read");

  packet_length= my_net_read_packet(net, 1);
#ifdef WITH_WSREP
  if (WSREP(thd)) {
    mysql_mutex_lock(&thd->LOCK_wsrep_thd);

    /* these THD's are aborted or are aborting during being idle */
    if (thd->wsrep_conflict_state == ABORTING)
    {
      while (thd->wsrep_conflict_state == ABORTING) {
        mysql_mutex_unlock(&thd->LOCK_wsrep_thd);
        my_sleep(1000);
        mysql_mutex_lock(&thd->LOCK_wsrep_thd);
      }
      thd->store_globals();
    }
    else if (thd->wsrep_conflict_state == ABORTED)
    {
      thd->store_globals();
    }

    thd->wsrep_query_state= QUERY_EXEC;
    mysql_mutex_unlock(&thd->LOCK_wsrep_thd);
  }
#endif /* WITH_WSREP */

  if (packet_length == packet_error)
  {
    DBUG_PRINT("info",("Got error %d reading command from socket %s",
		       net->error,
		       vio_description(net->vio)));

#ifdef WITH_WSREP
    if (WSREP(thd))
    {
      mysql_mutex_lock(&thd->LOCK_wsrep_thd);
      if (thd->wsrep_conflict_state == MUST_ABORT)
      {
        DBUG_PRINT("wsrep",("aborted for wsrep rollback: %lu",
                            (ulong) thd->real_id));
        wsrep_client_rollback(thd);
      }
      mysql_mutex_unlock(&thd->LOCK_wsrep_thd);
    }
#endif /* WITH_WSREP */

    /* Instrument this broken statement as "statement/com/error" */
    thd->m_statement_psi= MYSQL_REFINE_STATEMENT(thd->m_statement_psi,
                                                 com_statement_info[COM_END].
                                                 m_key);


    /* Check if we can continue without closing the connection */

    /* The error must be set. */
    DBUG_ASSERT(thd->is_error());
    thd->protocol->end_statement();

    /* Mark the statement completed. */
    MYSQL_END_STATEMENT(thd->m_statement_psi, thd->get_stmt_da());
    thd->m_statement_psi= NULL;
    thd->m_digest= NULL;

    if (net->error != 3)
    {
      return_value= TRUE;                       // We have to close it.
      goto out;
    }

    net->error= 0;
    return_value= FALSE;
    goto out;
  }

  packet= (char*) net->read_pos;
  /*
    'packet_length' contains length of data, as it was stored in packet
    header. In case of malformed header, my_net_read returns zero.
    If packet_length is not zero, my_net_read ensures that the returned
    number of bytes was actually read from network.
    There is also an extra safety measure in my_net_read:
    it sets packet[packet_length]= 0, but only for non-zero packets.
  */
  if (packet_length == 0)                       /* safety */
  {
    /* Initialize with COM_SLEEP packet */
    packet[0]= (uchar) COM_SLEEP;
    packet_length= 1;
  }
  /* Do not rely on my_net_read, extra safety against programming errors. */
  packet[packet_length]= '\0';                  /* safety */


  command= fetch_command(thd, packet);

#ifdef WITH_WSREP
  /*
    Bail out if DB snapshot has not been installed.
  */
  if (!(server_command_flags[command] & CF_SKIP_WSREP_CHECK) &&
      !wsrep_node_is_ready(thd))
  {
    thd->protocol->end_statement();

    /* Performance Schema Interface instrumentation end. */
    MYSQL_END_STATEMENT(thd->m_statement_psi, thd->get_stmt_da());
    thd->m_statement_psi= NULL;
    thd->m_digest= NULL;

    return_value= FALSE;
    goto out;
  }
#endif

  /* Restore read timeout value */
  my_net_set_read_timeout(net, thd->variables.net_read_timeout);

  DBUG_ASSERT(packet_length);
  DBUG_ASSERT(!thd->apc_target.is_enabled());
  return_value= dispatch_command(command, thd, packet+1,
                                 (uint) (packet_length-1), FALSE, FALSE);
#ifdef WITH_WSREP
  if (WSREP(thd))
  {
    while (thd->wsrep_conflict_state== RETRY_AUTOCOMMIT)
    {
      WSREP_DEBUG("Retry autocommit for: %s\n", thd->wsrep_retry_query);
      CHARSET_INFO *current_charset = thd->variables.character_set_client;
      if (!is_supported_parser_charset(current_charset))
      {
        /* Do not use non-supported parser character sets */
        WSREP_WARN("Current client character set is non-supported parser "
                   "character set: %s", current_charset->csname);
        thd->variables.character_set_client = &my_charset_latin1;
        WSREP_WARN("For retry temporally setting character set to : %s",
                   my_charset_latin1.csname);
      }
      thd->clear_error();
      return_value= dispatch_command(command, thd, thd->wsrep_retry_query,
                                     thd->wsrep_retry_query_len, FALSE, FALSE);
      thd->variables.character_set_client = current_charset;
    }

    if (thd->wsrep_retry_query && thd->wsrep_conflict_state != REPLAYING)
    {
      my_free(thd->wsrep_retry_query);
      thd->wsrep_retry_query      = NULL;
      thd->wsrep_retry_query_len  = 0;
      thd->wsrep_retry_command    = COM_CONNECT;
    }
  }
#endif /* WITH_WSREP */
  DBUG_ASSERT(!thd->apc_target.is_enabled());

out:
  thd->lex->restore_set_statement_var();
  /* The statement instrumentation must be closed in all cases. */
  DBUG_ASSERT(thd->m_digest == NULL);
  DBUG_ASSERT(thd->m_statement_psi == NULL);
  DBUG_RETURN(return_value);
}
#endif  /* EMBEDDED_LIBRARY */

/**
  @brief Determine if an attempt to update a non-temporary table while the
    read-only option was enabled has been made.

  This is a helper function to mysql_execute_command.

  @note SQLCOM_MULTI_UPDATE is an exception and dealt with elsewhere.

  @see mysql_execute_command
  @returns Status code
    @retval TRUE The statement should be denied.
    @retval FALSE The statement isn't updating any relevant tables.
*/

static my_bool deny_updates_if_read_only_option(THD *thd,
                                                TABLE_LIST *all_tables)
{
  DBUG_ENTER("deny_updates_if_read_only_option");

  if (!opt_readonly)
    DBUG_RETURN(FALSE);

  LEX *lex= thd->lex;

  /* Super user is allowed to do changes */
  if (((ulong)(thd->security_ctx->master_access & SUPER_ACL) ==
       (ulong)SUPER_ACL))
    DBUG_RETURN(FALSE);

  /* Check if command doesn't update anything */
  if (!(sql_command_flags[lex->sql_command] & CF_CHANGES_DATA))
    DBUG_RETURN(FALSE);

  /* Multi update is an exception and is dealt with later. */
  if (lex->sql_command == SQLCOM_UPDATE_MULTI)
    DBUG_RETURN(FALSE);

  /* a table-to-create is not in the temp table list, needs a special check */
  if (lex->sql_command == SQLCOM_CREATE_TABLE)
    DBUG_RETURN(!lex->tmp_table());

  /* Check if we created or dropped databases */
  if ((sql_command_flags[lex->sql_command] & CF_DB_CHANGE))
    DBUG_RETURN(TRUE);

  if (some_non_temp_table_to_be_updated(thd, all_tables))
    DBUG_RETURN(TRUE);

  /* Assuming that only temporary tables are modified. */
  DBUG_RETURN(FALSE);
}


/**
  check COM_MULTI packet

  @param thd             thread handle
  @param packet          pointer on the packet of commands
  @param packet_length   length of this packet

  @retval 0 - Error
  @retval # - Number of commands in the batch
*/

uint maria_multi_check(THD *thd, char *packet, uint packet_length)
{
  uint counter= 0;
  DBUG_ENTER("maria_multi_check");
  while (packet_length)
  {
    char *packet_start= packet;
    size_t subpacket_length= net_field_length((uchar **)&packet_start);
    size_t length_length= packet_start - packet;
    // length of command + 3 bytes where that length was stored
    DBUG_PRINT("info", ("sub-packet length: %zu + %zu  command: %x",
                        subpacket_length, length_length,
                        packet_start[3]));

    if (subpacket_length == 0 ||
        (subpacket_length + length_length) > packet_length)
    {
      my_message(ER_UNKNOWN_COM_ERROR, ER_THD(thd, ER_UNKNOWN_COM_ERROR),
                 MYF(0));
      DBUG_RETURN(0);
    }

    counter++;
    packet= packet_start + subpacket_length;
    packet_length-= (subpacket_length + length_length);
  }
  DBUG_RETURN(counter);
}


/**
  Perform one connection-level (COM_XXXX) command.

  @param command         type of command to perform
  @param thd             connection handle
  @param packet          data for the command, packet is always null-terminated
  @param packet_length   length of packet + 1 (to show that data is
                         null-terminated) except for COM_SLEEP, where it
                         can be zero.
  @param is_com_multi    recursive call from COM_MULTI
  @param is_next_command there will be more command in the COM_MULTI batch

  @todo
    set thd->lex->sql_command to SQLCOM_END here.
  @todo
    The following has to be changed to an 8 byte integer

  @retval
    0   ok
  @retval
    1   request of thread shutdown, i. e. if command is
        COM_QUIT/COM_SHUTDOWN
*/
bool dispatch_command(enum enum_server_command command, THD *thd,
		      char* packet, uint packet_length, bool is_com_multi,
                      bool is_next_command)
{
  NET *net= &thd->net;
  bool error= 0;
  bool do_end_of_statement= true;
  DBUG_ENTER("dispatch_command");
  DBUG_PRINT("info", ("command: %d %s", command,
                      (command_name[command].str != 0 ?
                       command_name[command].str :
                       "<?>")));
  bool drop_more_results= 0;

  if (!is_com_multi)
    inc_thread_running();

  /* keep it withing 1 byte */
  compile_time_assert(COM_END == 255);

#ifdef WITH_WSREP
  if (WSREP(thd))
  {
    if (!thd->in_multi_stmt_transaction_mode())
    {
      thd->wsrep_PA_safe= true;
    }

    mysql_mutex_lock(&thd->LOCK_wsrep_thd);
    thd->wsrep_query_state= QUERY_EXEC;
    if (thd->wsrep_conflict_state== RETRY_AUTOCOMMIT)
    {
      thd->wsrep_conflict_state= NO_CONFLICT;
    }
    if (thd->wsrep_conflict_state== MUST_ABORT)
    {
      wsrep_client_rollback(thd);
    }
    /* We let COM_QUIT and COM_STMT_CLOSE to execute even if wsrep aborted. */
    if (thd->wsrep_conflict_state == ABORTED &&
        command != COM_STMT_CLOSE && command != COM_QUIT)
    {
      my_message(ER_LOCK_DEADLOCK, "wsrep aborted transaction", MYF(0));
      WSREP_DEBUG("Deadlock error for: %s", thd->query());
      mysql_mutex_unlock(&thd->LOCK_wsrep_thd);
      thd->reset_killed();
      thd->mysys_var->abort     = 0;
      thd->wsrep_conflict_state = NO_CONFLICT;
      thd->wsrep_retry_counter  = 0;
      goto dispatch_end;
    }
    mysql_mutex_unlock(&thd->LOCK_wsrep_thd);
  }
#endif /* WITH_WSREP */
#if defined(ENABLED_PROFILING)
  thd->profiling.start_new_query();
#endif
  MYSQL_COMMAND_START(thd->thread_id, command,
                      &thd->security_ctx->priv_user[0],
                      (char *) thd->security_ctx->host_or_ip);
  
  DBUG_EXECUTE_IF("crash_dispatch_command_before",
                  { DBUG_PRINT("crash_dispatch_command_before", ("now"));
                    DBUG_SUICIDE(); });

  /* Performance Schema Interface instrumentation, begin */
  thd->m_statement_psi= MYSQL_REFINE_STATEMENT(thd->m_statement_psi,
                                               com_statement_info[command].
                                               m_key);
  /*
    We should always call reset_for_next_command() before a query.
    mysql_parse() will do this for queries. Ensure it's also done
    for other commands.
  */
  if (command != COM_QUERY)
    thd->reset_for_next_command();
  thd->set_command(command);

  /*
    thd->variables.log_slow_disabled_statements defines which statements
    are logged to slow log
  */
  thd->enable_slow_log= thd->variables.sql_log_slow;
  thd->query_plan_flags= QPLAN_INIT;
  thd->lex->sql_command= SQLCOM_END; /* to avoid confusing VIEW detectors */
  thd->reset_kill_query();

  DEBUG_SYNC(thd,"dispatch_command_before_set_time");

  thd->set_time();
  if (!(server_command_flags[command] & CF_SKIP_QUERY_ID))
    thd->set_query_id(next_query_id());
  else
  {
    /*
      ping, get statistics or similar stateless command.
      No reason to increase query id here.
    */
    thd->set_query_id(get_query_id());
  }

  if (!(server_command_flags[command] & CF_SKIP_QUESTIONS))
    statistic_increment(thd->status_var.questions, &LOCK_status);

  /* Copy data for user stats */
  if ((thd->userstat_running= opt_userstat_running))
  {
    thd->start_cpu_time= my_getcputime();
    memcpy(&thd->org_status_var, &thd->status_var, sizeof(thd->status_var));
    thd->select_commands= thd->update_commands= thd->other_commands= 0;
  }

  /**
    Clear the set of flags that are expected to be cleared at the
    beginning of each command.
  */
  thd->server_status&= ~SERVER_STATUS_CLEAR_SET;
  if (is_next_command)
  {
    drop_more_results= !MY_TEST(thd->server_status &
                                SERVER_MORE_RESULTS_EXISTS);
    thd->server_status|= SERVER_MORE_RESULTS_EXISTS;
    if (is_com_multi)
      thd->get_stmt_da()->set_skip_flush();
  }

  switch (command) {
  case COM_INIT_DB:
  {
    LEX_CSTRING tmp;
    status_var_increment(thd->status_var.com_stat[SQLCOM_CHANGE_DB]);
    if (thd->copy_with_error(system_charset_info, (LEX_STRING*) &tmp,
                             thd->charset(), packet, packet_length))
      break;
    if (!mysql_change_db(thd, &tmp, FALSE))
    {
      general_log_write(thd, command, thd->db, thd->db_length);
      my_ok(thd);
    }
    break;
  }
#ifdef HAVE_REPLICATION
  case COM_REGISTER_SLAVE:
  {
    status_var_increment(thd->status_var.com_register_slave);
    if (!register_slave(thd, (uchar*)packet, packet_length))
      my_ok(thd);
    break;
  }
#endif
  case COM_RESET_CONNECTION:
  {
    thd->status_var.com_other++;
    thd->change_user();
    thd->clear_error();                         // if errors from rollback
    my_ok(thd, 0, 0, 0);
    break;
  }
  case COM_CHANGE_USER:
  {
    int auth_rc;
    status_var_increment(thd->status_var.com_other);

    thd->change_user();
    thd->clear_error();                         // if errors from rollback

    /* acl_authenticate() takes the data from net->read_pos */
    net->read_pos= (uchar*)packet;

    uint save_db_length= thd->db_length;
    char *save_db= thd->db;
    USER_CONN *save_user_connect= thd->user_connect;
    Security_context save_security_ctx= *thd->security_ctx;
    CHARSET_INFO *save_character_set_client=
      thd->variables.character_set_client;
    CHARSET_INFO *save_collation_connection=
      thd->variables.collation_connection;
    CHARSET_INFO *save_character_set_results=
      thd->variables.character_set_results;

    /* Ensure we don't free security_ctx->user in case we have to revert */
    thd->security_ctx->user= 0;
    thd->user_connect= 0;

    /*
      to limit COM_CHANGE_USER ability to brute-force passwords,
      we only allow three unsuccessful COM_CHANGE_USER per connection.
    */
    if (thd->failed_com_change_user >= 3)
    {
      my_message(ER_UNKNOWN_COM_ERROR, ER_THD(thd,ER_UNKNOWN_COM_ERROR),
                 MYF(0));
      auth_rc= 1;
    }
    else
      auth_rc= acl_authenticate(thd, packet_length);

    mysql_audit_notify_connection_change_user(thd);
    if (auth_rc)
    {
      /* Free user if allocated by acl_authenticate */
      my_free(const_cast<char*>(thd->security_ctx->user));
      *thd->security_ctx= save_security_ctx;
      if (thd->user_connect)
	decrease_user_connections(thd->user_connect);
      thd->user_connect= save_user_connect;
      thd->reset_db(save_db, save_db_length);
      thd->update_charset(save_character_set_client, save_collation_connection,
                          save_character_set_results);
      thd->failed_com_change_user++;
      my_sleep(1000000);
    }
    else
    {
#ifndef NO_EMBEDDED_ACCESS_CHECKS
      /* we've authenticated new user */
      if (save_user_connect)
	decrease_user_connections(save_user_connect);
#endif /* NO_EMBEDDED_ACCESS_CHECKS */
      my_free(save_db);
      my_free(const_cast<char*>(save_security_ctx.user));
    }
    break;
  }
  case COM_STMT_BULK_EXECUTE:
  {
    mysqld_stmt_bulk_execute(thd, packet, packet_length);
    break;
  }
  case COM_STMT_EXECUTE:
  {
    mysqld_stmt_execute(thd, packet, packet_length);
    break;
  }
  case COM_STMT_FETCH:
  {
    mysqld_stmt_fetch(thd, packet, packet_length);
    break;
  }
  case COM_STMT_SEND_LONG_DATA:
  {
    mysql_stmt_get_longdata(thd, packet, packet_length);
    break;
  }
  case COM_STMT_PREPARE:
  {
    mysqld_stmt_prepare(thd, packet, packet_length);
    break;
  }
  case COM_STMT_CLOSE:
  {
    mysqld_stmt_close(thd, packet);
    break;
  }
  case COM_STMT_RESET:
  {
    mysqld_stmt_reset(thd, packet);
    break;
  }
  case COM_QUERY:
  {
    DBUG_ASSERT(thd->m_digest == NULL);
    thd->m_digest= & thd->m_digest_state;
    thd->m_digest->reset(thd->m_token_array, max_digest_length);

    if (alloc_query(thd, packet, packet_length))
      break;					// fatal error is set
    MYSQL_QUERY_START(thd->query(), thd->thread_id,
                      (char *) (thd->db ? thd->db : ""),
                      &thd->security_ctx->priv_user[0],
                      (char *) thd->security_ctx->host_or_ip);
    char *packet_end= thd->query() + thd->query_length();
    general_log_write(thd, command, thd->query(), thd->query_length());
    DBUG_PRINT("query",("%-.4096s",thd->query()));
#if defined(ENABLED_PROFILING)
    thd->profiling.set_query_source(thd->query(), thd->query_length());
#endif
    MYSQL_SET_STATEMENT_TEXT(thd->m_statement_psi, thd->query(),
                             thd->query_length());

    Parser_state parser_state;
    if (parser_state.init(thd, thd->query(), thd->query_length()))
      break;

    if (WSREP_ON)
      wsrep_mysql_parse(thd, thd->query(), thd->query_length(), &parser_state,
                        is_com_multi, is_next_command);
    else
      mysql_parse(thd, thd->query(), thd->query_length(), &parser_state,
                  is_com_multi, is_next_command);

    while (!thd->killed && (parser_state.m_lip.found_semicolon != NULL) &&
           ! thd->is_error())
    {
      thd->get_stmt_da()->set_skip_flush();
      /*
        Multiple queries exist, execute them individually
      */
      char *beginning_of_next_stmt= (char*) parser_state.m_lip.found_semicolon;

#ifdef WITH_ARIA_STORAGE_ENGINE
    ha_maria::implicit_commit(thd, FALSE);
#endif

      /* Finalize server status flags after executing a statement. */
      thd->update_server_status();
      thd->protocol->end_statement();
      query_cache_end_of_result(thd);

      mysql_audit_general(thd, MYSQL_AUDIT_GENERAL_STATUS,
                          thd->get_stmt_da()->is_error()
                            ? thd->get_stmt_da()->sql_errno()
                            : 0,
                          command_name[command].str);

      ulong length= (ulong)(packet_end - beginning_of_next_stmt);

      log_slow_statement(thd);
      DBUG_ASSERT(!thd->apc_target.is_enabled());

      /* Remove garbage at start of query */
      while (length > 0 && my_isspace(thd->charset(), *beginning_of_next_stmt))
      {
        beginning_of_next_stmt++;
        length--;
      }

      /* PSI end */
      MYSQL_END_STATEMENT(thd->m_statement_psi, thd->get_stmt_da());
      thd->m_statement_psi= NULL;
      thd->m_digest= NULL;

      /* DTRACE end */
      if (MYSQL_QUERY_DONE_ENABLED())
      {
        MYSQL_QUERY_DONE(thd->is_error());
      }

#if defined(ENABLED_PROFILING)
      thd->profiling.finish_current_query();
      thd->profiling.start_new_query("continuing");
      thd->profiling.set_query_source(beginning_of_next_stmt, length);
#endif

      /* DTRACE begin */
      MYSQL_QUERY_START(beginning_of_next_stmt, thd->thread_id,
                        (char *) (thd->db ? thd->db : ""),
                        &thd->security_ctx->priv_user[0],
                        (char *) thd->security_ctx->host_or_ip);

      /* PSI begin */
      thd->m_digest= & thd->m_digest_state;

      thd->m_statement_psi= MYSQL_START_STATEMENT(&thd->m_statement_state,
                                                  com_statement_info[command].m_key,
                                                  thd->db, thd->db_length,
                                                  thd->charset());
      THD_STAGE_INFO(thd, stage_init);
      MYSQL_SET_STATEMENT_TEXT(thd->m_statement_psi, beginning_of_next_stmt,
                               length);

      thd->set_query_and_id(beginning_of_next_stmt, length,
                            thd->charset(), next_query_id());

      /*
        Count each statement from the client.
      */
      statistic_increment(thd->status_var.questions, &LOCK_status);

      if(!WSREP(thd))
	thd->set_time(); /* Reset the query start time. */

      parser_state.reset(beginning_of_next_stmt, length);

      if (WSREP_ON)
        wsrep_mysql_parse(thd, beginning_of_next_stmt, length, &parser_state,
                          is_com_multi, is_next_command);
      else
        mysql_parse(thd, beginning_of_next_stmt, length, &parser_state,
                    is_com_multi, is_next_command);

    }

    DBUG_PRINT("info",("query ready"));
    break;
  }
  case COM_FIELD_LIST:				// This isn't actually needed
#ifdef DONT_ALLOW_SHOW_COMMANDS
    my_message(ER_NOT_ALLOWED_COMMAND, ER_THD(thd, ER_NOT_ALLOWED_COMMAND),
               MYF(0));	/* purecov: inspected */
    break;
#else
  {
    char *fields, *packet_end= packet + packet_length, *arg_end;
    /* Locked closure of all tables */
    TABLE_LIST table_list;
    LEX_STRING table_name;
    LEX_CSTRING db;
    /*
      SHOW statements should not add the used tables to the list of tables
      used in a transaction.
    */
    MDL_savepoint mdl_savepoint= thd->mdl_context.mdl_savepoint();

    status_var_increment(thd->status_var.com_stat[SQLCOM_SHOW_FIELDS]);
    if (thd->copy_db_to(&db.str, &db.length))
      break;
    /*
      We have name + wildcard in packet, separated by endzero
      (The packet is guaranteed to end with an end zero)
    */
    arg_end= strend(packet);
    uint arg_length= (uint)(arg_end - packet);

    /* Check given table name length. */
    if (packet_length - arg_length > NAME_LEN + 1 || arg_length > SAFE_NAME_LEN)
    {
      my_message(ER_UNKNOWN_COM_ERROR, ER_THD(thd, ER_UNKNOWN_COM_ERROR),
                 MYF(0));
      break;
    }
    thd->convert_string(&table_name, system_charset_info,
			packet, arg_length, thd->charset());
    if (check_table_name(table_name.str, table_name.length, FALSE))
    {
      /* this is OK due to convert_string() null-terminating the string */
      my_error(ER_WRONG_TABLE_NAME, MYF(0), table_name.str);
      break;
    }
    packet= arg_end + 1;
    // thd->reset_for_next_command reset state => restore it
    if (is_next_command)
    {
      thd->server_status|= SERVER_MORE_RESULTS_EXISTS;
      if (is_com_multi)
        thd->get_stmt_da()->set_skip_flush();
    }

    lex_start(thd);
    /* Must be before we init the table list. */
    if (lower_case_table_names)
    {
      table_name.length= my_casedn_str(files_charset_info, table_name.str);
      db.length= my_casedn_str(files_charset_info, (char*) db.str);
    }
    table_list.init_one_table(db.str, db.length, table_name.str,
                              table_name.length, table_name.str, TL_READ);
    /*
      Init TABLE_LIST members necessary when the undelrying
      table is view.
    */
    table_list.select_lex= &(thd->lex->select_lex);
    thd->lex->
      select_lex.table_list.link_in_list(&table_list,
                                         &table_list.next_local);
    thd->lex->add_to_query_tables(&table_list);

    if (is_infoschema_db(table_list.db, table_list.db_length))
    {
      ST_SCHEMA_TABLE *schema_table= find_schema_table(thd, table_list.alias);
      if (schema_table)
        table_list.schema_table= schema_table;
    }

    uint query_length= (uint) (packet_end - packet); // Don't count end \0
    if (!(fields= (char *) thd->memdup(packet, query_length + 1)))
      break;
    thd->set_query(fields, query_length);
    general_log_print(thd, command, "%s %s", table_list.table_name, fields);

    if (thd->open_temporary_tables(&table_list))
      break;

    if (check_table_access(thd, SELECT_ACL, &table_list,
                           TRUE, UINT_MAX, FALSE))
      break;
    /*
      Turn on an optimization relevant if the underlying table
      is a view: do not fill derived tables.
    */
    thd->lex->sql_command= SQLCOM_SHOW_FIELDS;

    mysqld_list_fields(thd,&table_list,fields);
    thd->lex->unit.cleanup();
    /* No need to rollback statement transaction, it's not started. */
    DBUG_ASSERT(thd->transaction.stmt.is_empty());
    close_thread_tables(thd);
    thd->mdl_context.rollback_to_savepoint(mdl_savepoint);

    if (thd->transaction_rollback_request)
    {
      /*
        Transaction rollback was requested since MDL deadlock was
        discovered while trying to open tables. Rollback transaction
        in all storage engines including binary log and release all
        locks.
      */
      trans_rollback_implicit(thd);
      thd->mdl_context.release_transactional_locks();
    }

    thd->cleanup_after_query();
    break;
  }
#endif
  case COM_QUIT:
    /* Note: We don't calculate statistics for this command */

    /* Ensure that quit works even if max_mem_used is set */
    thd->variables.max_mem_used= LONGLONG_MAX;
    general_log_print(thd, command, NullS);
    net->error=0;				// Don't give 'abort' message
    thd->get_stmt_da()->disable_status();       // Don't send anything back
    error=TRUE;					// End server
    break;
#ifndef EMBEDDED_LIBRARY
  case COM_BINLOG_DUMP:
    {
      ulong pos;
      ushort flags;
      uint32 slave_server_id;

      status_var_increment(thd->status_var.com_other);

      thd->prepare_logs_for_admin_command();
      if (check_global_access(thd, REPL_SLAVE_ACL))
	break;

      /* TODO: The following has to be changed to an 8 byte integer */
      pos = uint4korr(packet);
      flags = uint2korr(packet + 4);
      thd->variables.server_id=0; /* avoid suicide */
      if ((slave_server_id= uint4korr(packet+6))) // mysqlbinlog.server_id==0
	kill_zombie_dump_threads(slave_server_id);
      thd->variables.server_id = slave_server_id;

      const char *name= packet + 10;
      size_t nlen= strlen(name);

      general_log_print(thd, command, "Log: '%s'  Pos: %lu", name, pos);
      if (nlen < FN_REFLEN)
        mysql_binlog_send(thd, thd->strmake(name, nlen), (my_off_t)pos, flags);
      unregister_slave(thd,1,1);
      /*  fake COM_QUIT -- if we get here, the thread needs to terminate */
      error = TRUE;
      break;
    }
#endif
  case COM_REFRESH:
  {
    int not_used;

    /*
      Initialize thd->lex since it's used in many base functions, such as
      open_tables(). Otherwise, it remains unitialized and may cause crash
      during execution of COM_REFRESH.
    */
    lex_start(thd);
    
    status_var_increment(thd->status_var.com_stat[SQLCOM_FLUSH]);
    ulonglong options= (ulonglong) (uchar) packet[0];
    if (trans_commit_implicit(thd))
      break;
    thd->mdl_context.release_transactional_locks();
    if (check_global_access(thd,RELOAD_ACL))
      break;
    general_log_print(thd, command, NullS);
#ifndef DBUG_OFF
    bool debug_simulate= FALSE;
    DBUG_EXECUTE_IF("simulate_detached_thread_refresh", debug_simulate= TRUE;);
    if (debug_simulate)
    {
      /*
        Simulate a reload without a attached thread session.
        Provides a environment similar to that of when the
        server receives a SIGHUP signal and reloads caches
        and flushes tables.
      */
      bool res;
      set_current_thd(0);
      res= reload_acl_and_cache(NULL, options | REFRESH_FAST,
                                NULL, &not_used);
      set_current_thd(thd);
      if (res)
        break;
    }
    else
#endif
    {
      thd->lex->relay_log_connection_name= empty_clex_str;
      if (reload_acl_and_cache(thd, options, (TABLE_LIST*) 0, &not_used))
        break;
    }
    if (trans_commit_implicit(thd))
      break;
    close_thread_tables(thd);
    thd->mdl_context.release_transactional_locks();
    my_ok(thd);
    break;
  }
#ifndef EMBEDDED_LIBRARY
  case COM_SHUTDOWN:
  {
    status_var_increment(thd->status_var.com_other);
    if (check_global_access(thd,SHUTDOWN_ACL))
      break; /* purecov: inspected */
    /*
      If the client is < 4.1.3, it is going to send us no argument; then
      packet_length is 0, packet[0] is the end 0 of the packet. Note that
      SHUTDOWN_DEFAULT is 0. If client is >= 4.1.3, the shutdown level is in
      packet[0].
    */
    enum mysql_enum_shutdown_level level;
    level= (enum mysql_enum_shutdown_level) (uchar) packet[0];
    if (level == SHUTDOWN_DEFAULT)
      level= SHUTDOWN_WAIT_ALL_BUFFERS; // soon default will be configurable
    else if (level != SHUTDOWN_WAIT_ALL_BUFFERS)
    {
      my_error(ER_NOT_SUPPORTED_YET, MYF(0), "this shutdown level");
      break;
    }
    DBUG_PRINT("quit",("Got shutdown command for level %u", level));
    general_log_print(thd, command, NullS);
    my_eof(thd);
    kill_mysql(thd);
    error=TRUE;
    break;
  }
#endif
  case COM_STATISTICS:
  {
    STATUS_VAR *current_global_status_var;      // Big; Don't allocate on stack
    ulong uptime;
    uint length __attribute__((unused));
    ulonglong queries_per_second1000;
    char buff[250];
    uint buff_len= sizeof(buff);

    if (!(current_global_status_var= (STATUS_VAR*)
          thd->alloc(sizeof(STATUS_VAR))))
      break;
    general_log_print(thd, command, NullS);
    status_var_increment(thd->status_var.com_stat[SQLCOM_SHOW_STATUS]);
    calc_sum_of_all_status(current_global_status_var);
    if (!(uptime= (ulong) (thd->start_time - server_start_time)))
      queries_per_second1000= 0;
    else
      queries_per_second1000= thd->query_id * 1000 / uptime;

    length= my_snprintf(buff, buff_len - 1,
                        "Uptime: %lu  Threads: %d  Questions: %lu  "
                        "Slow queries: %lu  Opens: %lu  Flush tables: %lld  "
                        "Open tables: %u  Queries per second avg: %u.%03u",
                        uptime,
                        (int) thread_count, (ulong) thd->query_id,
                        current_global_status_var->long_query_count,
                        current_global_status_var->opened_tables,
                        tdc_refresh_version(),
                        tc_records(),
                        (uint) (queries_per_second1000 / 1000),
                        (uint) (queries_per_second1000 % 1000));
#ifdef EMBEDDED_LIBRARY
    /* Store the buffer in permanent memory */
    my_ok(thd, 0, 0, buff);
#else
    (void) my_net_write(net, (uchar*) buff, length);
    (void) net_flush(net);
    thd->get_stmt_da()->disable_status();
#endif
    break;
  }
  case COM_PING:
    status_var_increment(thd->status_var.com_other);
    my_ok(thd);				// Tell client we are alive
    break;
  case COM_PROCESS_INFO:
    status_var_increment(thd->status_var.com_stat[SQLCOM_SHOW_PROCESSLIST]);
    if (!thd->security_ctx->priv_user[0] &&
        check_global_access(thd, PROCESS_ACL))
      break;
    general_log_print(thd, command, NullS);
    mysqld_list_processes(thd,
			  thd->security_ctx->master_access & PROCESS_ACL ? 
			  NullS : thd->security_ctx->priv_user, 0);
    break;
  case COM_PROCESS_KILL:
  {
    status_var_increment(thd->status_var.com_stat[SQLCOM_KILL]);
    ulong id=(ulong) uint4korr(packet);
    sql_kill(thd, id, KILL_CONNECTION_HARD, KILL_TYPE_ID);
    break;
  }
  case COM_SET_OPTION:
  {
    status_var_increment(thd->status_var.com_stat[SQLCOM_SET_OPTION]);
    uint opt_command= uint2korr(packet);

    switch (opt_command) {
    case (int) MYSQL_OPTION_MULTI_STATEMENTS_ON:
      thd->client_capabilities|= CLIENT_MULTI_STATEMENTS;
      my_eof(thd);
      break;
    case (int) MYSQL_OPTION_MULTI_STATEMENTS_OFF:
      thd->client_capabilities&= ~CLIENT_MULTI_STATEMENTS;
      my_eof(thd);
      break;
    default:
      my_message(ER_UNKNOWN_COM_ERROR, ER_THD(thd, ER_UNKNOWN_COM_ERROR),
                 MYF(0));
      break;
    }
    break;
  }
  case COM_DEBUG:
    status_var_increment(thd->status_var.com_other);
    if (check_global_access(thd, SUPER_ACL))
      break;					/* purecov: inspected */
    mysql_print_status();
    general_log_print(thd, command, NullS);
    my_eof(thd);
    break;
  case COM_MULTI:
  {
    uint counter;
    uint current_com= 0;
    DBUG_ASSERT(!is_com_multi);
    if (!(thd->client_capabilities & CLIENT_MULTI_RESULTS))
    {
      /* The client does not support multiple result sets being sent back */
      my_error(ER_COMMULTI_BADCONTEXT, MYF(0));
      break;
    }

    if (!(counter= maria_multi_check(thd, packet, packet_length)))
      break;

    {
      char *packet_start= packet;
      /* We have to store next length because it will be destroyed by '\0' */
      size_t next_subpacket_length= net_field_length((uchar **)&packet_start);
      size_t next_length_length= packet_start - packet;
      unsigned char *readbuff= net->buff;

      if (net_allocate_new_packet(net, thd, MYF(0)))
        break;

      PSI_statement_locker *save_locker= thd->m_statement_psi;
      sql_digest_state *save_digest= thd->m_digest;
      thd->m_statement_psi= NULL;
      thd->m_digest= NULL;

      while (packet_length)
      {
        current_com++;
        size_t subpacket_length= next_subpacket_length + next_length_length;
        size_t length_length= next_length_length;
        if (subpacket_length < packet_length)
        {
          packet_start= packet + subpacket_length;
          next_subpacket_length= net_field_length((uchar**)&packet_start);
          next_length_length= packet_start - (packet + subpacket_length);
        }
        /* safety like in do_command() */
        packet[subpacket_length]= '\0';

        enum enum_server_command subcommand=
          fetch_command(thd, (packet + length_length));

        if (server_command_flags[subcommand] & CF_NO_COM_MULTI)
        {
          my_error(ER_BAD_COMMAND_IN_MULTI, MYF(0),
                   command_name[subcommand].str);
          goto com_multi_end;
        }

        if (dispatch_command(subcommand, thd, packet + (1 + length_length),
                             subpacket_length - (1 + length_length), TRUE,
                             (current_com != counter)))
        {
          DBUG_ASSERT(thd->is_error());
          goto com_multi_end;
        }

        DBUG_ASSERT(subpacket_length <= packet_length);
        packet+= subpacket_length;
        packet_length-= subpacket_length;
      }

com_multi_end:
      thd->m_statement_psi= save_locker;
      thd->m_digest= save_digest;

      /* release old buffer */
      net_flush(net);
      DBUG_ASSERT(net->buff == net->write_pos); // nothing to send
      my_free(readbuff);
    }
    break;
  }
  case COM_SLEEP:
  case COM_CONNECT:				// Impossible here
  case COM_TIME:				// Impossible from client
  case COM_DELAYED_INSERT:
  case COM_END:
  case COM_UNIMPLEMENTED:
  default:
    my_message(ER_UNKNOWN_COM_ERROR, ER_THD(thd, ER_UNKNOWN_COM_ERROR),
               MYF(0));
    break;
  }

#ifdef WITH_WSREP
 dispatch_end:

  if (WSREP(thd))
  {
    /*
      MDEV-10812
      In the case of COM_QUIT/COM_STMT_CLOSE thread status should be disabled.
    */
    DBUG_ASSERT((command != COM_QUIT && command != COM_STMT_CLOSE)
                  || thd->get_stmt_da()->is_disabled());
    /* wsrep BF abort in query exec phase */
    mysql_mutex_lock(&thd->LOCK_wsrep_thd);
    do_end_of_statement= thd->wsrep_conflict_state != REPLAYING &&
                         thd->wsrep_conflict_state != RETRY_AUTOCOMMIT;
    mysql_mutex_unlock(&thd->LOCK_wsrep_thd);
  }
  else
    do_end_of_statement= true;

#endif /* WITH_WSREP */

  if (do_end_of_statement)
  {
    DBUG_ASSERT(thd->derived_tables == NULL &&
               (thd->open_tables == NULL ||
               (thd->locked_tables_mode == LTM_LOCK_TABLES)));

    thd_proc_info(thd, "updating status");
    /* Finalize server status flags after executing a command. */
    thd->update_server_status();
    if (command != COM_MULTI)
    {
      thd->protocol->end_statement();
      query_cache_end_of_result(thd);
    }
  }
  if (drop_more_results)
    thd->server_status&= ~SERVER_MORE_RESULTS_EXISTS;

  if (!thd->is_error() && !thd->killed_errno())
    mysql_audit_general(thd, MYSQL_AUDIT_GENERAL_RESULT, 0, 0);

  mysql_audit_general(thd, MYSQL_AUDIT_GENERAL_STATUS,
                      thd->get_stmt_da()->is_error() ?
                      thd->get_stmt_da()->sql_errno() : 0,
                      command_name[command].str);

  thd->update_all_stats();

  log_slow_statement(thd);

  THD_STAGE_INFO(thd, stage_cleaning_up);
  thd->reset_query();
  thd->set_examined_row_count(0);                   // For processlist
  thd->set_command(COM_SLEEP);

  /* Performance Schema Interface instrumentation, end */
  MYSQL_END_STATEMENT(thd->m_statement_psi, thd->get_stmt_da());
  thd->m_statement_psi= NULL;
  thd->m_digest= NULL;

  if (!is_com_multi)
  {
    dec_thread_running();
    thd->packet.shrink(thd->variables.net_buffer_length); // Reclaim some memory
  }
  thd->reset_kill_query();  /* Ensure that killed_errmsg is released */
  free_root(thd->mem_root,MYF(MY_KEEP_PREALLOC));

#if defined(ENABLED_PROFILING)
  thd->profiling.finish_current_query();
#endif
  if (MYSQL_QUERY_DONE_ENABLED() || MYSQL_COMMAND_DONE_ENABLED())
  {
    int res __attribute__((unused));
    res= (int) thd->is_error();
    if (command == COM_QUERY)
    {
      MYSQL_QUERY_DONE(res);
    }
    MYSQL_COMMAND_DONE(res);
  }
  DEBUG_SYNC(thd,"dispatch_command_end");

  /* Check that some variables are reset properly */
  DBUG_ASSERT(thd->abort_on_warning == 0);
  thd->lex->restore_set_statement_var();
  DBUG_RETURN(error);
}


/*
  Log query to slow queries, if it passes filtering

  @note
    This function must call delete_explain_query().
*/

void log_slow_statement(THD *thd)
{
  DBUG_ENTER("log_slow_statement");

  /*
    The following should never be true with our current code base,
    but better to keep this here so we don't accidently try to log a
    statement in a trigger or stored function
  */
  if (unlikely(thd->in_sub_stmt))
    goto end;                           // Don't set time for sub stmt
  if (!thd->enable_slow_log || !global_system_variables.sql_log_slow)
    goto end;

  if ((thd->server_status &
       (SERVER_QUERY_NO_INDEX_USED | SERVER_QUERY_NO_GOOD_INDEX_USED)) &&
      !(sql_command_flags[thd->last_sql_command] & CF_STATUS_COMMAND) &&
      (!thd->variables.log_slow_filter ||
       (thd->variables.log_slow_filter & QPLAN_NOT_USING_INDEX)))
  {
    thd->query_plan_flags|= QPLAN_NOT_USING_INDEX;
    /* We are always logging no index queries if enabled in filter */
    thd->server_status|= SERVER_QUERY_WAS_SLOW;
  }

  /* Follow the slow log filter configuration. */ 
  if (thd->variables.log_slow_filter &&
      !(thd->variables.log_slow_filter & thd->query_plan_flags))
    goto end; 

  if ((thd->server_status & SERVER_QUERY_WAS_SLOW) &&
      thd->get_examined_row_count() >= thd->variables.min_examined_row_limit)
  {
    thd->status_var.long_query_count++;
    /*
      If rate limiting of slow log writes is enabled, decide whether to log
      this query to the log or not.
    */ 
    if (thd->variables.log_slow_rate_limit > 1 &&
        (global_query_id % thd->variables.log_slow_rate_limit) != 0)
      goto end;

    THD_STAGE_INFO(thd, stage_logging_slow_query);
    slow_log_print(thd, thd->query(), thd->query_length(), 
                   thd->utime_after_query);
  }

end:
  delete_explain_query(thd->lex);
  DBUG_VOID_RETURN;
}


/**
  Create a TABLE_LIST object for an INFORMATION_SCHEMA table.

    This function is used in the parser to convert a SHOW or DESCRIBE
    table_name command to a SELECT from INFORMATION_SCHEMA.
    It prepares a SELECT_LEX and a TABLE_LIST object to represent the
    given command as a SELECT parse tree.

  @param thd              thread handle
  @param lex              current lex
  @param table_ident      table alias if it's used
  @param schema_table_idx the type of the INFORMATION_SCHEMA table to be
                          created

  @note
    Due to the way this function works with memory and LEX it cannot
    be used outside the parser (parse tree transformations outside
    the parser break PS and SP).

  @retval
    0                 success
  @retval
    1                 out of memory or SHOW commands are not allowed
                      in this version of the server.
*/

int prepare_schema_table(THD *thd, LEX *lex, Table_ident *table_ident,
                         enum enum_schema_tables schema_table_idx)
{
  SELECT_LEX *schema_select_lex= NULL;
  DBUG_ENTER("prepare_schema_table");

  switch (schema_table_idx) {
  case SCH_SCHEMATA:
#if defined(DONT_ALLOW_SHOW_COMMANDS)
    my_message(ER_NOT_ALLOWED_COMMAND,
               ER_THD(thd, ER_NOT_ALLOWED_COMMAND), MYF(0));
    DBUG_RETURN(1);
#else
    break;
#endif

  case SCH_TABLE_NAMES:
  case SCH_TABLES:
  case SCH_VIEWS:
  case SCH_TRIGGERS:
  case SCH_EVENTS:
#ifdef DONT_ALLOW_SHOW_COMMANDS
    my_message(ER_NOT_ALLOWED_COMMAND,
               ER_THD(thd, ER_NOT_ALLOWED_COMMAND), MYF(0));
    DBUG_RETURN(1);
#else
    {
      LEX_STRING db;
      size_t dummy;
      if (lex->select_lex.db == NULL &&
          lex->copy_db_to(&lex->select_lex.db, &dummy))
      {
        DBUG_RETURN(1);
      }
      schema_select_lex= new (thd->mem_root) SELECT_LEX();
      schema_select_lex->table_list.first= NULL;
      if (lower_case_table_names == 1)
        lex->select_lex.db= thd->strdup(lex->select_lex.db);
      schema_select_lex->db= lex->select_lex.db;
      /*
        check_db_name() may change db.str if lower_case_table_names == 1,
        but that's ok as the db is allocted above in this case.
      */
      db.str= (char*) lex->select_lex.db;
      db.length= strlen(db.str);
      if (check_db_name(&db))
      {
        my_error(ER_WRONG_DB_NAME, MYF(0), db.str);
        DBUG_RETURN(1);
      }
      break;
    }
#endif
  case SCH_COLUMNS:
  case SCH_STATISTICS:
#ifdef DONT_ALLOW_SHOW_COMMANDS
    my_message(ER_NOT_ALLOWED_COMMAND,
               ER_THD(thd, ER_NOT_ALLOWED_COMMAND), MYF(0));
    DBUG_RETURN(1);
#else
  {
    DBUG_ASSERT(table_ident);
    TABLE_LIST **query_tables_last= lex->query_tables_last;
    schema_select_lex= new (thd->mem_root) SELECT_LEX();
    /* 'parent_lex' is used in init_query() so it must be before it. */
    schema_select_lex->parent_lex= lex;
    schema_select_lex->init_query();
    if (!schema_select_lex->add_table_to_list(thd, table_ident, 0, 0, TL_READ,
                                              MDL_SHARED_READ))
      DBUG_RETURN(1);
    lex->query_tables_last= query_tables_last;
    break;
#endif
  }
  case SCH_PROFILES:
    /* 
      Mark this current profiling record to be discarded.  We don't
      wish to have SHOW commands show up in profiling.
    */
#if defined(ENABLED_PROFILING)
    thd->profiling.discard_current_query();
#endif
    break;
  default:
    break;
  }
  
  SELECT_LEX *select_lex= lex->current_select;
  if (make_schema_select(thd, select_lex, get_schema_table(schema_table_idx)))
    DBUG_RETURN(1);

  select_lex->table_list.first->schema_select_lex= schema_select_lex;
  DBUG_RETURN(0);
}


/**
  Read query from packet and store in thd->query.
  Used in COM_QUERY and COM_STMT_PREPARE.

    Sets the following THD variables:
  - query
  - query_length

  @retval
    FALSE ok
  @retval
    TRUE  error;  In this case thd->fatal_error is set
*/

bool alloc_query(THD *thd, const char *packet, uint packet_length)
{
  char *query;
  /* Remove garbage at start and end of query */
  while (packet_length > 0 && my_isspace(thd->charset(), packet[0]))
  {
    packet++;
    packet_length--;
  }
  const char *pos= packet + packet_length;     // Point at end null
  while (packet_length > 0 &&
	 (pos[-1] == ';' || my_isspace(thd->charset() ,pos[-1])))
  {
    pos--;
    packet_length--;
  }
  /* We must allocate some extra memory for query cache 

    The query buffer layout is:
       buffer :==
            <statement>   The input statement(s)
            '\0'          Terminating null char  (1 byte)
            <length>      Length of following current database name (size_t)
            <db_name>     Name of current database
            <flags>       Flags struct
  */
  if (! (query= (char*) thd->memdup_w_gap(packet,
                                          packet_length,
                                          1 + thd->db_length +
                                          QUERY_CACHE_DB_LENGTH_SIZE +
                                          QUERY_CACHE_FLAGS_SIZE)))
      return TRUE;
  query[packet_length]= '\0';
  /*
    Space to hold the name of the current database is allocated.  We
    also store this length, in case current database is changed during
    execution.  We might need to reallocate the 'query' buffer
  */
  int2store(query + packet_length + 1, thd->db_length);
    
  thd->set_query(query, packet_length);

  /* Reclaim some memory */
  thd->packet.shrink(thd->variables.net_buffer_length);
  thd->convert_buffer.shrink(thd->variables.net_buffer_length);

  return FALSE;
}


bool sp_process_definer(THD *thd)
{
  DBUG_ENTER("sp_process_definer");

  LEX *lex= thd->lex;

  /*
    If the definer is not specified, this means that CREATE-statement missed
    DEFINER-clause. DEFINER-clause can be missed in two cases:

      - The user submitted a statement w/o the clause. This is a normal
        case, we should assign CURRENT_USER as definer.

      - Our slave received an updated from the master, that does not
        replicate definer for stored rountines. We should also assign
        CURRENT_USER as definer here, but also we should mark this routine
        as NON-SUID. This is essential for the sake of backward
        compatibility.

        The problem is the slave thread is running under "special" user (@),
        that actually does not exist. In the older versions we do not fail
        execution of a stored routine if its definer does not exist and
        continue the execution under the authorization of the invoker
        (BUG#13198). And now if we try to switch to slave-current-user (@),
        we will fail.

        Actually, this leads to the inconsistent state of master and
        slave (different definers, different SUID behaviour), but it seems,
        this is the best we can do.
  */

  if (!lex->definer)
  {
    Query_arena original_arena;
    Query_arena *ps_arena= thd->activate_stmt_arena_if_needed(&original_arena);

    lex->definer= create_default_definer(thd, false);

    if (ps_arena)
      thd->restore_active_arena(ps_arena, &original_arena);

    /* Error has been already reported. */
    if (lex->definer == NULL)
      DBUG_RETURN(TRUE);

    if (thd->slave_thread && lex->sphead)
      lex->sphead->set_suid(SP_IS_NOT_SUID);
  }
  else
  {
    LEX_USER *d= lex->definer= get_current_user(thd, lex->definer);
    if (!d)
      DBUG_RETURN(TRUE);

    /*
      If the specified definer differs from the current user or role, we
      should check that the current user has SUPER privilege (in order
      to create a stored routine under another user one must have
      SUPER privilege).
    */
    bool curuser= !strcmp(d->user.str, thd->security_ctx->priv_user);
    bool currole= !curuser && !strcmp(d->user.str, thd->security_ctx->priv_role);
    bool curuserhost= curuser && d->host.str &&
                  !my_strcasecmp(system_charset_info, d->host.str,
                                 thd->security_ctx->priv_host);
    if (!curuserhost && !currole &&
        check_global_access(thd, SUPER_ACL, false))
      DBUG_RETURN(TRUE);
  }

  /* Check that the specified definer exists. Emit a warning if not. */

#ifndef NO_EMBEDDED_ACCESS_CHECKS
  if (!is_acl_user(lex->definer->host.str, lex->definer->user.str))
  {
    push_warning_printf(thd,
                        Sql_condition::WARN_LEVEL_NOTE,
                        ER_NO_SUCH_USER,
                        ER_THD(thd, ER_NO_SUCH_USER),
                        lex->definer->user.str,
                        lex->definer->host.str);
  }
#endif /* NO_EMBEDDED_ACCESS_CHECKS */

  DBUG_RETURN(FALSE);
}


/**
  Auxiliary call that opens and locks tables for LOCK TABLES statement
  and initializes the list of locked tables.

  @param thd     Thread context.
  @param tables  List of tables to be locked.

  @return FALSE in case of success, TRUE in case of error.
*/

static bool lock_tables_open_and_lock_tables(THD *thd, TABLE_LIST *tables)
{
  Lock_tables_prelocking_strategy lock_tables_prelocking_strategy;
  MDL_deadlock_and_lock_abort_error_handler deadlock_handler;
  MDL_savepoint mdl_savepoint= thd->mdl_context.mdl_savepoint();
  uint counter;
  TABLE_LIST *table;

  thd->in_lock_tables= 1;

retry:

  if (open_tables(thd, &tables, &counter, 0, &lock_tables_prelocking_strategy))
    goto err;

  for (table= tables; table; table= table->next_global)
  {
    if (!table->placeholder())
    {
      if (table->table->s->tmp_table)
      {
        /*
          We allow to change temporary tables even if they were locked for read
          by LOCK TABLES. To avoid a discrepancy between lock acquired at LOCK
          TABLES time and by the statement which is later executed under LOCK
          TABLES we ensure that for temporary tables we always request a write
          lock (such discrepancy can cause problems for the storage engine).
          We don't set TABLE_LIST::lock_type in this case as this might result
          in extra warnings from THD::decide_logging_format() even though
          binary logging is totally irrelevant for LOCK TABLES.
        */
        table->table->reginfo.lock_type= TL_WRITE;
      }
      else if (table->mdl_request.type == MDL_SHARED_READ &&
               ! table->prelocking_placeholder &&
               table->table->file->lock_count() == 0)
      {
        enum enum_mdl_type lock_type;
        /*
          In case when LOCK TABLE ... READ LOCAL was issued for table with
          storage engine which doesn't support READ LOCAL option and doesn't
          use THR_LOCK locks we need to upgrade weak SR metadata lock acquired
          in open_tables() to stronger SRO metadata lock.
          This is not needed for tables used through stored routines or
          triggers as we always acquire SRO (or even stronger SNRW) metadata
          lock for them.
        */
        deadlock_handler.init();
        thd->push_internal_handler(&deadlock_handler);

        lock_type= table->table->mdl_ticket->get_type() == MDL_SHARED_WRITE ?
                   MDL_SHARED_NO_READ_WRITE : MDL_SHARED_READ_ONLY;

        bool result= thd->mdl_context.upgrade_shared_lock(
                                        table->table->mdl_ticket,
                                        lock_type,
                                        thd->variables.lock_wait_timeout);

        thd->pop_internal_handler();

        if (deadlock_handler.need_reopen())
        {
          /*
            Deadlock occurred during upgrade of metadata lock.
            Let us restart acquring and opening tables for LOCK TABLES.
          */
          close_tables_for_reopen(thd, &tables, mdl_savepoint);
          if (thd->open_temporary_tables(tables))
            goto err;
          goto retry;
        }

        if (result)
          goto err;
      }
    }
  }

  if (lock_tables(thd, tables, counter, 0) ||
      thd->locked_tables_list.init_locked_tables(thd))
    goto err;

  thd->in_lock_tables= 0;

  return FALSE;

err:
  thd->in_lock_tables= 0;

  trans_rollback_stmt(thd);
  /*
    Need to end the current transaction, so the storage engine (InnoDB)
    can free its locks if LOCK TABLES locked some tables before finding
    that it can't lock a table in its list
  */
  trans_rollback(thd);
  /* Close tables and release metadata locks. */
  close_thread_tables(thd);
  DBUG_ASSERT(!thd->locked_tables_mode);
  thd->mdl_context.release_transactional_locks();
  return TRUE;
}


static bool do_execute_sp(THD *thd, sp_head *sp)
{
  /* bits that should be cleared in thd->server_status */
  uint bits_to_be_cleared= 0;
  ulonglong affected_rows;
  if (sp->m_flags & sp_head::MULTI_RESULTS)
  {
    if (!(thd->client_capabilities & CLIENT_MULTI_RESULTS))
    {
      /* The client does not support multiple result sets being sent back */
      my_error(ER_SP_BADSELECT, MYF(0), ErrConvDQName(sp).ptr());
      return 1;
    }
    /*
      If SERVER_MORE_RESULTS_EXISTS is not set,
      then remember that it should be cleared
    */
    bits_to_be_cleared= (~thd->server_status &
                         SERVER_MORE_RESULTS_EXISTS);
    thd->server_status|= SERVER_MORE_RESULTS_EXISTS;
  }

  ha_rows select_limit= thd->variables.select_limit;
  thd->variables.select_limit= HA_POS_ERROR;

  /*
    We never write CALL statements into binlog:
     - If the mode is non-prelocked, each statement will be logged
       separately.
     - If the mode is prelocked, the invoking statement will care
       about writing into binlog.
    So just execute the statement.
  */
  int res= sp->execute_procedure(thd, &thd->lex->value_list);

  thd->variables.select_limit= select_limit;
  thd->server_status&= ~bits_to_be_cleared;

  if (res)
  {
    DBUG_ASSERT(thd->is_error() || thd->killed);
    return 1;  		// Substatement should already have sent error
  }

  affected_rows= thd->affected_rows; // Affected rows for all sub statements
  thd->affected_rows= 0;             // Reset total, as my_ok() adds to it
  my_ok(thd, affected_rows);
  return 0;
}


static int mysql_create_routine(THD *thd, LEX *lex)
{
  DBUG_ASSERT(lex->sphead != 0);
  DBUG_ASSERT(lex->sphead->m_db.str); /* Must be initialized in the parser */
  /*
    Verify that the database name is allowed, optionally
    lowercase it.
  */
  if (check_db_name((LEX_STRING*) &lex->sphead->m_db))
  {
    my_error(ER_WRONG_DB_NAME, MYF(0), lex->sphead->m_db.str);
    return true;
  }

  if (check_access(thd, CREATE_PROC_ACL, lex->sphead->m_db.str,
                   NULL, NULL, 0, 0))
    return true;

  /* Checking the drop permissions if CREATE OR REPLACE is used */
  if (lex->create_info.or_replace())
  {
    if (check_routine_access(thd, ALTER_PROC_ACL, lex->sphead->m_db.str,
                             lex->sphead->m_name.str,
                             Sp_handler::handler(lex->sql_command), 0))
      return true;
  }

  const LEX_CSTRING *name= lex->sphead->name();
#ifdef HAVE_DLOPEN
  if (lex->sphead->m_handler->type() == TYPE_ENUM_FUNCTION)
  {
    udf_func *udf = find_udf(name->str, name->length);

    if (udf)
    {
      my_error(ER_UDF_EXISTS, MYF(0), name->str);
      return true;
    }
  }
#endif

  if (sp_process_definer(thd))
    return true;

  WSREP_TO_ISOLATION_BEGIN(WSREP_MYSQL_DB, NULL, NULL)
  if (!lex->sphead->m_handler->sp_create_routine(thd, lex->sphead))
  {
#ifndef NO_EMBEDDED_ACCESS_CHECKS
    /* only add privileges if really neccessary */

    Security_context security_context;
    bool restore_backup_context= false;
    Security_context *backup= NULL;
    LEX_USER *definer= thd->lex->definer;
    /*
      We're going to issue an implicit GRANT statement so we close all
      open tables. We have to keep metadata locks as this ensures that
      this statement is atomic against concurent FLUSH TABLES WITH READ
      LOCK. Deadlocks which can arise due to fact that this implicit
      statement takes metadata locks should be detected by a deadlock
      detector in MDL subsystem and reported as errors.

      No need to commit/rollback statement transaction, it's not started.

      TODO: Long-term we should either ensure that implicit GRANT statement
            is written into binary log as a separate statement or make both
            creation of routine and implicit GRANT parts of one fully atomic
            statement.
      */
    DBUG_ASSERT(thd->transaction.stmt.is_empty());
    close_thread_tables(thd);
    /*
      Check if the definer exists on slave,
      then use definer privilege to insert routine privileges to mysql.procs_priv.

      For current user of SQL thread has GLOBAL_ACL privilege,
      which doesn't any check routine privileges,
      so no routine privilege record  will insert into mysql.procs_priv.
    */
    if (thd->slave_thread && is_acl_user(definer->host.str, definer->user.str))
    {
      security_context.change_security_context(thd,
                                               &thd->lex->definer->user,
                                               &thd->lex->definer->host,
                                               &thd->lex->sphead->m_db,
                                               &backup);
      restore_backup_context= true;
    }

    if (sp_automatic_privileges && !opt_noacl &&
        check_routine_access(thd, DEFAULT_CREATE_PROC_ACLS,
                             lex->sphead->m_db.str, name->str,
                             Sp_handler::handler(lex->sql_command), 1))
    {
      if (sp_grant_privileges(thd, lex->sphead->m_db.str, name->str,
                              Sp_handler::handler(lex->sql_command)))
        push_warning(thd, Sql_condition::WARN_LEVEL_WARN,
                     ER_PROC_AUTO_GRANT_FAIL, ER_THD(thd, ER_PROC_AUTO_GRANT_FAIL));
      thd->clear_error();
    }

    /*
      Restore current user with GLOBAL_ACL privilege of SQL thread
    */
    if (restore_backup_context)
    {
      DBUG_ASSERT(thd->slave_thread == 1);
      thd->security_ctx->restore_security_context(thd, backup);
    }

#endif
    return false;
  }
#ifdef WITH_WSREP
error: /* Used by WSREP_TO_ISOLATION_BEGIN */
#endif
  return true;
}


/**
  Prepare for CREATE DATABASE, ALTER DATABASE, DROP DATABASE.

  @param thd         - current THD
  @param want_access - access needed
  @param dbname      - the database name

  @retval false      - Ok to proceed with CREATE/ALTER/DROP
  @retval true       - not OK to proceed (error, or filtered)

  Note, on slave this function returns true if the database
  is in the ignore filter. The caller must distinguish this case
  from other cases: bad database error, no access error.
  This can be done by testing thd->is_error().
*/
static bool prepare_db_action(THD *thd, ulong want_access, LEX_CSTRING *dbname)
{
  if (check_db_name((LEX_STRING*)dbname))
  {
    my_error(ER_WRONG_DB_NAME, MYF(0), dbname->str);
    return true;
  }
  /*
    If in a slave thread :
    - CREATE DATABASE DB was certainly not preceded by USE DB.
    - ALTER DATABASE DB may not be preceded by USE DB.
    - DROP DATABASE DB may not be preceded by USE DB.
    For that reason, db_ok() in sql/slave.cc did not check the
    do_db/ignore_db. And as this query involves no tables, tables_ok()
    was not called. So we have to check rules again here.
  */
#ifdef HAVE_REPLICATION
  if (thd->slave_thread)
  {
    Rpl_filter *rpl_filter;
    rpl_filter= thd->system_thread_info.rpl_sql_info->rpl_filter;
    if (!rpl_filter->db_ok(dbname->str) ||
        !rpl_filter->db_ok_with_wild_table(dbname->str))
    {
      my_message(ER_SLAVE_IGNORED_TABLE,
                 ER_THD(thd, ER_SLAVE_IGNORED_TABLE), MYF(0));
      return true;
    }
  }
#endif
  return check_access(thd, want_access, dbname->str, NULL, NULL, 1, 0);
}


bool Sql_cmd_call::execute(THD *thd)
{
  TABLE_LIST *all_tables= thd->lex->query_tables;
  sp_head *sp;
  /*
    This will cache all SP and SF and open and lock all tables
    required for execution.
  */
  if (check_table_access(thd, SELECT_ACL, all_tables, FALSE,
                         UINT_MAX, FALSE) ||
      open_and_lock_tables(thd, all_tables, TRUE, 0))
   return true;

  /*
    By this moment all needed SPs should be in cache so no need to look
    into DB.
  */
  if (!(sp= sp_handler_procedure.sp_find_routine(thd, m_name, true)))
  {
    /*
      If the routine is not found, let's still check EXECUTE_ACL to decide
      whether to return "Access denied" or "Routine does not exist".
    */
    if (check_routine_access(thd, EXECUTE_ACL, m_name->m_db.str,
                             m_name->m_name.str,
                             &sp_handler_procedure,
                             false))
      return true;
    /*
      sp_find_routine can have issued an ER_SP_RECURSION_LIMIT error.
      Send message ER_SP_DOES_NOT_EXIST only if procedure is not found in
      cache.
    */
    if (!sp_cache_lookup(&thd->sp_proc_cache, m_name))
      my_error(ER_SP_DOES_NOT_EXIST, MYF(0), "PROCEDURE",
               ErrConvDQName(m_name).ptr());
    return true;
  }
  else
  {
    if (sp->check_execute_access(thd))
      return true;
    /*
      Check that the stored procedure doesn't contain Dynamic SQL
      and doesn't return result sets: such stored procedures can't
      be called from a function or trigger.
    */
    if (thd->in_sub_stmt)
    {
      const char *where= (thd->in_sub_stmt & SUB_STMT_TRIGGER ?
                          "trigger" : "function");
      if (sp->is_not_allowed_in_function(where))
        return true;
    }

    if (do_execute_sp(thd, sp))
      return true;

    /*
      Disable slow log for the above call(), if calls are disabled.
      Instead we will log the executed statements to the slow log.
    */
    if (thd->variables.log_slow_disabled_statements & LOG_SLOW_DISABLE_CALL)
      thd->enable_slow_log= 0;
  }
  return false;
}


/**
  Execute command saved in thd and lex->sql_command.

  @param thd                       Thread handle

  @todo
    - Invalidate the table in the query cache if something changed
    after unlocking when changes become visible.
    TODO: this is workaround. right way will be move invalidating in
    the unlock procedure.
    - TODO: use check_change_password()

  @retval
    FALSE       OK
  @retval
    TRUE        Error
*/

int
mysql_execute_command(THD *thd)
{
  int res= 0;
  int  up_result= 0;
  LEX  *lex= thd->lex;
  /* first SELECT_LEX (have special meaning for many of non-SELECTcommands) */
  SELECT_LEX *select_lex= &lex->select_lex;
  /* first table of first SELECT_LEX */
  TABLE_LIST *first_table= select_lex->table_list.first;
  /* list of all tables in query */
  TABLE_LIST *all_tables;
  /* most outer SELECT_LEX_UNIT of query */
  SELECT_LEX_UNIT *unit= &lex->unit;
#ifdef HAVE_REPLICATION
  /* have table map for update for multi-update statement (BUG#37051) */
  bool have_table_map_for_update= FALSE;
  /* */
  Rpl_filter *rpl_filter;
#endif
  DBUG_ENTER("mysql_execute_command");

#ifdef WITH_PARTITION_STORAGE_ENGINE
  thd->work_part_info= 0;
#endif

  DBUG_ASSERT(thd->transaction.stmt.is_empty() || thd->in_sub_stmt);
  /*
    Each statement or replication event which might produce deadlock
    should handle transaction rollback on its own. So by the start of
    the next statement transaction rollback request should be fulfilled
    already.
  */
  DBUG_ASSERT(! thd->transaction_rollback_request || thd->in_sub_stmt);
  /*
    In many cases first table of main SELECT_LEX have special meaning =>
    check that it is first table in global list and relink it first in 
    queries_tables list if it is necessary (we need such relinking only
    for queries with subqueries in select list, in this case tables of
    subqueries will go to global list first)

    all_tables will differ from first_table only if most upper SELECT_LEX
    do not contain tables.

    Because of above in place where should be at least one table in most
    outer SELECT_LEX we have following check:
    DBUG_ASSERT(first_table == all_tables);
    DBUG_ASSERT(first_table == all_tables && first_table != 0);
  */
  lex->first_lists_tables_same();
  /* should be assigned after making first tables same */
  all_tables= lex->query_tables;
  /* set context for commands which do not use setup_tables */
  select_lex->
    context.resolve_in_table_list_only(select_lex->
                                       table_list.first);

  /*
    Remember last commmand executed, so that we can use it in functions called by
    dispatch_command()
  */
  thd->last_sql_command= lex->sql_command;

  /*
    Reset warning count for each query that uses tables
    A better approach would be to reset this for any commands
    that is not a SHOW command or a select that only access local
    variables, but for now this is probably good enough.
  */
  if ((sql_command_flags[lex->sql_command] & CF_DIAGNOSTIC_STMT) != 0)
    thd->get_stmt_da()->set_warning_info_read_only(TRUE);
  else
  {
    thd->get_stmt_da()->set_warning_info_read_only(FALSE);
    if (all_tables)
      thd->get_stmt_da()->opt_clear_warning_info(thd->query_id);
  }

#ifdef HAVE_REPLICATION
  if (unlikely(thd->slave_thread))
  {
    if (lex->sql_command == SQLCOM_DROP_TRIGGER)
    {
      /*
        When dropping a trigger, we need to load its table name
        before checking slave filter rules.
      */
      add_table_for_trigger(thd, thd->lex->spname, 1, &all_tables);
      
      if (!all_tables)
      {
        /*
          If table name cannot be loaded,
          it means the trigger does not exists possibly because
          CREATE TRIGGER was previously skipped for this trigger
          according to slave filtering rules.
          Returning success without producing any errors in this case.
        */
        if (!thd->lex->create_info.if_exists())
          DBUG_RETURN(0);
        /*
          DROP TRIGGER IF NOT EXISTS will return without an error later
          after possibly writing the query to a binlog
        */
      }
      else // force searching in slave.cc:tables_ok()
        all_tables->updating= 1;
    }

    /*
      For fix of BUG#37051, the master stores the table map for update
      in the Query_log_event, and the value is assigned to
      thd->variables.table_map_for_update before executing the update
      query.

      If thd->variables.table_map_for_update is set, then we are
      replicating from a new master, we can use this value to apply
      filter rules without opening all the tables. However If
      thd->variables.table_map_for_update is not set, then we are
      replicating from an old master, so we just skip this and
      continue with the old method. And of course, the bug would still
      exist for old masters.
    */
    if (lex->sql_command == SQLCOM_UPDATE_MULTI &&
        thd->table_map_for_update)
    {
      have_table_map_for_update= TRUE;
      table_map table_map_for_update= thd->table_map_for_update;
      uint nr= 0;
      TABLE_LIST *table;
      for (table=all_tables; table; table=table->next_global, nr++)
      {
        if (table_map_for_update & ((table_map)1 << nr))
          table->updating= TRUE;
        else
          table->updating= FALSE;
      }

      if (all_tables_not_ok(thd, all_tables))
      {
        /* we warn the slave SQL thread */
        my_message(ER_SLAVE_IGNORED_TABLE, ER_THD(thd, ER_SLAVE_IGNORED_TABLE),
                   MYF(0));
      }
      
      for (table=all_tables; table; table=table->next_global)
        table->updating= TRUE;
    }
    
    /*
      Check if statment should be skipped because of slave filtering
      rules

      Exceptions are:
      - UPDATE MULTI: For this statement, we want to check the filtering
        rules later in the code
      - SET: we always execute it (Not that many SET commands exists in
        the binary log anyway -- only 4.1 masters write SET statements,
	in 5.0 there are no SET statements in the binary log)
      - DROP TEMPORARY TABLE IF EXISTS: we always execute it (otherwise we
        have stale files on slave caused by exclusion of one tmp table).
    */
    if (!(lex->sql_command == SQLCOM_UPDATE_MULTI) &&
	!(lex->sql_command == SQLCOM_SET_OPTION) &&
	!((lex->sql_command == SQLCOM_DROP_TABLE ||
           lex->sql_command == SQLCOM_DROP_SEQUENCE) &&
          lex->tmp_table() && lex->if_exists()) &&
        all_tables_not_ok(thd, all_tables))
    {
      /* we warn the slave SQL thread */
      my_message(ER_SLAVE_IGNORED_TABLE, ER_THD(thd, ER_SLAVE_IGNORED_TABLE),
                 MYF(0));
      DBUG_RETURN(0);
    }
    /* 
       Execute deferred events first
    */
    if (slave_execute_deferred_events(thd))
      DBUG_RETURN(-1);
  }
  else
  {
#endif /* HAVE_REPLICATION */
    /*
      When option readonly is set deny operations which change non-temporary
      tables. Except for the replication thread and the 'super' users.
    */
    if (deny_updates_if_read_only_option(thd, all_tables))
    {
      my_error(ER_OPTION_PREVENTS_STATEMENT, MYF(0), "--read-only");
      DBUG_RETURN(-1);
    }
#ifdef HAVE_REPLICATION
  } /* endif unlikely slave */
#endif
#ifdef WITH_WSREP
  if  (wsrep && WSREP(thd))
  {
    /*
      change LOCK TABLE WRITE to transaction
    */
    if (lex->sql_command== SQLCOM_LOCK_TABLES && wsrep_convert_LOCK_to_trx)
    {
      for (TABLE_LIST *table= all_tables; table; table= table->next_global)
      {
	if (table->lock_type >= TL_WRITE_ALLOW_WRITE)
        {
	  lex->sql_command= SQLCOM_BEGIN;
	  thd->wsrep_converted_lock_session= true;
	  break;
	}
      }
    }
    if (lex->sql_command== SQLCOM_UNLOCK_TABLES &&
	thd->wsrep_converted_lock_session)
    {
      thd->wsrep_converted_lock_session= false;
      lex->sql_command= SQLCOM_COMMIT;
      lex->tx_release= TVL_NO;
    }

    /*
      Bail out if DB snapshot has not been installed. SET and SHOW commands,
      however, are always allowed.
      Select query is also allowed if it does not access any table.
      We additionally allow all other commands that do not change data in
      case wsrep_dirty_reads is enabled.
    */
    if (lex->sql_command != SQLCOM_SET_OPTION  &&
        !wsrep_is_show_query(lex->sql_command) &&
        !(thd->variables.wsrep_dirty_reads     &&
          !is_update_query(lex->sql_command))  &&
        !(lex->sql_command == SQLCOM_SELECT    &&
          !all_tables)                         &&
        !wsrep_node_is_ready(thd))
      goto error;
  }
#endif /* WITH_WSREP */
  status_var_increment(thd->status_var.com_stat[lex->sql_command]);
  thd->progress.report_to_client= MY_TEST(sql_command_flags[lex->sql_command] &
                                          CF_REPORT_PROGRESS);

  DBUG_ASSERT(thd->transaction.stmt.modified_non_trans_table == FALSE);

  /* store old value of binlog format */
  enum_binlog_format orig_binlog_format,orig_current_stmt_binlog_format;

  thd->get_binlog_format(&orig_binlog_format,
                         &orig_current_stmt_binlog_format);

  if (!lex->stmt_var_list.is_empty() && !thd->slave_thread)
  {
    Query_arena backup;
    DBUG_PRINT("info", ("SET STATEMENT %d vars", lex->stmt_var_list.elements));

    lex->old_var_list.empty();
    List_iterator_fast<set_var_base> it(lex->stmt_var_list);
    set_var_base *var;

    if (lex->set_arena_for_set_stmt(&backup))
      goto error;

    MEM_ROOT *mem_root= thd->mem_root;
    while ((var= it++))
    {
      DBUG_ASSERT(var->is_system());
      set_var *o= NULL, *v= (set_var*)var;
      if (!v->var->is_set_stmt_ok())
      {
        my_error(ER_SET_STATEMENT_NOT_SUPPORTED, MYF(0), v->var->name.str);
        lex->reset_arena_for_set_stmt(&backup);
        lex->old_var_list.empty();
        lex->free_arena_for_set_stmt();
        goto error;
      }
      if (v->var->session_is_default(thd))
          o= new set_var(thd,v->type, v->var, &v->base, NULL);
      else
      {
        switch (v->var->option.var_type & GET_TYPE_MASK)
        {
        case GET_BOOL:
        case GET_INT:
        case GET_LONG:
        case GET_LL:
          {
            bool null_value;
            longlong val= v->var->val_int(&null_value, thd, v->type, &v->base);
            o= new set_var(thd, v->type, v->var, &v->base,
                           (null_value ?
                            (Item *) new (mem_root) Item_null(thd) :
                            (Item *) new (mem_root) Item_int(thd, val)));
          }
          break;
        case GET_UINT:
        case GET_ULONG:
        case GET_ULL:
          {
            bool null_value;
            ulonglong val= v->var->val_int(&null_value, thd, v->type, &v->base);
            o= new set_var(thd, v->type, v->var, &v->base,
                           (null_value ?
                            (Item *) new (mem_root) Item_null(thd) :
                            (Item *) new (mem_root) Item_uint(thd, val)));
          }
          break;
        case GET_DOUBLE:
          {
            bool null_value;
            double val= v->var->val_real(&null_value, thd, v->type, &v->base);
            o= new set_var(thd, v->type, v->var, &v->base,
                           (null_value ?
                            (Item *) new (mem_root) Item_null(thd) :
                            (Item *) new (mem_root) Item_float(thd, val, 1)));
          }
          break;
        default:
        case GET_NO_ARG:
        case GET_DISABLED:
          DBUG_ASSERT(0);
        case 0:
        case GET_FLAGSET:
        case GET_ENUM:
        case GET_SET:
        case GET_STR:
        case GET_STR_ALLOC:
          {
            char buff[STRING_BUFFER_USUAL_SIZE];
            String tmp(buff, sizeof(buff), v->var->charset(thd)),*val;
            val= v->var->val_str(&tmp, thd, v->type, &v->base);
            if (val)
            {
              Item_string *str= new (mem_root) Item_string(thd, v->var->charset(thd),
                                                val->ptr(), val->length());
              o= new set_var(thd, v->type, v->var, &v->base, str);
            }
            else
              o= new set_var(thd, v->type, v->var, &v->base,
                             new (mem_root) Item_null(thd));
          }
          break;
        }
      }
      DBUG_ASSERT(o);
      lex->old_var_list.push_back(o, thd->mem_root);
    }
    lex->reset_arena_for_set_stmt(&backup);
    if (lex->old_var_list.is_empty())
      lex->free_arena_for_set_stmt();
    if (thd->is_error() ||
        (res= sql_set_variables(thd, &lex->stmt_var_list, false)))
    {
      if (!thd->is_error())
        my_error(ER_WRONG_ARGUMENTS, MYF(0), "SET");
      lex->restore_set_statement_var();
      goto error;
    }
    /*
      The value of last_insert_id is remembered in THD to be written to binlog
      when it's used *the first time* in the statement. But SET STATEMENT
      must read the old value of last_insert_id to be able to restore it at
      the end. This should not count at "reading of last_insert_id" and
      should not remember last_insert_id for binlog. That is, it should clear
      stmt_depends_on_first_successful_insert_id_in_prev_stmt flag.
    */
    if (!thd->in_sub_stmt)
    {
      thd->stmt_depends_on_first_successful_insert_id_in_prev_stmt= 0;
    }
  }

  if (thd->lex->mi.connection_name.str == NULL)
      thd->lex->mi.connection_name= thd->variables.default_master_connection;

  /*
    Force statement logging for DDL commands to allow us to update
    privilege, system or statistic tables directly without the updates
    getting logged.
  */
  if (!(sql_command_flags[lex->sql_command] &
        (CF_CAN_GENERATE_ROW_EVENTS | CF_FORCE_ORIGINAL_BINLOG_FORMAT |
         CF_STATUS_COMMAND)))
    thd->set_binlog_format_stmt();

  /*
    End a active transaction so that this command will have it's
    own transaction and will also sync the binary log. If a DDL is
    not run in it's own transaction it may simply never appear on
    the slave in case the outside transaction rolls back.
  */
  if (stmt_causes_implicit_commit(thd, CF_IMPLICT_COMMIT_BEGIN))
  {
    /*
      Note that this should never happen inside of stored functions
      or triggers as all such statements prohibited there.
    */
    DBUG_ASSERT(! thd->in_sub_stmt);
    /* Statement transaction still should not be started. */
    DBUG_ASSERT(thd->transaction.stmt.is_empty());
    if (!(thd->variables.option_bits & OPTION_GTID_BEGIN))
    {
      /* Commit the normal transaction if one is active. */
      bool commit_failed= trans_commit_implicit(thd);
      /* Release metadata locks acquired in this transaction. */
      thd->mdl_context.release_transactional_locks();
      if (commit_failed)
      {
        WSREP_DEBUG("implicit commit failed, MDL released: %lld",
                    (longlong) thd->thread_id);
        goto error;
      }
    }
    thd->transaction.stmt.mark_trans_did_ddl();
  }

#ifndef DBUG_OFF
  if (lex->sql_command != SQLCOM_SET_OPTION)
    DEBUG_SYNC(thd,"before_execute_sql_command");
#endif

  /*
    Check if we are in a read-only transaction and we're trying to
    execute a statement which should always be disallowed in such cases.

    Note that this check is done after any implicit commits.
  */
  if (thd->tx_read_only &&
      (sql_command_flags[lex->sql_command] & CF_DISALLOW_IN_RO_TRANS))
  {
    my_error(ER_CANT_EXECUTE_IN_READ_ONLY_TRANSACTION, MYF(0));
    goto error;
  }

  /*
    Close tables open by HANDLERs before executing DDL statement
    which is going to affect those tables.

    This should happen before temporary tables are pre-opened as
    otherwise we will get errors about attempt to re-open tables
    if table to be changed is open through HANDLER.

    Note that even although this is done before any privilege
    checks there is no security problem here as closing open
    HANDLER doesn't require any privileges anyway.
  */
  if (sql_command_flags[lex->sql_command] & CF_HA_CLOSE)
    mysql_ha_rm_tables(thd, all_tables);

  /*
    Pre-open temporary tables to simplify privilege checking
    for statements which need this.
  */
  if (sql_command_flags[lex->sql_command] & CF_PREOPEN_TMP_TABLES)
  {
    if (thd->open_temporary_tables(all_tables))
      goto error;
  }

  /* Start timeouts */
  thd->set_query_timer();

  switch (lex->sql_command) {

  case SQLCOM_SHOW_EVENTS:
#ifndef HAVE_EVENT_SCHEDULER
    my_error(ER_NOT_SUPPORTED_YET, MYF(0), "embedded server");
    break;
#endif
  case SQLCOM_SHOW_STATUS:
  {
    WSREP_SYNC_WAIT(thd, WSREP_SYNC_WAIT_BEFORE_SHOW);
    execute_show_status(thd, all_tables);
    break;
  }
  case SQLCOM_SHOW_EXPLAIN:
  {
    if (!thd->security_ctx->priv_user[0] &&
        check_global_access(thd,PROCESS_ACL))
      break;

    /*
      The select should use only one table, it's the SHOW EXPLAIN pseudo-table
    */
    if (lex->sroutines.records || lex->query_tables->next_global)
    {
      my_message(ER_SET_CONSTANTS_ONLY, ER_THD(thd, ER_SET_CONSTANTS_ONLY),
		 MYF(0));
      goto error;
    }

    Item **it= lex->value_list.head_ref();
    if (!(*it)->basic_const_item() ||
        (!(*it)->fixed && (*it)->fix_fields(lex->thd, it)) || 
        (*it)->check_cols(1))
    {
      my_message(ER_SET_CONSTANTS_ONLY, ER_THD(thd, ER_SET_CONSTANTS_ONLY),
		 MYF(0));
      goto error;
    }
  }
    /* fall through */
  case SQLCOM_SHOW_STATUS_PROC:
  case SQLCOM_SHOW_STATUS_FUNC:
  case SQLCOM_SHOW_DATABASES:
  case SQLCOM_SHOW_TABLES:
  case SQLCOM_SHOW_TRIGGERS:
  case SQLCOM_SHOW_TABLE_STATUS:
  case SQLCOM_SHOW_OPEN_TABLES:
  case SQLCOM_SHOW_GENERIC:
  case SQLCOM_SHOW_PLUGINS:
  case SQLCOM_SHOW_FIELDS:
  case SQLCOM_SHOW_KEYS:
  case SQLCOM_SHOW_VARIABLES:
  case SQLCOM_SHOW_CHARSETS:
  case SQLCOM_SHOW_COLLATIONS:
  case SQLCOM_SHOW_STORAGE_ENGINES:
  case SQLCOM_SHOW_PROFILE:
  case SQLCOM_SELECT:
   {
#ifdef WITH_WSREP
      if (lex->sql_command == SQLCOM_SELECT)
        WSREP_SYNC_WAIT(thd, WSREP_SYNC_WAIT_BEFORE_READ)
      else
        WSREP_SYNC_WAIT(thd, WSREP_SYNC_WAIT_BEFORE_SHOW)
#endif /* WITH_WSREP */

    thd->status_var.last_query_cost= 0.0;

    /*
      lex->exchange != NULL implies SELECT .. INTO OUTFILE and this
      requires FILE_ACL access.
    */
    ulong privileges_requested= lex->exchange ? SELECT_ACL | FILE_ACL :
      SELECT_ACL;

    if (all_tables)
      res= check_table_access(thd,
                              privileges_requested,
                              all_tables, FALSE, UINT_MAX, FALSE);
    else
      res= check_access(thd, privileges_requested, any_db, NULL, NULL, 0, 0);

    if (!res)
      res= execute_sqlcom_select(thd, all_tables);

    break;
  }
  case SQLCOM_EXECUTE_IMMEDIATE:
  {
    mysql_sql_stmt_execute_immediate(thd);
    break;
  }
  case SQLCOM_PREPARE:
  {
    mysql_sql_stmt_prepare(thd);
    break;
  }
  case SQLCOM_EXECUTE:
  {
    mysql_sql_stmt_execute(thd);
    break;
  }
  case SQLCOM_DEALLOCATE_PREPARE:
  {
    mysql_sql_stmt_close(thd);
    break;
  }
  case SQLCOM_DO:
    if (check_table_access(thd, SELECT_ACL, all_tables, FALSE, UINT_MAX, FALSE)
        || open_and_lock_tables(thd, all_tables, TRUE, 0))
      goto error;

    res= mysql_do(thd, *lex->insert_list);
    break;

  case SQLCOM_EMPTY_QUERY:
    my_ok(thd);
    break;

  case SQLCOM_HELP:
    res= mysqld_help(thd,lex->help_arg);
    break;

#ifndef EMBEDDED_LIBRARY
  case SQLCOM_PURGE:
  {
    if (check_global_access(thd, SUPER_ACL))
      goto error;
    /* PURGE MASTER LOGS TO 'file' */
    res = purge_master_logs(thd, lex->to_log);
    break;
  }
  case SQLCOM_PURGE_BEFORE:
  {
    Item *it;

    if (check_global_access(thd, SUPER_ACL))
      goto error;
    /* PURGE MASTER LOGS BEFORE 'data' */
    it= (Item *)lex->value_list.head();
    if ((!it->fixed && it->fix_fields(lex->thd, &it)) ||
        it->check_cols(1))
    {
      my_error(ER_WRONG_ARGUMENTS, MYF(0), "PURGE LOGS BEFORE");
      goto error;
    }
    it= new (thd->mem_root) Item_func_unix_timestamp(thd, it);
    it->fix_fields(thd, &it);
    res = purge_master_logs_before_date(thd, (ulong)it->val_int());
    break;
  }
#endif
  case SQLCOM_SHOW_WARNS:
  {
    res= mysqld_show_warnings(thd, (ulong)
			      ((1L << (uint) Sql_condition::WARN_LEVEL_NOTE) |
			       (1L << (uint) Sql_condition::WARN_LEVEL_WARN) |
			       (1L << (uint) Sql_condition::WARN_LEVEL_ERROR)
			       ));
    break;
  }
  case SQLCOM_SHOW_ERRORS:
  {
    res= mysqld_show_warnings(thd, (ulong)
			      (1L << (uint) Sql_condition::WARN_LEVEL_ERROR));
    break;
  }
  case SQLCOM_SHOW_PROFILES:
  {
#if defined(ENABLED_PROFILING)
    thd->profiling.discard_current_query();
    res= thd->profiling.show_profiles();
    if (res)
      goto error;
#else
    my_error(ER_FEATURE_DISABLED, MYF(0), "SHOW PROFILES", "enable-profiling");
    goto error;
#endif
    break;
  }

#ifdef HAVE_REPLICATION
  case SQLCOM_SHOW_SLAVE_HOSTS:
  {
    if (check_global_access(thd, REPL_SLAVE_ACL))
      goto error;
    res = show_slave_hosts(thd);
    break;
  }
  case SQLCOM_SHOW_RELAYLOG_EVENTS: /* fall through */
  case SQLCOM_SHOW_BINLOG_EVENTS:
  {
    WSREP_SYNC_WAIT(thd, WSREP_SYNC_WAIT_BEFORE_SHOW);
    if (check_global_access(thd, REPL_SLAVE_ACL))
      goto error;
    res = mysql_show_binlog_events(thd);
    break;
  }
#endif

  case SQLCOM_ASSIGN_TO_KEYCACHE:
  {
    DBUG_ASSERT(first_table == all_tables && first_table != 0);
    if (check_access(thd, INDEX_ACL, first_table->db,
                     &first_table->grant.privilege,
                     &first_table->grant.m_internal,
                     0, 0))
      goto error;
    res= mysql_assign_to_keycache(thd, first_table, &lex->ident);
    break;
  }
  case SQLCOM_PRELOAD_KEYS:
  {
    DBUG_ASSERT(first_table == all_tables && first_table != 0);
    if (check_access(thd, INDEX_ACL, first_table->db,
                     &first_table->grant.privilege,
                     &first_table->grant.m_internal,
                     0, 0))
      goto error;
    res = mysql_preload_keys(thd, first_table);
    break;
  }
#ifdef HAVE_REPLICATION
  case SQLCOM_CHANGE_MASTER:
  {
    LEX_MASTER_INFO *lex_mi= &thd->lex->mi;
    Master_info *mi;
    bool new_master= 0;
    bool master_info_added;

    if (check_global_access(thd, SUPER_ACL))
      goto error;
    /*
      In this code it's ok to use LOCK_active_mi as we are adding new things
      into master_info_index
    */
    mysql_mutex_lock(&LOCK_active_mi);
    if (!master_info_index)
    {
      mysql_mutex_unlock(&LOCK_active_mi);
      my_error(ER_SERVER_SHUTDOWN, MYF(0));
      goto error;
    }

    mi= master_info_index->get_master_info(&lex_mi->connection_name,
                                           Sql_condition::WARN_LEVEL_NOTE);

    if (mi == NULL)
    {
      /* New replication created */
      mi= new Master_info(&lex_mi->connection_name, relay_log_recovery); 
      if (!mi || mi->error())
      {
        delete mi;
        res= 1;
        mysql_mutex_unlock(&LOCK_active_mi);
        break;
      }
      new_master= 1;
    }

    res= change_master(thd, mi, &master_info_added);
    if (res && new_master)
    {
      /*
        If the new master was added by change_master(), remove it as it didn't
        work (this will free mi as well).

        If new master was not added, we still need to free mi.
      */
      if (master_info_added)
        master_info_index->remove_master_info(mi);
      else
        delete mi;
    }
    else
    {
      mi->rpl_filter= get_or_create_rpl_filter(lex_mi->connection_name.str,
                                               lex_mi->connection_name.length);
    }

    mysql_mutex_unlock(&LOCK_active_mi);
    break;
  }
  case SQLCOM_SHOW_SLAVE_STAT:
  {
    /* Accept one of two privileges */
    if (check_global_access(thd, SUPER_ACL | REPL_CLIENT_ACL))
      goto error;

    if (lex->verbose)
    {
      mysql_mutex_lock(&LOCK_active_mi);
      res= show_all_master_info(thd);
      mysql_mutex_unlock(&LOCK_active_mi);
    }
    else
    {
      LEX_MASTER_INFO *lex_mi= &thd->lex->mi;
      Master_info *mi;
      if ((mi= get_master_info(&lex_mi->connection_name,
                               Sql_condition::WARN_LEVEL_ERROR)))
      {
        res= show_master_info(thd, mi, 0);
        mi->release();
      }
    }
    break;
  }
  case SQLCOM_SHOW_MASTER_STAT:
  {
    /* Accept one of two privileges */
    if (check_global_access(thd, SUPER_ACL | REPL_CLIENT_ACL))
      goto error;
    res = show_binlog_info(thd);
    break;
  }

#endif /* HAVE_REPLICATION */
  case SQLCOM_SHOW_ENGINE_STATUS:
    {
      if (check_global_access(thd, PROCESS_ACL))
        goto error;
      res = ha_show_status(thd, lex->create_info.db_type, HA_ENGINE_STATUS);
      break;
    }
  case SQLCOM_SHOW_ENGINE_MUTEX:
    {
      if (check_global_access(thd, PROCESS_ACL))
        goto error;
      res = ha_show_status(thd, lex->create_info.db_type, HA_ENGINE_MUTEX);
      break;
    }
  case SQLCOM_CREATE_SEQUENCE:
  case SQLCOM_CREATE_TABLE:
  {
    DBUG_ASSERT(first_table == all_tables && first_table != 0);
    bool link_to_local;
    TABLE_LIST *create_table= first_table;
    TABLE_LIST *select_tables= lex->create_last_non_select_table->next_global;

    if (lex->tmp_table())
    {
      status_var_decrement(thd->status_var.com_stat[SQLCOM_CREATE_TABLE]);
      status_var_increment(thd->status_var.com_create_tmp_table);
    }

    /*
      Code below (especially in mysql_create_table() and select_create
      methods) may modify HA_CREATE_INFO structure in LEX, so we have to
      use a copy of this structure to make execution prepared statement-
      safe. A shallow copy is enough as this code won't modify any memory
      referenced from this structure.
    */
    Table_specification_st create_info(lex->create_info);
    /*
      We need to copy alter_info for the same reasons of re-execution
      safety, only in case of Alter_info we have to do (almost) a deep
      copy.
    */
    Alter_info alter_info(lex->alter_info, thd->mem_root);

    if (thd->is_fatal_error)
    {
      /* If out of memory when creating a copy of alter_info. */
      res= 1;
      goto end_with_restore_list;
    }

    /* Check privileges */
    if ((res= create_table_precheck(thd, select_tables, create_table)))
      goto end_with_restore_list;

    /* Might have been updated in create_table_precheck */
    create_info.alias= create_table->alias;

    /* Fix names if symlinked or relocated tables */
    if (append_file_to_dir(thd, &create_info.data_file_name,
			   create_table->table_name) ||
	append_file_to_dir(thd, &create_info.index_file_name,
			   create_table->table_name))
      goto end_with_restore_list;

    /*
      If no engine type was given, work out the default now
      rather than at parse-time.
    */
    if (!(create_info.used_fields & HA_CREATE_USED_ENGINE))
      create_info.use_default_db_type(thd);
    /*
      If we are using SET CHARSET without DEFAULT, add an implicit
      DEFAULT to not confuse old users. (This may change).
    */
    if ((create_info.used_fields &
	 (HA_CREATE_USED_DEFAULT_CHARSET | HA_CREATE_USED_CHARSET)) ==
	HA_CREATE_USED_CHARSET)
    {
      create_info.used_fields&= ~HA_CREATE_USED_CHARSET;
      create_info.used_fields|= HA_CREATE_USED_DEFAULT_CHARSET;
      create_info.default_table_charset= create_info.table_charset;
      create_info.table_charset= 0;
    }

    /*
      If we are a slave, we should add OR REPLACE if we don't have
      IF EXISTS. This will help a slave to recover from
      CREATE TABLE OR EXISTS failures by dropping the table and
      retrying the create.
    */
    if (thd->slave_thread &&
        slave_ddl_exec_mode_options == SLAVE_EXEC_MODE_IDEMPOTENT &&
        !lex->create_info.if_not_exists())
    {
      create_info.add(DDL_options_st::OPT_OR_REPLACE);
      create_info.add(DDL_options_st::OPT_OR_REPLACE_SLAVE_GENERATED);
    }

#ifdef WITH_PARTITION_STORAGE_ENGINE
    {
      partition_info *part_info= thd->lex->part_info;
      if (part_info && !(part_info= thd->lex->part_info->get_clone(thd)))
      {
        res= -1;
        goto end_with_restore_list;
      }
      thd->work_part_info= part_info;
    }
#endif

    if (select_lex->item_list.elements)		// With select
    {
      select_result *result;

      /*
        CREATE TABLE...IGNORE/REPLACE SELECT... can be unsafe, unless
        ORDER BY PRIMARY KEY clause is used in SELECT statement. We therefore
        use row based logging if mixed or row based logging is available.
        TODO: Check if the order of the output of the select statement is
        deterministic. Waiting for BUG#42415
      */
      if(lex->ignore)
        lex->set_stmt_unsafe(LEX::BINLOG_STMT_UNSAFE_CREATE_IGNORE_SELECT);

      if(lex->duplicates == DUP_REPLACE)
        lex->set_stmt_unsafe(LEX::BINLOG_STMT_UNSAFE_CREATE_REPLACE_SELECT);

      /*
        If:
        a) we inside an SP and there was NAME_CONST substitution,
        b) binlogging is on (STMT mode),
        c) we log the SP as separate statements
        raise a warning, as it may cause problems
        (see 'NAME_CONST issues' in 'Binary Logging of Stored Programs')
       */
      if (thd->query_name_consts && mysql_bin_log.is_open() &&
          thd->wsrep_binlog_format() == BINLOG_FORMAT_STMT &&
          !mysql_bin_log.is_query_in_union(thd, thd->query_id))
      {
        List_iterator_fast<Item> it(select_lex->item_list);
        Item *item;
        uint splocal_refs= 0;
        /* Count SP local vars in the top-level SELECT list */
        while ((item= it++))
        {
          if (item->get_item_splocal())
            splocal_refs++;
        }
        /*
          If it differs from number of NAME_CONST substitution applied,
          we may have a SOME_FUNC(NAME_CONST()) in the SELECT list,
          that may cause a problem with binary log (see BUG#35383),
          raise a warning. 
        */
        if (splocal_refs != thd->query_name_consts)
          push_warning(thd, 
                       Sql_condition::WARN_LEVEL_WARN,
                       ER_UNKNOWN_ERROR,
"Invoked routine ran a statement that may cause problems with "
"binary log, see 'NAME_CONST issues' in 'Binary Logging of Stored Programs' "
"section of the manual.");
      }
      
      select_lex->options|= SELECT_NO_UNLOCK;
      unit->set_limit(select_lex);

      /*
        Disable non-empty MERGE tables with CREATE...SELECT. Too
        complicated. See Bug #26379. Empty MERGE tables are read-only
        and don't allow CREATE...SELECT anyway.
      */
      if (create_info.used_fields & HA_CREATE_USED_UNION)
      {
        my_error(ER_WRONG_OBJECT, MYF(0), create_table->db,
                 create_table->table_name, "BASE TABLE");
        res= 1;
        goto end_with_restore_list;
      }

      /* Copy temporarily the statement flags to thd for lock_table_names() */
      uint save_thd_create_info_options= thd->lex->create_info.options;
      thd->lex->create_info.options|= create_info.options;
      if (!(res= check_dependencies_in_with_clauses(lex->with_clauses_list)))
        res= open_and_lock_tables(thd, create_info, lex->query_tables, TRUE, 0);
      thd->lex->create_info.options= save_thd_create_info_options;
      if (res)
      {
        /* Got error or warning. Set res to 1 if error */
        if (!(res= thd->is_error()))
          my_ok(thd);                           // CREATE ... IF NOT EXISTS
        goto end_with_restore_list;
      }

      /* Ensure we don't try to create something from which we select from */
      if (create_info.or_replace() && !create_info.tmp_table())
      {
        TABLE_LIST *duplicate;
        if ((duplicate= unique_table(thd, lex->query_tables,
                                     lex->query_tables->next_global,
                                     0)))
        {
          update_non_unique_table_error(lex->query_tables, "CREATE",
                                        duplicate);
          res= TRUE;
          goto end_with_restore_list;
        }
      }
      {
        /*
          Remove target table from main select and name resolution
          context. This can't be done earlier as it will break view merging in
          statements like "CREATE TABLE IF NOT EXISTS existing_view SELECT".
        */
        lex->unlink_first_table(&link_to_local);

        /* Store reference to table in case of LOCK TABLES */
        create_info.table= create_table->table;

        /*
          select_create is currently not re-execution friendly and
          needs to be created for every execution of a PS/SP.
          Note: In wsrep-patch, CTAS is handled like a regular transaction.
        */
        if ((result= new (thd->mem_root) select_create(thd, create_table,
                                                       &create_info,
                                                       &alter_info,
                                                       select_lex->item_list,
                                                       lex->duplicates,
                                                       lex->ignore,
                                                       select_tables)))
        {
          /*
            CREATE from SELECT give its SELECT_LEX for SELECT,
            and item_list belong to SELECT
          */
          if (!(res= handle_select(thd, lex, result, 0)))
          {
            if (create_info.tmp_table())
              thd->variables.option_bits|= OPTION_KEEP_LOG;
          }
          delete result;
        }
        lex->link_first_table_back(create_table, link_to_local);
      }
    }
    else
    {
      /* regular create */
      if (create_info.like())
      {
        /* CREATE TABLE ... LIKE ... */
        res= mysql_create_like_table(thd, create_table, select_tables,
                                     &create_info);
      }
      else
      {
        /*
          In STATEMENT format, we probably have to replicate also temporary
          tables, like mysql replication does. Also check if the requested
          engine is allowed/supported.
        */
        if (WSREP(thd) &&
            !check_engine(thd, create_table->db, create_table->table_name,
                          &create_info) &&
            (!thd->is_current_stmt_binlog_format_row() ||
             !create_info.tmp_table()))
        {
	  WSREP_TO_ISOLATION_BEGIN(create_table->db, create_table->table_name, NULL);
        }
        /* Regular CREATE TABLE */
        res= mysql_create_table(thd, create_table, &create_info, &alter_info);
      }

      if (!res)
      {
        /* So that CREATE TEMPORARY TABLE gets to binlog at commit/rollback */
        if (create_info.tmp_table())
          thd->variables.option_bits|= OPTION_KEEP_LOG;
        /* in case of create temp tables if @@session_track_state_change is
           ON then send session state notification in OK packet */
        if(create_info.options & HA_LEX_CREATE_TMP_TABLE)
        {
          SESSION_TRACKER_CHANGED(thd, SESSION_STATE_CHANGE_TRACKER, NULL);
        }
        my_ok(thd);
      }
    }

end_with_restore_list:
    break;
  }
  case SQLCOM_CREATE_INDEX:
  case SQLCOM_DROP_INDEX:
  /*
    CREATE INDEX and DROP INDEX are implemented by calling ALTER
    TABLE with proper arguments.

    In the future ALTER TABLE will notice that the request is to
    only add indexes and create these one by one for the existing
    table without having to do a full rebuild.
  */
  {
    /* Prepare stack copies to be re-execution safe */
    HA_CREATE_INFO create_info;
    Alter_info alter_info(lex->alter_info, thd->mem_root);

    if (thd->is_fatal_error) /* out of memory creating a copy of alter_info */
      goto error;

    DBUG_ASSERT(first_table == all_tables && first_table != 0);
    if (check_one_table_access(thd, INDEX_ACL, all_tables))
      goto error; /* purecov: inspected */
    WSREP_TO_ISOLATION_BEGIN(first_table->db, first_table->table_name, NULL);
    /*
      Currently CREATE INDEX or DROP INDEX cause a full table rebuild
      and thus classify as slow administrative statements just like
      ALTER TABLE.
    */
    thd->prepare_logs_for_admin_command();

    bzero((char*) &create_info, sizeof(create_info));
    create_info.db_type= 0;
    create_info.row_type= ROW_TYPE_NOT_USED;
    create_info.default_table_charset= thd->variables.collation_database;

    res= mysql_alter_table(thd, first_table->db, first_table->table_name,
                           &create_info, first_table, &alter_info,
                           0, (ORDER*) 0, 0);
    break;
  }
#ifdef HAVE_REPLICATION
  case SQLCOM_SLAVE_START:
  {
    LEX_MASTER_INFO* lex_mi= &thd->lex->mi;
    Master_info *mi;
    int load_error;

    load_error= rpl_load_gtid_slave_state(thd);

    /*
      We don't need to ensure that only one user is using master_info
      as start_slave is protected against simultaneous usage
    */
    if ((mi= get_master_info(&lex_mi->connection_name,
                             Sql_condition::WARN_LEVEL_ERROR)))
    {
      if (load_error)
      {
        /*
          We cannot start a slave using GTID if we cannot load the
          GTID position from the mysql.gtid_slave_pos table. But we
          can allow non-GTID replication (useful eg. during upgrade).
        */
        if (mi->using_gtid != Master_info::USE_GTID_NO)
        {
          mi->release();
          break;
        }
        else
          thd->clear_error();
      }
      if (!start_slave(thd, mi, 1 /* net report*/))
        my_ok(thd);
      mi->release();
    }
    break;
  }
  case SQLCOM_SLAVE_STOP:
  {
    LEX_MASTER_INFO *lex_mi;
    Master_info *mi;
    /*
      If the client thread has locked tables, a deadlock is possible.
      Assume that
      - the client thread does LOCK TABLE t READ.
      - then the master updates t.
      - then the SQL slave thread wants to update t,
        so it waits for the client thread because t is locked by it.
    - then the client thread does SLAVE STOP.
      SLAVE STOP waits for the SQL slave thread to terminate its
      update t, which waits for the client thread because t is locked by it.
      To prevent that, refuse SLAVE STOP if the
      client thread has locked tables
    */
    if (thd->locked_tables_mode ||
        thd->in_active_multi_stmt_transaction() ||
        thd->global_read_lock.is_acquired())
    {
      my_message(ER_LOCK_OR_ACTIVE_TRANSACTION,
                 ER_THD(thd, ER_LOCK_OR_ACTIVE_TRANSACTION), MYF(0));
      goto error;
    }

    lex_mi= &thd->lex->mi;
    if ((mi= get_master_info(&lex_mi->connection_name,
                             Sql_condition::WARN_LEVEL_ERROR)))
    {
      if (stop_slave(thd, mi, 1/* net report*/))
        res= 1;
      mi->release();
      if (rpl_parallel_resize_pool_if_no_slaves())
        res= 1;
      if (!res)
        my_ok(thd);
    }
    break;
  }
  case SQLCOM_SLAVE_ALL_START:
  {
    mysql_mutex_lock(&LOCK_active_mi);
    if (master_info_index && !master_info_index->start_all_slaves(thd))
      my_ok(thd);
    mysql_mutex_unlock(&LOCK_active_mi);
    break;
  }
  case SQLCOM_SLAVE_ALL_STOP:
  {
    if (thd->locked_tables_mode ||
        thd->in_active_multi_stmt_transaction() ||
        thd->global_read_lock.is_acquired())
    {
      my_message(ER_LOCK_OR_ACTIVE_TRANSACTION,
                 ER_THD(thd, ER_LOCK_OR_ACTIVE_TRANSACTION), MYF(0));
      goto error;
    }
    mysql_mutex_lock(&LOCK_active_mi);
    if (master_info_index && !master_info_index->stop_all_slaves(thd))
      my_ok(thd);      
    mysql_mutex_unlock(&LOCK_active_mi);
    break;
  }
#endif /* HAVE_REPLICATION */
  case SQLCOM_RENAME_TABLE:
  {
    if (check_rename_table(thd, first_table, all_tables))
      goto error;

    WSREP_TO_ISOLATION_BEGIN(0, 0, first_table);

    if (mysql_rename_tables(thd, first_table, 0))
      goto error;
    break;
  }
#ifndef EMBEDDED_LIBRARY
  case SQLCOM_SHOW_BINLOGS:
#ifdef DONT_ALLOW_SHOW_COMMANDS
    my_message(ER_NOT_ALLOWED_COMMAND, ER_THD(thd, ER_NOT_ALLOWED_COMMAND),
               MYF(0)); /* purecov: inspected */
    goto error;
#else
    {
      if (check_global_access(thd, SUPER_ACL | REPL_CLIENT_ACL))
	goto error;
      WSREP_SYNC_WAIT(thd, WSREP_SYNC_WAIT_BEFORE_SHOW);
      res = show_binlogs(thd);
      break;
    }
#endif
#endif /* EMBEDDED_LIBRARY */
  case SQLCOM_SHOW_CREATE:
  {
     DBUG_ASSERT(first_table == all_tables && first_table != 0);
#ifdef DONT_ALLOW_SHOW_COMMANDS
    my_message(ER_NOT_ALLOWED_COMMAND, ER_THD(thd, ER_NOT_ALLOWED_COMMAND),
               MYF(0)); /* purecov: inspected */
    goto error;
#else
      WSREP_SYNC_WAIT(thd, WSREP_SYNC_WAIT_BEFORE_SHOW);

     /*
        Access check:
        SHOW CREATE TABLE require any privileges on the table level (ie
        effecting all columns in the table).
        SHOW CREATE VIEW require the SHOW_VIEW and SELECT ACLs on the table
        level.
        NOTE: SHOW_VIEW ACL is checked when the view is created.
      */

      DBUG_PRINT("debug", ("lex->only_view: %d, table: %s.%s",
                           lex->table_type == TABLE_TYPE_VIEW,
                           first_table->db, first_table->table_name));
      if (lex->table_type == TABLE_TYPE_VIEW)
      {
        if (check_table_access(thd, SELECT_ACL, first_table, FALSE, 1, FALSE))
        {
          DBUG_PRINT("debug", ("check_table_access failed"));
          my_error(ER_TABLEACCESS_DENIED_ERROR, MYF(0),
                  "SHOW", thd->security_ctx->priv_user,
                  thd->security_ctx->host_or_ip, first_table->alias);
          goto error;
        }
        DBUG_PRINT("debug", ("check_table_access succeeded"));

        /* Ignore temporary tables if this is "SHOW CREATE VIEW" */
        first_table->open_type= OT_BASE_ONLY;
      }
      else
      {
        /*
          Temporary tables should be opened for SHOW CREATE TABLE, but not
          for SHOW CREATE VIEW.
        */
        if (thd->open_temporary_tables(all_tables))
          goto error;

        /*
          The fact that check_some_access() returned FALSE does not mean that
          access is granted. We need to check if first_table->grant.privilege
          contains any table-specific privilege.
        */
        DBUG_PRINT("debug", ("first_table->grant.privilege: %lx",
                             first_table->grant.privilege));
        if (check_some_access(thd, SHOW_CREATE_TABLE_ACLS, first_table) ||
            (first_table->grant.privilege & SHOW_CREATE_TABLE_ACLS) == 0)
        {
          my_error(ER_TABLEACCESS_DENIED_ERROR, MYF(0),
                  "SHOW", thd->security_ctx->priv_user,
                  thd->security_ctx->host_or_ip, first_table->alias);
          goto error;
        }
      }

      /* Access is granted. Execute the command.  */
      res= mysqld_show_create(thd, first_table);
      break;
#endif
  }
  case SQLCOM_CHECKSUM:
  {
    DBUG_ASSERT(first_table == all_tables && first_table != 0);
    WSREP_SYNC_WAIT(thd, WSREP_SYNC_WAIT_BEFORE_READ);

    if (check_table_access(thd, SELECT_ACL, all_tables,
                           FALSE, UINT_MAX, FALSE))
      goto error; /* purecov: inspected */

    res = mysql_checksum_table(thd, first_table, &lex->check_opt);
    break;
  }
  case SQLCOM_UPDATE:
  {
    WSREP_SYNC_WAIT(thd, WSREP_SYNC_WAIT_BEFORE_UPDATE_DELETE);
    ha_rows found= 0, updated= 0;
    DBUG_ASSERT(first_table == all_tables && first_table != 0);
      if (WSREP_CLIENT(thd) &&
          wsrep_sync_wait(thd, WSREP_SYNC_WAIT_BEFORE_UPDATE_DELETE))
        goto error;

    if (update_precheck(thd, all_tables))
      break;

    /*
      UPDATE IGNORE can be unsafe. We therefore use row based
      logging if mixed or row based logging is available.
      TODO: Check if the order of the output of the select statement is
      deterministic. Waiting for BUG#42415
    */
    if (lex->ignore)
      lex->set_stmt_unsafe(LEX::BINLOG_STMT_UNSAFE_UPDATE_IGNORE);

    DBUG_ASSERT(select_lex->offset_limit == 0);
    unit->set_limit(select_lex);
    MYSQL_UPDATE_START(thd->query());
    res= up_result= mysql_update(thd, all_tables,
                                  select_lex->item_list,
                                  lex->value_list,
                                  select_lex->where,
                                  select_lex->order_list.elements,
                                  select_lex->order_list.first,
                                  unit->select_limit_cnt,
                                  lex->duplicates, lex->ignore,
                                  &found, &updated);
    MYSQL_UPDATE_DONE(res, found, updated);
    /* mysql_update return 2 if we need to switch to multi-update */
    if (up_result != 2)
      break;
  }
    /* Fall through */
  case SQLCOM_UPDATE_MULTI:
  {
    DBUG_ASSERT(first_table == all_tables && first_table != 0);
    /* if we switched from normal update, rights are checked */
    if (up_result != 2)
    {
      WSREP_SYNC_WAIT(thd, WSREP_SYNC_WAIT_BEFORE_UPDATE_DELETE);
      if ((res= multi_update_precheck(thd, all_tables)))
        break;
    }
    else
      res= 0;

    unit->set_limit(select_lex);
    res= mysql_multi_update_prepare(thd);

#ifdef HAVE_REPLICATION
    /* Check slave filtering rules */
    if (unlikely(thd->slave_thread && !have_table_map_for_update))
    {
      if (all_tables_not_ok(thd, all_tables))
      {
        if (res!= 0)
        {
          res= 0;             /* don't care of prev failure  */
          thd->clear_error(); /* filters are of highest prior */
        }
        /* we warn the slave SQL thread */
        my_error(ER_SLAVE_IGNORED_TABLE, MYF(0));
        break;
      }
      if (res)
        break;
    }
    else
    {
#endif /* HAVE_REPLICATION */
      if (res)
        break;
      if (opt_readonly &&
	  !(thd->security_ctx->master_access & SUPER_ACL) &&
	  some_non_temp_table_to_be_updated(thd, all_tables))
      {
	my_error(ER_OPTION_PREVENTS_STATEMENT, MYF(0), "--read-only");
	break;
      }
#ifdef HAVE_REPLICATION
    }  /* unlikely */
#endif
    {
      multi_update *result_obj;
      MYSQL_MULTI_UPDATE_START(thd->query());
      res= mysql_multi_update(thd, all_tables,
                              &select_lex->item_list,
                              &lex->value_list,
                              select_lex->where,
                              select_lex->options,
                              lex->duplicates,
                              lex->ignore,
                              unit,
                              select_lex,
                              &result_obj);
      if (result_obj)
      {
        MYSQL_MULTI_UPDATE_DONE(res, result_obj->num_found(),
                                result_obj->num_updated());
        res= FALSE; /* Ignore errors here */
        delete result_obj;
      }
      else
      {
        MYSQL_MULTI_UPDATE_DONE(1, 0, 0);
      }
    }
    break;
  }
  case SQLCOM_REPLACE:
#ifndef DBUG_OFF
    if (mysql_bin_log.is_open())
    {
      /*
        Generate an incident log event before writing the real event
        to the binary log.  We put this event is before the statement
        since that makes it simpler to check that the statement was
        not executed on the slave (since incidents usually stop the
        slave).

        Observe that any row events that are generated will be
        generated before.

        This is only for testing purposes and will not be present in a
        release build.
      */

      Incident incident= INCIDENT_NONE;
      DBUG_PRINT("debug", ("Just before generate_incident()"));
      DBUG_EXECUTE_IF("incident_database_resync_on_replace",
                      incident= INCIDENT_LOST_EVENTS;);
      if (incident)
      {
        Incident_log_event ev(thd, incident);
        (void) mysql_bin_log.write(&ev);        /* error is ignored */
        if (mysql_bin_log.rotate_and_purge(true))
        {
          res= 1;
          break;
        }
      }
      DBUG_PRINT("debug", ("Just after generate_incident()"));
    }
#endif
  /* fall through */
  case SQLCOM_INSERT:
  {
    WSREP_SYNC_WAIT(thd, WSREP_SYNC_WAIT_BEFORE_INSERT_REPLACE);
    DBUG_ASSERT(first_table == all_tables && first_table != 0);

    if (WSREP_CLIENT(thd) &&
        wsrep_sync_wait(thd, WSREP_SYNC_WAIT_BEFORE_INSERT_REPLACE))
      goto error;

    /*
      Since INSERT DELAYED doesn't support temporary tables, we could
      not pre-open temporary tables for SQLCOM_INSERT / SQLCOM_REPLACE.
      Open them here instead.
    */
    if (first_table->lock_type != TL_WRITE_DELAYED)
    {
      res= (thd->open_temporary_tables(all_tables)) ? TRUE : FALSE;
      if (res)
        break;
    }

    if ((res= insert_precheck(thd, all_tables)))
      break;

    MYSQL_INSERT_START(thd->query());
    res= mysql_insert(thd, all_tables, lex->field_list, lex->many_values,
		      lex->update_list, lex->value_list,
                      lex->duplicates, lex->ignore);
    MYSQL_INSERT_DONE(res, (ulong) thd->get_row_count_func());
    /*
      If we have inserted into a VIEW, and the base table has
      AUTO_INCREMENT column, but this column is not accessible through
      a view, then we should restore LAST_INSERT_ID to the value it
      had before the statement.
    */
    if (first_table->view && !first_table->contain_auto_increment)
      thd->first_successful_insert_id_in_cur_stmt=
        thd->first_successful_insert_id_in_prev_stmt;

#ifdef ENABLED_DEBUG_SYNC
    DBUG_EXECUTE_IF("after_mysql_insert",
                    {
                      const char act1[]=
                        "now "
                        "wait_for signal.continue";
                      const char act2[]=
                        "now "
                        "signal signal.continued";
                      DBUG_ASSERT(debug_sync_service);
                      DBUG_ASSERT(!debug_sync_set_action(thd,
                                                         STRING_WITH_LEN(act1)));
                      DBUG_ASSERT(!debug_sync_set_action(thd,
                                                         STRING_WITH_LEN(act2)));
                    };);
    DEBUG_SYNC(thd, "after_mysql_insert");
#endif
    break;
  }
  case SQLCOM_REPLACE_SELECT:
  case SQLCOM_INSERT_SELECT:
  {
    WSREP_SYNC_WAIT(thd, WSREP_SYNC_WAIT_BEFORE_INSERT_REPLACE);
    select_result *sel_result;
    bool explain= MY_TEST(lex->describe);
    DBUG_ASSERT(first_table == all_tables && first_table != 0);
    if (WSREP_CLIENT(thd) &&
        wsrep_sync_wait(thd, WSREP_SYNC_WAIT_BEFORE_INSERT_REPLACE))
      goto error;

    if ((res= insert_precheck(thd, all_tables)))
      break;
#ifdef WITH_WSREP
    if (WSREP(thd) && thd->wsrep_consistency_check == CONSISTENCY_CHECK_DECLARED)
    {
      thd->wsrep_consistency_check = CONSISTENCY_CHECK_RUNNING;
      WSREP_TO_ISOLATION_BEGIN(first_table->db, first_table->table_name, NULL);
    }
#endif /* WITH_WSREP */

    /*
      INSERT...SELECT...ON DUPLICATE KEY UPDATE/REPLACE SELECT/
      INSERT...IGNORE...SELECT can be unsafe, unless ORDER BY PRIMARY KEY
      clause is used in SELECT statement. We therefore use row based
      logging if mixed or row based logging is available.
      TODO: Check if the order of the output of the select statement is
      deterministic. Waiting for BUG#42415
    */
    if (lex->sql_command == SQLCOM_INSERT_SELECT &&
        lex->duplicates == DUP_UPDATE)
      lex->set_stmt_unsafe(LEX::BINLOG_STMT_UNSAFE_INSERT_SELECT_UPDATE);

    if (lex->sql_command == SQLCOM_INSERT_SELECT && lex->ignore)
      lex->set_stmt_unsafe(LEX::BINLOG_STMT_UNSAFE_INSERT_IGNORE_SELECT);

    if (lex->sql_command == SQLCOM_REPLACE_SELECT)
      lex->set_stmt_unsafe(LEX::BINLOG_STMT_UNSAFE_REPLACE_SELECT);

    /* Fix lock for first table */
    if (first_table->lock_type == TL_WRITE_DELAYED)
      first_table->lock_type= TL_WRITE;

    /* Don't unlock tables until command is written to binary log */
    select_lex->options|= SELECT_NO_UNLOCK;

    unit->set_limit(select_lex);

    if (!(res= check_dependencies_in_with_clauses(lex->with_clauses_list)) &&
	!(res=open_and_lock_tables(thd, all_tables, TRUE, 0)))
    {
      MYSQL_INSERT_SELECT_START(thd->query());
      /*
        Only the INSERT table should be merged. Other will be handled by
        select.
      */
      /* Skip first table, which is the table we are inserting in */
      TABLE_LIST *second_table= first_table->next_local;
      select_lex->table_list.first= second_table;
      select_lex->context.table_list= 
        select_lex->context.first_name_resolution_table= second_table;
      res= mysql_insert_select_prepare(thd);
      if (!res && (sel_result= new (thd->mem_root) select_insert(thd,
                                                             first_table,
                                                             first_table->table,
                                                             &lex->field_list,
                                                             &lex->update_list,
                                                             &lex->value_list,
                                                             lex->duplicates,
                                                             lex->ignore)))
      {
        if (lex->analyze_stmt)
          ((select_result_interceptor*)sel_result)->disable_my_ok_calls();

        if (explain)
          res= mysql_explain_union(thd, &thd->lex->unit, sel_result);
        else
          res= handle_select(thd, lex, sel_result, OPTION_SETUP_TABLES_DONE);
        /*
          Invalidate the table in the query cache if something changed
          after unlocking when changes become visible.
          TODO: this is workaround. right way will be move invalidating in
          the unlock procedure.
        */
        if (!res && first_table->lock_type ==  TL_WRITE_CONCURRENT_INSERT &&
            thd->lock)
        {
          /* INSERT ... SELECT should invalidate only the very first table */
          TABLE_LIST *save_table= first_table->next_local;
          first_table->next_local= 0;
          query_cache_invalidate3(thd, first_table, 1);
          first_table->next_local= save_table;
        }
        if (explain)
        {
          /*
            sel_result needs to be cleaned up properly.
            INSERT... SELECT statement will call either send_eof() or
            abort_result_set(). EXPLAIN doesn't call either, so we need
            to cleanup manually.
          */
          sel_result->abort_result_set();
        }
        delete sel_result;
      }

      if (!res && (explain || lex->analyze_stmt))
        res= thd->lex->explain->send_explain(thd);

      /* revert changes for SP */
      MYSQL_INSERT_SELECT_DONE(res, (ulong) thd->get_row_count_func());
      select_lex->table_list.first= first_table;
    }
    /*
      If we have inserted into a VIEW, and the base table has
      AUTO_INCREMENT column, but this column is not accessible through
      a view, then we should restore LAST_INSERT_ID to the value it
      had before the statement.
    */
    if (first_table->view && !first_table->contain_auto_increment)
      thd->first_successful_insert_id_in_cur_stmt=
        thd->first_successful_insert_id_in_prev_stmt;

    break;
  }
  case SQLCOM_DELETE:
  {
    WSREP_SYNC_WAIT(thd, WSREP_SYNC_WAIT_BEFORE_UPDATE_DELETE);
    select_result *sel_result=lex->result;
    DBUG_ASSERT(first_table == all_tables && first_table != 0);
    if (WSREP_CLIENT(thd) &&
        wsrep_sync_wait(thd, WSREP_SYNC_WAIT_BEFORE_UPDATE_DELETE))
      goto error;

    if ((res= delete_precheck(thd, all_tables)))
      break;
    DBUG_ASSERT(select_lex->offset_limit == 0);
    unit->set_limit(select_lex);

    MYSQL_DELETE_START(thd->query());
    Protocol *save_protocol;
    bool replaced_protocol= false;

    if (!select_lex->item_list.is_empty())
    {
      /* This is DELETE ... RETURNING.  It will return output to the client */
      if (thd->lex->analyze_stmt)
      {
        /* 
          Actually, it is ANALYZE .. DELETE .. RETURNING. We need to produce
          output and then discard it.
        */
        sel_result= new (thd->mem_root) select_send_analyze(thd);
        replaced_protocol= true;
        save_protocol= thd->protocol;
        thd->protocol= new Protocol_discard(thd);
      }
      else
      {
        if (!(sel_result= lex->result) &&
            !(sel_result= new (thd->mem_root) select_send(thd)))
          return 1;
      }
    }

    res = mysql_delete(thd, all_tables, 
                       select_lex->where, &select_lex->order_list,
                       unit->select_limit_cnt, select_lex->options,
                       sel_result);

    if (replaced_protocol)
    {
      delete thd->protocol;
      thd->protocol= save_protocol;
    }

    if (thd->lex->analyze_stmt || thd->lex->describe)
    {
      if (!res)
        res= thd->lex->explain->send_explain(thd);
    }

    delete sel_result;
    MYSQL_DELETE_DONE(res, (ulong) thd->get_row_count_func());
    break;
  }
  case SQLCOM_DELETE_MULTI:
  {
    WSREP_SYNC_WAIT(thd, WSREP_SYNC_WAIT_BEFORE_UPDATE_DELETE);
    DBUG_ASSERT(first_table == all_tables && first_table != 0);
    TABLE_LIST *aux_tables= thd->lex->auxiliary_table_list.first;
    multi_delete *result;
    if (WSREP_CLIENT(thd) &&
        wsrep_sync_wait(thd, WSREP_SYNC_WAIT_BEFORE_UPDATE_DELETE))
      goto error;

    if ((res= multi_delete_precheck(thd, all_tables)))
      break;

    /* condition will be TRUE on SP re-excuting */
    if (select_lex->item_list.elements != 0)
      select_lex->item_list.empty();
    if (add_item_to_list(thd, new (thd->mem_root) Item_null(thd)))
      goto error;

    THD_STAGE_INFO(thd, stage_init);
    if ((res= open_and_lock_tables(thd, all_tables, TRUE, 0)))
      break;

    MYSQL_MULTI_DELETE_START(thd->query());
    if ((res= mysql_multi_delete_prepare(thd)))
    {
      MYSQL_MULTI_DELETE_DONE(1, 0);
      goto error;
    }

    if (!thd->is_fatal_error)
    {
      result= new (thd->mem_root) multi_delete(thd, aux_tables,
                                               lex->table_count);
      if (result)
      {
        res= mysql_select(thd,
                          select_lex->get_table_list(),
                          select_lex->with_wild,
                          select_lex->item_list,
                          select_lex->where,
                          0, (ORDER *)NULL, (ORDER *)NULL, (Item *)NULL,
                          (ORDER *)NULL,
                          (select_lex->options | thd->variables.option_bits |
                          SELECT_NO_JOIN_CACHE | SELECT_NO_UNLOCK |
                          OPTION_SETUP_TABLES_DONE) & ~OPTION_BUFFER_RESULT,
                          result, unit, select_lex);
        res|= thd->is_error();

        MYSQL_MULTI_DELETE_DONE(res, result->num_deleted());
        if (res)
          result->abort_result_set(); /* for both DELETE and EXPLAIN DELETE */
        else
        {
          if (lex->describe || lex->analyze_stmt)
            res= thd->lex->explain->send_explain(thd);
        }
        delete result;
      }
    }
    else
    {
      res= TRUE;                                // Error
      MYSQL_MULTI_DELETE_DONE(1, 0);
    }
    break;
  }
  case SQLCOM_DROP_SEQUENCE:
  case SQLCOM_DROP_TABLE:
  {
    DBUG_ASSERT(first_table == all_tables && first_table != 0);
    if (!lex->tmp_table())
    {
      if (check_table_access(thd, DROP_ACL, all_tables, FALSE, UINT_MAX, FALSE))
	goto error;				/* purecov: inspected */
    }
    else
    {
      status_var_decrement(thd->status_var.com_stat[lex->sql_command]);
      status_var_increment(thd->status_var.com_drop_tmp_table);

      /* So that DROP TEMPORARY TABLE gets to binlog at commit/rollback */
      thd->variables.option_bits|= OPTION_KEEP_LOG;
    }
    /*
      If we are a slave, we should add IF EXISTS if the query executed
      on the master without an error. This will help a slave to
      recover from multi-table DROP TABLE that was aborted in the
      middle.
    */
    if (thd->slave_thread && !thd->slave_expected_error &&
        slave_ddl_exec_mode_options == SLAVE_EXEC_MODE_IDEMPOTENT)
      lex->create_info.set(DDL_options_st::OPT_IF_EXISTS);

    if (WSREP(thd))
    {
      for (TABLE_LIST *table= all_tables; table; table= table->next_global)
      {
        if (!lex->tmp_table() &&
           (!thd->is_current_stmt_binlog_format_row() ||
	    !thd->find_temporary_table(table)))
        {
          WSREP_TO_ISOLATION_BEGIN(NULL, NULL, all_tables);
          break;
        }
      }
    }
    
    /* DDL and binlog write order are protected by metadata locks. */
    res= mysql_rm_table(thd, first_table, lex->if_exists(), lex->tmp_table(),
                        lex->table_type == TABLE_TYPE_SEQUENCE);

    /*
      When dropping temporary tables if @@session_track_state_change is ON
      then send the boolean tracker in the OK packet
    */
    if(!res && (lex->create_info.options & HA_LEX_CREATE_TMP_TABLE))
    {
      SESSION_TRACKER_CHANGED(thd, SESSION_STATE_CHANGE_TRACKER, NULL);
    }
    break;
  }
  case SQLCOM_SHOW_PROCESSLIST:
    if (!thd->security_ctx->priv_user[0] &&
        check_global_access(thd,PROCESS_ACL))
      break;
    mysqld_list_processes(thd,
			  (thd->security_ctx->master_access & PROCESS_ACL ?
                           NullS :
                           thd->security_ctx->priv_user),
                          lex->verbose);
    break;
  case SQLCOM_SHOW_AUTHORS:
    res= mysqld_show_authors(thd);
    break;
  case SQLCOM_SHOW_CONTRIBUTORS:
    res= mysqld_show_contributors(thd);
    break;
  case SQLCOM_SHOW_PRIVILEGES:
    res= mysqld_show_privileges(thd);
    break;
  case SQLCOM_SHOW_ENGINE_LOGS:
#ifdef DONT_ALLOW_SHOW_COMMANDS
    my_message(ER_NOT_ALLOWED_COMMAND, ER_THD(thd, ER_NOT_ALLOWED_COMMAND),
               MYF(0));	/* purecov: inspected */
    goto error;
#else
    {
      if (check_access(thd, FILE_ACL, any_db, NULL, NULL, 0, 0))
	goto error;
      res= ha_show_status(thd, lex->create_info.db_type, HA_ENGINE_LOGS);
      break;
    }
#endif
  case SQLCOM_CHANGE_DB:
  {
    LEX_CSTRING db_str= { (char *) select_lex->db, strlen(select_lex->db) };

    if (!mysql_change_db(thd, &db_str, FALSE))
      my_ok(thd);

    break;
  }

  case SQLCOM_LOAD:
  {
    DBUG_ASSERT(first_table == all_tables && first_table != 0);
    uint privilege= (lex->duplicates == DUP_REPLACE ?
		     INSERT_ACL | DELETE_ACL : INSERT_ACL) |
                    (lex->local_file ? 0 : FILE_ACL);

    if (lex->local_file)
    {
      if (!(thd->client_capabilities & CLIENT_LOCAL_FILES) ||
          !opt_local_infile)
      {
	my_message(ER_NOT_ALLOWED_COMMAND, ER_THD(thd, ER_NOT_ALLOWED_COMMAND), MYF(0));
	goto error;
      }
    }

    if (check_one_table_access(thd, privilege, all_tables))
      goto error;

    res= mysql_load(thd, lex->exchange, first_table, lex->field_list,
                    lex->update_list, lex->value_list, lex->duplicates,
                    lex->ignore, (bool) lex->local_file);
    break;
  }

  case SQLCOM_SET_OPTION:
  {
    List<set_var_base> *lex_var_list= &lex->var_list;

    if ((check_table_access(thd, SELECT_ACL, all_tables, FALSE, UINT_MAX, FALSE)
         || open_and_lock_tables(thd, all_tables, TRUE, 0)))
      goto error;
    if (!(res= sql_set_variables(thd, lex_var_list, true)))
    {
      if (!thd->is_error())
        my_ok(thd);
    }
    else
    {
      /*
        We encountered some sort of error, but no message was sent.
        Send something semi-generic here since we don't know which
        assignment in the list caused the error.
      */
      if (!thd->is_error())
        my_error(ER_WRONG_ARGUMENTS,MYF(0),"SET");
      goto error;
    }

    break;
  }

  case SQLCOM_UNLOCK_TABLES:
    /*
      It is critical for mysqldump --single-transaction --master-data that
      UNLOCK TABLES does not implicitely commit a connection which has only
      done FLUSH TABLES WITH READ LOCK + BEGIN. If this assumption becomes
      false, mysqldump will not work.
    */
    if (thd->variables.option_bits & OPTION_TABLE_LOCK)
    {
      res= trans_commit_implicit(thd);
      thd->locked_tables_list.unlock_locked_tables(thd);
      thd->mdl_context.release_transactional_locks();
      thd->variables.option_bits&= ~(OPTION_TABLE_LOCK);
    }
    if (thd->global_read_lock.is_acquired())
      thd->global_read_lock.unlock_global_read_lock(thd);
    if (res)
      goto error;
    my_ok(thd);
    break;
  case SQLCOM_LOCK_TABLES:
    /* We must end the transaction first, regardless of anything */
    res= trans_commit_implicit(thd);
    thd->locked_tables_list.unlock_locked_tables(thd);
    /* Release transactional metadata locks. */
    thd->mdl_context.release_transactional_locks();
    if (res)
      goto error;

    /*
      Here we have to pre-open temporary tables for LOCK TABLES.

      CF_PREOPEN_TMP_TABLES is not set for this SQL statement simply
      because LOCK TABLES calls close_thread_tables() as a first thing
      (it's called from unlock_locked_tables() above). So even if
      CF_PREOPEN_TMP_TABLES was set and the tables would be pre-opened
      in a usual way, they would have been closed.
    */
    if (thd->open_temporary_tables(all_tables))
      goto error;

    if (lock_tables_precheck(thd, all_tables))
      goto error;

    thd->variables.option_bits|= OPTION_TABLE_LOCK;

    res= lock_tables_open_and_lock_tables(thd, all_tables);

    if (res)
    {
      thd->variables.option_bits&= ~(OPTION_TABLE_LOCK);
    }
    else
    {
#ifdef HAVE_QUERY_CACHE
      if (thd->variables.query_cache_wlock_invalidate)
	query_cache.invalidate_locked_for_write(thd, first_table);
#endif /*HAVE_QUERY_CACHE*/
      my_ok(thd);
    }
    break;
  case SQLCOM_CREATE_DB:
  {
    if (prepare_db_action(thd, lex->create_info.or_replace() ?
                          (CREATE_ACL | DROP_ACL) : CREATE_ACL,
                          &lex->name))
      break;
    WSREP_TO_ISOLATION_BEGIN(lex->name.str, NULL, NULL);
    res= mysql_create_db(thd, lex->name.str,
                         lex->create_info, &lex->create_info);
    break;
  }
  case SQLCOM_DROP_DB:
  {
    if (prepare_db_action(thd, DROP_ACL, &lex->name))
      break;
    WSREP_TO_ISOLATION_BEGIN(lex->name.str, NULL, NULL);
    res= mysql_rm_db(thd, lex->name.str, lex->if_exists());
    break;
  }
  case SQLCOM_ALTER_DB_UPGRADE:
  {
    LEX_CSTRING *db= &lex->name;
#ifdef HAVE_REPLICATION
    if (thd->slave_thread)
    {
      rpl_filter= thd->system_thread_info.rpl_sql_info->rpl_filter;
      if (!rpl_filter->db_ok(db->str) ||
          !rpl_filter->db_ok_with_wild_table(db->str))
      {
        res= 1;
        my_message(ER_SLAVE_IGNORED_TABLE, ER_THD(thd, ER_SLAVE_IGNORED_TABLE), MYF(0));
        break;
      }
    }
#endif
    if (check_db_name((LEX_STRING*) db))
    {
      my_error(ER_WRONG_DB_NAME, MYF(0), db->str);
      break;
    }
    if (check_access(thd, ALTER_ACL, db->str, NULL, NULL, 1, 0) ||
        check_access(thd, DROP_ACL, db->str, NULL, NULL, 1, 0) ||
        check_access(thd, CREATE_ACL, db->str, NULL, NULL, 1, 0))
    {
      res= 1;
      break;
    }
    WSREP_TO_ISOLATION_BEGIN(db->str, NULL, NULL);
    res= mysql_upgrade_db(thd, db);
    if (!res)
      my_ok(thd);
    break;
  }
  case SQLCOM_ALTER_DB:
  {
    LEX_CSTRING *db= &lex->name;
    if (prepare_db_action(thd, ALTER_ACL, db))
      break;
    WSREP_TO_ISOLATION_BEGIN(db->str, NULL, NULL);
    res= mysql_alter_db(thd, db->str, &lex->create_info);
    break;
  }
  case SQLCOM_SHOW_CREATE_DB:
  {
    char db_name_buff[NAME_LEN+1];
    LEX_CSTRING db_name;
    DBUG_EXECUTE_IF("4x_server_emul",
                    my_error(ER_UNKNOWN_ERROR, MYF(0)); goto error;);

    db_name.str= db_name_buff;
    db_name.length= lex->name.length;
    strmov(db_name_buff, lex->name.str);

    WSREP_SYNC_WAIT(thd, WSREP_SYNC_WAIT_BEFORE_SHOW);

    if (check_db_name((LEX_STRING*) &db_name))
    {
      my_error(ER_WRONG_DB_NAME, MYF(0), db_name.str);
      break;
    }
    res= mysqld_show_create_db(thd, &db_name, &lex->name, lex->create_info);
    break;
  }
  case SQLCOM_CREATE_EVENT:
  case SQLCOM_ALTER_EVENT:
  #ifdef HAVE_EVENT_SCHEDULER
  do
  {
    DBUG_ASSERT(lex->event_parse_data);
    if (lex->table_or_sp_used())
    {
      my_error(ER_SUBQUERIES_NOT_SUPPORTED, MYF(0), "CREATE/ALTER EVENT");
      break;
    }

    res= sp_process_definer(thd);
    if (res)
      break;

    WSREP_TO_ISOLATION_BEGIN(WSREP_MYSQL_DB, NULL, NULL);
    switch (lex->sql_command) {
    case SQLCOM_CREATE_EVENT:
    {
      res= Events::create_event(thd, lex->event_parse_data);
      break;
    }
    case SQLCOM_ALTER_EVENT:
      res= Events::update_event(thd, lex->event_parse_data,
                                lex->spname ? &lex->spname->m_db : NULL,
                                lex->spname ? &lex->spname->m_name : NULL);
      break;
    default:
      DBUG_ASSERT(0);
    }
    DBUG_PRINT("info",("DDL error code=%d", res));
    if (!res)
      my_ok(thd);

  } while (0);
  /* Don't do it, if we are inside a SP */
  if (!thd->spcont)
  {
    delete lex->sphead;
    lex->sphead= NULL;
  }
  /* lex->unit.cleanup() is called outside, no need to call it here */
  break;
  case SQLCOM_SHOW_CREATE_EVENT:
    WSREP_SYNC_WAIT(thd, WSREP_SYNC_WAIT_BEFORE_SHOW);
    res= Events::show_create_event(thd, &lex->spname->m_db,
                                   &lex->spname->m_name);
    break;
  case SQLCOM_DROP_EVENT:
    WSREP_TO_ISOLATION_BEGIN(WSREP_MYSQL_DB, NULL, NULL);
    if (!(res= Events::drop_event(thd,
                                  &lex->spname->m_db, &lex->spname->m_name,
                                  lex->if_exists())))
      my_ok(thd);
    break;
#else
    my_error(ER_NOT_SUPPORTED_YET,MYF(0),"embedded server");
    break;
#endif
  case SQLCOM_CREATE_FUNCTION:                  // UDF function
  {
    if (check_access(thd, lex->create_info.or_replace() ?
                          (INSERT_ACL | DELETE_ACL) : INSERT_ACL,
                     "mysql", NULL, NULL, 1, 0))
      break;
#ifdef HAVE_DLOPEN
    WSREP_TO_ISOLATION_BEGIN(WSREP_MYSQL_DB, NULL, NULL);
    if (!(res = mysql_create_function(thd, &lex->udf)))
      my_ok(thd);
#else
    my_error(ER_CANT_OPEN_LIBRARY, MYF(0), lex->udf.dl, 0, "feature disabled");
    res= TRUE;
#endif
    break;
  }
#ifndef NO_EMBEDDED_ACCESS_CHECKS
  case SQLCOM_CREATE_USER:
  case SQLCOM_CREATE_ROLE:
  {
    if (check_access(thd, lex->create_info.or_replace() ?
                          INSERT_ACL | DELETE_ACL : INSERT_ACL,
                     "mysql", NULL, NULL, 1, 1) &&
        check_global_access(thd,CREATE_USER_ACL))
      break;
    WSREP_TO_ISOLATION_BEGIN(WSREP_MYSQL_DB, NULL, NULL);
    /* Conditionally writes to binlog */
    if (!(res= mysql_create_user(thd, lex->users_list,
                                 lex->sql_command == SQLCOM_CREATE_ROLE)))
      my_ok(thd);
    break;
  }
  case SQLCOM_DROP_USER:
  case SQLCOM_DROP_ROLE:
  {
    if (check_access(thd, DELETE_ACL, "mysql", NULL, NULL, 1, 1) &&
        check_global_access(thd,CREATE_USER_ACL))
      break;
    /* Conditionally writes to binlog */
    WSREP_TO_ISOLATION_BEGIN(WSREP_MYSQL_DB, NULL, NULL);
    if (!(res= mysql_drop_user(thd, lex->users_list,
                               lex->sql_command == SQLCOM_DROP_ROLE)))
      my_ok(thd);
    break;
  }
  case SQLCOM_ALTER_USER:
  case SQLCOM_RENAME_USER:
  {
    if (check_access(thd, UPDATE_ACL, "mysql", NULL, NULL, 1, 1) &&
        check_global_access(thd,CREATE_USER_ACL))
      break;
    /* Conditionally writes to binlog */
    WSREP_TO_ISOLATION_BEGIN(WSREP_MYSQL_DB, NULL, NULL);
    if (lex->sql_command == SQLCOM_ALTER_USER)
      res= mysql_alter_user(thd, lex->users_list);
    else
      res= mysql_rename_user(thd, lex->users_list);
    if (!res)
      my_ok(thd);
    break;
  }
  case SQLCOM_REVOKE_ALL:
  {
    if (check_access(thd, UPDATE_ACL, "mysql", NULL, NULL, 1, 1) &&
        check_global_access(thd,CREATE_USER_ACL))
      break;

    /* Conditionally writes to binlog */
    WSREP_TO_ISOLATION_BEGIN(WSREP_MYSQL_DB, NULL, NULL);
    if (!(res = mysql_revoke_all(thd, lex->users_list)))
      my_ok(thd);
    break;
  }
  case SQLCOM_REVOKE:
  case SQLCOM_GRANT:
  {
    if (lex->type != TYPE_ENUM_PROXY &&
        check_access(thd, lex->grant | lex->grant_tot_col | GRANT_ACL,
                     first_table ?  first_table->db : select_lex->db,
                     first_table ? &first_table->grant.privilege : NULL,
                     first_table ? &first_table->grant.m_internal : NULL,
                     first_table ? 0 : 1, 0))
      goto error;

    /* Replicate current user as grantor */
    thd->binlog_invoker(false);

    if (thd->security_ctx->user)              // If not replication
    {
      LEX_USER *user;
      bool first_user= TRUE;

      List_iterator <LEX_USER> user_list(lex->users_list);
      while ((user= user_list++))
      {
        if (specialflag & SPECIAL_NO_RESOLVE &&
            hostname_requires_resolving(user->host.str))
          push_warning_printf(thd, Sql_condition::WARN_LEVEL_WARN,
                              ER_WARN_HOSTNAME_WONT_WORK,
                              ER_THD(thd, ER_WARN_HOSTNAME_WONT_WORK));

        /*
          GRANT/REVOKE PROXY has the target user as a first entry in the list. 
         */
        if (lex->type == TYPE_ENUM_PROXY && first_user)
        {
          if (!(user= get_current_user(thd, user)) || !user->host.str)
            goto error;

          first_user= FALSE;
          if (acl_check_proxy_grant_access (thd, user->host.str, user->user.str,
                                        lex->grant & GRANT_ACL))
            goto error;
        } 
      }
    }
    if (first_table)
    {
      if (lex->type == TYPE_ENUM_PROCEDURE ||
          lex->type == TYPE_ENUM_FUNCTION)
      {
        const Sp_handler *sph= Sp_handler::handler((stored_procedure_type)
                                                   lex->type);
        uint grants= lex->all_privileges 
		   ? (PROC_ACLS & ~GRANT_ACL) | (lex->grant & GRANT_ACL)
		   : lex->grant;
        if (check_grant_routine(thd, grants | GRANT_ACL, all_tables, sph, 0))
	  goto error;
        /* Conditionally writes to binlog */
        WSREP_TO_ISOLATION_BEGIN(WSREP_MYSQL_DB, NULL, NULL);
        res= mysql_routine_grant(thd, all_tables, sph,
                                 lex->users_list, grants,
                                 lex->sql_command == SQLCOM_REVOKE, TRUE);
        if (!res)
          my_ok(thd);
      }
      else
      {
	if (check_grant(thd,(lex->grant | lex->grant_tot_col | GRANT_ACL),
                        all_tables, FALSE, UINT_MAX, FALSE))
	  goto error;
        /* Conditionally writes to binlog */
        WSREP_TO_ISOLATION_BEGIN(WSREP_MYSQL_DB, NULL, NULL);
        res= mysql_table_grant(thd, all_tables, lex->users_list,
			       lex->columns, lex->grant,
			       lex->sql_command == SQLCOM_REVOKE);
      }
    }
    else
    {
      if (lex->columns.elements || (lex->type && lex->type != TYPE_ENUM_PROXY))
      {
	my_message(ER_ILLEGAL_GRANT_FOR_TABLE, ER_THD(thd, ER_ILLEGAL_GRANT_FOR_TABLE),
                   MYF(0));
        goto error;
      }
      else
      {
        WSREP_TO_ISOLATION_BEGIN(WSREP_MYSQL_DB, NULL, NULL);
        /* Conditionally writes to binlog */
        res= mysql_grant(thd, select_lex->db, lex->users_list, lex->grant,
                         lex->sql_command == SQLCOM_REVOKE,
                         lex->type == TYPE_ENUM_PROXY);
      }
      if (!res)
      {
	if (lex->sql_command == SQLCOM_GRANT)
	{
	  List_iterator <LEX_USER> str_list(lex->users_list);
	  LEX_USER *user, *tmp_user;
	  while ((tmp_user=str_list++))
          {
            if (!(user= get_current_user(thd, tmp_user)))
              goto error;
	    reset_mqh(user, 0);
          }
	}
      }
    }
    break;
  }
  case SQLCOM_REVOKE_ROLE:
  case SQLCOM_GRANT_ROLE:
  {
    WSREP_TO_ISOLATION_BEGIN(WSREP_MYSQL_DB, NULL, NULL);
    if (!(res= mysql_grant_role(thd, lex->users_list,
                                lex->sql_command != SQLCOM_GRANT_ROLE)))
      my_ok(thd);
    break;
  }
#endif /*!NO_EMBEDDED_ACCESS_CHECKS*/
  case SQLCOM_RESET:
    /*
      RESET commands are never written to the binary log, so we have to
      initialize this variable because RESET shares the same code as FLUSH
    */
    lex->no_write_to_binlog= 1;
    /* fall through */
  case SQLCOM_FLUSH:
  {
    int write_to_binlog;
    if (check_global_access(thd,RELOAD_ACL))
      goto error;

    if (first_table && lex->type & (REFRESH_READ_LOCK|REFRESH_FOR_EXPORT))
    {
      /* Check table-level privileges. */
      if (check_table_access(thd, LOCK_TABLES_ACL | SELECT_ACL, all_tables,
                             FALSE, UINT_MAX, FALSE))
        goto error;

      if (flush_tables_with_read_lock(thd, all_tables))
        goto error;

      my_ok(thd);
      break;
    }

#ifdef WITH_WSREP
    if (lex->type & (
    REFRESH_GRANT                           |
    REFRESH_HOSTS                           |
#ifdef HAVE_OPENSSL
    REFRESH_DES_KEY_FILE                    |
#endif
    /*
      Write all flush log statements except
      FLUSH LOGS
      FLUSH BINARY LOGS
      Check reload_acl_and_cache for why.
    */
    REFRESH_RELAY_LOG                       |
    REFRESH_SLOW_LOG                        |
    REFRESH_GENERAL_LOG                     |
    REFRESH_ENGINE_LOG                      |
    REFRESH_ERROR_LOG                       |
#ifdef HAVE_QUERY_CACHE
    REFRESH_QUERY_CACHE_FREE                |
#endif /* HAVE_QUERY_CACHE */
    REFRESH_STATUS                          |
    REFRESH_USER_RESOURCES))
    {
      WSREP_TO_ISOLATION_BEGIN_WRTCHK(WSREP_MYSQL_DB, NULL, NULL);
    }
#endif /* WITH_WSREP*/

#ifdef HAVE_REPLICATION
    if (lex->type & REFRESH_READ_LOCK)
    {
      /*
        We need to pause any parallel replication slave workers during FLUSH
        TABLES WITH READ LOCK. Otherwise we might cause a deadlock, as
        worker threads eun run in arbitrary order but need to commit in a
        specific given order.
      */
      if (rpl_pause_for_ftwrl(thd))
        goto error;
    }
#endif
    /*
      reload_acl_and_cache() will tell us if we are allowed to write to the
      binlog or not.
    */
    if (!reload_acl_and_cache(thd, lex->type, first_table, &write_to_binlog))
    {
#ifdef WITH_WSREP
      if ((lex->type & REFRESH_TABLES) && !(lex->type & (REFRESH_FOR_EXPORT|REFRESH_READ_LOCK)))
      {
        /*
          This is done after reload_acl_and_cache is because
          LOCK TABLES is not replicated in galera, the upgrade of which
          is checked in reload_acl_and_cache.
          Hence, done after/if we are able to upgrade locks.
        */
        if (first_table)
        {
          WSREP_TO_ISOLATION_BEGIN_WRTCHK(NULL, NULL, first_table);
        }
        else
        {
          WSREP_TO_ISOLATION_BEGIN_WRTCHK(WSREP_MYSQL_DB, NULL, NULL);
        }
      }
#endif /* WITH_WSREP */
      /*
        We WANT to write and we CAN write.
        ! we write after unlocking the table.
      */
      /*
        Presumably, RESET and binlog writing doesn't require synchronization
      */

      if (write_to_binlog > 0)  // we should write
      { 
        if (!lex->no_write_to_binlog)
          res= write_bin_log(thd, FALSE, thd->query(), thd->query_length());
      } else if (write_to_binlog < 0) 
      {
        /* 
           We should not write, but rather report error because 
           reload_acl_and_cache binlog interactions failed 
         */
        res= 1;
      }

      if (!res)
        my_ok(thd);
    } 
    else
      res= 1;                                   // reload_acl_and_cache failed
#ifdef HAVE_REPLICATION
    if (lex->type & REFRESH_READ_LOCK)
      rpl_unpause_after_ftwrl(thd);
#endif
    
    break;
  }
  case SQLCOM_KILL:
  {
    if (lex->table_or_sp_used())
    {
      my_error(ER_SUBQUERIES_NOT_SUPPORTED, MYF(0), "KILL");
      break;
    }

    if (lex->kill_type == KILL_TYPE_ID || lex->kill_type == KILL_TYPE_QUERY)
    {
      Item *it= (Item *)lex->value_list.head();
      if ((!it->fixed && it->fix_fields(lex->thd, &it)) || it->check_cols(1))
      {
        my_message(ER_SET_CONSTANTS_ONLY, ER_THD(thd, ER_SET_CONSTANTS_ONLY),
                   MYF(0));
        goto error;
      }
      sql_kill(thd, it->val_int(), lex->kill_signal, lex->kill_type);
    }
    else
      sql_kill_user(thd, get_current_user(thd, lex->users_list.head()),
                    lex->kill_signal);
    break;
  }
  case SQLCOM_SHUTDOWN:
#ifndef EMBEDDED_LIBRARY
    DBUG_EXECUTE_IF("crash_shutdown", DBUG_SUICIDE(););
    if (check_global_access(thd,SHUTDOWN_ACL))
      goto error;
    kill_mysql(thd);
    my_ok(thd);
#else
    my_error(ER_NOT_SUPPORTED_YET, MYF(0), "embedded server");
#endif
    break;

#ifndef NO_EMBEDDED_ACCESS_CHECKS
  case SQLCOM_SHOW_CREATE_USER:
  {
    LEX_USER *grant_user= lex->grant_user;
    if (!grant_user)
      goto error;

    res = mysql_show_create_user(thd, grant_user);
    break;
  }
  case SQLCOM_SHOW_GRANTS:
  {
    LEX_USER *grant_user= lex->grant_user;
    if (!grant_user)
      goto error;

    WSREP_SYNC_WAIT(thd, WSREP_SYNC_WAIT_BEFORE_SHOW);
    res = mysql_show_grants(thd, grant_user);
    break;
  }
#endif
  case SQLCOM_HA_OPEN:
    DBUG_ASSERT(first_table == all_tables && first_table != 0);
    if (check_table_access(thd, SELECT_ACL, all_tables, FALSE, UINT_MAX, FALSE))
      goto error;
    /* Close temporary tables which were pre-opened for privilege checking. */
    close_thread_tables(thd);
    all_tables->table= NULL;
    res= mysql_ha_open(thd, first_table, 0);
    break;
  case SQLCOM_HA_CLOSE:
    DBUG_ASSERT(first_table == all_tables && first_table != 0);
    res= mysql_ha_close(thd, first_table);
    break;
  case SQLCOM_HA_READ:
    DBUG_ASSERT(first_table == all_tables && first_table != 0);
    /*
      There is no need to check for table permissions here, because
      if a user has no permissions to read a table, he won't be
      able to open it (with SQLCOM_HA_OPEN) in the first place.
    */
    unit->set_limit(select_lex);

    res= mysql_ha_read(thd, first_table, lex->ha_read_mode, lex->ident.str,
                       lex->insert_list, lex->ha_rkey_mode, select_lex->where,
                       unit->select_limit_cnt, unit->offset_limit_cnt);
    break;

  case SQLCOM_BEGIN:
    DBUG_PRINT("info", ("Executing SQLCOM_BEGIN  thd: %p", thd));
    if (trans_begin(thd, lex->start_transaction_opt))
    {
      thd->mdl_context.release_transactional_locks();
      WSREP_DEBUG("BEGIN failed, MDL released: %lld",
                  (longlong) thd->thread_id);
      goto error;
    }
    my_ok(thd);
    break;
  case SQLCOM_COMMIT:
  {
    DBUG_ASSERT(thd->lock == NULL ||
                thd->locked_tables_mode == LTM_LOCK_TABLES);
    bool tx_chain= (lex->tx_chain == TVL_YES ||
                    (thd->variables.completion_type == 1 &&
                     lex->tx_chain != TVL_NO));
    bool tx_release= (lex->tx_release == TVL_YES ||
                      (thd->variables.completion_type == 2 &&
                       lex->tx_release != TVL_NO));
    bool commit_failed= trans_commit(thd);
    thd->mdl_context.release_transactional_locks();
    if (commit_failed)
    {
      WSREP_DEBUG("COMMIT failed, MDL released: %lld",
                  (longlong) thd->thread_id);
      goto error;
    }
    /* Begin transaction with the same isolation level. */
    if (tx_chain)
    {
      if (trans_begin(thd))
        goto error;
    }
    else
    {
      /* Reset the isolation level and access mode if no chaining transaction.*/
      trans_reset_one_shot_chistics(thd);
    }
    /* Disconnect the current client connection. */
    if (tx_release)
    {
      thd->set_killed(KILL_CONNECTION);
      thd->print_aborted_warning(3, "RELEASE");
    }
#ifdef WITH_WSREP
    if (WSREP(thd) && (thd->wsrep_conflict_state != NO_CONFLICT &&
                       thd->wsrep_conflict_state != REPLAYING))
    {
      DBUG_ASSERT(thd->is_error()); // the error is already issued
    }
    else
#endif /* WITH_WSREP */
      my_ok(thd);
    break;
  }
  case SQLCOM_ROLLBACK:
  {
    DBUG_ASSERT(thd->lock == NULL ||
                thd->locked_tables_mode == LTM_LOCK_TABLES);
    bool tx_chain= (lex->tx_chain == TVL_YES ||
                    (thd->variables.completion_type == 1 &&
                     lex->tx_chain != TVL_NO));
    bool tx_release= (lex->tx_release == TVL_YES ||
                      (thd->variables.completion_type == 2 &&
                       lex->tx_release != TVL_NO));
    bool rollback_failed= trans_rollback(thd);
    thd->mdl_context.release_transactional_locks();

    if (rollback_failed)
    {
      WSREP_DEBUG("rollback failed, MDL released: %lld",
                  (longlong) thd->thread_id);
      goto error;
    }
    /* Begin transaction with the same isolation level. */
    if (tx_chain)
    {
      if (trans_begin(thd))
        goto error;
    }
    else
    {
      /* Reset the isolation level and access mode if no chaining transaction.*/
      trans_reset_one_shot_chistics(thd);
    }
    /* Disconnect the current client connection. */
    if (tx_release)
      thd->set_killed(KILL_CONNECTION);
#ifdef WITH_WSREP
    if (WSREP(thd) && thd->wsrep_conflict_state != NO_CONFLICT)
    {
      DBUG_ASSERT(thd->is_error()); // the error is already issued
    }
    else
#endif /* WITH_WSREP */
      my_ok(thd);
   break;
  }
  case SQLCOM_RELEASE_SAVEPOINT:
    if (trans_release_savepoint(thd, lex->ident))
      goto error;
    my_ok(thd);
    break;
  case SQLCOM_ROLLBACK_TO_SAVEPOINT:
    if (trans_rollback_to_savepoint(thd, lex->ident))
      goto error;
    my_ok(thd);
    break;
  case SQLCOM_SAVEPOINT:
    if (trans_savepoint(thd, lex->ident))
      goto error;
    my_ok(thd);
    break;
  case SQLCOM_CREATE_PROCEDURE:
  case SQLCOM_CREATE_SPFUNCTION:
  {
    if (mysql_create_routine(thd, lex))
      goto error;
    my_ok(thd);
    break; /* break super switch */
  } /* end case group bracket */
  case SQLCOM_COMPOUND:
    DBUG_ASSERT(all_tables == 0);
    DBUG_ASSERT(thd->in_sub_stmt == 0);
    lex->sphead->m_sql_mode= thd->variables.sql_mode;
    if (do_execute_sp(thd, lex->sphead))
      goto error;
    break;

  case SQLCOM_ALTER_PROCEDURE:
  case SQLCOM_ALTER_FUNCTION:
    {
      int sp_result;
      const Sp_handler *sph= Sp_handler::handler(lex->sql_command);
      if (check_routine_access(thd, ALTER_PROC_ACL, lex->spname->m_db.str,
                               lex->spname->m_name.str, sph, 0))
        goto error;

      /*
        Note that if you implement the capability of ALTER FUNCTION to
        alter the body of the function, this command should be made to
        follow the restrictions that log-bin-trust-function-creators=0
        already puts on CREATE FUNCTION.
      */
      /* Conditionally writes to binlog */
      sp_result= sph->sp_update_routine(thd, lex->spname, &lex->sp_chistics);
      switch (sp_result)
      {
      case SP_OK:
	my_ok(thd);
	break;
      case SP_KEY_NOT_FOUND:
	my_error(ER_SP_DOES_NOT_EXIST, MYF(0),
                 sph->type_str(), ErrConvDQName(lex->spname).ptr());
	goto error;
      default:
	my_error(ER_SP_CANT_ALTER, MYF(0),
                 sph->type_str(), ErrConvDQName(lex->spname).ptr());
	goto error;
      }
      break;
    }
  case SQLCOM_DROP_PROCEDURE:
  case SQLCOM_DROP_FUNCTION:
    {
#ifdef HAVE_DLOPEN
      if (lex->sql_command == SQLCOM_DROP_FUNCTION &&
          ! lex->spname->m_explicit_name)
      {
        /* DROP FUNCTION <non qualified name> */
        udf_func *udf = find_udf(lex->spname->m_name.str,
                                 lex->spname->m_name.length);
        if (udf)
        {
          if (check_access(thd, DELETE_ACL, "mysql", NULL, NULL, 1, 0))
            goto error;

          if (!(res = mysql_drop_function(thd, &lex->spname->m_name)))
          {
            my_ok(thd);
            break;
          }
          my_error(ER_SP_DROP_FAILED, MYF(0),
                   "FUNCTION (UDF)", lex->spname->m_name.str);
          goto error;
        }

        if (lex->spname->m_db.str == NULL)
        {
          if (lex->if_exists())
          {
            push_warning_printf(thd, Sql_condition::WARN_LEVEL_NOTE,
                                ER_SP_DOES_NOT_EXIST, ER_THD(thd, ER_SP_DOES_NOT_EXIST),
                                "FUNCTION (UDF)", lex->spname->m_name.str);
            res= FALSE;
            my_ok(thd);
            break;
          }
          my_error(ER_SP_DOES_NOT_EXIST, MYF(0),
                   "FUNCTION (UDF)", lex->spname->m_name.str);
          goto error;
        }
        /* Fall thought to test for a stored function */
      }
#endif

      int sp_result;
      const Sp_handler *sph= Sp_handler::handler(lex->sql_command);
      const char *db= lex->spname->m_db.str;
      const char *name= lex->spname->m_name.str;

      if (check_routine_access(thd, ALTER_PROC_ACL, db, name,
                               Sp_handler::handler(lex->sql_command), 0))
        goto error;
      WSREP_TO_ISOLATION_BEGIN(WSREP_MYSQL_DB, NULL, NULL);

      /* Conditionally writes to binlog */
      sp_result= sph->sp_drop_routine(thd, lex->spname);

#ifndef NO_EMBEDDED_ACCESS_CHECKS
      /*
        We're going to issue an implicit REVOKE statement so we close all
        open tables. We have to keep metadata locks as this ensures that
        this statement is atomic against concurent FLUSH TABLES WITH READ
        LOCK. Deadlocks which can arise due to fact that this implicit
        statement takes metadata locks should be detected by a deadlock
        detector in MDL subsystem and reported as errors.

        No need to commit/rollback statement transaction, it's not started.

        TODO: Long-term we should either ensure that implicit REVOKE statement
              is written into binary log as a separate statement or make both
              dropping of routine and implicit REVOKE parts of one fully atomic
              statement.
      */
      DBUG_ASSERT(thd->transaction.stmt.is_empty());
      close_thread_tables(thd);

      if (sp_result != SP_KEY_NOT_FOUND &&
          sp_automatic_privileges && !opt_noacl &&
          sp_revoke_privileges(thd, db, name,
                               Sp_handler::handler(lex->sql_command)))
      {
        push_warning(thd, Sql_condition::WARN_LEVEL_WARN,
                     ER_PROC_AUTO_REVOKE_FAIL,
                     ER_THD(thd, ER_PROC_AUTO_REVOKE_FAIL));
        /* If this happens, an error should have been reported. */
        goto error;
      }
#endif

      res= sp_result;
      switch (sp_result) {
      case SP_OK:
	my_ok(thd);
	break;
      case SP_KEY_NOT_FOUND:
	if (lex->if_exists())
	{
          res= write_bin_log(thd, TRUE, thd->query(), thd->query_length());
	  push_warning_printf(thd, Sql_condition::WARN_LEVEL_NOTE,
			      ER_SP_DOES_NOT_EXIST, ER_THD(thd, ER_SP_DOES_NOT_EXIST),
                              sph->type_str(),
                              ErrConvDQName(lex->spname).ptr());
          if (!res)
            my_ok(thd);
	  break;
	}
	my_error(ER_SP_DOES_NOT_EXIST, MYF(0),
                 sph->type_str(), ErrConvDQName(lex->spname).ptr());
	goto error;
      default:
	my_error(ER_SP_DROP_FAILED, MYF(0),
                 sph->type_str(), ErrConvDQName(lex->spname).ptr());
	goto error;
      }
      break;
    }
  case SQLCOM_SHOW_CREATE_PROC:
  case SQLCOM_SHOW_CREATE_FUNC:
    {
      WSREP_SYNC_WAIT(thd, WSREP_SYNC_WAIT_BEFORE_SHOW);
      const Sp_handler *sph= Sp_handler::handler(lex->sql_command);
      if (sph->sp_show_create_routine(thd, lex->spname))
        goto error;
      break;
    }
  case SQLCOM_SHOW_PROC_CODE:
  case SQLCOM_SHOW_FUNC_CODE:
    {
#ifndef DBUG_OFF
      sp_head *sp;
      const Sp_handler *sph= Sp_handler::handler(lex->sql_command);
      WSREP_SYNC_WAIT(thd, WSREP_SYNC_WAIT_BEFORE_SHOW);
      if (sph->sp_cache_routine(thd, lex->spname, false, &sp))
        goto error;
      if (!sp || sp->show_routine_code(thd))
      {
        /* We don't distinguish between errors for now */
        my_error(ER_SP_DOES_NOT_EXIST, MYF(0),
                 sph->type_str(), lex->spname->m_name.str);
        goto error;
      }
      break;
#else
      my_error(ER_FEATURE_DISABLED, MYF(0),
               "SHOW PROCEDURE|FUNCTION CODE", "--with-debug");
      goto error;
#endif // ifndef DBUG_OFF
    }
  case SQLCOM_SHOW_CREATE_TRIGGER:
    {
      if (check_ident_length(&lex->spname->m_name))
        goto error;

      WSREP_SYNC_WAIT(thd, WSREP_SYNC_WAIT_BEFORE_SHOW);
      if (show_create_trigger(thd, lex->spname))
        goto error; /* Error has been already logged. */

      break;
    }
  case SQLCOM_CREATE_VIEW:
    {
      /*
        Note: SQLCOM_CREATE_VIEW also handles 'ALTER VIEW' commands
        as specified through the thd->lex->create_view->mode flag.
      */
      WSREP_TO_ISOLATION_BEGIN(WSREP_MYSQL_DB, NULL, NULL);
      res= mysql_create_view(thd, first_table, thd->lex->create_view->mode);
      break;
    }
  case SQLCOM_DROP_VIEW:
    {
      if (check_table_access(thd, DROP_ACL, all_tables, FALSE, UINT_MAX, FALSE))
        goto error;
      /* Conditionally writes to binlog. */
      WSREP_TO_ISOLATION_BEGIN(WSREP_MYSQL_DB, NULL, NULL);
      res= mysql_drop_view(thd, first_table, thd->lex->drop_mode);
      break;
    }
  case SQLCOM_CREATE_TRIGGER:
  {
    /* Conditionally writes to binlog. */
    WSREP_TO_ISOLATION_BEGIN(WSREP_MYSQL_DB, NULL, NULL);
    res= mysql_create_or_drop_trigger(thd, all_tables, 1);

    break;
  }
  case SQLCOM_DROP_TRIGGER:
  {
    /* Conditionally writes to binlog. */
    WSREP_TO_ISOLATION_BEGIN(WSREP_MYSQL_DB, NULL, NULL);
    res= mysql_create_or_drop_trigger(thd, all_tables, 0);
    break;
  }
  case SQLCOM_XA_START:
    if (trans_xa_start(thd))
      goto error;
    my_ok(thd);
    break;
  case SQLCOM_XA_END:
    if (trans_xa_end(thd))
      goto error;
    my_ok(thd);
    break;
  case SQLCOM_XA_PREPARE:
    if (trans_xa_prepare(thd))
      goto error;
    my_ok(thd);
    break;
  case SQLCOM_XA_COMMIT:
  {
    bool commit_failed= trans_xa_commit(thd);
    thd->mdl_context.release_transactional_locks();
    if (commit_failed)
    {
      WSREP_DEBUG("XA commit failed, MDL released: %lld",
                  (longlong) thd->thread_id);
      goto error;
    }
    /*
      We've just done a commit, reset transaction
      isolation level and access mode to the session default.
    */
    trans_reset_one_shot_chistics(thd);
    my_ok(thd);
    break;
  }
  case SQLCOM_XA_ROLLBACK:
  {
    bool rollback_failed= trans_xa_rollback(thd);
    thd->mdl_context.release_transactional_locks();
    if (rollback_failed)
    {
      WSREP_DEBUG("XA rollback failed, MDL released: %lld",
                  (longlong) thd->thread_id);
      goto error;
    }
    /*
      We've just done a rollback, reset transaction
      isolation level and access mode to the session default.
    */
    trans_reset_one_shot_chistics(thd);
    my_ok(thd);
    break;
  }
  case SQLCOM_XA_RECOVER:
    res= mysql_xa_recover(thd);
    break;
  case SQLCOM_ALTER_TABLESPACE:
    if (check_global_access(thd, CREATE_TABLESPACE_ACL))
      break;
    if (!(res= mysql_alter_tablespace(thd, lex->alter_tablespace_info)))
      my_ok(thd);
    break;
  case SQLCOM_INSTALL_PLUGIN:
    WSREP_TO_ISOLATION_BEGIN(WSREP_MYSQL_DB, NULL, NULL);
    if (! (res= mysql_install_plugin(thd, &thd->lex->comment,
                                     &thd->lex->ident)))
      my_ok(thd);
    break;
  case SQLCOM_UNINSTALL_PLUGIN:
    WSREP_TO_ISOLATION_BEGIN(WSREP_MYSQL_DB, NULL, NULL);
    if (! (res= mysql_uninstall_plugin(thd, &thd->lex->comment,
                                       &thd->lex->ident)))
      my_ok(thd);
    break;
  case SQLCOM_BINLOG_BASE64_EVENT:
  {
#ifndef EMBEDDED_LIBRARY
    mysql_client_binlog_statement(thd);
#else /* EMBEDDED_LIBRARY */
    my_error(ER_OPTION_PREVENTS_STATEMENT, MYF(0), "embedded");
#endif /* EMBEDDED_LIBRARY */
    break;
  }
  case SQLCOM_CREATE_SERVER:
  {
    DBUG_PRINT("info", ("case SQLCOM_CREATE_SERVER"));

    if (check_global_access(thd, SUPER_ACL))
      break;

    WSREP_TO_ISOLATION_BEGIN(WSREP_MYSQL_DB, NULL, NULL);

    res= create_server(thd, &lex->server_options);
    break;
  }
  case SQLCOM_ALTER_SERVER:
  {
    int error;
    DBUG_PRINT("info", ("case SQLCOM_ALTER_SERVER"));

    if (check_global_access(thd, SUPER_ACL))
      break;

    WSREP_TO_ISOLATION_BEGIN(WSREP_MYSQL_DB, NULL, NULL);

    if ((error= alter_server(thd, &lex->server_options)))
    {
      DBUG_PRINT("info", ("problem altering server <%s>",
                          lex->server_options.server_name.str));
      my_error(error, MYF(0), lex->server_options.server_name.str);
      break;
    }
    my_ok(thd, 1);
    break;
  }
  case SQLCOM_DROP_SERVER:
  {
    int err_code;
    DBUG_PRINT("info", ("case SQLCOM_DROP_SERVER"));

    if (check_global_access(thd, SUPER_ACL))
      break;

    WSREP_TO_ISOLATION_BEGIN(WSREP_MYSQL_DB, NULL, NULL);

    if ((err_code= drop_server(thd, &lex->server_options)))
    {
      if (! lex->if_exists() && err_code == ER_FOREIGN_SERVER_DOESNT_EXIST)
      {
        DBUG_PRINT("info", ("problem dropping server %s",
                            lex->server_options.server_name.str));
        my_error(err_code, MYF(0), lex->server_options.server_name.str);
      }
      else
      {
        my_ok(thd, 0);
      }
      break;
    }
    my_ok(thd, 1);
    break;
  }
  case SQLCOM_ANALYZE:
  case SQLCOM_CHECK:
  case SQLCOM_OPTIMIZE:
  case SQLCOM_REPAIR:
  case SQLCOM_TRUNCATE:
  case SQLCOM_ALTER_TABLE:
      DBUG_ASSERT(first_table == all_tables && first_table != 0);
    /* fall through */
  case SQLCOM_ALTER_SEQUENCE:
      thd->query_plan_flags|= QPLAN_ADMIN;
    /* fall through */
  case SQLCOM_SIGNAL:
  case SQLCOM_RESIGNAL:
  case SQLCOM_GET_DIAGNOSTICS:
  case SQLCOM_CALL:
    DBUG_ASSERT(lex->m_sql_cmd != NULL);
    res= lex->m_sql_cmd->execute(thd);
    break;
  default:

#ifndef EMBEDDED_LIBRARY
    DBUG_ASSERT(0);                             /* Impossible */
#endif
    my_ok(thd);
    break;
  }
  THD_STAGE_INFO(thd, stage_query_end);
  thd->update_stats();

  goto finish;

error:
  res= TRUE;

finish:

  thd->reset_query_timer();
  DBUG_ASSERT(!thd->in_active_multi_stmt_transaction() ||
               thd->in_multi_stmt_transaction_mode());


  lex->unit.cleanup();

  if (! thd->in_sub_stmt)
  {
    if (thd->killed != NOT_KILLED)
    {
      /* report error issued during command execution */
      if (thd->killed_errno())
      {
        /* If we already sent 'ok', we can ignore any kill query statements */
        if (! thd->get_stmt_da()->is_set())
          thd->send_kill_message();
      }
      thd->reset_kill_query();
    }
    if (thd->is_error() || (thd->variables.option_bits & OPTION_MASTER_SQL_ERROR))
      trans_rollback_stmt(thd);
    else
    {
      /* If commit fails, we should be able to reset the OK status. */
      thd->get_stmt_da()->set_overwrite_status(true);
      trans_commit_stmt(thd);
      thd->get_stmt_da()->set_overwrite_status(false);
    }
#ifdef WITH_ARIA_STORAGE_ENGINE
    ha_maria::implicit_commit(thd, FALSE);
#endif
  }

  /* Free tables */
  close_thread_tables(thd);
#ifdef WITH_WSREP
  thd->wsrep_consistency_check= NO_CONSISTENCY_CHECK;
#endif /* WITH_WSREP */

#ifndef DBUG_OFF
  if (lex->sql_command != SQLCOM_SET_OPTION && ! thd->in_sub_stmt)
    DEBUG_SYNC(thd, "execute_command_after_close_tables");
#endif
  if (!(sql_command_flags[lex->sql_command] &
        (CF_CAN_GENERATE_ROW_EVENTS | CF_FORCE_ORIGINAL_BINLOG_FORMAT |
         CF_STATUS_COMMAND)))
    thd->set_binlog_format(orig_binlog_format,
                           orig_current_stmt_binlog_format);

  if (! thd->in_sub_stmt && thd->transaction_rollback_request)
  {
    /*
      We are not in sub-statement and transaction rollback was requested by
      one of storage engines (e.g. due to deadlock). Rollback transaction in
      all storage engines including binary log.
    */
    trans_rollback_implicit(thd);
    thd->mdl_context.release_transactional_locks();
  }
  else if (stmt_causes_implicit_commit(thd, CF_IMPLICIT_COMMIT_END))
  {
    /* No transaction control allowed in sub-statements. */
    DBUG_ASSERT(! thd->in_sub_stmt);
    if (!(thd->variables.option_bits & OPTION_GTID_BEGIN))
    {
      /* If commit fails, we should be able to reset the OK status. */
      thd->get_stmt_da()->set_overwrite_status(true);
      /* Commit the normal transaction if one is active. */
      trans_commit_implicit(thd);
      thd->get_stmt_da()->set_overwrite_status(false);
      thd->mdl_context.release_transactional_locks();
    }
  }
  else if (! thd->in_sub_stmt && ! thd->in_multi_stmt_transaction_mode())
  {
    /*
      - If inside a multi-statement transaction,
      defer the release of metadata locks until the current
      transaction is either committed or rolled back. This prevents
      other statements from modifying the table for the entire
      duration of this transaction.  This provides commit ordering
      and guarantees serializability across multiple transactions.
      - If in autocommit mode, or outside a transactional context,
      automatically release metadata locks of the current statement.
    */
    thd->mdl_context.release_transactional_locks();
  }
  else if (! thd->in_sub_stmt)
  {
    thd->mdl_context.release_statement_locks();
  }

  TRANSACT_TRACKER(add_trx_state_from_thd(thd));

  WSREP_TO_ISOLATION_END;

#ifdef WITH_WSREP
  /*
    Force release of transactional locks if not in active MST and wsrep is on.
  */
  if (WSREP(thd) &&
      ! thd->in_sub_stmt &&
      ! thd->in_active_multi_stmt_transaction() &&
      thd->mdl_context.has_transactional_locks())
  {
    WSREP_DEBUG("Forcing release of transactional locks for thd: %lld",
                (longlong) thd->thread_id);
    thd->mdl_context.release_transactional_locks();
  }
#endif /* WITH_WSREP */

  DBUG_RETURN(res || thd->is_error());
}


static bool execute_sqlcom_select(THD *thd, TABLE_LIST *all_tables)
{
  LEX	*lex= thd->lex;
  select_result *result=lex->result;
  bool res;
  /* assign global limit variable if limit is not given */
  {
    SELECT_LEX *param= lex->unit.global_parameters();
    if (!param->explicit_limit)
      param->select_limit=
        new (thd->mem_root) Item_int(thd,
                                     (ulonglong) thd->variables.select_limit);
  }
  if (check_dependencies_in_with_clauses(lex->with_clauses_list))
    return 1;

  if (!(res= open_and_lock_tables(thd, all_tables, TRUE, 0)))
  {
    if (lex->describe)
    {
      /*
        We always use select_send for EXPLAIN, even if it's an EXPLAIN
        for SELECT ... INTO OUTFILE: a user application should be able
        to prepend EXPLAIN to any query and receive output for it,
        even if the query itself redirects the output.
      */
      if (!(result= new (thd->mem_root) select_send(thd)))
        return 1;                               /* purecov: inspected */
      thd->send_explain_fields(result, lex->describe, lex->analyze_stmt);
        
      /*
        This will call optimize() for all parts of query. The query plan is
        printed out below.
      */
      res= mysql_explain_union(thd, &lex->unit, result);
      
      /* Print EXPLAIN only if we don't have an error */
      if (!res)
      {
        /* 
          Do like the original select_describe did: remove OFFSET from the
          top-level LIMIT
        */        
        result->reset_offset_limit(); 
        if (lex->explain_json)
        {
          lex->explain->print_explain_json(result, lex->analyze_stmt);
        }
        else
        {
          lex->explain->print_explain(result, thd->lex->describe,
                                      thd->lex->analyze_stmt);
          if (lex->describe & DESCRIBE_EXTENDED)
          {
            char buff[1024];
            String str(buff,(uint32) sizeof(buff), system_charset_info);
            str.length(0);
            /*
              The warnings system requires input in utf8, @see
              mysqld_show_warnings().
            */
            lex->unit.print(&str, QT_EXPLAIN_EXTENDED);
            push_warning(thd, Sql_condition::WARN_LEVEL_NOTE,
                         ER_YES, str.c_ptr_safe());
          }
        }
      }

      if (res)
        result->abort_result_set();
      else
        result->send_eof();
      delete result;
    }
    else
    {
      Protocol *save_protocol= NULL;
      if (lex->analyze_stmt)
      {
        if (result && result->is_result_interceptor())
          ((select_result_interceptor*)result)->disable_my_ok_calls();
        else 
        {
          DBUG_ASSERT(thd->protocol);
          result= new (thd->mem_root) select_send_analyze(thd);
          save_protocol= thd->protocol;
          thd->protocol= new Protocol_discard(thd);
        }
      }
      else
      {
        if (!result && !(result= new (thd->mem_root) select_send(thd)))
          return 1;                               /* purecov: inspected */
      }
      query_cache_store_query(thd, all_tables);
      res= handle_select(thd, lex, result, 0);
      if (result != lex->result)
        delete result;

      if (lex->analyze_stmt)
      {
        if (save_protocol)
        {
          delete thd->protocol;
          thd->protocol= save_protocol;
        }
        if (!res)
          res= thd->lex->explain->send_explain(thd);
      }
    }
  }
  /* Count number of empty select queries */
  if (!thd->get_sent_row_count() && !res)
    status_var_increment(thd->status_var.empty_queries);
  else
    status_var_add(thd->status_var.rows_sent, thd->get_sent_row_count());

  return res;
}


static bool execute_show_status(THD *thd, TABLE_LIST *all_tables)
{
  bool res;
  system_status_var old_status_var= thd->status_var;
  thd->initial_status_var= &old_status_var;
  if (!(res= check_table_access(thd, SELECT_ACL, all_tables, FALSE,
                                UINT_MAX, FALSE)))
    res= execute_sqlcom_select(thd, all_tables);

  /* Don't log SHOW STATUS commands to slow query log */
  thd->server_status&= ~(SERVER_QUERY_NO_INDEX_USED |
                         SERVER_QUERY_NO_GOOD_INDEX_USED);
  /*
    restore status variables, as we don't want 'show status' to cause
    changes
  */
  mysql_mutex_lock(&LOCK_status);
  add_diff_to_status(&global_status_var, &thd->status_var,
                     &old_status_var);
  memcpy(&thd->status_var, &old_status_var,
         offsetof(STATUS_VAR, last_cleared_system_status_var));
  mysql_mutex_unlock(&LOCK_status);
  return res;
}


static bool check_rename_table(THD *thd, TABLE_LIST *first_table,
                               TABLE_LIST *all_tables)
{
  DBUG_ASSERT(first_table == all_tables && first_table != 0);
  TABLE_LIST *table;
  for (table= first_table; table; table= table->next_local->next_local)
  {
    if (check_access(thd, ALTER_ACL | DROP_ACL, table->db,
                     &table->grant.privilege,
                     &table->grant.m_internal,
                     0, 0) ||
        check_access(thd, INSERT_ACL | CREATE_ACL, table->next_local->db,
                     &table->next_local->grant.privilege,
                     &table->next_local->grant.m_internal,
                     0, 0))
      return 1;
    TABLE_LIST old_list, new_list;
    /*
      we do not need initialize old_list and new_list because we will
      come table[0] and table->next[0] there
    */
    old_list= table[0];
    new_list= table->next_local[0];
    if (check_grant(thd, ALTER_ACL | DROP_ACL, &old_list, FALSE, 1, FALSE) ||
       (!test_all_bits(table->next_local->grant.privilege,
                       INSERT_ACL | CREATE_ACL) &&
        check_grant(thd, INSERT_ACL | CREATE_ACL, &new_list, FALSE, 1,
                    FALSE)))
      return 1;
  }

  return 0;
}


/**
  @brief Compare requested privileges with the privileges acquired from the
    User- and Db-tables.
  @param thd          Thread handler
  @param want_access  The requested access privileges.
  @param db           A pointer to the Db name.
  @param[out] save_priv A pointer to the granted privileges will be stored.
  @param grant_internal_info A pointer to the internal grant cache.
  @param dont_check_global_grants True if no global grants are checked.
  @param no_error     True if no errors should be sent to the client.

  'save_priv' is used to save the User-table (global) and Db-table grants for
  the supplied db name. Note that we don't store db level grants if the global
  grants is enough to satisfy the request AND the global grants contains a
  SELECT grant.

  For internal databases (INFORMATION_SCHEMA, PERFORMANCE_SCHEMA),
  additional rules apply, see ACL_internal_schema_access.

  @see check_grant

  @return Status of denial of access by exclusive ACLs.
    @retval FALSE Access can't exclusively be denied by Db- and User-table
      access unless Column- and Table-grants are checked too.
    @retval TRUE Access denied.
*/

bool
check_access(THD *thd, ulong want_access, const char *db, ulong *save_priv,
             GRANT_INTERNAL_INFO *grant_internal_info,
             bool dont_check_global_grants, bool no_errors)
{
#ifdef NO_EMBEDDED_ACCESS_CHECKS
  if (save_priv)
    *save_priv= GLOBAL_ACLS;
  return false;
#else
  Security_context *sctx= thd->security_ctx;
  ulong db_access;

  /*
    GRANT command:
    In case of database level grant the database name may be a pattern,
    in case of table|column level grant the database name can not be a pattern.
    We use 'dont_check_global_grants' as a flag to determine
    if it's database level grant command
    (see SQLCOM_GRANT case, mysql_execute_command() function) and
    set db_is_pattern according to 'dont_check_global_grants' value.
  */
  bool  db_is_pattern= ((want_access & GRANT_ACL) && dont_check_global_grants);
  ulong dummy;
  DBUG_ENTER("check_access");
  DBUG_PRINT("enter",("db: %s  want_access: %lu  master_access: %lu",
                      db ? db : "", want_access, sctx->master_access));

  if (save_priv)
    *save_priv=0;
  else
  {
    save_priv= &dummy;
    dummy= 0;
  }

  THD_STAGE_INFO(thd, stage_checking_permissions);
  if ((!db || !db[0]) && !thd->db && !dont_check_global_grants)
  {
    DBUG_PRINT("error",("No database"));
    if (!no_errors)
      my_message(ER_NO_DB_ERROR, ER_THD(thd, ER_NO_DB_ERROR),
                 MYF(0));                       /* purecov: tested */
    DBUG_RETURN(TRUE);				/* purecov: tested */
  }

  if ((db != NULL) && (db != any_db))
  {
    /*
      Check if this is reserved database, like information schema or
      performance schema
    */
    const ACL_internal_schema_access *access;
    access= get_cached_schema_access(grant_internal_info, db);
    if (access)
    {
      switch (access->check(want_access, save_priv))
      {
      case ACL_INTERNAL_ACCESS_GRANTED:
        /*
          All the privileges requested have been granted internally.
          [out] *save_privileges= Internal privileges.
        */
        DBUG_RETURN(FALSE);
      case ACL_INTERNAL_ACCESS_DENIED:
        if (! no_errors)
        {
          status_var_increment(thd->status_var.access_denied_errors);
          my_error(ER_DBACCESS_DENIED_ERROR, MYF(0),
                   sctx->priv_user, sctx->priv_host, db);
        }
        DBUG_RETURN(TRUE);
      case ACL_INTERNAL_ACCESS_CHECK_GRANT:
        /*
          Only some of the privilege requested have been granted internally,
          proceed with the remaining bits of the request (want_access).
        */
        want_access&= ~(*save_priv);
        break;
      }
    }
  }

  if ((sctx->master_access & want_access) == want_access)
  {
    /*
      1. If we don't have a global SELECT privilege, we have to get the
      database specific access rights to be able to handle queries of type
      UPDATE t1 SET a=1 WHERE b > 0
      2. Change db access if it isn't current db which is being addressed
    */
    if (!(sctx->master_access & SELECT_ACL))
    {
      if (db && (!thd->db || db_is_pattern || strcmp(db, thd->db)))
      {
        db_access= acl_get(sctx->host, sctx->ip, sctx->priv_user, db,
                           db_is_pattern);
        if (sctx->priv_role[0])
          db_access|= acl_get("", "", sctx->priv_role, db, db_is_pattern);
      }
      else
      {
        /* get access for current db */
        db_access= sctx->db_access;
      }
      /*
        The effective privileges are the union of the global privileges
        and the intersection of db- and host-privileges,
        plus the internal privileges.
      */
      *save_priv|= sctx->master_access | db_access;
    }
    else
      *save_priv|= sctx->master_access;
    DBUG_RETURN(FALSE);
  }
  if (((want_access & ~sctx->master_access) & ~DB_ACLS) ||
      (! db && dont_check_global_grants))
  {						// We can never grant this
    DBUG_PRINT("error",("No possible access"));
    if (!no_errors)
    {
      status_var_increment(thd->status_var.access_denied_errors);
      my_error(access_denied_error_code(thd->password), MYF(0),
               sctx->priv_user,
               sctx->priv_host,
               (thd->password ?
                ER_THD(thd, ER_YES) :
                ER_THD(thd, ER_NO)));                    /* purecov: tested */
    }
    DBUG_RETURN(TRUE);				/* purecov: tested */
  }

  if (db == any_db)
  {
    /*
      Access granted; Allow select on *any* db.
      [out] *save_privileges= 0
    */
    DBUG_RETURN(FALSE);
  }

  if (db && (!thd->db || db_is_pattern || strcmp(db,thd->db)))
  {
    db_access= acl_get(sctx->host, sctx->ip, sctx->priv_user, db,
                       db_is_pattern);
    if (sctx->priv_role[0])
    {
      db_access|= acl_get("", "", sctx->priv_role, db, db_is_pattern);
    }
  }
  else
    db_access= sctx->db_access;
  DBUG_PRINT("info",("db_access: %lu  want_access: %lu",
                     db_access, want_access));

  /*
    Save the union of User-table and the intersection between Db-table and
    Host-table privileges, with the already saved internal privileges.
  */
  db_access= (db_access | sctx->master_access);
  *save_priv|= db_access;

  /*
    We need to investigate column- and table access if all requested privileges
    belongs to the bit set of .
  */
  bool need_table_or_column_check=
    (want_access & (TABLE_ACLS | PROC_ACLS | db_access)) == want_access;

  /*
    Grant access if the requested access is in the intersection of
    host- and db-privileges (as retrieved from the acl cache),
    also grant access if all the requested privileges are in the union of
    TABLES_ACLS and PROC_ACLS; see check_grant.
  */
  if ( (db_access & want_access) == want_access ||
      (!dont_check_global_grants &&
       need_table_or_column_check))
  {
    /*
       Ok; but need to check table- and column privileges.
       [out] *save_privileges is (User-priv | (Db-priv & Host-priv) | Internal-priv)
    */
    DBUG_RETURN(FALSE);
  }

  /*
    Access is denied;
    [out] *save_privileges is (User-priv | (Db-priv & Host-priv) | Internal-priv)
  */
  DBUG_PRINT("error",("Access denied"));
  if (!no_errors)
  {
    status_var_increment(thd->status_var.access_denied_errors);
    my_error(ER_DBACCESS_DENIED_ERROR, MYF(0),
             sctx->priv_user, sctx->priv_host,
             (db ? db : (thd->db ?
                         thd->db :
                         "unknown")));
  }
  DBUG_RETURN(TRUE);
#endif // NO_EMBEDDED_ACCESS_CHECKS
}


#ifndef NO_EMBEDDED_ACCESS_CHECKS
/**
  Check grants for commands which work only with one table.

  @param thd                    Thread handler
  @param privilege              requested privilege
  @param all_tables             global table list of query
  @param no_errors              FALSE/TRUE - report/don't report error to
                            the client (using my_error() call).

  @retval
    0   OK
  @retval
    1   access denied, error is sent to client
*/

bool check_single_table_access(THD *thd, ulong privilege, 
                               TABLE_LIST *all_tables, bool no_errors)
{
  Security_context * backup_ctx= thd->security_ctx;

  /* we need to switch to the saved context (if any) */
  if (all_tables->security_ctx)
    thd->security_ctx= all_tables->security_ctx;

  const char *db_name;
  if ((all_tables->view || all_tables->field_translation) &&
      !all_tables->schema_table)
    db_name= all_tables->view_db.str;
  else
    db_name= all_tables->db;

  if (check_access(thd, privilege, db_name,
                   &all_tables->grant.privilege,
                   &all_tables->grant.m_internal,
                   0, no_errors))
    goto deny;

  /* Show only 1 table for check_grant */
  if (!(all_tables->belong_to_view &&
        (thd->lex->sql_command == SQLCOM_SHOW_FIELDS)) &&
      check_grant(thd, privilege, all_tables, FALSE, 1, no_errors))
    goto deny;

  thd->security_ctx= backup_ctx;
  return 0;

deny:
  thd->security_ctx= backup_ctx;
  return 1;
}

/**
  Check grants for commands which work only with one table and all other
  tables belonging to subselects or implicitly opened tables.

  @param thd			Thread handler
  @param privilege		requested privilege
  @param all_tables		global table list of query

  @retval
    0   OK
  @retval
    1   access denied, error is sent to client
*/

bool check_one_table_access(THD *thd, ulong privilege, TABLE_LIST *all_tables)
{
  if (check_single_table_access (thd,privilege,all_tables, FALSE))
    return 1;

  /* Check rights on tables of subselects and implictly opened tables */
  TABLE_LIST *subselects_tables, *view= all_tables->view ? all_tables : 0;
  if ((subselects_tables= all_tables->next_global))
  {
    /*
      Access rights asked for the first table of a view should be the same
      as for the view
    */
    if (view && subselects_tables->belong_to_view == view)
    {
      if (check_single_table_access (thd, privilege, subselects_tables, FALSE))
        return 1;
      subselects_tables= subselects_tables->next_global;
    }
    if (subselects_tables &&
        (check_table_access(thd, SELECT_ACL, subselects_tables, FALSE,
                            UINT_MAX, FALSE)))
      return 1;
  }
  return 0;
}


static bool check_show_access(THD *thd, TABLE_LIST *table)
{
  /*
    This is a SHOW command using an INFORMATION_SCHEMA table.
    check_access() has not been called for 'table',
    and SELECT is currently always granted on the I_S, so we automatically
    grant SELECT on table here, to bypass a call to check_access().
    Note that not calling check_access(table) is an optimization,
    which needs to be revisited if the INFORMATION_SCHEMA does
    not always automatically grant SELECT but use the grant tables.
    See Bug#38837 need a way to disable information_schema for security
  */
  table->grant.privilege= SELECT_ACL;

  switch (get_schema_table_idx(table->schema_table)) {
  case SCH_SCHEMATA:
    return (specialflag & SPECIAL_SKIP_SHOW_DB) &&
      check_global_access(thd, SHOW_DB_ACL);

  case SCH_TABLE_NAMES:
  case SCH_TABLES:
  case SCH_VIEWS:
  case SCH_TRIGGERS:
  case SCH_EVENTS:
  {
    const char *dst_db_name= table->schema_select_lex->db;

    DBUG_ASSERT(dst_db_name);

    if (check_access(thd, SELECT_ACL, dst_db_name,
                     &thd->col_access, NULL, FALSE, FALSE))
      return TRUE;

    if (!thd->col_access && check_grant_db(thd, dst_db_name))
    {
      status_var_increment(thd->status_var.access_denied_errors);
      my_error(ER_DBACCESS_DENIED_ERROR, MYF(0),
               thd->security_ctx->priv_user,
               thd->security_ctx->priv_host,
               dst_db_name);
      return TRUE;
    }

    return FALSE;
  }

  case SCH_COLUMNS:
  case SCH_STATISTICS:
  {
    TABLE_LIST *dst_table;
    dst_table= table->schema_select_lex->table_list.first;

    DBUG_ASSERT(dst_table);

    /*
      Open temporary tables to be able to detect them during privilege check.
    */
    if (thd->open_temporary_tables(dst_table))
      return TRUE;

    if (check_access(thd, SELECT_ACL, dst_table->db,
                     &dst_table->grant.privilege,
                     &dst_table->grant.m_internal,
                     FALSE, FALSE))
          return TRUE; /* Access denied */

    /*
      Check_grant will grant access if there is any column privileges on
      all of the tables thanks to the fourth parameter (bool show_table).
    */
    if (check_grant(thd, SELECT_ACL, dst_table, TRUE, UINT_MAX, FALSE))
      return TRUE; /* Access denied */

    close_thread_tables(thd);
    dst_table->table= NULL;

    /* Access granted */
    return FALSE;
  }
  default:
    break;
  }

  return FALSE;
}



/**
  @brief Check if the requested privileges exists in either User-, Host- or
    Db-tables.
  @param thd          Thread context
  @param want_access  Privileges requested
  @param tables       List of tables to be compared against
  @param no_errors    Don't report error to the client (using my_error() call).
  @param any_combination_of_privileges_will_do TRUE if any privileges on any
    column combination is enough.
  @param number       Only the first 'number' tables in the linked list are
                      relevant.

  The suppled table list contains cached privileges. This functions calls the
  help functions check_access and check_grant to verify the first three steps
  in the privileges check queue:
  1. Global privileges
  2. OR (db privileges AND host privileges)
  3. OR table privileges
  4. OR column privileges (not checked by this function!)
  5. OR routine privileges (not checked by this function!)

  @see check_access
  @see check_grant

  @note This functions assumes that table list used and
  thd->lex->query_tables_own_last value correspond to each other
  (the latter should be either 0 or point to next_global member
  of one of elements of this table list).

  @return
    @retval FALSE OK
    @retval TRUE  Access denied; But column or routine privileges might need to
      be checked also.
*/

bool
check_table_access(THD *thd, ulong requirements,TABLE_LIST *tables,
		   bool any_combination_of_privileges_will_do,
                   uint number, bool no_errors)
{
  TABLE_LIST *org_tables= tables;
  TABLE_LIST *first_not_own_table= thd->lex->first_not_own_table();
  Security_context *sctx= thd->security_ctx, *backup_ctx= thd->security_ctx;
  uint i= 0;
  /*
    The check that first_not_own_table is not reached is for the case when
    the given table list refers to the list for prelocking (contains tables
    of other queries). For simple queries first_not_own_table is 0.
  */
  for (; i < number && tables != first_not_own_table && tables;
       tables= tables->next_global, i++)
  {
    TABLE_LIST *const table_ref= tables->correspondent_table ?
      tables->correspondent_table : tables;

    ulong want_access= requirements;
    if (table_ref->security_ctx)
      sctx= table_ref->security_ctx;
    else
      sctx= backup_ctx;

    /*
       Register access for view underlying table.
       Remove SHOW_VIEW_ACL, because it will be checked during making view
     */
    table_ref->grant.orig_want_privilege= (want_access & ~SHOW_VIEW_ACL);

    if (table_ref->schema_table_reformed)
    {
      if (check_show_access(thd, table_ref))
        goto deny;
      continue;
    }

    DBUG_PRINT("info", ("derived: %d  view: %d", table_ref->derived != 0,
                        table_ref->view != 0));

    if (table_ref->is_anonymous_derived_table())
      continue;

    thd->security_ctx= sctx;

    if (table_ref->sequence)
    {
      /* We want to have either SELECT or INSERT rights to sequences depending
         on how they are accessed
      */
      want_access= ((table_ref->lock_type == TL_WRITE_ALLOW_WRITE) ?
                    INSERT_ACL : SELECT_ACL);
    }

    if (check_access(thd, want_access, table_ref->get_db_name(),
                     &table_ref->grant.privilege,
                     &table_ref->grant.m_internal,
                     0, no_errors))
      goto deny;
  }
  thd->security_ctx= backup_ctx;
  return check_grant(thd,requirements,org_tables,
                     any_combination_of_privileges_will_do,
                     number, no_errors);
deny:
  thd->security_ctx= backup_ctx;
  return TRUE;
}


bool
check_routine_access(THD *thd, ulong want_access, const char *db,
                     const char *name,
                     const Sp_handler *sph, bool no_errors)
{
  TABLE_LIST tables[1];
  
  bzero((char *)tables, sizeof(TABLE_LIST));
  tables->db= db;
  tables->table_name= tables->alias= name;
  
  /*
    The following test is just a shortcut for check_access() (to avoid
    calculating db_access) under the assumption that it's common to
    give persons global right to execute all stored SP (but not
    necessary to create them).
    Note that this effectively bypasses the ACL_internal_schema_access checks
    that are implemented for the INFORMATION_SCHEMA and PERFORMANCE_SCHEMA,
    which are located in check_access().
    Since the I_S and P_S do not contain routines, this bypass is ok,
    as long as this code path is not abused to create routines.
    The assert enforce that.
  */
  DBUG_ASSERT((want_access & CREATE_PROC_ACL) == 0);
  if ((thd->security_ctx->master_access & want_access) == want_access)
    tables->grant.privilege= want_access;
  else if (check_access(thd, want_access, db,
                        &tables->grant.privilege,
                        &tables->grant.m_internal,
                        0, no_errors))
    return TRUE;
  
  return check_grant_routine(thd, want_access, tables, sph, no_errors);
}


/**
  Check if the routine has any of the routine privileges.

  @param thd	       Thread handler
  @param db           Database name
  @param name         Routine name

  @retval
    0            ok
  @retval
    1            error
*/

bool check_some_routine_access(THD *thd, const char *db, const char *name,
                               const Sp_handler *sph)
{
  ulong save_priv;
  /*
    The following test is just a shortcut for check_access() (to avoid
    calculating db_access)
    Note that this effectively bypasses the ACL_internal_schema_access checks
    that are implemented for the INFORMATION_SCHEMA and PERFORMANCE_SCHEMA,
    which are located in check_access().
    Since the I_S and P_S do not contain routines, this bypass is ok,
    as it only opens SHOW_PROC_ACLS.
  */
  if (thd->security_ctx->master_access & SHOW_PROC_ACLS)
    return FALSE;
  if (!check_access(thd, SHOW_PROC_ACLS, db, &save_priv, NULL, 0, 1) ||
      (save_priv & SHOW_PROC_ACLS))
    return FALSE;
  return check_routine_level_acl(thd, db, name, sph);
}


/*
  Check if the given table has any of the asked privileges

  @param thd		 Thread handler
  @param want_access	 Bitmap of possible privileges to check for

  @retval
    0  ok
  @retval
    1  error
*/

bool check_some_access(THD *thd, ulong want_access, TABLE_LIST *table)
{
  ulong access;
  DBUG_ENTER("check_some_access");

  /* This loop will work as long as we have less than 32 privileges */
  for (access= 1; access < want_access ; access<<= 1)
  {
    if (access & want_access)
    {
      if (!check_access(thd, access, table->db,
                        &table->grant.privilege,
                        &table->grant.m_internal,
                        0, 1) &&
           !check_grant(thd, access, table, FALSE, 1, TRUE))
        DBUG_RETURN(0);
    }
  }
  DBUG_PRINT("exit",("no matching access rights"));
  DBUG_RETURN(1);
}

#endif /*NO_EMBEDDED_ACCESS_CHECKS*/


/**
  check for global access and give descriptive error message if it fails.

  @param thd			Thread handler
  @param want_access		Use should have any of these global rights

  @warning
    One gets access right if one has ANY of the rights in want_access.
    This is useful as one in most cases only need one global right,
    but in some case we want to check if the user has SUPER or
    REPL_CLIENT_ACL rights.

  @retval
    0	ok
  @retval
    1	Access denied.  In this case an error is sent to the client
*/

bool check_global_access(THD *thd, ulong want_access, bool no_errors)
{
#ifndef NO_EMBEDDED_ACCESS_CHECKS
  char command[128];
  if ((thd->security_ctx->master_access & want_access))
    return 0;
  if (!no_errors)
  {
    get_privilege_desc(command, sizeof(command), want_access);
    my_error(ER_SPECIFIC_ACCESS_DENIED_ERROR, MYF(0), command);
  }
  status_var_increment(thd->status_var.access_denied_errors);
  return 1;
#else
  return 0;
#endif
}


/**
  Checks foreign key's parent table access.

  @param thd	       [in]	Thread handler
  @param create_info   [in]     Create information (like MAX_ROWS, ENGINE or
                                temporary table flag)
  @param alter_info    [in]     Initial list of columns and indexes for the
                                table to be created
  @param create_db     [in]     Database of the created table

  @retval
   false  ok.
  @retval
   true	  error or access denied. Error is sent to client in this case.
*/
bool check_fk_parent_table_access(THD *thd,
                                  HA_CREATE_INFO *create_info,
                                  Alter_info *alter_info,
                                  const char* create_db)
{
  Key *key;
  List_iterator<Key> key_iterator(alter_info->key_list);

  while ((key= key_iterator++))
  {
    if (key->type == Key::FOREIGN_KEY)
    {
      TABLE_LIST parent_table;
      bool is_qualified_table_name;
      Foreign_key *fk_key= (Foreign_key *)key;
      LEX_CSTRING db_name;
      LEX_CSTRING table_name= { fk_key->ref_table.str,
                               fk_key->ref_table.length };
      const ulong privileges= (SELECT_ACL | INSERT_ACL | UPDATE_ACL |
                               DELETE_ACL | REFERENCES_ACL);

      // Check if tablename is valid or not.
      DBUG_ASSERT(table_name.str != NULL);
      if (check_table_name(table_name.str, table_name.length, false))
      {
        my_error(ER_WRONG_TABLE_NAME, MYF(0), table_name.str);
        return true;
      }

      if (fk_key->ref_db.str)
      {
        is_qualified_table_name= true;
        if (!(db_name.str= (char *) thd->memdup(fk_key->ref_db.str,
                                                fk_key->ref_db.length+1)))
          return true;
        db_name.length= fk_key->ref_db.length;

        // Check if database name is valid or not.
        if (check_db_name((LEX_STRING*) &db_name))
        {
          my_error(ER_WRONG_DB_NAME, MYF(0), db_name.str);
          return true;
        }
      }
      else
      {
        if (!thd->db)
        {
          DBUG_ASSERT(create_db);
          db_name.length= strlen(create_db);
          if (!(db_name.str= (char *) thd->memdup(create_db,
                                                  db_name.length+1)))
            return true;
          is_qualified_table_name= true;

          if (check_db_name((LEX_STRING*) &db_name))
          {
            my_error(ER_WRONG_DB_NAME, MYF(0), db_name.str);
            return true;
          }
        }
        else
        {
          if (thd->lex->copy_db_to(&db_name.str, &db_name.length))
            return true;
          else
           is_qualified_table_name= false;
        }
      }

      // if lower_case_table_names is set then convert tablename to lower case.
      if (lower_case_table_names)
      {
        char *name;
        table_name.str= name= (char *) thd->memdup(fk_key->ref_table.str,
                                                   fk_key->ref_table.length+1);
        table_name.length= my_casedn_str(files_charset_info, name);
        db_name.length= my_casedn_str(files_charset_info, (char*) db_name.str);
      }

      parent_table.init_one_table(db_name.str, db_name.length,
                                  table_name.str, table_name.length,
                                  table_name.str, TL_IGNORE);

      /*
       Check if user has any of the "privileges" at table level on
       "parent_table".
       Having privilege on any of the parent_table column is not
       enough so checking whether user has any of the "privileges"
       at table level only here.
      */
      if (check_some_access(thd, privileges, &parent_table) ||
          parent_table.grant.want_privilege)
      {
        if (is_qualified_table_name)
        {
          const size_t qualified_table_name_len= NAME_LEN + 1 + NAME_LEN + 1;
          char *qualified_table_name= (char *) thd->alloc(qualified_table_name_len);

          my_snprintf(qualified_table_name, qualified_table_name_len, "%s.%s",
                      db_name.str, table_name.str);
          table_name.str= qualified_table_name;
        }

        my_error(ER_TABLEACCESS_DENIED_ERROR, MYF(0),
                 "REFERENCES",
                 thd->security_ctx->priv_user,
                 thd->security_ctx->host_or_ip,
                 table_name.str);

        return true;
      }
    }
  }

  return false;
}


/****************************************************************************
	Check stack size; Send error if there isn't enough stack to continue
****************************************************************************/


#ifndef DBUG_OFF
long max_stack_used;
#endif

/**
  @note
  Note: The 'buf' parameter is necessary, even if it is unused here.
  - fix_fields functions has a "dummy" buffer large enough for the
    corresponding exec. (Thus we only have to check in fix_fields.)
  - Passing to check_stack_overrun() prevents the compiler from removing it.
*/
bool check_stack_overrun(THD *thd, long margin,
			 uchar *buf __attribute__((unused)))
{
  long stack_used;
  DBUG_ASSERT(thd == current_thd);
  if ((stack_used= available_stack_size(thd->thread_stack, &stack_used)) >=
      (long) (my_thread_stack_size - margin))
  {
    thd->is_fatal_error= 1;
    /*
      Do not use stack for the message buffer to ensure correct
      behaviour in cases we have close to no stack left.
    */
    char* ebuff= new char[MYSQL_ERRMSG_SIZE];
    if (ebuff) {
      my_snprintf(ebuff, MYSQL_ERRMSG_SIZE, ER_THD(thd, ER_STACK_OVERRUN_NEED_MORE),
                  stack_used, my_thread_stack_size, margin);
      my_message(ER_STACK_OVERRUN_NEED_MORE, ebuff, MYF(ME_FATALERROR));
      delete [] ebuff;
    }
    return 1;
  }
#ifndef DBUG_OFF
  max_stack_used= MY_MAX(max_stack_used, stack_used);
#endif
  return 0;
}


#define MY_YACC_INIT 1000			// Start with big alloc
#define MY_YACC_MAX  32000			// Because of 'short'

bool my_yyoverflow(short **yyss, YYSTYPE **yyvs, ulong *yystacksize)
{
  Yacc_state *state= & current_thd->m_parser_state->m_yacc;
  ulong old_info=0;
  DBUG_ASSERT(state);
  if ((uint) *yystacksize >= MY_YACC_MAX)
    return 1;
  if (!state->yacc_yyvs)
    old_info= *yystacksize;
  *yystacksize= set_zone((*yystacksize)*2,MY_YACC_INIT,MY_YACC_MAX);
  if (!(state->yacc_yyvs= (uchar*)
        my_realloc(state->yacc_yyvs,
                   *yystacksize*sizeof(**yyvs),
                   MYF(MY_ALLOW_ZERO_PTR | MY_FREE_ON_ERROR))) ||
      !(state->yacc_yyss= (uchar*)
        my_realloc(state->yacc_yyss,
                   *yystacksize*sizeof(**yyss),
                   MYF(MY_ALLOW_ZERO_PTR | MY_FREE_ON_ERROR))))
    return 1;
  if (old_info)
  {
    /*
      Only copy the old stack on the first call to my_yyoverflow(),
      when replacing a static stack (YYINITDEPTH) by a dynamic stack.
      For subsequent calls, my_realloc already did preserve the old stack.
    */
    memcpy(state->yacc_yyss, *yyss, old_info*sizeof(**yyss));
    memcpy(state->yacc_yyvs, *yyvs, old_info*sizeof(**yyvs));
  }
  *yyss= (short*) state->yacc_yyss;
  *yyvs= (YYSTYPE*) state->yacc_yyvs;
  return 0;
}


/**
  Reset the part of THD responsible for the state of command
  processing.

  @param do_clear_error  Set if we should clear errors

  This needs to be called before execution of every statement
  (prepared or conventional).  It is not called by substatements of
  routines.

  @todo Call it after we use THD for queries, not before.
*/

void THD::reset_for_next_command(bool do_clear_error)
{
  THD *thd= this;
  DBUG_ENTER("THD::reset_for_next_command");
  DBUG_ASSERT(!thd->spcont); /* not for substatements of routines */
  DBUG_ASSERT(! thd->in_sub_stmt);

  if (do_clear_error)
    clear_error(1);

  thd->free_list= 0;
  thd->select_number= 1;
  /*
    Those two lines below are theoretically unneeded as
    THD::cleanup_after_query() should take care of this already.
  */
  thd->auto_inc_intervals_in_cur_stmt_for_binlog.empty();
  thd->stmt_depends_on_first_successful_insert_id_in_prev_stmt= 0;

#ifdef WITH_WSREP
  /*
    Autoinc variables should be adjusted only for locally executed
    transactions. Appliers and replayers are either processing ROW
    events or get autoinc variable values from Query_log_event and
    mysql slave may be processing STATEMENT format events, but he should
    use autoinc values passed in binlog events, not the values forced by
    the cluster.
  */
  if (WSREP(thd) && thd->wsrep_exec_mode == LOCAL_STATE &&
      !thd->slave_thread && wsrep_auto_increment_control)
  {
    thd->variables.auto_increment_offset=
      global_system_variables.auto_increment_offset;
    thd->variables.auto_increment_increment=
      global_system_variables.auto_increment_increment;
  }
#endif /* WITH_WSREP */
  thd->query_start_used= 0;
  thd->query_start_sec_part_used= 0;
  thd->is_fatal_error= thd->time_zone_used= 0;
  thd->log_current_statement= 0;

  /*
    Clear the status flag that are expected to be cleared at the
    beginning of each SQL statement.
  */
  thd->server_status&= ~SERVER_STATUS_CLEAR_SET;
  /*
    If in autocommit mode and not in a transaction, reset
    OPTION_STATUS_NO_TRANS_UPDATE | OPTION_KEEP_LOG to not get warnings
    in ha_rollback_trans() about some tables couldn't be rolled back.
  */
  if (!thd->in_multi_stmt_transaction_mode())
  {
    thd->variables.option_bits&= ~OPTION_KEEP_LOG;
    thd->transaction.all.reset();
  }
  DBUG_ASSERT(thd->security_ctx== &thd->main_security_ctx);
  thd->thread_specific_used= FALSE;

  if (opt_bin_log)
  {
    reset_dynamic(&thd->user_var_events);
    thd->user_var_events_alloc= thd->mem_root;
  }
  thd->enable_slow_log= thd->variables.sql_log_slow;
  thd->get_stmt_da()->reset_for_next_command();
  thd->rand_used= 0;
  thd->m_sent_row_count= thd->m_examined_row_count= 0;
  thd->accessed_rows_and_keys= 0;

  reset_slow_query_state();

  thd->reset_current_stmt_binlog_format_row();
  thd->binlog_unsafe_warning_flags= 0;

  thd->save_prep_leaf_list= false;

  DBUG_PRINT("debug",
             ("is_current_stmt_binlog_format_row(): %d",
              thd->is_current_stmt_binlog_format_row()));

  DBUG_VOID_RETURN;
}


/**
  Resets the lex->current_select object.
  @note It is assumed that lex->current_select != NULL

  This function is a wrapper around select_lex->init_select() with an added
  check for the special situation when using INTO OUTFILE and LOAD DATA.
*/

void
mysql_init_select(LEX *lex)
{
  SELECT_LEX *select_lex= lex->current_select;
  select_lex->init_select();
  lex->wild= 0;
  if (select_lex == &lex->select_lex)
  {
    DBUG_ASSERT(lex->result == 0);
    lex->exchange= 0;
  }
}


/**
  Used to allocate a new SELECT_LEX object on the current thd mem_root and
  link it into the relevant lists.

  This function is always followed by mysql_init_select.

  @see mysql_init_select

  @retval TRUE An error occurred
  @retval FALSE The new SELECT_LEX was successfully allocated.
*/

bool
mysql_new_select(LEX *lex, bool move_down, SELECT_LEX *select_lex)
{
  THD *thd= lex->thd;
  bool new_select= select_lex == NULL;
  DBUG_ENTER("mysql_new_select");

  if (new_select)
  {
    if (!(select_lex= new (thd->mem_root) SELECT_LEX()))
      DBUG_RETURN(1);
    select_lex->select_number= ++thd->select_number;
    select_lex->parent_lex= lex; /* Used in init_query. */
    select_lex->init_query();
    select_lex->init_select();
  }
  lex->nest_level++;
  if (lex->nest_level > (int) MAX_SELECT_NESTING)
  {
    my_error(ER_TOO_HIGH_LEVEL_OF_NESTING_FOR_SELECT, MYF(0));
    DBUG_RETURN(1);
  }
  select_lex->nest_level= lex->nest_level;
  select_lex->nest_level_base= &thd->lex->unit;
  if (move_down)
  {
    SELECT_LEX_UNIT *unit;
    lex->subqueries= TRUE;
    /* first select_lex of subselect or derived table */
    if (!(unit= new (thd->mem_root) SELECT_LEX_UNIT()))
      DBUG_RETURN(1);

    unit->init_query();
    unit->thd= thd;
    unit->include_down(lex->current_select);
    unit->link_next= 0;
    unit->link_prev= 0;
    unit->return_to= lex->current_select;
    select_lex->include_down(unit);
    /*
      By default we assume that it is usual subselect and we have outer name
      resolution context, if no we will assign it to 0 later
    */
    select_lex->context.outer_context= &select_lex->outer_select()->context;
  }
  else
  {
    bool const outer_most= (lex->current_select->master_unit() == &lex->unit);
    if (outer_most && lex->result)
    {
      my_error(ER_WRONG_USAGE, MYF(0), "UNION", "INTO");
      DBUG_RETURN(TRUE);
    }

    /*
      This type of query is not possible in the grammar:
        SELECT 1 FROM t1 PROCEDURE ANALYSE() UNION ... ;

      But this type of query is still possible:
        (SELECT 1 FROM t1 PROCEDURE ANALYSE()) UNION ... ;
      and it's not easy to disallow this grammatically,
      because there can be any parenthesis nest level:
        (((SELECT 1 FROM t1 PROCEDURE ANALYSE()))) UNION ... ;
    */
    if (lex->proc_list.elements!=0)
    {
      my_error(ER_WRONG_USAGE, MYF(0), "UNION",
               "SELECT ... PROCEDURE ANALYSE()");
      DBUG_RETURN(TRUE);
    }
    // SELECT 1 FROM t1 ORDER BY 1 UNION SELECT 1 FROM t1 -- not possible
    DBUG_ASSERT(!lex->current_select->order_list.first ||
                lex->current_select->braces);
    // SELECT 1 FROM t1 LIMIT 1 UNION SELECT 1 FROM t1;   -- not possible
    DBUG_ASSERT(!lex->current_select->explicit_limit ||
                lex->current_select->braces);

    select_lex->include_neighbour(lex->current_select);
    SELECT_LEX_UNIT *unit= select_lex->master_unit();                              
    if (!unit->fake_select_lex && unit->add_fake_select_lex(lex->thd))
      DBUG_RETURN(1);
    select_lex->context.outer_context= 
                unit->first_select()->context.outer_context;
  }

  if (new_select)
    select_lex->include_global((st_select_lex_node**)&lex->all_selects_list);
  lex->current_select= select_lex;
  /*
    in subquery is SELECT query and we allow resolution of names in SELECT
    list
  */
  select_lex->context.resolve_in_select_list= TRUE;
  DBUG_RETURN(0);
}

/**
  Create a select to return the same output as 'SELECT @@var_name'.

  Used for SHOW COUNT(*) [ WARNINGS | ERROR].

  This will crash with a core dump if the variable doesn't exists.

  @param var_name		Variable name
*/

void create_select_for_variable(THD *thd, LEX_CSTRING *var_name)
{
  LEX *lex;
  Item *var;
  char buff[MAX_SYS_VAR_LENGTH*2+4+8], *end;
  DBUG_ENTER("create_select_for_variable");

  lex= thd->lex;
  mysql_init_select(lex);
  lex->sql_command= SQLCOM_SELECT;
  /*
    We set the name of Item to @@session.var_name because that then is used
    as the column name in the output.
  */
  if ((var= get_system_var(thd, OPT_SESSION, var_name, &null_clex_str)))
  {
<<<<<<< HEAD
    end= strxmov(buff, "@@session.", var_name->str, NullS);
    var->set_name(thd, buff, end-buff, system_charset_info);
=======
    end= strxmov(buff, "@@session.", var_name, NullS);
    var->set_name(thd, buff, (uint)(end-buff), system_charset_info);
>>>>>>> 61b2618d
    add_item_to_list(thd, var);
  }
  DBUG_VOID_RETURN;
}


void mysql_init_multi_delete(LEX *lex)
{
  lex->sql_command=  SQLCOM_DELETE_MULTI;
  mysql_init_select(lex);
  lex->select_lex.select_limit= 0;
  lex->unit.select_limit_cnt= HA_POS_ERROR;
  lex->select_lex.table_list.save_and_clear(&lex->auxiliary_table_list);
  lex->query_tables= 0;
  lex->query_tables_last= &lex->query_tables;
}

static void wsrep_mysql_parse(THD *thd, char *rawbuf, uint length,
                              Parser_state *parser_state,
                              bool is_com_multi,
                              bool is_next_command)
{
#ifdef WITH_WSREP
  bool is_autocommit=
    !thd->in_multi_stmt_transaction_mode()                  &&
    thd->wsrep_conflict_state == NO_CONFLICT                &&
    !thd->wsrep_applier;

  do
  {
    if (thd->wsrep_conflict_state== RETRY_AUTOCOMMIT)
    {
      thd->wsrep_conflict_state= NO_CONFLICT;
      /* Performance Schema Interface instrumentation, begin */
      thd->m_statement_psi= MYSQL_REFINE_STATEMENT(thd->m_statement_psi,
	      com_statement_info[thd->get_command()].m_key);
      MYSQL_SET_STATEMENT_TEXT(thd->m_statement_psi, thd->query(),
	                       thd->query_length());
    }
    mysql_parse(thd, rawbuf, length, parser_state, is_com_multi,
                is_next_command);

    if (WSREP(thd)) {
      /* wsrep BF abort in query exec phase */
      mysql_mutex_lock(&thd->LOCK_wsrep_thd);
      if (thd->wsrep_conflict_state == MUST_ABORT) {
        wsrep_client_rollback(thd);

        WSREP_DEBUG("abort in exec query state, avoiding autocommit");
      }

      if (thd->wsrep_conflict_state == MUST_REPLAY)
      {
        wsrep_replay_transaction(thd);
      }

      /* setting error code for BF aborted trxs */
      if (thd->wsrep_conflict_state == ABORTED ||
          thd->wsrep_conflict_state == CERT_FAILURE)
      {
        thd->reset_for_next_command();
        thd->reset_killed();
        if (is_autocommit                           &&
            thd->lex->sql_command != SQLCOM_SELECT  &&
            (thd->wsrep_retry_counter < thd->variables.wsrep_retry_autocommit))
        {
          WSREP_DEBUG("wsrep retrying AC query: %s", 
                      (thd->query()) ? thd->query() : "void");

	  /* Performance Schema Interface instrumentation, end */
	  MYSQL_END_STATEMENT(thd->m_statement_psi, thd->get_stmt_da());
	  thd->m_statement_psi= NULL;
          thd->m_digest= NULL;
          close_thread_tables(thd);

          thd->wsrep_conflict_state= RETRY_AUTOCOMMIT;
          thd->wsrep_retry_counter++;            // grow
          wsrep_copy_query(thd);
          thd->set_time();
          parser_state->reset(rawbuf, length);
        }
        else
        {
          WSREP_DEBUG("%s, thd: %lld is_AC: %d, retry: %lu - %lu SQL: %s", 
                      (thd->wsrep_conflict_state == ABORTED) ? 
                      "BF Aborted" : "cert failure",
                      (longlong) thd->thread_id, is_autocommit,
                      thd->wsrep_retry_counter, 
                      thd->variables.wsrep_retry_autocommit, thd->query());
          my_message(ER_LOCK_DEADLOCK, "wsrep aborted transaction", MYF(0));
          thd->reset_killed();
          thd->wsrep_conflict_state= NO_CONFLICT;
          if (thd->wsrep_conflict_state != REPLAYING)
            thd->wsrep_retry_counter= 0;             //  reset
        }
      }
      else
      {
        set_if_smaller(thd->wsrep_retry_counter, 0); // reset; eventually ok
      }
      mysql_mutex_unlock(&thd->LOCK_wsrep_thd);
    }

    /* If retry is requested clean up explain structure */
    if (thd->wsrep_conflict_state == RETRY_AUTOCOMMIT && thd->lex->explain)
        delete_explain_query(thd->lex);

  }  while (thd->wsrep_conflict_state== RETRY_AUTOCOMMIT);

  if (thd->wsrep_retry_query)
  {
    WSREP_DEBUG("releasing retry_query: conf %d sent %d kill %d  errno %d SQL %s",
                thd->wsrep_conflict_state,
	    thd->get_stmt_da()->is_sent(),
                thd->killed,
	    thd->get_stmt_da()->is_error() ? thd->get_stmt_da()->sql_errno() : 0,
                thd->wsrep_retry_query);
    my_free(thd->wsrep_retry_query);
    thd->wsrep_retry_query      = NULL;
    thd->wsrep_retry_query_len  = 0;
    thd->wsrep_retry_command    = COM_CONNECT;
  }
#endif /* WITH_WSREP */
}

/*
  When you modify mysql_parse(), you may need to modify
  mysql_test_parse_for_slave() in this same file.
*/

/**
  Parse a query.

  @param       thd     Current thread
  @param       rawbuf  Begining of the query text
  @param       length  Length of the query text
  @param[out]  found_semicolon For multi queries, position of the character of
                               the next query in the query text.
  @param is_next_command there will be more command in the COM_MULTI batch
*/

void mysql_parse(THD *thd, char *rawbuf, uint length,
                 Parser_state *parser_state,
                 bool is_com_multi,
                 bool is_next_command)
{
  int error __attribute__((unused));
  DBUG_ENTER("mysql_parse");
  DBUG_EXECUTE_IF("parser_debug", turn_parser_debug_on(););

  /*
    Warning.
    The purpose of query_cache_send_result_to_client() is to lookup the
    query in the query cache first, to avoid parsing and executing it.
    So, the natural implementation would be to:
    - first, call query_cache_send_result_to_client,
    - second, if caching failed, initialise the lexical and syntactic parser.
    The problem is that the query cache depends on a clean initialization
    of (among others) lex->safe_to_cache_query and thd->server_status,
    which are reset respectively in
    - lex_start()
    - THD::reset_for_next_command()
    So, initializing the lexical analyser *before* using the query cache
    is required for the cache to work properly.
    FIXME: cleanup the dependencies in the code to simplify this.
  */
  lex_start(thd);
  thd->reset_for_next_command();
  if (is_next_command)
  {
    thd->server_status|= SERVER_MORE_RESULTS_EXISTS;
    if (is_com_multi)
      thd->get_stmt_da()->set_skip_flush();
  }

  if (query_cache_send_result_to_client(thd, rawbuf, length) <= 0)
  {
    LEX *lex= thd->lex;

    bool err= parse_sql(thd, parser_state, NULL, true);

    if (!err)
    {
      thd->m_statement_psi=
        MYSQL_REFINE_STATEMENT(thd->m_statement_psi,
                               sql_statement_info[thd->lex->sql_command].
                               m_key);
#ifndef NO_EMBEDDED_ACCESS_CHECKS
      if (mqh_used && thd->user_connect &&
	  check_mqh(thd, lex->sql_command))
      {
	thd->net.error = 0;
      }
      else
#endif
      {
	if (! thd->is_error())
	{
          const char *found_semicolon= parser_state->m_lip.found_semicolon;
          /*
            Binlog logs a string starting from thd->query and having length
            thd->query_length; so we set thd->query_length correctly (to not
            log several statements in one event, when we executed only first).
            We set it to not see the ';' (otherwise it would get into binlog
            and Query_log_event::print() would give ';;' output).
            This also helps display only the current query in SHOW
            PROCESSLIST.
          */
          if (found_semicolon && (ulong) (found_semicolon - thd->query()))
            thd->set_query(thd->query(),
                           (uint32) (found_semicolon - thd->query() - 1),
                           thd->charset());
          /* Actually execute the query */
          if (found_semicolon)
          {
            lex->safe_to_cache_query= 0;
            thd->server_status|= SERVER_MORE_RESULTS_EXISTS;
          }
          lex->set_trg_event_type_for_tables();
          MYSQL_QUERY_EXEC_START(thd->query(),
                                 thd->thread_id,
                                 (char *) (thd->db ? thd->db : ""),
                                 &thd->security_ctx->priv_user[0],
                                 (char *) thd->security_ctx->host_or_ip,
                                 0);

          error= mysql_execute_command(thd);
          MYSQL_QUERY_EXEC_DONE(error);
	}
      }
    }
    else
    {
      /* Instrument this broken statement as "statement/sql/error" */
      thd->m_statement_psi=
        MYSQL_REFINE_STATEMENT(thd->m_statement_psi,
                               sql_statement_info[SQLCOM_END].m_key);
      DBUG_ASSERT(thd->is_error());
      DBUG_PRINT("info",("Command aborted. Fatal_error: %d",
			 thd->is_fatal_error));

      query_cache_abort(thd, &thd->query_cache_tls);
    }
    THD_STAGE_INFO(thd, stage_freeing_items);
    sp_cache_enforce_limit(thd->sp_proc_cache, stored_program_cache_size);
    sp_cache_enforce_limit(thd->sp_func_cache, stored_program_cache_size);
    thd->end_statement();
    thd->cleanup_after_query();
    DBUG_ASSERT(thd->change_list.is_empty());
  }
  else
  {
    /* Update statistics for getting the query from the cache */
    thd->lex->sql_command= SQLCOM_SELECT;
    thd->m_statement_psi=
      MYSQL_REFINE_STATEMENT(thd->m_statement_psi,
                             sql_statement_info[SQLCOM_SELECT].m_key);
    status_var_increment(thd->status_var.com_stat[SQLCOM_SELECT]);
    thd->update_stats();
#ifdef WITH_WSREP
    if (WSREP_CLIENT(thd))
    {
      thd->wsrep_sync_wait_gtid= WSREP_GTID_UNDEFINED;
    }
#endif /* WITH_WSREP */
  }
  DBUG_VOID_RETURN;
}


#ifdef HAVE_REPLICATION
/*
  Usable by the replication SQL thread only: just parse a query to know if it
  can be ignored because of replicate-*-table rules.

  @retval
    0	cannot be ignored
  @retval
    1	can be ignored
*/

bool mysql_test_parse_for_slave(THD *thd, char *rawbuf, uint length)
{
  LEX *lex= thd->lex;
  bool error= 0;
  DBUG_ENTER("mysql_test_parse_for_slave");

  Parser_state parser_state;
  if (!(error= parser_state.init(thd, rawbuf, length)))
  {
    lex_start(thd);
    thd->reset_for_next_command();

    if (!parse_sql(thd, & parser_state, NULL, true) &&
        all_tables_not_ok(thd, lex->select_lex.table_list.first))
      error= 1;                  /* Ignore question */
    thd->end_statement();
  }
  thd->cleanup_after_query();
  DBUG_RETURN(error);
}
#endif


bool
add_proc_to_list(THD* thd, Item *item)
{
  ORDER *order;
  Item	**item_ptr;

  if (!(order = (ORDER *) thd->alloc(sizeof(ORDER)+sizeof(Item*))))
    return 1;
  item_ptr = (Item**) (order+1);
  *item_ptr= item;
  order->item=item_ptr;
  thd->lex->proc_list.link_in_list(order, &order->next);
  return 0;
}


/**
  save order by and tables in own lists.
*/

bool add_to_list(THD *thd, SQL_I_List<ORDER> &list, Item *item,bool asc)
{
  ORDER *order;
  DBUG_ENTER("add_to_list");
  if (!(order = (ORDER *) thd->alloc(sizeof(ORDER))))
    DBUG_RETURN(1);
  order->item_ptr= item;
  order->item= &order->item_ptr;
  order->direction= (asc ? ORDER::ORDER_ASC : ORDER::ORDER_DESC);
  order->used=0;
  order->counter_used= 0;
  order->fast_field_copier_setup= 0; 
  list.link_in_list(order, &order->next);
  DBUG_RETURN(0);
}


/**
  Add a table to list of used tables.

  @param table		Table to add
  @param alias		alias for table (or null if no alias)
  @param table_options	A set of the following bits:
                         - TL_OPTION_UPDATING : Table will be updated
                         - TL_OPTION_FORCE_INDEX : Force usage of index
                         - TL_OPTION_ALIAS : an alias in multi table DELETE
  @param lock_type	How table should be locked
  @param mdl_type       Type of metadata lock to acquire on the table.
  @param use_index	List of indexed used in USE INDEX
  @param ignore_index	List of indexed used in IGNORE INDEX

  @retval
      0		Error
  @retval
    \#	Pointer to TABLE_LIST element added to the total table list
*/

TABLE_LIST *st_select_lex::add_table_to_list(THD *thd,
					     Table_ident *table,
					     LEX_CSTRING *alias,
					     ulong table_options,
					     thr_lock_type lock_type,
					     enum_mdl_type mdl_type,
					     List<Index_hint> *index_hints_arg,
                                             List<String> *partition_names,
                                             LEX_STRING *option)
{
  register TABLE_LIST *ptr;
  TABLE_LIST *UNINIT_VAR(previous_table_ref); /* The table preceding the current one. */
  const char *alias_str;
  LEX *lex= thd->lex;
  DBUG_ENTER("add_table_to_list");

  if (!table)
    DBUG_RETURN(0);				// End of memory
  alias_str= alias ? alias->str : table->table.str;
  if (!MY_TEST(table_options & TL_OPTION_ALIAS) &&
      check_table_name(table->table.str, table->table.length, FALSE))
  {
    my_error(ER_WRONG_TABLE_NAME, MYF(0), table->table.str);
    DBUG_RETURN(0);
  }

  if (table->is_derived_table() == FALSE && table->db.str &&
      check_db_name((LEX_STRING*) &table->db))
  {
    my_error(ER_WRONG_DB_NAME, MYF(0), table->db.str);
    DBUG_RETURN(0);
  }

  if (!alias)					/* Alias is case sensitive */
  {
    if (table->sel)
    {
      my_message(ER_DERIVED_MUST_HAVE_ALIAS,
                 ER_THD(thd, ER_DERIVED_MUST_HAVE_ALIAS), MYF(0));
      DBUG_RETURN(0);
    }
    if (!(alias_str= (char*) thd->memdup(alias_str,table->table.length+1)))
      DBUG_RETURN(0);
  }
  if (!(ptr = (TABLE_LIST *) thd->calloc(sizeof(TABLE_LIST))))
    DBUG_RETURN(0);				/* purecov: inspected */
  if (table->db.str)
  {
    ptr->is_fqtn= TRUE;
    ptr->db= table->db.str;
    ptr->db_length= table->db.length;
  }
  else if (lex->copy_db_to(&ptr->db, &ptr->db_length))
    DBUG_RETURN(0);
  else
    ptr->is_fqtn= FALSE;

  ptr->alias= alias_str;
  ptr->is_alias= alias ? TRUE : FALSE;
  if (lower_case_table_names)
  {
    if (table->table.length)
      table->table.length= my_casedn_str(files_charset_info,
                                         (char*) table->table.str);
    if (ptr->db_length && ptr->db != any_db)
      ptr->db_length= my_casedn_str(files_charset_info, (char*) ptr->db);
  }
      
  ptr->table_name=table->table.str;
  ptr->table_name_length=table->table.length;
  ptr->lock_type=   lock_type;
  ptr->updating=    MY_TEST(table_options & TL_OPTION_UPDATING);
  /* TODO: remove TL_OPTION_FORCE_INDEX as it looks like it's not used */
  ptr->force_index= MY_TEST(table_options & TL_OPTION_FORCE_INDEX);
  ptr->ignore_leaves= MY_TEST(table_options & TL_OPTION_IGNORE_LEAVES);
  ptr->sequence=      MY_TEST(table_options & TL_OPTION_SEQUENCE);
  ptr->derived=	    table->sel;
  if (!ptr->derived && is_infoschema_db(ptr->db, ptr->db_length))
  {
    ST_SCHEMA_TABLE *schema_table;
    if (ptr->updating &&
        /* Special cases which are processed by commands itself */
        lex->sql_command != SQLCOM_CHECK &&
        lex->sql_command != SQLCOM_CHECKSUM)
    {
      my_error(ER_DBACCESS_DENIED_ERROR, MYF(0),
               thd->security_ctx->priv_user,
               thd->security_ctx->priv_host,
               INFORMATION_SCHEMA_NAME.str);
      DBUG_RETURN(0);
    }
    schema_table= find_schema_table(thd, ptr->table_name);
    if (!schema_table ||
        (schema_table->hidden && 
         ((sql_command_flags[lex->sql_command] & CF_STATUS_COMMAND) == 0 || 
          /*
            this check is used for show columns|keys from I_S hidden table
          */
          lex->sql_command == SQLCOM_SHOW_FIELDS ||
          lex->sql_command == SQLCOM_SHOW_KEYS)))
    {
      my_error(ER_UNKNOWN_TABLE, MYF(0),
               ptr->table_name, INFORMATION_SCHEMA_NAME.str);
      DBUG_RETURN(0);
    }
    ptr->schema_table_name= ptr->table_name;
    ptr->schema_table= schema_table;
  }
  ptr->select_lex=  lex->current_select;
  /*
    We can't cache internal temporary tables between prepares as the
    table may be deleted before next exection.
 */
  ptr->cacheable_table= !table->is_derived_table();
  ptr->index_hints= index_hints_arg;
  ptr->option= option ? option->str : 0;
  /* check that used name is unique. Sequences are ignored */
  if (lock_type != TL_IGNORE && !ptr->sequence)
  {
    TABLE_LIST *first_table= table_list.first;
    if (lex->sql_command == SQLCOM_CREATE_VIEW)
      first_table= first_table ? first_table->next_local : NULL;
    for (TABLE_LIST *tables= first_table ;
	 tables ;
	 tables=tables->next_local)
    {
      if (!my_strcasecmp(table_alias_charset, alias_str, tables->alias) &&
	  !strcmp(ptr->db, tables->db) && ! tables->sequence)
      {
	my_error(ER_NONUNIQ_TABLE, MYF(0), alias_str); /* purecov: tested */
	DBUG_RETURN(0);				/* purecov: tested */
      }
    }
  }
  /* Store the table reference preceding the current one. */
  if (table_list.elements > 0 && !ptr->sequence)
  {
    /*
      table_list.next points to the last inserted TABLE_LIST->next_local'
      element
      We don't use the offsetof() macro here to avoid warnings from gcc
    */
    previous_table_ref= (TABLE_LIST*) ((char*) table_list.next -
                                       ((char*) &(ptr->next_local) -
                                        (char*) ptr));
    /*
      Set next_name_resolution_table of the previous table reference to point
      to the current table reference. In effect the list
      TABLE_LIST::next_name_resolution_table coincides with
      TABLE_LIST::next_local. Later this may be changed in
      store_top_level_join_columns() for NATURAL/USING joins.
    */
    previous_table_ref->next_name_resolution_table= ptr;
  }

  /*
    Link the current table reference in a local list (list for current select).
    Notice that as a side effect here we set the next_local field of the
    previous table reference to 'ptr'. Here we also add one element to the
    list 'table_list'.
    We don't store sequences into the local list to hide them from INSERT
    and SELECT.
  */
  if (!ptr->sequence)
    table_list.link_in_list(ptr, &ptr->next_local);
  ptr->next_name_resolution_table= NULL;
#ifdef WITH_PARTITION_STORAGE_ENGINE
  ptr->partition_names= partition_names;
#endif /* WITH_PARTITION_STORAGE_ENGINE */
  /* Link table in global list (all used tables) */
  lex->add_to_query_tables(ptr);

  // Pure table aliases do not need to be locked:
  if (!MY_TEST(table_options & TL_OPTION_ALIAS))
  {
    ptr->mdl_request.init(MDL_key::TABLE, ptr->db, ptr->table_name, mdl_type,
                          MDL_TRANSACTION);
  }
  DBUG_RETURN(ptr);
}


/**
  Initialize a new table list for a nested join.

    The function initializes a structure of the TABLE_LIST type
    for a nested join. It sets up its nested join list as empty.
    The created structure is added to the front of the current
    join list in the st_select_lex object. Then the function
    changes the current nest level for joins to refer to the newly
    created empty list after having saved the info on the old level
    in the initialized structure.

  @param thd         current thread

  @retval
    0   if success
  @retval
    1   otherwise
*/

bool st_select_lex::init_nested_join(THD *thd)
{
  TABLE_LIST *ptr;
  NESTED_JOIN *nested_join;
  DBUG_ENTER("init_nested_join");

  if (!(ptr= (TABLE_LIST*) thd->calloc(ALIGN_SIZE(sizeof(TABLE_LIST))+
                                       sizeof(NESTED_JOIN))))
    DBUG_RETURN(1);
  nested_join= ptr->nested_join=
    ((NESTED_JOIN*) ((uchar*) ptr + ALIGN_SIZE(sizeof(TABLE_LIST))));

  join_list->push_front(ptr, thd->mem_root);
  ptr->embedding= embedding;
  ptr->join_list= join_list;
  ptr->alias= (char*) "(nested_join)";
  embedding= ptr;
  join_list= &nested_join->join_list;
  join_list->empty();
  DBUG_RETURN(0);
}


/**
  End a nested join table list.

    The function returns to the previous join nest level.
    If the current level contains only one member, the function
    moves it one level up, eliminating the nest.

  @param thd         current thread

  @return
    - Pointer to TABLE_LIST element added to the total table list, if success
    - 0, otherwise
*/

TABLE_LIST *st_select_lex::end_nested_join(THD *thd)
{
  TABLE_LIST *ptr;
  NESTED_JOIN *nested_join;
  DBUG_ENTER("end_nested_join");

  DBUG_ASSERT(embedding);
  ptr= embedding;
  join_list= ptr->join_list;
  embedding= ptr->embedding;
  nested_join= ptr->nested_join;
  if (nested_join->join_list.elements == 1)
  {
    TABLE_LIST *embedded= nested_join->join_list.head();
    join_list->pop();
    embedded->join_list= join_list;
    embedded->embedding= embedding;
    join_list->push_front(embedded, thd->mem_root);
    ptr= embedded;
    embedded->lifted= 1;
  }
  else if (nested_join->join_list.elements == 0)
  {
    join_list->pop();
    ptr= 0;                                     // return value
  }
  DBUG_RETURN(ptr);
}


/**
  Nest last join operation.

    The function nest last join operation as if it was enclosed in braces.

  @param thd         current thread

  @retval
    0  Error
  @retval
    \#  Pointer to TABLE_LIST element created for the new nested join
*/

TABLE_LIST *st_select_lex::nest_last_join(THD *thd)
{
  TABLE_LIST *ptr;
  NESTED_JOIN *nested_join;
  List<TABLE_LIST> *embedded_list;
  DBUG_ENTER("nest_last_join");

  if (!(ptr= (TABLE_LIST*) thd->calloc(ALIGN_SIZE(sizeof(TABLE_LIST))+
                                       sizeof(NESTED_JOIN))))
    DBUG_RETURN(0);
  nested_join= ptr->nested_join=
    ((NESTED_JOIN*) ((uchar*) ptr + ALIGN_SIZE(sizeof(TABLE_LIST))));

  ptr->embedding= embedding;
  ptr->join_list= join_list;
  ptr->alias= (char*) "(nest_last_join)";
  embedded_list= &nested_join->join_list;
  embedded_list->empty();

  for (uint i=0; i < 2; i++)
  {
    TABLE_LIST *table= join_list->pop();
    if (!table)
      DBUG_RETURN(NULL);
    table->join_list= embedded_list;
    table->embedding= ptr;
    embedded_list->push_back(table);
    if (table->natural_join)
    {
      ptr->is_natural_join= TRUE;
      /*
        If this is a JOIN ... USING, move the list of joined fields to the
        table reference that describes the join.
      */
      if (prev_join_using)
        ptr->join_using_fields= prev_join_using;
    }
  }
  join_list->push_front(ptr, thd->mem_root);
  nested_join->used_tables= nested_join->not_null_tables= (table_map) 0;
  DBUG_RETURN(ptr);
}


/**
  Add a table to the current join list.

    The function puts a table in front of the current join list
    of st_select_lex object.
    Thus, joined tables are put into this list in the reverse order
    (the most outer join operation follows first).

  @param table       the table to add

  @return
    None
*/

void st_select_lex::add_joined_table(TABLE_LIST *table)
{
  DBUG_ENTER("add_joined_table");
  join_list->push_front(table, parent_lex->thd->mem_root);
  table->join_list= join_list;
  table->embedding= embedding;
  DBUG_VOID_RETURN;
}


/**
  Convert a right join into equivalent left join.

    The function takes the current join list t[0],t[1] ... and
    effectively converts it into the list t[1],t[0] ...
    Although the outer_join flag for the new nested table contains
    JOIN_TYPE_RIGHT, it will be handled as the inner table of a left join
    operation.

  EXAMPLES
  @verbatim
    SELECT * FROM t1 RIGHT JOIN t2 ON on_expr =>
      SELECT * FROM t2 LEFT JOIN t1 ON on_expr

    SELECT * FROM t1,t2 RIGHT JOIN t3 ON on_expr =>
      SELECT * FROM t1,t3 LEFT JOIN t2 ON on_expr

    SELECT * FROM t1,t2 RIGHT JOIN (t3,t4) ON on_expr =>
      SELECT * FROM t1,(t3,t4) LEFT JOIN t2 ON on_expr

    SELECT * FROM t1 LEFT JOIN t2 ON on_expr1 RIGHT JOIN t3  ON on_expr2 =>
      SELECT * FROM t3 LEFT JOIN (t1 LEFT JOIN t2 ON on_expr2) ON on_expr1
   @endverbatim

  @param thd         current thread

  @return
    - Pointer to the table representing the inner table, if success
    - 0, otherwise
*/

TABLE_LIST *st_select_lex::convert_right_join()
{
  TABLE_LIST *tab2= join_list->pop();
  TABLE_LIST *tab1= join_list->pop();
  DBUG_ENTER("convert_right_join");

  join_list->push_front(tab2, parent_lex->thd->mem_root);
  join_list->push_front(tab1, parent_lex->thd->mem_root);
  tab1->outer_join|= JOIN_TYPE_RIGHT;

  DBUG_RETURN(tab1);
}


void st_select_lex::prepare_add_window_spec(THD *thd)
{
  LEX *lex= thd->lex;
  lex->save_group_list= group_list;
  lex->save_order_list= order_list;
  lex->win_ref= NULL;
  lex->win_frame= NULL;
  lex->frame_top_bound= NULL;
  lex->frame_bottom_bound= NULL;
  group_list.empty();
  order_list.empty();
}

bool st_select_lex::add_window_def(THD *thd,
                                   LEX_CSTRING *win_name,
                                   LEX_CSTRING *win_ref,
                                   SQL_I_List<ORDER> win_partition_list,
                                   SQL_I_List<ORDER> win_order_list,
                                   Window_frame *win_frame)
{
  SQL_I_List<ORDER> *win_part_list_ptr=
    new (thd->mem_root) SQL_I_List<ORDER> (win_partition_list);
  SQL_I_List<ORDER> *win_order_list_ptr=
    new (thd->mem_root) SQL_I_List<ORDER> (win_order_list);
  if (!(win_part_list_ptr && win_order_list_ptr))
    return true;
  Window_def *win_def= new (thd->mem_root) Window_def(win_name,
                                                      win_ref,
                                                      win_part_list_ptr,
                                                      win_order_list_ptr,
                                                      win_frame);
  group_list= thd->lex->save_group_list;
  order_list= thd->lex->save_order_list;
  return (win_def == NULL || window_specs.push_back(win_def));
}

bool st_select_lex::add_window_spec(THD *thd, 
                                    LEX_CSTRING *win_ref,
                                    SQL_I_List<ORDER> win_partition_list,
                                    SQL_I_List<ORDER> win_order_list,
                                    Window_frame *win_frame)
{
  SQL_I_List<ORDER> *win_part_list_ptr=
    new (thd->mem_root) SQL_I_List<ORDER> (win_partition_list);
  SQL_I_List<ORDER> *win_order_list_ptr=
    new (thd->mem_root) SQL_I_List<ORDER> (win_order_list);
  if (!(win_part_list_ptr && win_order_list_ptr))
    return true;
  Window_spec *win_spec= new (thd->mem_root) Window_spec(win_ref,
                                                         win_part_list_ptr,
                                                         win_order_list_ptr,
                                                         win_frame);
  group_list= thd->lex->save_group_list;
  order_list= thd->lex->save_order_list;
  thd->lex->win_spec= win_spec;
  return (win_spec == NULL || window_specs.push_back(win_spec));
}

/**
  Set lock for all tables in current select level.

  @param lock_type			Lock to set for tables

  @note
    If lock is a write lock, then tables->updating is set 1
    This is to get tables_ok to know that the table is updated by the
    query
*/

void st_select_lex::set_lock_for_tables(thr_lock_type lock_type)
{
  bool for_update= lock_type >= TL_READ_NO_INSERT;
  DBUG_ENTER("set_lock_for_tables");
  DBUG_PRINT("enter", ("lock_type: %d  for_update: %d", lock_type,
		       for_update));
  for (TABLE_LIST *tables= table_list.first;
       tables;
       tables= tables->next_local)
  {
    tables->lock_type= lock_type;
    tables->updating=  for_update;
    tables->mdl_request.set_type((lock_type >= TL_WRITE_ALLOW_WRITE) ?
                                 MDL_SHARED_WRITE : MDL_SHARED_READ);
  }
  DBUG_VOID_RETURN;
}


/**
  Create a fake SELECT_LEX for a unit.

    The method create a fake SELECT_LEX object for a unit.
    This object is created for any union construct containing a union
    operation and also for any single select union construct of the form
    @verbatim
    (SELECT ... ORDER BY order_list [LIMIT n]) ORDER BY ... 
    @endvarbatim
    or of the form
    @varbatim
    (SELECT ... ORDER BY LIMIT n) ORDER BY ...
    @endvarbatim
  
  @param thd_arg		   thread handle

  @note
    The object is used to retrieve rows from the temporary table
    where the result on the union is obtained.

  @retval
    1     on failure to create the object
  @retval
    0     on success
*/

bool st_select_lex_unit::add_fake_select_lex(THD *thd_arg)
{
  SELECT_LEX *first_sl= first_select();
  DBUG_ENTER("add_fake_select_lex");
  DBUG_ASSERT(!fake_select_lex);

  if (!(fake_select_lex= new (thd_arg->mem_root) SELECT_LEX()))
      DBUG_RETURN(1);
  fake_select_lex->include_standalone(this, 
                                      (SELECT_LEX_NODE**)&fake_select_lex);
  fake_select_lex->select_number= INT_MAX;
  fake_select_lex->parent_lex= thd_arg->lex; /* Used in init_query. */
  fake_select_lex->make_empty_select();
  fake_select_lex->linkage= GLOBAL_OPTIONS_TYPE;
  fake_select_lex->select_limit= 0;

  fake_select_lex->context.outer_context=first_sl->context.outer_context;
  /* allow item list resolving in fake select for ORDER BY */
  fake_select_lex->context.resolve_in_select_list= TRUE;
  fake_select_lex->context.select_lex= fake_select_lex;  

  fake_select_lex->nest_level_base= first_select()->nest_level_base;
  fake_select_lex->nest_level=first_select()->nest_level;

  if (!is_unit_op())
  {
    /* 
      This works only for 
      (SELECT ... ORDER BY list [LIMIT n]) ORDER BY order_list [LIMIT m],
      (SELECT ... LIMIT n) ORDER BY order_list [LIMIT m]
      just before the parser starts processing order_list
    */ 
    fake_select_lex->no_table_names_allowed= 1;
    thd_arg->lex->current_select= fake_select_lex;
  }
  thd_arg->lex->pop_context();
  DBUG_RETURN(0);
}


/**
  Push a new name resolution context for a JOIN ... ON clause to the
  context stack of a query block.

    Create a new name resolution context for a JOIN ... ON clause,
    set the first and last leaves of the list of table references
    to be used for name resolution, and push the newly created
    context to the stack of contexts of the query.

  @param thd       pointer to current thread
  @param left_op   left  operand of the JOIN
  @param right_op  rigth operand of the JOIN

  @retval
    FALSE  if all is OK
  @retval
    TRUE   if a memory allocation error occurred
*/

bool
push_new_name_resolution_context(THD *thd,
                                 TABLE_LIST *left_op, TABLE_LIST *right_op)
{
  Name_resolution_context *on_context;
  if (!(on_context= new (thd->mem_root) Name_resolution_context))
    return TRUE;
  on_context->init();
  on_context->first_name_resolution_table=
    left_op->first_leaf_for_name_resolution();
  on_context->last_name_resolution_table=
    right_op->last_leaf_for_name_resolution();
  return thd->lex->push_context(on_context, thd->mem_root);
}


/**
  Fix condition which contains only field (f turns to  f <> 0 )

  @param cond            The condition to fix

  @return fixed condition
*/

Item *normalize_cond(THD *thd, Item *cond)
{
  if (cond)
  {
    Item::Type type= cond->type();
    if (type == Item::FIELD_ITEM || type == Item::REF_ITEM)
    {
      cond= new (thd->mem_root) Item_func_ne(thd, cond, new (thd->mem_root) Item_int(thd, 0));
    }
  }
  return cond;
}


/**
  Add an ON condition to the second operand of a JOIN ... ON.

    Add an ON condition to the right operand of a JOIN ... ON clause.

  @param b     the second operand of a JOIN ... ON
  @param expr  the condition to be added to the ON clause

  @retval
    FALSE  if there was some error
  @retval
    TRUE   if all is OK
*/

void add_join_on(THD *thd, TABLE_LIST *b, Item *expr)
{
  if (expr)
  {
    expr= normalize_cond(thd, expr);
    if (!b->on_expr)
      b->on_expr= expr;
    else
    {
      /*
        If called from the parser, this happens if you have both a
        right and left join. If called later, it happens if we add more
        than one condition to the ON clause.
      */
      b->on_expr= new (thd->mem_root) Item_cond_and(thd, b->on_expr,expr);
    }
    b->on_expr->top_level_item();
  }
}


/**
  Mark that there is a NATURAL JOIN or JOIN ... USING between two
  tables.

    This function marks that table b should be joined with a either via
    a NATURAL JOIN or via JOIN ... USING. Both join types are special
    cases of each other, so we treat them together. The function
    setup_conds() creates a list of equal condition between all fields
    of the same name for NATURAL JOIN or the fields in 'using_fields'
    for JOIN ... USING. The list of equality conditions is stored
    either in b->on_expr, or in JOIN::conds, depending on whether there
    was an outer join.

  EXAMPLE
  @verbatim
    SELECT * FROM t1 NATURAL LEFT JOIN t2
     <=>
    SELECT * FROM t1 LEFT JOIN t2 ON (t1.i=t2.i and t1.j=t2.j ... )

    SELECT * FROM t1 NATURAL JOIN t2 WHERE <some_cond>
     <=>
    SELECT * FROM t1, t2 WHERE (t1.i=t2.i and t1.j=t2.j and <some_cond>)

    SELECT * FROM t1 JOIN t2 USING(j) WHERE <some_cond>
     <=>
    SELECT * FROM t1, t2 WHERE (t1.j=t2.j and <some_cond>)
   @endverbatim

  @param a		  Left join argument
  @param b		  Right join argument
  @param using_fields    Field names from USING clause
*/

void add_join_natural(TABLE_LIST *a, TABLE_LIST *b, List<String> *using_fields,
                      SELECT_LEX *lex)
{
  b->natural_join= a;
  lex->prev_join_using= using_fields;
}


/**
  Find a thread by id and return it, locking it LOCK_thd_data

  @param id  Identifier of the thread we're looking for
  @param query_id If true, search by query_id instead of thread_id

  @return NULL    - not found
          pointer - thread found, and its LOCK_thd_data is locked.
*/

THD *find_thread_by_id(longlong id, bool query_id)
{
  THD *tmp;
  mysql_mutex_lock(&LOCK_thread_count); // For unlink from list
  I_List_iterator<THD> it(threads);
  while ((tmp=it++))
  {
    if (tmp->get_command() == COM_DAEMON)
      continue;
    if (id == (query_id ? tmp->query_id : (longlong) tmp->thread_id))
    {
      mysql_mutex_lock(&tmp->LOCK_thd_data);    // Lock from delete
      break;
    }
  }
  mysql_mutex_unlock(&LOCK_thread_count);
  return tmp;
}


/**
  kill one thread.

  @param thd			Thread class
  @param id                     Thread id or query id
  @param kill_signal            Should it kill the query or the connection
  @param type                   Type of id: thread id or query id

  @note
    This is written such that we have a short lock on LOCK_thread_count
*/

uint
kill_one_thread(THD *thd, longlong id, killed_state kill_signal, killed_type type)
{
  THD *tmp;
  uint error= (type == KILL_TYPE_QUERY ? ER_NO_SUCH_QUERY : ER_NO_SUCH_THREAD);
  DBUG_ENTER("kill_one_thread");
  DBUG_PRINT("enter", ("id: %lld  signal: %u", id, (uint) kill_signal));

  if (id && (tmp= find_thread_by_id(id, type == KILL_TYPE_QUERY)))
  {
    /*
      If we're SUPER, we can KILL anything, including system-threads.
      No further checks.

      KILLer: thd->security_ctx->user could in theory be NULL while
      we're still in "unauthenticated" state. This is a theoretical
      case (the code suggests this could happen, so we play it safe).

      KILLee: tmp->security_ctx->user will be NULL for system threads.
      We need to check so Jane Random User doesn't crash the server
      when trying to kill a) system threads or b) unauthenticated users'
      threads (Bug#43748).

      If user of both killer and killee are non-NULL, proceed with
      slayage if both are string-equal.

      It's ok to also kill DELAYED threads with KILL_CONNECTION instead of
      KILL_SYSTEM_THREAD; The difference is that KILL_CONNECTION may be
      faster and do a harder kill than KILL_SYSTEM_THREAD;
    */

    if (((thd->security_ctx->master_access & SUPER_ACL) ||
        thd->security_ctx->user_matches(tmp->security_ctx)) &&
	!wsrep_thd_is_BF(tmp, true))
    {
      tmp->awake(kill_signal);
      error=0;
    }
    else
      error= (type == KILL_TYPE_QUERY ? ER_KILL_QUERY_DENIED_ERROR :
                                        ER_KILL_DENIED_ERROR);
    mysql_mutex_unlock(&tmp->LOCK_thd_data);
  }
  DBUG_PRINT("exit", ("%d", error));
  DBUG_RETURN(error);
}


/**
  kill all threads from one user

  @param thd			Thread class
  @param user_name		User name for threads we should kill
  @param only_kill_query        Should it kill the query or the connection

  @note
    This is written such that we have a short lock on LOCK_thread_count

    If we can't kill all threads because of security issues, no threads
    are killed.
*/

static uint kill_threads_for_user(THD *thd, LEX_USER *user,
                                  killed_state kill_signal, ha_rows *rows)
{
  THD *tmp;
  List<THD> threads_to_kill;
  DBUG_ENTER("kill_threads_for_user");

  *rows= 0;

  if (thd->is_fatal_error)                       // If we run out of memory
    DBUG_RETURN(ER_OUT_OF_RESOURCES);

  DBUG_PRINT("enter", ("user: %s  signal: %u", user->user.str,
                       (uint) kill_signal));

  mysql_mutex_lock(&LOCK_thread_count); // For unlink from list
  I_List_iterator<THD> it(threads);
  while ((tmp=it++))
  {
    if (!tmp->security_ctx->user)
      continue;
    /*
      Check that hostname (if given) and user name matches.

      host.str[0] == '%' means that host name was not given. See sql_yacc.yy
    */
    if (((user->host.str[0] == '%' && !user->host.str[1]) ||
         !strcmp(tmp->security_ctx->host_or_ip, user->host.str)) &&
        !strcmp(tmp->security_ctx->user, user->user.str))
    {
      if (!(thd->security_ctx->master_access & SUPER_ACL) &&
          !thd->security_ctx->user_matches(tmp->security_ctx))
      {
        mysql_mutex_unlock(&LOCK_thread_count);
        DBUG_RETURN(ER_KILL_DENIED_ERROR);
      }
      if (!threads_to_kill.push_back(tmp, thd->mem_root))
        mysql_mutex_lock(&tmp->LOCK_thd_data); // Lock from delete
    }
  }
  mysql_mutex_unlock(&LOCK_thread_count);
  if (!threads_to_kill.is_empty())
  {
    List_iterator_fast<THD> it2(threads_to_kill);
    THD *next_ptr;
    THD *ptr= it2++;
    do
    {
      ptr->awake(kill_signal);
      /*
        Careful here: The list nodes are allocated on the memroots of the
        THDs to be awakened.
        But those THDs may be terminated and deleted as soon as we release
        LOCK_thd_data, which will make the list nodes invalid.
        Since the operation "it++" dereferences the "next" pointer of the
        previous list node, we need to do this while holding LOCK_thd_data.
      */
      next_ptr= it2++;
      mysql_mutex_unlock(&ptr->LOCK_thd_data);
      (*rows)++;
    } while ((ptr= next_ptr));
  }
  DBUG_RETURN(0);
}


/**
  kills a thread and sends response.

  @param thd                    Thread class
  @param id                     Thread id or query id
  @param state                  Should it kill the query or the connection
  @param type                   Type of id: thread id or query id
*/

static
void sql_kill(THD *thd, longlong id, killed_state state, killed_type type)
{
  uint error;
  if (!(error= kill_one_thread(thd, id, state, type)))
  {
    if (!thd->killed)
      my_ok(thd);
    else
      thd->send_kill_message();
  }
  else
    my_error(error, MYF(0), id);
}


static
void sql_kill_user(THD *thd, LEX_USER *user, killed_state state)
{
  uint error;
  ha_rows rows;
  if (!(error= kill_threads_for_user(thd, user, state, &rows)))
    my_ok(thd, rows);
  else
  {
    /*
      This is probably ER_OUT_OF_RESOURCES, but in the future we may
      want to write the name of the user we tried to kill
    */
    my_error(error, MYF(0), user->host.str, user->user.str);
  }
}


/** If pointer is not a null pointer, append filename to it. */

bool append_file_to_dir(THD *thd, const char **filename_ptr,
                        const char *table_name)
{
  char buff[FN_REFLEN],*ptr, *end;
  if (!*filename_ptr)
    return 0;					// nothing to do

  /* Check that the filename is not too long and it's a hard path */
  if (strlen(*filename_ptr)+strlen(table_name) >= FN_REFLEN-1 ||
      !test_if_hard_path(*filename_ptr))
  {
    my_error(ER_WRONG_TABLE_NAME, MYF(0), *filename_ptr);
    return 1;
  }
  /* Fix is using unix filename format on dos */
  strmov(buff,*filename_ptr);
  end=convert_dirname(buff, *filename_ptr, NullS);
  if (!(ptr= (char*) thd->alloc((size_t) (end-buff) + strlen(table_name)+1)))
    return 1;					// End of memory
  *filename_ptr=ptr;
  strxmov(ptr,buff,table_name,NullS);
  return 0;
}


/**
  Check if the select is a simple select (not an union).

  @retval
    0	ok
  @retval
    1	error	; In this case the error messege is sent to the client
*/

bool check_simple_select()
{
  THD *thd= current_thd;
  LEX *lex= thd->lex;
  if (lex->current_select != &lex->select_lex)
  {
    char command[80];
    Lex_input_stream *lip= & thd->m_parser_state->m_lip;
    strmake(command, lip->yylval->symbol.str,
	    MY_MIN(lip->yylval->symbol.length, sizeof(command)-1));
    my_error(ER_CANT_USE_OPTION_HERE, MYF(0), command);
    return 1;
  }
  return 0;
}


Comp_creator *comp_eq_creator(bool invert)
{
  return invert?(Comp_creator *)&ne_creator:(Comp_creator *)&eq_creator;
}


Comp_creator *comp_ge_creator(bool invert)
{
  return invert?(Comp_creator *)&lt_creator:(Comp_creator *)&ge_creator;
}


Comp_creator *comp_gt_creator(bool invert)
{
  return invert?(Comp_creator *)&le_creator:(Comp_creator *)&gt_creator;
}


Comp_creator *comp_le_creator(bool invert)
{
  return invert?(Comp_creator *)&gt_creator:(Comp_creator *)&le_creator;
}


Comp_creator *comp_lt_creator(bool invert)
{
  return invert?(Comp_creator *)&ge_creator:(Comp_creator *)&lt_creator;
}


Comp_creator *comp_ne_creator(bool invert)
{
  return invert?(Comp_creator *)&eq_creator:(Comp_creator *)&ne_creator;
}


/**
  Construct ALL/ANY/SOME subquery Item.

  @param left_expr   pointer to left expression
  @param cmp         compare function creator
  @param all         true if we create ALL subquery
  @param select_lex  pointer on parsed subquery structure

  @return
    constructed Item (or 0 if out of memory)
*/
Item * all_any_subquery_creator(THD *thd, Item *left_expr,
				chooser_compare_func_creator cmp,
				bool all,
				SELECT_LEX *select_lex)
{
  if ((cmp == &comp_eq_creator) && !all)       //  = ANY <=> IN
    return new (thd->mem_root) Item_in_subselect(thd, left_expr, select_lex);

  if ((cmp == &comp_ne_creator) && all)        // <> ALL <=> NOT IN
    return new (thd->mem_root) Item_func_not(thd,
             new (thd->mem_root) Item_in_subselect(thd, left_expr, select_lex));

  Item_allany_subselect *it=
    new (thd->mem_root) Item_allany_subselect(thd, left_expr, cmp, select_lex,
                                              all);
  if (all) /* ALL */
    return it->upper_item= new (thd->mem_root) Item_func_not_all(thd, it);

  /* ANY/SOME */
  return it->upper_item= new (thd->mem_root) Item_func_nop_all(thd, it);
}


/**
  Multi update query pre-check.

  @param thd		Thread handler
  @param tables	Global/local table list (have to be the same)

  @retval
    FALSE OK
  @retval
    TRUE  Error
*/

bool multi_update_precheck(THD *thd, TABLE_LIST *tables)
{
  TABLE_LIST *table;
  LEX *lex= thd->lex;
  SELECT_LEX *select_lex= &lex->select_lex;
  DBUG_ENTER("multi_update_precheck");

  if (select_lex->item_list.elements != lex->value_list.elements)
  {
    my_message(ER_WRONG_VALUE_COUNT, ER_THD(thd, ER_WRONG_VALUE_COUNT), MYF(0));
    DBUG_RETURN(TRUE);
  }
  /*
    Ensure that we have UPDATE or SELECT privilege for each table
    The exact privilege is checked in mysql_multi_update()
  */
  for (table= tables; table; table= table->next_local)
  {
    if (table->is_jtbm())
      continue;
    if (table->derived)
      table->grant.privilege= SELECT_ACL;
    else if ((check_access(thd, UPDATE_ACL, table->db,
                           &table->grant.privilege,
                           &table->grant.m_internal,
                           0, 1) ||
              check_grant(thd, UPDATE_ACL, table, FALSE, 1, TRUE)) &&
             (check_access(thd, SELECT_ACL, table->db,
                           &table->grant.privilege,
                           &table->grant.m_internal,
                           0, 0) ||
              check_grant(thd, SELECT_ACL, table, FALSE, 1, FALSE)))
      DBUG_RETURN(TRUE);

    table->grant.orig_want_privilege= 0;
    table->table_in_first_from_clause= 1;
  }
  /*
    Is there tables of subqueries?
  */
  if (&lex->select_lex != lex->all_selects_list)
  {
    DBUG_PRINT("info",("Checking sub query list"));
    for (table= tables; table; table= table->next_global)
    {
      if (!table->table_in_first_from_clause)
      {
	if (check_access(thd, SELECT_ACL, table->db,
                         &table->grant.privilege,
                         &table->grant.m_internal,
                         0, 0) ||
	    check_grant(thd, SELECT_ACL, table, FALSE, 1, FALSE))
	  DBUG_RETURN(TRUE);
      }
    }
  }

  DBUG_RETURN(FALSE);
}

/**
  Multi delete query pre-check.

  @param thd			Thread handler
  @param tables		Global/local table list

  @retval
    FALSE OK
  @retval
    TRUE  error
*/

bool multi_delete_precheck(THD *thd, TABLE_LIST *tables)
{
  SELECT_LEX *select_lex= &thd->lex->select_lex;
  TABLE_LIST *aux_tables= thd->lex->auxiliary_table_list.first;
  TABLE_LIST **save_query_tables_own_last= thd->lex->query_tables_own_last;
  DBUG_ENTER("multi_delete_precheck");

  /*
    Temporary tables are pre-opened in 'tables' list only. Here we need to
    initialize TABLE instances in 'aux_tables' list.
  */
  for (TABLE_LIST *tl= aux_tables; tl; tl= tl->next_global)
  {
    if (tl->table)
      continue;

    if (tl->correspondent_table)
      tl->table= tl->correspondent_table->table;
  }

  /* sql_yacc guarantees that tables and aux_tables are not zero */
  DBUG_ASSERT(aux_tables != 0);
  if (check_table_access(thd, SELECT_ACL, tables, FALSE, UINT_MAX, FALSE))
    DBUG_RETURN(TRUE);

  /*
    Since aux_tables list is not part of LEX::query_tables list we
    have to juggle with LEX::query_tables_own_last value to be able
    call check_table_access() safely.
  */
  thd->lex->query_tables_own_last= 0;
  if (check_table_access(thd, DELETE_ACL, aux_tables, FALSE, UINT_MAX, FALSE))
  {
    thd->lex->query_tables_own_last= save_query_tables_own_last;
    DBUG_RETURN(TRUE);
  }
  thd->lex->query_tables_own_last= save_query_tables_own_last;

  if ((thd->variables.option_bits & OPTION_SAFE_UPDATES) && !select_lex->where)
  {
    my_message(ER_UPDATE_WITHOUT_KEY_IN_SAFE_MODE,
               ER_THD(thd, ER_UPDATE_WITHOUT_KEY_IN_SAFE_MODE), MYF(0));
    DBUG_RETURN(TRUE);
  }
  DBUG_RETURN(FALSE);
}


/*
  Given a table in the source list, find a correspondent table in the
  table references list.

  @param lex Pointer to LEX representing multi-delete.
  @param src Source table to match.
  @param ref Table references list.

  @remark The source table list (tables listed before the FROM clause
  or tables listed in the FROM clause before the USING clause) may
  contain table names or aliases that must match unambiguously one,
  and only one, table in the target table list (table references list,
  after FROM/USING clause).

  @return Matching table, NULL otherwise.
*/

static TABLE_LIST *multi_delete_table_match(LEX *lex, TABLE_LIST *tbl,
                                            TABLE_LIST *tables)
{
  TABLE_LIST *match= NULL;
  DBUG_ENTER("multi_delete_table_match");

  for (TABLE_LIST *elem= tables; elem; elem= elem->next_local)
  {
    int cmp;

    if (tbl->is_fqtn && elem->is_alias)
      continue; /* no match */
    if (tbl->is_fqtn && elem->is_fqtn)
      cmp= my_strcasecmp(table_alias_charset, tbl->table_name, elem->table_name) ||
           strcmp(tbl->db, elem->db);
    else if (elem->is_alias)
      cmp= my_strcasecmp(table_alias_charset, tbl->alias, elem->alias);
    else
      cmp= my_strcasecmp(table_alias_charset, tbl->table_name, elem->table_name) ||
           strcmp(tbl->db, elem->db);

    if (cmp)
      continue;

    if (match)
    {
      my_error(ER_NONUNIQ_TABLE, MYF(0), elem->alias);
      DBUG_RETURN(NULL);
    }

    match= elem;
  }

  if (!match)
    my_error(ER_UNKNOWN_TABLE, MYF(0), tbl->table_name, "MULTI DELETE");

  DBUG_RETURN(match);
}


/**
  Link tables in auxilary table list of multi-delete with corresponding
  elements in main table list, and set proper locks for them.

  @param lex   pointer to LEX representing multi-delete

  @retval
    FALSE   success
  @retval
    TRUE    error
*/

bool multi_delete_set_locks_and_link_aux_tables(LEX *lex)
{
  TABLE_LIST *tables= lex->select_lex.table_list.first;
  TABLE_LIST *target_tbl;
  DBUG_ENTER("multi_delete_set_locks_and_link_aux_tables");

  lex->table_count= 0;

  for (target_tbl= lex->auxiliary_table_list.first;
       target_tbl; target_tbl= target_tbl->next_local)
  {
    lex->table_count++;
    /* All tables in aux_tables must be found in FROM PART */
    TABLE_LIST *walk= multi_delete_table_match(lex, target_tbl, tables);
    if (!walk)
      DBUG_RETURN(TRUE);
    if (!walk->derived)
    {
      target_tbl->table_name= walk->table_name;
      target_tbl->table_name_length= walk->table_name_length;
    }
    walk->updating= target_tbl->updating;
    walk->lock_type= target_tbl->lock_type;
    /* We can assume that tables to be deleted from are locked for write. */
    DBUG_ASSERT(walk->lock_type >= TL_WRITE_ALLOW_WRITE);
    walk->mdl_request.set_type(MDL_SHARED_WRITE);
    target_tbl->correspondent_table= walk;	// Remember corresponding table
  }
  DBUG_RETURN(FALSE);
}


/**
  simple UPDATE query pre-check.

  @param thd		Thread handler
  @param tables	Global table list

  @retval
    FALSE OK
  @retval
    TRUE  Error
*/

bool update_precheck(THD *thd, TABLE_LIST *tables)
{
  DBUG_ENTER("update_precheck");
  if (thd->lex->select_lex.item_list.elements != thd->lex->value_list.elements)
  {
    my_message(ER_WRONG_VALUE_COUNT, ER_THD(thd, ER_WRONG_VALUE_COUNT), MYF(0));
    DBUG_RETURN(TRUE);
  }
  DBUG_RETURN(check_one_table_access(thd, UPDATE_ACL, tables));
}


/**
  simple DELETE query pre-check.

  @param thd		Thread handler
  @param tables	Global table list

  @retval
    FALSE  OK
  @retval
    TRUE   error
*/

bool delete_precheck(THD *thd, TABLE_LIST *tables)
{
  DBUG_ENTER("delete_precheck");
  if (check_one_table_access(thd, DELETE_ACL, tables))
    DBUG_RETURN(TRUE);
  /* Set privilege for the WHERE clause */
  tables->grant.want_privilege=(SELECT_ACL & ~tables->grant.privilege);
  DBUG_RETURN(FALSE);
}


/**
  simple INSERT query pre-check.

  @param thd		Thread handler
  @param tables	Global table list

  @retval
    FALSE  OK
  @retval
    TRUE   error
*/

bool insert_precheck(THD *thd, TABLE_LIST *tables)
{
  LEX *lex= thd->lex;
  DBUG_ENTER("insert_precheck");

  /*
    Check that we have modify privileges for the first table and
    select privileges for the rest
  */
  ulong privilege= (INSERT_ACL |
                    (lex->duplicates == DUP_REPLACE ? DELETE_ACL : 0) |
                    (lex->value_list.elements ? UPDATE_ACL : 0));

  if (check_one_table_access(thd, privilege, tables))
    DBUG_RETURN(TRUE);

  if (lex->update_list.elements != lex->value_list.elements)
  {
    my_message(ER_WRONG_VALUE_COUNT, ER_THD(thd, ER_WRONG_VALUE_COUNT), MYF(0));
    DBUG_RETURN(TRUE);
  }
  DBUG_RETURN(FALSE);
}


/**
   Set proper open mode and table type for element representing target table
   of CREATE TABLE statement, also adjust statement table list if necessary.
*/

void create_table_set_open_action_and_adjust_tables(LEX *lex)
{
  TABLE_LIST *create_table= lex->query_tables;

  if (lex->tmp_table())
    create_table->open_type= OT_TEMPORARY_ONLY;
  else
    create_table->open_type= OT_BASE_ONLY;

  if (!lex->select_lex.item_list.elements)
  {
    /*
      Avoid opening and locking target table for ordinary CREATE TABLE
      or CREATE TABLE LIKE for write (unlike in CREATE ... SELECT we
      won't do any insertions in it anyway). Not doing this causes
      problems when running CREATE TABLE IF NOT EXISTS for already
      existing log table.
    */
    create_table->lock_type= TL_READ;
  }
}


/**
  CREATE TABLE query pre-check.

  @param thd			Thread handler
  @param tables		Global table list
  @param create_table	        Table which will be created

  @retval
    FALSE   OK
  @retval
    TRUE   Error
*/

bool create_table_precheck(THD *thd, TABLE_LIST *tables,
                           TABLE_LIST *create_table)
{
  LEX *lex= thd->lex;
  SELECT_LEX *select_lex= &lex->select_lex;
  ulong want_priv;
  bool error= TRUE;                                 // Error message is given
  DBUG_ENTER("create_table_precheck");

  /*
    Require CREATE [TEMPORARY] privilege on new table; for
    CREATE TABLE ... SELECT, also require INSERT.
  */

  want_priv= lex->tmp_table() ?  CREATE_TMP_ACL :
             (CREATE_ACL | (select_lex->item_list.elements ? INSERT_ACL : 0));

  /* CREATE OR REPLACE on not temporary tables require DROP_ACL */
  if (lex->create_info.or_replace() && !lex->tmp_table())
    want_priv|= DROP_ACL;
                          
  if (check_access(thd, want_priv, create_table->db,
                   &create_table->grant.privilege,
                   &create_table->grant.m_internal,
                   0, 0))
    goto err;

  /* If it is a merge table, check privileges for merge children. */
  if (lex->create_info.merge_list.first)
  {
    /*
      The user must have (SELECT_ACL | UPDATE_ACL | DELETE_ACL) on the
      underlying base tables, even if there are temporary tables with the same
      names.

      From user's point of view, it might look as if the user must have these
      privileges on temporary tables to create a merge table over them. This is
      one of two cases when a set of privileges is required for operations on
      temporary tables (see also CREATE TABLE).

      The reason for this behavior stems from the following facts:

        - For merge tables, the underlying table privileges are checked only
          at CREATE TABLE / ALTER TABLE time.

          In other words, once a merge table is created, the privileges of
          the underlying tables can be revoked, but the user will still have
          access to the merge table (provided that the user has privileges on
          the merge table itself). 

        - Temporary tables shadow base tables.

          I.e. there might be temporary and base tables with the same name, and
          the temporary table takes the precedence in all operations.

        - For temporary MERGE tables we do not track if their child tables are
          base or temporary. As result we can't guarantee that privilege check
          which was done in presence of temporary child will stay relevant
          later as this temporary table might be removed.

      If SELECT_ACL | UPDATE_ACL | DELETE_ACL privileges were not checked for
      the underlying *base* tables, it would create a security breach as in
      Bug#12771903.
    */

    if (check_table_access(thd, SELECT_ACL | UPDATE_ACL | DELETE_ACL,
                           lex->create_info.merge_list.first,
                           FALSE, UINT_MAX, FALSE))
      goto err;
  }

  if (want_priv != CREATE_TMP_ACL &&
      check_grant(thd, want_priv, create_table, FALSE, 1, FALSE))
    goto err;

  if (select_lex->item_list.elements)
  {
    /* Check permissions for used tables in CREATE TABLE ... SELECT */
    if (tables && check_table_access(thd, SELECT_ACL, tables, FALSE,
                                     UINT_MAX, FALSE))
      goto err;
  }
  else if (lex->create_info.like())
  {
    if (check_table_access(thd, SELECT_ACL, tables, FALSE, UINT_MAX, FALSE))
      goto err;
  }

  if (check_fk_parent_table_access(thd, &lex->create_info, &lex->alter_info, create_table->db))
    goto err;

  error= FALSE;

err:
  DBUG_RETURN(error);
}


/**
  Check privileges for LOCK TABLES statement.

  @param thd     Thread context.
  @param tables  List of tables to be locked.

  @retval FALSE - Success.
  @retval TRUE  - Failure.
*/

static bool lock_tables_precheck(THD *thd, TABLE_LIST *tables)
{
  TABLE_LIST *first_not_own_table= thd->lex->first_not_own_table();

  for (TABLE_LIST *table= tables; table != first_not_own_table && table;
       table= table->next_global)
  {
    if (is_temporary_table(table))
      continue;

    if (check_table_access(thd, LOCK_TABLES_ACL | SELECT_ACL, table,
                           FALSE, 1, FALSE))
      return TRUE;
  }

  return FALSE;
}


/**
  negate given expression.

  @param thd  thread handler
  @param expr expression for negation

  @return
    negated expression
*/

Item *negate_expression(THD *thd, Item *expr)
{
  Item *negated;
  if (expr->type() == Item::FUNC_ITEM &&
      ((Item_func *) expr)->functype() == Item_func::NOT_FUNC)
  {
    /* it is NOT(NOT( ... )) */
    Item *arg= ((Item_func *) expr)->arguments()[0];
    enum_parsing_place place= thd->lex->current_select->parsing_place;
    if (arg->is_bool_type() || place == IN_WHERE || place == IN_HAVING)
      return arg;
    /*
      if it is not boolean function then we have to emulate value of
      not(not(a)), it will be a != 0
    */
    return new (thd->mem_root) Item_func_ne(thd, arg, new (thd->mem_root) Item_int(thd, (char*) "0", 0, 1));
  }

  if ((negated= expr->neg_transformer(thd)) != 0)
    return negated;
  return new (thd->mem_root) Item_func_not(thd, expr);
}

/**
  Set the specified definer to the default value, which is the
  current user in the thread.
 
  @param[in]  thd       thread handler
  @param[out] definer   definer
*/
 
void get_default_definer(THD *thd, LEX_USER *definer, bool role)
{
  const Security_context *sctx= thd->security_ctx;

  if (role)
  {
    definer->user.str= const_cast<char*>(sctx->priv_role);
    definer->host= empty_clex_str;
  }
  else
  {
    definer->user.str= const_cast<char*>(sctx->priv_user);
    definer->host.str= const_cast<char*>(sctx->priv_host);
    definer->host.length= strlen(definer->host.str);
  }
  definer->user.length= strlen(definer->user.str);

  definer->reset_auth();
}


/**
  Create default definer for the specified THD.

  @param[in] thd         thread handler

  @return
    - On success, return a valid pointer to the created and initialized
    LEX_USER, which contains definer information.
    - On error, return 0.
*/

LEX_USER *create_default_definer(THD *thd, bool role)
{
  LEX_USER *definer;

  if (! (definer= (LEX_USER*) thd->alloc(sizeof(LEX_USER))))
    return 0;

  thd->get_definer(definer, role);

  if (role && definer->user.length == 0)
  {
    my_error(ER_MALFORMED_DEFINER, MYF(0));
    return 0;
  }
  else
    return definer;
}


/**
  Create definer with the given user and host names.

  @param[in] thd          thread handler
  @param[in] user_name    user name
  @param[in] host_name    host name

  @return
    - On success, return a valid pointer to the created and initialized
    LEX_USER, which contains definer information.
    - On error, return 0.
*/

LEX_USER *create_definer(THD *thd, LEX_CSTRING *user_name,
                         LEX_CSTRING *host_name)
{
  LEX_USER *definer;

  /* Create and initialize. */

  if (! (definer= (LEX_USER*) thd->alloc(sizeof(LEX_USER))))
    return 0;

  definer->user= *user_name;
  definer->host= *host_name;
  definer->reset_auth();

  return definer;
}


/**
  Check that byte length of a string does not exceed some limit.

  @param str         string to be checked
  @param err_msg     Number of error message to be displayed if the string
		     is too long.  0 if empty error message.
  @param max_length  max length

  @retval
    FALSE   the passed string is not longer than max_length
  @retval
    TRUE    the passed string is longer than max_length

  NOTE
    The function is not used in existing code but can be useful later?
*/

bool check_string_byte_length(const LEX_CSTRING *str, uint err_msg,
                              uint max_byte_length)
{
  if (str->length <= max_byte_length)
    return FALSE;

  my_error(ER_WRONG_STRING_LENGTH, MYF(0), str->str,
           err_msg ? ER(err_msg) : "", max_byte_length);

  return TRUE;
}


/*
  Check that char length of a string does not exceed some limit.

  SYNOPSIS
  check_string_char_length()
      str              string to be checked
      err_msg          Number of error message to be displayed if the string
		       is too long.  0 if empty error message.
      max_char_length  max length in symbols
      cs               string charset

  RETURN
    FALSE   the passed string is not longer than max_char_length
    TRUE    the passed string is longer than max_char_length
*/


bool check_string_char_length(const LEX_CSTRING *str, uint err_msg,
                              uint max_char_length, CHARSET_INFO *cs,
                              bool no_error)
{
  Well_formed_prefix prefix(cs, str->str, str->length, max_char_length);
  if (!prefix.well_formed_error_pos() && str->length == prefix.length())
    return FALSE;

  if (!no_error)
  {
    ErrConvString err(str->str, str->length, cs);
    my_error(ER_WRONG_STRING_LENGTH, MYF(0), err.ptr(),
             err_msg ? ER(err_msg) : "",
             max_char_length);
  }
  return TRUE;
}


bool check_ident_length(const LEX_CSTRING *ident)
{
  if (check_string_char_length(ident, 0, NAME_CHAR_LEN, system_charset_info, 1))
  {
    my_error(ER_TOO_LONG_IDENT, MYF(0), ident->str);
    return 1;
  }
  return 0;
}


/*
  Check if path does not contain mysql data home directory

  SYNOPSIS
    path_starts_from_data_home_dir()
    dir                     directory, with all symlinks resolved

  RETURN VALUES
    0	ok
    1	error ;  Given path contains data directory
*/
extern "C" {

int path_starts_from_data_home_dir(const char *path)
{
  int dir_len= strlen(path);
  DBUG_ENTER("path_starts_from_data_home_dir");

  if (mysql_unpacked_real_data_home_len<= dir_len)
  {
    if (dir_len > mysql_unpacked_real_data_home_len &&
        path[mysql_unpacked_real_data_home_len] != FN_LIBCHAR)
      DBUG_RETURN(0);

    if (lower_case_file_system)
    {
      if (!my_strnncoll(default_charset_info, (const uchar*) path,
                        mysql_unpacked_real_data_home_len,
                        (const uchar*) mysql_unpacked_real_data_home,
                        mysql_unpacked_real_data_home_len))
      {
        DBUG_PRINT("error", ("Path is part of mysql_real_data_home"));
        DBUG_RETURN(1);
      }
    }
    else if (!memcmp(path, mysql_unpacked_real_data_home,
                     mysql_unpacked_real_data_home_len))
    {
      DBUG_PRINT("error", ("Path is part of mysql_real_data_home"));
      DBUG_RETURN(1);
    }
  }
  DBUG_RETURN(0);
}

}

/*
  Check if path does not contain mysql data home directory

  SYNOPSIS
    test_if_data_home_dir()
    dir                     directory

  RETURN VALUES
    0	ok
    1	error ;  Given path contains data directory
*/

int test_if_data_home_dir(const char *dir)
{
  char path[FN_REFLEN];
  DBUG_ENTER("test_if_data_home_dir");

  if (!dir)
    DBUG_RETURN(0);

  (void) fn_format(path, dir, "", "", MY_RETURN_REAL_PATH);
  DBUG_RETURN(path_starts_from_data_home_dir(path));
}


int error_if_data_home_dir(const char *path, const char *what)
{
  size_t dirlen;
  char   dirpath[FN_REFLEN];
  if (path)
  {
    dirname_part(dirpath, path, &dirlen);
    if (test_if_data_home_dir(dirpath))
    {
      my_error(ER_WRONG_ARGUMENTS, MYF(0), what);
      return 1;
    }
  }
  return 0;
}

/**
  Check that host name string is valid.

  @param[in] str string to be checked

  @return             Operation status
    @retval  FALSE    host name is ok
    @retval  TRUE     host name string is longer than max_length or
                      has invalid symbols
*/

bool check_host_name(LEX_CSTRING *str)
{
  const char *name= str->str;
  const char *end= str->str + str->length;
  if (check_string_byte_length(str, ER_HOSTNAME, HOSTNAME_LENGTH))
    return TRUE;

  while (name != end)
  {
    if (*name == '@')
    {
      my_printf_error(ER_UNKNOWN_ERROR, 
                      "Malformed hostname (illegal symbol: '%c')", MYF(0),
                      *name);
      return TRUE;
    }
    name++;
  }
  return FALSE;
}


extern int MYSQLparse(THD *thd); // from sql_yacc.cc
extern int ORAparse(THD *thd);   // from sql_yacc_ora.cc


/**
  This is a wrapper of MYSQLparse(). All the code should call parse_sql()
  instead of MYSQLparse().

  @param thd Thread context.
  @param parser_state Parser state.
  @param creation_ctx Object creation context.

  @return Error status.
    @retval FALSE on success.
    @retval TRUE on parsing error.
*/

bool parse_sql(THD *thd, Parser_state *parser_state,
               Object_creation_ctx *creation_ctx, bool do_pfs_digest)
{
  bool ret_value;
  DBUG_ENTER("parse_sql");
  DBUG_ASSERT(thd->m_parser_state == NULL);
  DBUG_ASSERT(thd->lex->m_sql_cmd == NULL);

  MYSQL_QUERY_PARSE_START(thd->query());
  /* Backup creation context. */

  Object_creation_ctx *backup_ctx= NULL;

  if (creation_ctx)
    backup_ctx= creation_ctx->set_n_backup(thd);

  /* Set parser state. */

  thd->m_parser_state= parser_state;

  parser_state->m_digest_psi= NULL;
  parser_state->m_lip.m_digest= NULL;

  if (do_pfs_digest)
  {
    /* Start Digest */
    parser_state->m_digest_psi= MYSQL_DIGEST_START(thd->m_statement_psi);

    if (parser_state->m_input.m_compute_digest ||
       (parser_state->m_digest_psi != NULL))
    {
      /*
        If either:
        - the caller wants to compute a digest
        - the performance schema wants to compute a digest
        set the digest listener in the lexer.
      */
      parser_state->m_lip.m_digest= thd->m_digest;
      parser_state->m_lip.m_digest->m_digest_storage.m_charset_number= thd->charset()->number;
    }
  }

  /* Parse the query. */

  bool mysql_parse_status=
         ((thd->variables.sql_mode & MODE_ORACLE) ?
          ORAparse(thd) :
          MYSQLparse(thd)) != 0;

  /*
    Check that if MYSQLparse() failed either thd->is_error() is set, or an
    internal error handler is set.

    The assert will not catch a situation where parsing fails without an
    error reported if an error handler exists. The problem is that the
    error handler might have intercepted the error, so thd->is_error() is
    not set. However, there is no way to be 100% sure here (the error
    handler might be for other errors than parsing one).
  */

  DBUG_ASSERT(!mysql_parse_status ||
              thd->is_error() ||
              thd->get_internal_handler());

  /* Reset parser state. */

  thd->m_parser_state= NULL;

  /* Restore creation context. */

  if (creation_ctx)
    creation_ctx->restore_env(thd, backup_ctx);

  /* That's it. */

  ret_value= mysql_parse_status || thd->is_fatal_error;

  if ((ret_value == 0) && (parser_state->m_digest_psi != NULL))
  {
    /*
      On parsing success, record the digest in the performance schema.
    */
    DBUG_ASSERT(do_pfs_digest);
    DBUG_ASSERT(thd->m_digest != NULL);
    MYSQL_DIGEST_END(parser_state->m_digest_psi,
                     & thd->m_digest->m_digest_storage);
  }

  MYSQL_QUERY_PARSE_DONE(ret_value);
  DBUG_RETURN(ret_value);
}

/**
  @} (end of group Runtime_Environment)
*/



/**
  Check and merge "CHARACTER SET cs [ COLLATE cl ]" clause

  @param cs character set pointer.
  @param cl collation pointer.

  Check if collation "cl" is applicable to character set "cs".

  If "cl" is NULL (e.g. when COLLATE clause is not specified),
  then simply "cs" is returned.
  
  @return Error status.
    @retval NULL, if "cl" is not applicable to "cs".
    @retval pointer to merged CHARSET_INFO on success.
*/


CHARSET_INFO*
merge_charset_and_collation(CHARSET_INFO *cs, CHARSET_INFO *cl)
{
  if (cl)
  {
    if (!my_charset_same(cs, cl))
    {
      my_error(ER_COLLATION_CHARSET_MISMATCH, MYF(0), cl->name, cs->csname);
      return NULL;
    }
    return cl;
  }
  return cs;
}

/** find a collation with binary comparison rules
*/
CHARSET_INFO *find_bin_collation(CHARSET_INFO *cs)
{
  const char *csname= cs->csname;
  cs= get_charset_by_csname(csname, MY_CS_BINSORT, MYF(0));
  if (!cs)
  {
    char tmp[65];
    strxnmov(tmp, sizeof(tmp)-1, csname, "_bin", NULL);
    my_error(ER_UNKNOWN_COLLATION, MYF(0), tmp);
  }
  return cs;
}<|MERGE_RESOLUTION|>--- conflicted
+++ resolved
@@ -7690,13 +7690,8 @@
   */
   if ((var= get_system_var(thd, OPT_SESSION, var_name, &null_clex_str)))
   {
-<<<<<<< HEAD
     end= strxmov(buff, "@@session.", var_name->str, NullS);
-    var->set_name(thd, buff, end-buff, system_charset_info);
-=======
-    end= strxmov(buff, "@@session.", var_name, NullS);
     var->set_name(thd, buff, (uint)(end-buff), system_charset_info);
->>>>>>> 61b2618d
     add_item_to_list(thd, var);
   }
   DBUG_VOID_RETURN;
