--- conflicted
+++ resolved
@@ -7596,24 +7596,15 @@
   bool new_select= select_lex == NULL;
   DBUG_ENTER("mysql_new_select");
 
-<<<<<<< HEAD
   if (new_select)
   {
     if (!(select_lex= new (thd->mem_root) SELECT_LEX()))
       DBUG_RETURN(1);
-    select_lex->select_number= ++thd->select_number;
+    select_lex->select_number= ++thd->stmt_lex->current_select_number;
     select_lex->parent_lex= lex; /* Used in init_query. */
     select_lex->init_query();
     select_lex->init_select();
   }
-=======
-  if (!(select_lex= new (thd->mem_root) SELECT_LEX()))
-    DBUG_RETURN(1);
-  select_lex->select_number= ++thd->stmt_lex->current_select_number;
-  select_lex->parent_lex= lex; /* Used in init_query. */
-  select_lex->init_query();
-  select_lex->init_select();
->>>>>>> 5c057b3f
   lex->nest_level++;
   if (lex->nest_level > (int) MAX_SELECT_NESTING)
   {
