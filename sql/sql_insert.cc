/* Copyright (C) 2000-2006 MySQL AB

   This program is free software; you can redistribute it and/or modify
   it under the terms of the GNU General Public License as published by
   the Free Software Foundation; version 2 of the License.

   This program is distributed in the hope that it will be useful,
   but WITHOUT ANY WARRANTY; without even the implied warranty of
   MERCHANTABILITY or FITNESS FOR A PARTICULAR PURPOSE.  See the
   GNU General Public License for more details.

   You should have received a copy of the GNU General Public License
   along with this program; if not, write to the Free Software
   Foundation, Inc., 59 Temple Place, Suite 330, Boston, MA  02111-1307  USA */


/* Insert of records */

/*
  INSERT DELAYED

  Insert delayed is distinguished from a normal insert by lock_type ==
  TL_WRITE_DELAYED instead of TL_WRITE. It first tries to open a
  "delayed" table (delayed_get_table()), but falls back to
  open_and_lock_tables() on error and proceeds as normal insert then.

  Opening a "delayed" table means to find a delayed insert thread that
  has the table open already. If this fails, a new thread is created and
  waited for to open and lock the table.

  If accessing the thread succeeded, in
  Delayed_insert::get_local_table() the table of the thread is copied
  for local use. A copy is required because the normal insert logic
  works on a target table, but the other threads table object must not
  be used. The insert logic uses the record buffer to create a record.
  And the delayed insert thread uses the record buffer to pass the
  record to the table handler. So there must be different objects. Also
  the copied table is not included in the lock, so that the statement
  can proceed even if the real table cannot be accessed at this moment.

  Copying a table object is not a trivial operation. Besides the TABLE
  object there are the field pointer array, the field objects and the
  record buffer. After copying the field objects, their pointers into
  the record must be "moved" to point to the new record buffer.

  After this setup the normal insert logic is used. Only that for
  delayed inserts write_delayed() is called instead of write_record().
  It inserts the rows into a queue and signals the delayed insert thread
  instead of writing directly to the table.

  The delayed insert thread awakes from the signal. It locks the table,
  inserts the rows from the queue, unlocks the table, and waits for the
  next signal. It does normally live until a FLUSH TABLES or SHUTDOWN.

*/

#include "mysql_priv.h"
#include "sp_head.h"
#include "sql_trigger.h"
#include "sql_select.h"
#include "sql_show.h"
#include "slave.h"
#include "rpl_mi.h"

#ifndef EMBEDDED_LIBRARY
static bool delayed_get_table(THD *thd, TABLE_LIST *table_list);
static int write_delayed(THD *thd, TABLE *table, enum_duplicates duplic,
                         LEX_STRING query, bool ignore, bool log_on);
static void end_delayed_insert(THD *thd);
pthread_handler_t handle_delayed_insert(void *arg);
static void unlink_blobs(register TABLE *table);
#endif
static bool check_view_insertability(THD *thd, TABLE_LIST *view);

/* Define to force use of my_malloc() if the allocated memory block is big */

#ifndef HAVE_ALLOCA
#define my_safe_alloca(size, min_length) my_alloca(size)
#define my_safe_afree(ptr, size, min_length) my_afree(ptr)
#else
#define my_safe_alloca(size, min_length) ((size <= min_length) ? my_alloca(size) : my_malloc(size,MYF(0)))
#define my_safe_afree(ptr, size, min_length) if (size > min_length) my_free(ptr,MYF(0))
#endif

/*
  Check that insert/update fields are from the same single table of a view.

  SYNOPSIS
    check_view_single_update()
    fields            The insert/update fields to be checked.
    view              The view for insert.
    map     [in/out]  The insert table map.

  DESCRIPTION
    This function is called in 2 cases:
    1. to check insert fields. In this case *map will be set to 0.
       Insert fields are checked to be all from the same single underlying
       table of the given view. Otherwise the error is thrown. Found table
       map is returned in the map parameter.
    2. to check update fields of the ON DUPLICATE KEY UPDATE clause.
       In this case *map contains table_map found on the previous call of
       the function to check insert fields. Update fields are checked to be
       from the same table as the insert fields.

  RETURN
    0   OK
    1   Error
*/

bool check_view_single_update(List<Item> &fields, TABLE_LIST *view,
                              table_map *map)
{
  /* it is join view => we need to find the table for update */
  List_iterator_fast<Item> it(fields);
  Item *item;
  TABLE_LIST *tbl= 0;            // reset for call to check_single_table()
  table_map tables= 0;

  while ((item= it++))
    tables|= item->used_tables();

  /* Check found map against provided map */
  if (*map)
  {
    if (tables != *map)
      goto error;
    return FALSE;
  }

  if (view->check_single_table(&tbl, tables, view) || tbl == 0)
    goto error;

  view->table= tbl->table;
  *map= tables;

  return FALSE;

error:
  my_error(ER_VIEW_MULTIUPDATE, MYF(0),
           view->view_db.str, view->view_name.str);
  return TRUE;
}


/*
  Check if insert fields are correct.

  SYNOPSIS
    check_insert_fields()
    thd                         The current thread.
    table                       The table for insert.
    fields                      The insert fields.
    values                      The insert values.
    check_unique                If duplicate values should be rejected.

  NOTE
    Clears TIMESTAMP_AUTO_SET_ON_INSERT from table->timestamp_field_type
    or leaves it as is, depending on if timestamp should be updated or
    not.

  RETURN
    0           OK
    -1          Error
*/

static int check_insert_fields(THD *thd, TABLE_LIST *table_list,
                               List<Item> &fields, List<Item> &values,
                               bool check_unique, table_map *map)
{
  TABLE *table= table_list->table;

  if (!table_list->updatable)
  {
    my_error(ER_NON_INSERTABLE_TABLE, MYF(0), table_list->alias, "INSERT");
    return -1;
  }

  if (fields.elements == 0 && values.elements != 0)
  {
    if (!table)
    {
      my_error(ER_VIEW_NO_INSERT_FIELD_LIST, MYF(0),
               table_list->view_db.str, table_list->view_name.str);
      return -1;
    }
    if (values.elements != table->s->fields)
    {
      my_error(ER_WRONG_VALUE_COUNT_ON_ROW, MYF(0), 1L);
      return -1;
    }
#ifndef NO_EMBEDDED_ACCESS_CHECKS
<<<<<<< HEAD
    Field_iterator_table field_it;
    field_it.set_table(table);
    if (check_grant_all_columns(thd, INSERT_ACL, &table->grant,
                                table->s->db.str, table->s->table_name.str,
                                &field_it))
      return -1;
=======
    if (grant_option)
    {
      Field_iterator_table_ref field_it;
      field_it.set(table_list);
      if (check_grant_all_columns(thd, INSERT_ACL, &field_it))
        return -1;
    }
>>>>>>> bbe1d370
#endif
    clear_timestamp_auto_bits(table->timestamp_field_type,
                              TIMESTAMP_AUTO_SET_ON_INSERT);
    /*
      No fields are provided so all fields must be provided in the values.
      Thus we set all bits in the write set.
    */
    bitmap_set_all(table->write_set);
  }
  else
  {						// Part field list
    SELECT_LEX *select_lex= &thd->lex->select_lex;
    Name_resolution_context *context= &select_lex->context;
    Name_resolution_context_state ctx_state;
    int res;

    if (fields.elements != values.elements)
    {
      my_error(ER_WRONG_VALUE_COUNT_ON_ROW, MYF(0), 1L);
      return -1;
    }

    thd->dup_field= 0;
    select_lex->no_wrap_view_item= TRUE;

    /* Save the state of the current name resolution context. */
    ctx_state.save_state(context, table_list);

    /*
      Perform name resolution only in the first table - 'table_list',
      which is the table that is inserted into.
    */
    table_list->next_local= 0;
    context->resolve_in_table_list_only(table_list);
    res= setup_fields(thd, 0, fields, MARK_COLUMNS_WRITE, 0, 0);

    /* Restore the current context. */
    ctx_state.restore_state(context, table_list);
    thd->lex->select_lex.no_wrap_view_item= FALSE;

    if (res)
      return -1;

    if (table_list->effective_algorithm == VIEW_ALGORITHM_MERGE)
    {
      if (check_view_single_update(fields, table_list, map))
        return -1;
      table= table_list->table;
    }

    if (check_unique && thd->dup_field)
    {
      my_error(ER_FIELD_SPECIFIED_TWICE, MYF(0), thd->dup_field->field_name);
      return -1;
    }
    if (table->timestamp_field)	// Don't automaticly set timestamp if used
    {
      if (bitmap_is_set(table->write_set,
                        table->timestamp_field->field_index))
        clear_timestamp_auto_bits(table->timestamp_field_type,
                                  TIMESTAMP_AUTO_SET_ON_INSERT);
      else
      {
        bitmap_set_bit(table->write_set,
                       table->timestamp_field->field_index);
      }
    }
  }
  // For the values we need select_priv
#ifndef NO_EMBEDDED_ACCESS_CHECKS
  table->grant.want_privilege= (SELECT_ACL & ~table->grant.privilege);
#endif

  if (check_key_in_view(thd, table_list) ||
      (table_list->view &&
       check_view_insertability(thd, table_list)))
  {
    my_error(ER_NON_INSERTABLE_TABLE, MYF(0), table_list->alias, "INSERT");
    return -1;
  }

  return 0;
}


/*
  Check update fields for the timestamp field.

  SYNOPSIS
    check_update_fields()
    thd                         The current thread.
    insert_table_list           The insert table list.
    table                       The table for update.
    update_fields               The update fields.

  NOTE
    If the update fields include the timestamp field,
    remove TIMESTAMP_AUTO_SET_ON_UPDATE from table->timestamp_field_type.

  RETURN
    0           OK
    -1          Error
*/

static int check_update_fields(THD *thd, TABLE_LIST *insert_table_list,
                               List<Item> &update_fields, table_map *map)
{
  TABLE *table= insert_table_list->table;
  my_bool timestamp_mark;

  LINT_INIT(timestamp_mark);

  if (table->timestamp_field)
  {
    /*
      Unmark the timestamp field so that we can check if this is modified
      by update_fields
    */
    timestamp_mark= bitmap_test_and_clear(table->write_set,
                                          table->timestamp_field->field_index);
  }

  /* Check the fields we are going to modify */
  if (setup_fields(thd, 0, update_fields, MARK_COLUMNS_WRITE, 0, 0))
    return -1;

  if (insert_table_list->effective_algorithm == VIEW_ALGORITHM_MERGE &&
      check_view_single_update(update_fields, insert_table_list, map))
    return -1;

  if (table->timestamp_field)
  {
    /* Don't set timestamp column if this is modified. */
    if (bitmap_is_set(table->write_set,
                      table->timestamp_field->field_index))
      clear_timestamp_auto_bits(table->timestamp_field_type,
                                TIMESTAMP_AUTO_SET_ON_UPDATE);
    if (timestamp_mark)
      bitmap_set_bit(table->write_set,
                     table->timestamp_field->field_index);
  }
  return 0;
}

/*
  Prepare triggers  for INSERT-like statement.

  SYNOPSIS
    prepare_triggers_for_insert_stmt()
      table   Table to which insert will happen

  NOTE
    Prepare triggers for INSERT-like statement by marking fields
    used by triggers and inform handlers that batching of UPDATE/DELETE 
    cannot be done if there are BEFORE UPDATE/DELETE triggers.
*/

void prepare_triggers_for_insert_stmt(TABLE *table)
{
  if (table->triggers)
  {
    if (table->triggers->has_triggers(TRG_EVENT_DELETE,
                                      TRG_ACTION_AFTER))
    {
      /*
        The table has AFTER DELETE triggers that might access to 
        subject table and therefore might need delete to be done 
        immediately. So we turn-off the batching.
      */ 
      (void) table->file->extra(HA_EXTRA_DELETE_CANNOT_BATCH);
    }
    if (table->triggers->has_triggers(TRG_EVENT_UPDATE,
                                      TRG_ACTION_AFTER))
    {
      /*
        The table has AFTER UPDATE triggers that might access to subject 
        table and therefore might need update to be done immediately. 
        So we turn-off the batching.
      */ 
      (void) table->file->extra(HA_EXTRA_UPDATE_CANNOT_BATCH);
    }
  }
  table->mark_columns_needed_for_insert();
}


/**
  Upgrade table-level lock of INSERT statement to TL_WRITE if
  a more concurrent lock is infeasible for some reason. This is
  necessary for engines without internal locking support (MyISAM).
  An engine with internal locking implementation might later
  downgrade the lock in handler::store_lock() method.
*/

static
void upgrade_lock_type(THD *thd, thr_lock_type *lock_type,
                       enum_duplicates duplic,
                       bool is_multi_insert)
{
  if (duplic == DUP_UPDATE ||
      duplic == DUP_REPLACE && *lock_type == TL_WRITE_CONCURRENT_INSERT)
  {
    *lock_type= TL_WRITE_DEFAULT;
    return;
  }

  if (*lock_type == TL_WRITE_DELAYED)
  {
    /*
      We do not use delayed threads if:
      - we're running in the safe mode or skip-new mode -- the
        feature is disabled in these modes
      - we're executing this statement on a replication slave --
        we need to ensure serial execution of queries on the
        slave
      - it is INSERT .. ON DUPLICATE KEY UPDATE - in this case the
        insert cannot be concurrent
      - this statement is directly or indirectly invoked from
        a stored function or trigger (under pre-locking) - to
        avoid deadlocks, since INSERT DELAYED involves a lock
        upgrade (TL_WRITE_DELAYED -> TL_WRITE) which we should not
        attempt while keeping other table level locks.
      - this statement itself may require pre-locking.
        We should upgrade the lock even though in most cases
        delayed functionality may work. Unfortunately, we can't
        easily identify whether the subject table is not used in
        the statement indirectly via a stored function or trigger:
        if it is used, that will lead to a deadlock between the
        client connection and the delayed thread.
    */
    if (specialflag & (SPECIAL_NO_NEW_FUNC | SPECIAL_SAFE_MODE) ||
        thd->variables.max_insert_delayed_threads == 0 ||
        thd->prelocked_mode ||
        thd->lex->uses_stored_routines())
    {
      *lock_type= TL_WRITE;
      return;
    }
    if (thd->slave_thread)
    {
      /* Try concurrent insert */
      *lock_type= (duplic == DUP_UPDATE || duplic == DUP_REPLACE) ?
                  TL_WRITE : TL_WRITE_CONCURRENT_INSERT;
      return;
    }

    bool log_on= (thd->options & OPTION_BIN_LOG ||
                  ! (thd->security_ctx->master_access & SUPER_ACL));
    if (global_system_variables.binlog_format == BINLOG_FORMAT_STMT &&
        log_on && mysql_bin_log.is_open() && is_multi_insert)
    {
      /*
        Statement-based binary logging does not work in this case, because:
        a) two concurrent statements may have their rows intermixed in the
        queue, leading to autoincrement replication problems on slave (because
        the values generated used for one statement don't depend only on the
        value generated for the first row of this statement, so are not
        replicable)
        b) if first row of the statement has an error the full statement is
        not binlogged, while next rows of the statement may be inserted.
        c) if first row succeeds, statement is binlogged immediately with a
        zero error code (i.e. "no error"), if then second row fails, query
        will fail on slave too and slave will stop (wrongly believing that the
        master got no error).
        So we fallback to non-delayed INSERT.
        Note that to be fully correct, we should test the "binlog format which
        the delayed thread is going to use for this row". But in the common case
        where the global binlog format is not changed and the session binlog
        format may be changed, that is equal to the global binlog format.
        We test it without mutex for speed reasons (condition rarely true), and
        in the common case (global not changed) it is as good as without mutex;
        if global value is changed, anyway there is uncertainty as the delayed
        thread may be old and use the before-the-change value.
      */
      *lock_type= TL_WRITE;
    }
  }
}


/**
  Find or create a delayed insert thread for the first table in
  the table list, then open and lock the remaining tables.
  If a table can not be used with insert delayed, upgrade the lock
  and open and lock all tables using the standard mechanism.

  @param thd         thread context
  @param table_list  list of "descriptors" for tables referenced
                     directly in statement SQL text.
                     The first element in the list corresponds to
                     the destination table for inserts, remaining
                     tables, if any, are usually tables referenced
                     by sub-queries in the right part of the
                     INSERT.

  @return Status of the operation. In case of success 'table'
  member of every table_list element points to an instance of
  class TABLE.

  @sa open_and_lock_tables for more information about MySQL table
  level locking
*/

static
bool open_and_lock_for_insert_delayed(THD *thd, TABLE_LIST *table_list)
{
  DBUG_ENTER("open_and_lock_for_insert_delayed");

#ifndef EMBEDDED_LIBRARY
  if (delayed_get_table(thd, table_list))
    DBUG_RETURN(TRUE);

  if (table_list->table)
  {
    /*
      Open tables used for sub-selects or in stored functions, will also
      cache these functions.
    */
    if (open_and_lock_tables(thd, table_list->next_global))
    {
      end_delayed_insert(thd);
      DBUG_RETURN(TRUE);
    }
    /*
      First table was not processed by open_and_lock_tables(),
      we need to set updatability flag "by hand".
    */
    if (!table_list->derived && !table_list->view)
      table_list->updatable= 1;  // usual table
    DBUG_RETURN(FALSE);
  }
#endif
  /*
    * This is embedded library and we don't have auxiliary
    threads OR
    * a lock upgrade was requested inside delayed_get_table
      because
      - there are too many delayed insert threads OR
      - the table has triggers.
    Use a normal insert.
  */
  table_list->lock_type= TL_WRITE;
  DBUG_RETURN(open_and_lock_tables(thd, table_list));
}


/**
  INSERT statement implementation
*/

bool mysql_insert(THD *thd,TABLE_LIST *table_list,
                  List<Item> &fields,
                  List<List_item> &values_list,
                  List<Item> &update_fields,
                  List<Item> &update_values,
                  enum_duplicates duplic,
		  bool ignore)
{
  int error, res;
  bool transactional_table, joins_freed= FALSE;
  bool changed;
  bool was_insert_delayed= (table_list->lock_type ==  TL_WRITE_DELAYED);
  uint value_count;
  ulong counter = 1;
  ulonglong id;
  COPY_INFO info;
  TABLE *table= 0;
  List_iterator_fast<List_item> its(values_list);
  List_item *values;
  Name_resolution_context *context;
  Name_resolution_context_state ctx_state;
#ifndef EMBEDDED_LIBRARY
  char *query= thd->query;
  /*
    log_on is about delayed inserts only.
    By default, both logs are enabled (this won't cause problems if the server
    runs without --log-update or --log-bin).
  */
  bool log_on= ((thd->options & OPTION_BIN_LOG) ||
                (!(thd->security_ctx->master_access & SUPER_ACL)));
#endif
  thr_lock_type lock_type = table_list->lock_type;
  Item *unused_conds= 0;
  DBUG_ENTER("mysql_insert");

  /*
    Upgrade lock type if the requested lock is incompatible with
    the current connection mode or table operation.
  */
  upgrade_lock_type(thd, &table_list->lock_type, duplic,
                    values_list.elements > 1);

  /*
    We can't write-delayed into a table locked with LOCK TABLES:
    this will lead to a deadlock, since the delayed thread will
    never be able to get a lock on the table. QQQ: why not
    upgrade the lock here instead?
  */
  if (table_list->lock_type == TL_WRITE_DELAYED && thd->locked_tables &&
      find_locked_table(thd, table_list->db, table_list->table_name))
  {
    my_error(ER_DELAYED_INSERT_TABLE_LOCKED, MYF(0),
             table_list->table_name);
    DBUG_RETURN(TRUE);
  }

  if (table_list->lock_type == TL_WRITE_DELAYED)
  {
    if (open_and_lock_for_insert_delayed(thd, table_list))
      DBUG_RETURN(TRUE);
  }
  else
  {
    if (open_and_lock_tables(thd, table_list))
      DBUG_RETURN(TRUE);
  }

  thd->proc_info="init";
  thd->used_tables=0;
  values= its++;
  value_count= values->elements;

  if (mysql_prepare_insert(thd, table_list, table, fields, values,
			   update_fields, update_values, duplic, &unused_conds,
                           FALSE,
                           (fields.elements || !value_count),
                           !ignore && (thd->variables.sql_mode &
                                       (MODE_STRICT_TRANS_TABLES |
                                        MODE_STRICT_ALL_TABLES))))
    goto abort;

  /* mysql_prepare_insert set table_list->table if it was not set */
  table= table_list->table;
  lock_type= table_list->lock_type;

  context= &thd->lex->select_lex.context;
  /*
    These three asserts test the hypothesis that the resetting of the name
    resolution context below is not necessary at all since the list of local
    tables for INSERT always consists of one table.
  */
  DBUG_ASSERT(!table_list->next_local);
  DBUG_ASSERT(!context->table_list->next_local);
  DBUG_ASSERT(!context->first_name_resolution_table->next_name_resolution_table);

  /* Save the state of the current name resolution context. */
  ctx_state.save_state(context, table_list);

  /*
    Perform name resolution only in the first table - 'table_list',
    which is the table that is inserted into.
  */
  table_list->next_local= 0;
  context->resolve_in_table_list_only(table_list);

  while ((values= its++))
  {
    counter++;
    if (values->elements != value_count)
    {
      my_error(ER_WRONG_VALUE_COUNT_ON_ROW, MYF(0), counter);
      goto abort;
    }
    if (setup_fields(thd, 0, *values, MARK_COLUMNS_READ, 0, 0))
      goto abort;
  }
  its.rewind ();
 
  /* Restore the current context. */
  ctx_state.restore_state(context, table_list);

  /*
    Fill in the given fields and dump it to the table file
  */
  bzero((char*) &info,sizeof(info));
  info.ignore= ignore;
  info.handle_duplicates=duplic;
  info.update_fields= &update_fields;
  info.update_values= &update_values;
  info.view= (table_list->view ? table_list : 0);

  /*
    Count warnings for all inserts.
    For single line insert, generate an error if try to set a NOT NULL field
    to NULL.
  */
  thd->count_cuted_fields= ((values_list.elements == 1 &&
                             !ignore) ?
			    CHECK_FIELD_ERROR_FOR_NULL :
			    CHECK_FIELD_WARN);
  thd->cuted_fields = 0L;
  table->next_number_field=table->found_next_number_field;

#ifdef HAVE_REPLICATION
  if (thd->slave_thread &&
      (info.handle_duplicates == DUP_UPDATE) &&
      (table->next_number_field != NULL) &&
      rpl_master_has_bug(&active_mi->rli, 24432))
    goto abort;
#endif

  error=0;
  thd->proc_info="update";
  if (duplic != DUP_ERROR || ignore)
    table->file->extra(HA_EXTRA_IGNORE_DUP_KEY);
  if (duplic == DUP_REPLACE &&
      (!table->triggers || !table->triggers->has_delete_triggers()))
    table->file->extra(HA_EXTRA_WRITE_CAN_REPLACE);
  if (duplic == DUP_UPDATE)
    table->file->extra(HA_EXTRA_INSERT_WITH_UPDATE);
  /*
    let's *try* to start bulk inserts. It won't necessary
    start them as values_list.elements should be greater than
    some - handler dependent - threshold.
    We should not start bulk inserts if this statement uses
    functions or invokes triggers since they may access
    to the same table and therefore should not see its
    inconsistent state created by this optimization.
    So we call start_bulk_insert to perform nesessary checks on
    values_list.elements, and - if nothing else - to initialize
    the code to make the call of end_bulk_insert() below safe.
  */
  if (lock_type != TL_WRITE_DELAYED && !thd->prelocked_mode)
    table->file->ha_start_bulk_insert(values_list.elements);

  thd->abort_on_warning= (!ignore && (thd->variables.sql_mode &
                                       (MODE_STRICT_TRANS_TABLES |
                                        MODE_STRICT_ALL_TABLES)));

  prepare_triggers_for_insert_stmt(table);


  if (table_list->prepare_where(thd, 0, TRUE) ||
      table_list->prepare_check_option(thd))
    error= 1;

  while ((values= its++))
  {
    if (fields.elements || !value_count)
    {
      restore_record(table,s->default_values);	// Get empty record
      if (fill_record_n_invoke_before_triggers(thd, fields, *values, 0,
                                               table->triggers,
                                               TRG_EVENT_INSERT))
      {
	if (values_list.elements != 1 && !thd->net.report_error)
	{
	  info.records++;
	  continue;
	}
	/*
	  TODO: set thd->abort_on_warning if values_list.elements == 1
	  and check that all items return warning in case of problem with
	  storing field.
        */
	error=1;
	break;
      }
    }
    else
    {
      if (thd->used_tables)			// Column used in values()
	restore_record(table,s->default_values);	// Get empty record
      else
      {
        /*
          Fix delete marker. No need to restore rest of record since it will
          be overwritten by fill_record() anyway (and fill_record() does not
          use default values in this case).
        */
	table->record[0][0]= table->s->default_values[0];
      }
      if (fill_record_n_invoke_before_triggers(thd, table->field, *values, 0,
                                               table->triggers,
                                               TRG_EVENT_INSERT))
      {
	if (values_list.elements != 1 && ! thd->net.report_error)
	{
	  info.records++;
	  continue;
	}
	error=1;
	break;
      }
    }

    if ((res= table_list->view_check_option(thd,
					    (values_list.elements == 1 ?
					     0 :
					     ignore))) ==
        VIEW_CHECK_SKIP)
      continue;
    else if (res == VIEW_CHECK_ERROR)
    {
      error= 1;
      break;
    }
#ifndef EMBEDDED_LIBRARY
    if (lock_type == TL_WRITE_DELAYED)
    {
      LEX_STRING const st_query = { query, thd->query_length };
      error=write_delayed(thd, table, duplic, st_query, ignore, log_on);
      query=0;
    }
    else
#endif
      error=write_record(thd, table ,&info);
    if (error)
      break;
    thd->row_count++;
  }

  free_underlaid_joins(thd, &thd->lex->select_lex);
  joins_freed= TRUE;

  /*
    Now all rows are inserted.  Time to update logs and sends response to
    user
  */
#ifndef EMBEDDED_LIBRARY
  if (lock_type == TL_WRITE_DELAYED)
  {
    if (!error)
    {
      info.copied=values_list.elements;
      end_delayed_insert(thd);
    }
    query_cache_invalidate3(thd, table_list, 1);
  }
  else
#endif
  {
    /*
      Do not do this release if this is a delayed insert, it would steal
      auto_inc values from the delayed_insert thread as they share TABLE.
    */
    table->file->ha_release_auto_increment();
    if (!thd->prelocked_mode && table->file->ha_end_bulk_insert() && !error)
    {
      table->file->print_error(my_errno,MYF(0));
      error=1;
    }
    transactional_table= table->file->has_transactions();

    if ((changed= (info.copied || info.deleted || info.updated)) ||
        was_insert_delayed)
    {
      /*
        Invalidate the table in the query cache if something changed.
        For the transactional algorithm to work the invalidation must be
        before binlog writing and ha_autocommit_or_rollback
      */
      if (changed)
        query_cache_invalidate3(thd, table_list, 1);
      if (error <= 0 || !transactional_table)
      {
        if (mysql_bin_log.is_open())
        {
          if (error <= 0)
          {
            /*
              [Guilhem wrote] Temporary errors may have filled
              thd->net.last_error/errno.  For example if there has
              been a disk full error when writing the row, and it was
              MyISAM, then thd->net.last_error/errno will be set to
              "disk full"... and the my_pwrite() will wait until free
              space appears, and so when it finishes then the
              write_row() was entirely successful
            */
            /* todo: consider removing */
            thd->clear_error();
          }
          /* bug#22725:

          A query which per-row-loop can not be interrupted with
          KILLED, like INSERT, and that does not invoke stored
          routines can be binlogged with neglecting the KILLED error.
          
          If there was no error (error == zero) until after the end of
          inserting loop the KILLED flag that appeared later can be
          disregarded since previously possible invocation of stored
          routines did not result in any error due to the KILLED.  In
          such case the flag is ignored for constructing binlog event.
          */
          DBUG_ASSERT(thd->killed != THD::KILL_BAD_DATA || error > 0);
          if (thd->binlog_query(THD::ROW_QUERY_TYPE,
                                thd->query, thd->query_length,
                                transactional_table, FALSE,
                                (error>0) ? thd->killed : THD::NOT_KILLED) &&
              transactional_table)
          {
            error=1;
          }
        }
        if (thd->transaction.stmt.modified_non_trans_table)
          thd->transaction.all.modified_non_trans_table= TRUE;
      }
    }
    DBUG_ASSERT(transactional_table || !changed || 
                thd->transaction.stmt.modified_non_trans_table);
    if (transactional_table)
      error=ha_autocommit_or_rollback(thd,error);
    
    if (thd->lock)
    {
      mysql_unlock_tables(thd, thd->lock);
      /*
        Invalidate the table in the query cache if something changed
        after unlocking when changes become fisible.
        TODO: this is workaround. right way will be move invalidating in
        the unlock procedure.
      */
      if (lock_type ==  TL_WRITE_CONCURRENT_INSERT && changed)
      {
        query_cache_invalidate3(thd, table_list, 1);
      }
      thd->lock=0;
    }
  }
  thd->proc_info="end";
  /*
    We'll report to the client this id:
    - if the table contains an autoincrement column and we successfully
    inserted an autogenerated value, the autogenerated value.
    - if the table contains no autoincrement column and LAST_INSERT_ID(X) was
    called, X.
    - if the table contains an autoincrement column, and some rows were
    inserted, the id of the last "inserted" row (if IGNORE, that value may not
    have been really inserted but ignored).
  */
  id= (thd->first_successful_insert_id_in_cur_stmt > 0) ?
    thd->first_successful_insert_id_in_cur_stmt :
    (thd->arg_of_last_insert_id_function ?
     thd->first_successful_insert_id_in_prev_stmt :
     ((table->next_number_field && info.copied) ?
     table->next_number_field->val_int() : 0));
  table->next_number_field=0;
  thd->count_cuted_fields= CHECK_FIELD_IGNORE;
  table->auto_increment_field_not_null= FALSE;
  if (duplic != DUP_ERROR || ignore)
    table->file->extra(HA_EXTRA_NO_IGNORE_DUP_KEY);
  if (duplic == DUP_REPLACE &&
      (!table->triggers || !table->triggers->has_delete_triggers()))
    table->file->extra(HA_EXTRA_WRITE_CANNOT_REPLACE);

  if (error)
    goto abort;
  if (values_list.elements == 1 && (!(thd->options & OPTION_WARNINGS) ||
				    !thd->cuted_fields))
  {
    thd->row_count_func= info.copied + info.deleted +
                         ((thd->client_capabilities & CLIENT_FOUND_ROWS) ?
                          info.touched : info.updated);
    send_ok(thd, (ulong) thd->row_count_func, id);
  }
  else
  {
    char buff[160];
    ha_rows updated=((thd->client_capabilities & CLIENT_FOUND_ROWS) ?
                     info.touched : info.updated);
    if (ignore)
      sprintf(buff, ER(ER_INSERT_INFO), (ulong) info.records,
	      (lock_type == TL_WRITE_DELAYED) ? (ulong) 0 :
	      (ulong) (info.records - info.copied), (ulong) thd->cuted_fields);
    else
      sprintf(buff, ER(ER_INSERT_INFO), (ulong) info.records,
	      (ulong) (info.deleted + updated), (ulong) thd->cuted_fields);
    thd->row_count_func= info.copied + info.deleted + updated;
    ::send_ok(thd, (ulong) thd->row_count_func, id, buff);
  }
  thd->abort_on_warning= 0;
  DBUG_RETURN(FALSE);

abort:
#ifndef EMBEDDED_LIBRARY
  if (lock_type == TL_WRITE_DELAYED)
    end_delayed_insert(thd);
#endif
  if (table != NULL)
    table->file->ha_release_auto_increment();
  if (!joins_freed)
    free_underlaid_joins(thd, &thd->lex->select_lex);
  thd->abort_on_warning= 0;
  DBUG_RETURN(TRUE);
}


/*
  Additional check for insertability for VIEW

  SYNOPSIS
    check_view_insertability()
    thd     - thread handler
    view    - reference on VIEW

  IMPLEMENTATION
    A view is insertable if the folloings are true:
    - All columns in the view are columns from a table
    - All not used columns in table have a default values
    - All field in view are unique (not referring to the same column)

  RETURN
    FALSE - OK
      view->contain_auto_increment is 1 if and only if the view contains an
      auto_increment field

    TRUE  - can't be used for insert
*/

static bool check_view_insertability(THD * thd, TABLE_LIST *view)
{
  uint num= view->view->select_lex.item_list.elements;
  TABLE *table= view->table;
  Field_translator *trans_start= view->field_translation,
		   *trans_end= trans_start + num;
  Field_translator *trans;
  uint used_fields_buff_size= bitmap_buffer_size(table->s->fields);
  uint32 *used_fields_buff= (uint32*)thd->alloc(used_fields_buff_size);
  MY_BITMAP used_fields;
  enum_mark_columns save_mark_used_columns= thd->mark_used_columns;
  DBUG_ENTER("check_key_in_view");

  if (!used_fields_buff)
    DBUG_RETURN(TRUE);  // EOM

  DBUG_ASSERT(view->table != 0 && view->field_translation != 0);

  VOID(bitmap_init(&used_fields, used_fields_buff, table->s->fields, 0));
  bitmap_clear_all(&used_fields);

  view->contain_auto_increment= 0;
  /* 
    we must not set query_id for fields as they're not 
    really used in this context
  */
  thd->mark_used_columns= MARK_COLUMNS_NONE;
  /* check simplicity and prepare unique test of view */
  for (trans= trans_start; trans != trans_end; trans++)
  {
    if (!trans->item->fixed && trans->item->fix_fields(thd, &trans->item))
    {
      thd->mark_used_columns= save_mark_used_columns;
      DBUG_RETURN(TRUE);
    }
    Item_field *field;
    /* simple SELECT list entry (field without expression) */
    if (!(field= trans->item->filed_for_view_update()))
    {
      thd->mark_used_columns= save_mark_used_columns;
      DBUG_RETURN(TRUE);
    }
    if (field->field->unireg_check == Field::NEXT_NUMBER)
      view->contain_auto_increment= 1;
    /* prepare unique test */
    /*
      remove collation (or other transparent for update function) if we have
      it
    */
    trans->item= field;
  }
  thd->mark_used_columns= save_mark_used_columns;
  /* unique test */
  for (trans= trans_start; trans != trans_end; trans++)
  {
    /* Thanks to test above, we know that all columns are of type Item_field */
    Item_field *field= (Item_field *)trans->item;
    /* check fields belong to table in which we are inserting */
    if (field->field->table == table &&
        bitmap_fast_test_and_set(&used_fields, field->field->field_index))
      DBUG_RETURN(TRUE);
  }

  DBUG_RETURN(FALSE);
}


/*
  Check if table can be updated

  SYNOPSIS
     mysql_prepare_insert_check_table()
     thd		Thread handle
     table_list		Table list
     fields		List of fields to be updated
     where		Pointer to where clause
     select_insert      Check is making for SELECT ... INSERT

   RETURN
     FALSE ok
     TRUE  ERROR
*/

static bool mysql_prepare_insert_check_table(THD *thd, TABLE_LIST *table_list,
                                             List<Item> &fields,
                                             bool select_insert)
{
  bool insert_into_view= (table_list->view != 0);
  DBUG_ENTER("mysql_prepare_insert_check_table");

  /*
     first table in list is the one we'll INSERT into, requires INSERT_ACL.
     all others require SELECT_ACL only. the ACL requirement below is for
     new leaves only anyway (view-constituents), so check for SELECT rather
     than INSERT.
  */

  if (setup_tables_and_check_access(thd, &thd->lex->select_lex.context,
                                    &thd->lex->select_lex.top_join_list,
                                    table_list,
                                    &thd->lex->select_lex.leaf_tables,
                                    select_insert, INSERT_ACL, SELECT_ACL))
    DBUG_RETURN(TRUE);

  if (insert_into_view && !fields.elements)
  {
    thd->lex->empty_field_list_on_rset= 1;
    if (!table_list->table)
    {
      my_error(ER_VIEW_NO_INSERT_FIELD_LIST, MYF(0),
               table_list->view_db.str, table_list->view_name.str);
      DBUG_RETURN(TRUE);
    }
    DBUG_RETURN(insert_view_fields(thd, &fields, table_list));
  }

  DBUG_RETURN(FALSE);
}


/*
  Prepare items in INSERT statement

  SYNOPSIS
    mysql_prepare_insert()
    thd			Thread handler
    table_list	        Global/local table list
    table		Table to insert into (can be NULL if table should
			be taken from table_list->table)    
    where		Where clause (for insert ... select)
    select_insert	TRUE if INSERT ... SELECT statement
    check_fields        TRUE if need to check that all INSERT fields are 
                        given values.
    abort_on_warning    whether to report if some INSERT field is not 
                        assigned as an error (TRUE) or as a warning (FALSE).

  TODO (in far future)
    In cases of:
    INSERT INTO t1 SELECT a, sum(a) as sum1 from t2 GROUP BY a
    ON DUPLICATE KEY ...
    we should be able to refer to sum1 in the ON DUPLICATE KEY part

  WARNING
    You MUST set table->insert_values to 0 after calling this function
    before releasing the table object.
  
  RETURN VALUE
    FALSE OK
    TRUE  error
*/

bool mysql_prepare_insert(THD *thd, TABLE_LIST *table_list,
                          TABLE *table, List<Item> &fields, List_item *values,
                          List<Item> &update_fields, List<Item> &update_values,
                          enum_duplicates duplic,
                          COND **where, bool select_insert,
                          bool check_fields, bool abort_on_warning)
{
  SELECT_LEX *select_lex= &thd->lex->select_lex;
  Name_resolution_context *context= &select_lex->context;
  Name_resolution_context_state ctx_state;
  bool insert_into_view= (table_list->view != 0);
  bool res= 0;
  table_map map= 0;
  DBUG_ENTER("mysql_prepare_insert");
  DBUG_PRINT("enter", ("table_list 0x%lx, table 0x%lx, view %d",
		       (ulong)table_list, (ulong)table,
		       (int)insert_into_view));
  /* INSERT should have a SELECT or VALUES clause */
  DBUG_ASSERT (!select_insert || !values);

  /*
    For subqueries in VALUES() we should not see the table in which we are
    inserting (for INSERT ... SELECT this is done by changing table_list,
    because INSERT ... SELECT share SELECT_LEX it with SELECT.
  */
  if (!select_insert)
  {
    for (SELECT_LEX_UNIT *un= select_lex->first_inner_unit();
         un;
         un= un->next_unit())
    {
      for (SELECT_LEX *sl= un->first_select();
           sl;
           sl= sl->next_select())
      {
        sl->context.outer_context= 0;
      }
    }
  }

  if (duplic == DUP_UPDATE)
  {
    /* it should be allocated before Item::fix_fields() */
    if (table_list->set_insert_values(thd->mem_root))
      DBUG_RETURN(TRUE);
  }

  if (mysql_prepare_insert_check_table(thd, table_list, fields, select_insert))
    DBUG_RETURN(TRUE);


  /* Prepare the fields in the statement. */
  if (values)
  {
    /* if we have INSERT ... VALUES () we cannot have a GROUP BY clause */
    DBUG_ASSERT (!select_lex->group_list.elements);

    /* Save the state of the current name resolution context. */
    ctx_state.save_state(context, table_list);

    /*
      Perform name resolution only in the first table - 'table_list',
      which is the table that is inserted into.
     */
    table_list->next_local= 0;
    context->resolve_in_table_list_only(table_list);

    res= check_insert_fields(thd, context->table_list, fields, *values,
                             !insert_into_view, &map) ||
      setup_fields(thd, 0, *values, MARK_COLUMNS_READ, 0, 0);

    if (!res && check_fields)
    {
      bool saved_abort_on_warning= thd->abort_on_warning;
      thd->abort_on_warning= abort_on_warning;
      res= check_that_all_fields_are_given_values(thd, 
                                                  table ? table : 
                                                  context->table_list->table,
                                                  context->table_list);
      thd->abort_on_warning= saved_abort_on_warning;
    }

    if (!res && duplic == DUP_UPDATE)
    {
      select_lex->no_wrap_view_item= TRUE;
      res= check_update_fields(thd, context->table_list, update_fields, &map);
      select_lex->no_wrap_view_item= FALSE;
    }

    /* Restore the current context. */
    ctx_state.restore_state(context, table_list);

    if (!res)
      res= setup_fields(thd, 0, update_values, MARK_COLUMNS_READ, 0, 0);
  }

  if (res)
    DBUG_RETURN(res);

  if (!table)
    table= table_list->table;

  if (!select_insert)
  {
    Item *fake_conds= 0;
    TABLE_LIST *duplicate;
    if ((duplicate= unique_table(thd, table_list, table_list->next_global, 1)))
    {
      update_non_unique_table_error(table_list, "INSERT", duplicate);
      DBUG_RETURN(TRUE);
    }
    select_lex->fix_prepare_information(thd, &fake_conds, &fake_conds);
    select_lex->first_execution= 0;
  }
  if (duplic == DUP_UPDATE || duplic == DUP_REPLACE)
    table->prepare_for_position();
  DBUG_RETURN(FALSE);
}


	/* Check if there is more uniq keys after field */

static int last_uniq_key(TABLE *table,uint keynr)
{
  while (++keynr < table->s->keys)
    if (table->key_info[keynr].flags & HA_NOSAME)
      return 0;
  return 1;
}


/*
  Write a record to table with optional deleting of conflicting records,
  invoke proper triggers if needed.

  SYNOPSIS
     write_record()
      thd   - thread context
      table - table to which record should be written
      info  - COPY_INFO structure describing handling of duplicates
              and which is used for counting number of records inserted
              and deleted.

  NOTE
    Once this record will be written to table after insert trigger will
    be invoked. If instead of inserting new record we will update old one
    then both on update triggers will work instead. Similarly both on
    delete triggers will be invoked if we will delete conflicting records.

    Sets thd->transaction.stmt.modified_non_trans_table to TRUE if table which is updated didn't have
    transactions.

  RETURN VALUE
    0     - success
    non-0 - error
*/


int write_record(THD *thd, TABLE *table,COPY_INFO *info)
{
  int error, trg_error= 0;
  char *key=0;
  MY_BITMAP *save_read_set, *save_write_set;
  ulonglong prev_insert_id= table->file->next_insert_id;
  ulonglong insert_id_for_cur_row= 0;
  DBUG_ENTER("write_record");

  info->records++;
  save_read_set=  table->read_set;
  save_write_set= table->write_set;

  if (info->handle_duplicates == DUP_REPLACE ||
      info->handle_duplicates == DUP_UPDATE)
  {
    while ((error=table->file->ha_write_row(table->record[0])))
    {
      uint key_nr;
      /*
        If we do more than one iteration of this loop, from the second one the
        row will have an explicit value in the autoinc field, which was set at
        the first call of handler::update_auto_increment(). So we must save
        the autogenerated value to avoid thd->insert_id_for_cur_row to become
        0.
      */
      if (table->file->insert_id_for_cur_row > 0)
        insert_id_for_cur_row= table->file->insert_id_for_cur_row;
      else
        table->file->insert_id_for_cur_row= insert_id_for_cur_row;
      bool is_duplicate_key_error;
      if (table->file->is_fatal_error(error, HA_CHECK_DUP))
	goto err;
      is_duplicate_key_error= table->file->is_fatal_error(error, 0);
      if (!is_duplicate_key_error)
      {
        /*
          We come here when we had an ignorable error which is not a duplicate
          key error. In this we ignore error if ignore flag is set, otherwise
          report error as usual. We will not do any duplicate key processing.
        */
        if (info->ignore)
          goto ok_or_after_trg_err; /* Ignoring a not fatal error, return 0 */
        goto err;
      }
      if ((int) (key_nr = table->file->get_dup_key(error)) < 0)
      {
	error= HA_ERR_FOUND_DUPP_KEY;         /* Database can't find key */
	goto err;
      }
      /* Read all columns for the row we are going to replace */
      table->use_all_columns();
      /*
	Don't allow REPLACE to replace a row when a auto_increment column
	was used.  This ensures that we don't get a problem when the
	whole range of the key has been used.
      */
      if (info->handle_duplicates == DUP_REPLACE &&
          table->next_number_field &&
          key_nr == table->s->next_number_index &&
	  (insert_id_for_cur_row > 0))
	goto err;
      if (table->file->ha_table_flags() & HA_DUPLICATE_POS)
      {
	if (table->file->rnd_pos(table->record[1],table->file->dup_ref))
	  goto err;
      }
      else
      {
	if (table->file->extra(HA_EXTRA_FLUSH_CACHE)) /* Not needed with NISAM */
	{
	  error=my_errno;
	  goto err;
	}

	if (!key)
	{
	  if (!(key=(char*) my_safe_alloca(table->s->max_unique_length,
					   MAX_KEY_LENGTH)))
	  {
	    error=ENOMEM;
	    goto err;
	  }
	}
	key_copy((uchar*) key,table->record[0],table->key_info+key_nr,0);
	if ((error=(table->file->index_read_idx_map(table->record[1],key_nr,
                                                    (uchar*) key, HA_WHOLE_KEY,
                                                    HA_READ_KEY_EXACT))))
	  goto err;
      }
      if (info->handle_duplicates == DUP_UPDATE)
      {
        int res= 0;
        /*
          We don't check for other UNIQUE keys - the first row
          that matches, is updated. If update causes a conflict again,
          an error is returned
        */
	DBUG_ASSERT(table->insert_values != NULL);
        store_record(table,insert_values);
        restore_record(table,record[1]);
        DBUG_ASSERT(info->update_fields->elements ==
                    info->update_values->elements);
        if (fill_record_n_invoke_before_triggers(thd, *info->update_fields,
                                                 *info->update_values,
                                                 info->ignore,
                                                 table->triggers,
                                                 TRG_EVENT_UPDATE))
          goto before_trg_err;

        /* CHECK OPTION for VIEW ... ON DUPLICATE KEY UPDATE ... */
        if (info->view &&
            (res= info->view->view_check_option(current_thd, info->ignore)) ==
            VIEW_CHECK_SKIP)
          goto ok_or_after_trg_err;
        if (res == VIEW_CHECK_ERROR)
          goto before_trg_err;

        table->file->restore_auto_increment(prev_insert_id);
        if (table->next_number_field)
          table->file->adjust_next_insert_id_after_explicit_value(
            table->next_number_field->val_int());
        info->touched++;
        if ((table->file->ha_table_flags() & HA_PARTIAL_COLUMN_READ &&
             !bitmap_is_subset(table->write_set, table->read_set)) ||
            compare_record(table))
        {
          if ((error=table->file->ha_update_row(table->record[1],
                                                table->record[0])) &&
              error != HA_ERR_RECORD_IS_THE_SAME)
          {
            if (info->ignore &&
                !table->file->is_fatal_error(error, HA_CHECK_DUP_KEY))
            {
              goto ok_or_after_trg_err;
            }
            goto err;
          }

          if (error != HA_ERR_RECORD_IS_THE_SAME)
            info->updated++;
          else
            error= 0;
          /*
            If ON DUP KEY UPDATE updates a row instead of inserting one, it's
            like a regular UPDATE statement: it should not affect the value of a
            next SELECT LAST_INSERT_ID() or mysql_insert_id().
            Except if LAST_INSERT_ID(#) was in the INSERT query, which is
            handled separately by THD::arg_of_last_insert_id_function.
          */
          insert_id_for_cur_row= table->file->insert_id_for_cur_row= 0;
          trg_error= (table->triggers &&
                      table->triggers->process_triggers(thd, TRG_EVENT_UPDATE,
                                                        TRG_ACTION_AFTER, TRUE));
          info->copied++;
        }

        if (table->next_number_field)
          table->file->adjust_next_insert_id_after_explicit_value(
            table->next_number_field->val_int());
        info->touched++;

        goto ok_or_after_trg_err;
      }
      else /* DUP_REPLACE */
      {
	/*
	  The manual defines the REPLACE semantics that it is either
	  an INSERT or DELETE(s) + INSERT; FOREIGN KEY checks in
	  InnoDB do not function in the defined way if we allow MySQL
	  to convert the latter operation internally to an UPDATE.
          We also should not perform this conversion if we have 
          timestamp field with ON UPDATE which is different from DEFAULT.
          Another case when conversion should not be performed is when
          we have ON DELETE trigger on table so user may notice that
          we cheat here. Note that it is ok to do such conversion for
          tables which have ON UPDATE but have no ON DELETE triggers,
          we just should not expose this fact to users by invoking
          ON UPDATE triggers.
	*/
	if (last_uniq_key(table,key_nr) &&
	    !table->file->referenced_by_foreign_key() &&
            (table->timestamp_field_type == TIMESTAMP_NO_AUTO_SET ||
             table->timestamp_field_type == TIMESTAMP_AUTO_SET_ON_BOTH) &&
            (!table->triggers || !table->triggers->has_delete_triggers()))
        {
          if ((error=table->file->ha_update_row(table->record[1],
					        table->record[0])) &&
              error != HA_ERR_RECORD_IS_THE_SAME)
            goto err;
          if (error != HA_ERR_RECORD_IS_THE_SAME)
            info->deleted++;
          else
            error= 0;
          thd->record_first_successful_insert_id_in_cur_stmt(table->file->insert_id_for_cur_row);
          /*
            Since we pretend that we have done insert we should call
            its after triggers.
          */
          goto after_trg_n_copied_inc;
        }
        else
        {
          if (table->triggers &&
              table->triggers->process_triggers(thd, TRG_EVENT_DELETE,
                                                TRG_ACTION_BEFORE, TRUE))
            goto before_trg_err;
          if ((error=table->file->ha_delete_row(table->record[1])))
            goto err;
          info->deleted++;
          if (!table->file->has_transactions())
            thd->transaction.stmt.modified_non_trans_table= TRUE;
          if (table->triggers &&
              table->triggers->process_triggers(thd, TRG_EVENT_DELETE,
                                                TRG_ACTION_AFTER, TRUE))
          {
            trg_error= 1;
            goto ok_or_after_trg_err;
          }
          /* Let us attempt do write_row() once more */
        }
      }
    }
    thd->record_first_successful_insert_id_in_cur_stmt(table->file->insert_id_for_cur_row);
    /*
      Restore column maps if they where replaced during an duplicate key
      problem.
    */
    if (table->read_set != save_read_set ||
        table->write_set != save_write_set)
      table->column_bitmaps_set(save_read_set, save_write_set);
  }
  else if ((error=table->file->ha_write_row(table->record[0])))
  {
    if (!info->ignore ||
        table->file->is_fatal_error(error, HA_CHECK_DUP))
      goto err;
    table->file->restore_auto_increment(prev_insert_id);
    goto ok_or_after_trg_err;
  }

after_trg_n_copied_inc:
  info->copied++;
  thd->record_first_successful_insert_id_in_cur_stmt(table->file->insert_id_for_cur_row);
  trg_error= (table->triggers &&
              table->triggers->process_triggers(thd, TRG_EVENT_INSERT,
                                                TRG_ACTION_AFTER, TRUE));

ok_or_after_trg_err:
  if (key)
    my_safe_afree(key,table->s->max_unique_length,MAX_KEY_LENGTH);
  if (!table->file->has_transactions())
    thd->transaction.stmt.modified_non_trans_table= TRUE;
  DBUG_RETURN(trg_error);

err:
  info->last_errno= error;
  /* current_select is NULL if this is a delayed insert */
  if (thd->lex->current_select)
    thd->lex->current_select->no_error= 0;        // Give error
  table->file->print_error(error,MYF(0));
  
before_trg_err:
  table->file->restore_auto_increment(prev_insert_id);
  if (key)
    my_safe_afree(key, table->s->max_unique_length, MAX_KEY_LENGTH);
  table->column_bitmaps_set(save_read_set, save_write_set);
  DBUG_RETURN(1);
}


/******************************************************************************
  Check that all fields with arn't null_fields are used
******************************************************************************/

int check_that_all_fields_are_given_values(THD *thd, TABLE *entry,
                                           TABLE_LIST *table_list)
{
  int err= 0;
  MY_BITMAP *write_set= entry->write_set;

  for (Field **field=entry->field ; *field ; field++)
  {
    if (!bitmap_is_set(write_set, (*field)->field_index) &&
        ((*field)->flags & NO_DEFAULT_VALUE_FLAG) &&
        ((*field)->real_type() != MYSQL_TYPE_ENUM))
    {
      bool view= FALSE;
      if (table_list)
      {
        table_list= table_list->top_table();
        view= test(table_list->view);
      }
      if (view)
      {
        push_warning_printf(thd, MYSQL_ERROR::WARN_LEVEL_WARN,
                            ER_NO_DEFAULT_FOR_VIEW_FIELD,
                            ER(ER_NO_DEFAULT_FOR_VIEW_FIELD),
                            table_list->view_db.str,
                            table_list->view_name.str);
      }
      else
      {
        push_warning_printf(thd, MYSQL_ERROR::WARN_LEVEL_WARN,
                            ER_NO_DEFAULT_FOR_FIELD,
                            ER(ER_NO_DEFAULT_FOR_FIELD),
                            (*field)->field_name);
      }
      err= 1;
    }
  }
  return thd->abort_on_warning ? err : 0;
}

/*****************************************************************************
  Handling of delayed inserts
  A thread is created for each table that one uses with the DELAYED attribute.
*****************************************************************************/

#ifndef EMBEDDED_LIBRARY

class delayed_row :public ilink {
public:
  char *record;
  enum_duplicates dup;
  time_t start_time;
  bool query_start_used, ignore, log_query;
  bool stmt_depends_on_first_successful_insert_id_in_prev_stmt;
  ulonglong first_successful_insert_id_in_prev_stmt;
  ulonglong forced_insert_id;
  ulong auto_increment_increment;
  ulong auto_increment_offset;
  timestamp_auto_set_type timestamp_field_type;
  LEX_STRING query;

  delayed_row(LEX_STRING const query_arg, enum_duplicates dup_arg,
              bool ignore_arg, bool log_query_arg)
    : record(0), dup(dup_arg), ignore(ignore_arg), log_query(log_query_arg),
      forced_insert_id(0), query(query_arg)
    {}
  ~delayed_row()
  {
    x_free(query.str);
    x_free(record);
  }
};

/**
  Delayed_insert - context of a thread responsible for delayed insert
  into one table. When processing delayed inserts, we create an own
  thread for every distinct table. Later on all delayed inserts directed
  into that table are handled by a dedicated thread.
*/

class Delayed_insert :public ilink {
  uint locks_in_memory;
public:
  THD thd;
  TABLE *table;
  pthread_mutex_t mutex;
  pthread_cond_t cond,cond_client;
  volatile uint tables_in_use,stacked_inserts;
  volatile bool status,dead;
  COPY_INFO info;
  I_List<delayed_row> rows;
  ulong group_count;
  TABLE_LIST table_list;			// Argument

  Delayed_insert()
    :locks_in_memory(0),
     table(0),tables_in_use(0),stacked_inserts(0), status(0), dead(0),
     group_count(0)
  {
    thd.security_ctx->user=thd.security_ctx->priv_user=(char*) delayed_user;
    thd.security_ctx->host=(char*) my_localhost;
    thd.current_tablenr=0;
    thd.version=refresh_version;
    thd.command=COM_DELAYED_INSERT;
    thd.lex->current_select= 0; 		// for my_message_sql
    thd.lex->sql_command= SQLCOM_INSERT;        // For innodb::store_lock()
    /*
      Statement-based replication of INSERT DELAYED has problems with RAND()
      and user vars, so in mixed mode we go to row-based.
    */
    thd.lex->set_stmt_unsafe();
    thd.set_current_stmt_binlog_row_based_if_mixed();

    bzero((char*) &thd.net, sizeof(thd.net));		// Safety
    bzero((char*) &table_list, sizeof(table_list));	// Safety
    thd.system_thread= SYSTEM_THREAD_DELAYED_INSERT;
    thd.security_ctx->host_or_ip= "";
    bzero((char*) &info,sizeof(info));
    pthread_mutex_init(&mutex,MY_MUTEX_INIT_FAST);
    pthread_cond_init(&cond,NULL);
    pthread_cond_init(&cond_client,NULL);
    VOID(pthread_mutex_lock(&LOCK_thread_count));
    delayed_insert_threads++;
    VOID(pthread_mutex_unlock(&LOCK_thread_count));
  }
  ~Delayed_insert()
  {
    /* The following is not really needed, but just for safety */
    delayed_row *row;
    while ((row=rows.get()))
      delete row;
    if (table)
      close_thread_tables(&thd);
    VOID(pthread_mutex_lock(&LOCK_thread_count));
    pthread_mutex_destroy(&mutex);
    pthread_cond_destroy(&cond);
    pthread_cond_destroy(&cond_client);
    thd.unlink();				// Must be unlinked under lock
    x_free(thd.query);
    thd.security_ctx->user= thd.security_ctx->host=0;
    thread_count--;
    delayed_insert_threads--;
    VOID(pthread_mutex_unlock(&LOCK_thread_count));
    VOID(pthread_cond_broadcast(&COND_thread_count)); /* Tell main we are ready */
  }

  /* The following is for checking when we can delete ourselves */
  inline void lock()
  {
    locks_in_memory++;				// Assume LOCK_delay_insert
  }
  void unlock()
  {
    pthread_mutex_lock(&LOCK_delayed_insert);
    if (!--locks_in_memory)
    {
      pthread_mutex_lock(&mutex);
      if (thd.killed && ! stacked_inserts && ! tables_in_use)
      {
	pthread_cond_signal(&cond);
	status=1;
      }
      pthread_mutex_unlock(&mutex);
    }
    pthread_mutex_unlock(&LOCK_delayed_insert);
  }
  inline uint lock_count() { return locks_in_memory; }

  TABLE* get_local_table(THD* client_thd);
  bool handle_inserts(void);
};


I_List<Delayed_insert> delayed_threads;


/**
  Return an instance of delayed insert thread that can handle
  inserts into a given table, if it exists. Otherwise return NULL.
*/

static
Delayed_insert *find_handler(THD *thd, TABLE_LIST *table_list)
{
  thd->proc_info="waiting for delay_list";
  pthread_mutex_lock(&LOCK_delayed_insert);	// Protect master list
  I_List_iterator<Delayed_insert> it(delayed_threads);
  Delayed_insert *di;
  while ((di= it++))
  {
    if (!strcmp(table_list->db, di->table_list.db) &&
	!strcmp(table_list->table_name, di->table_list.table_name))
    {
      di->lock();
      break;
    }
  }
  pthread_mutex_unlock(&LOCK_delayed_insert); // For unlink from list
  return di;
}


/**
  Attempt to find or create a delayed insert thread to handle inserts
  into this table.

  @return In case of success, table_list->table points to a local copy
          of the delayed table or is set to NULL, which indicates a
          request for lock upgrade. In case of failure, value of
          table_list->table is undefined.
  @retval TRUE  - this thread ran out of resources OR
                - a newly created delayed insert thread ran out of
                  resources OR
                - the created thread failed to open and lock the table
                  (e.g. because it does not exist) OR
                - the table opened in the created thread turned out to
                  be a view
  @retval FALSE - table successfully opened OR
                - too many delayed insert threads OR
                - the table has triggers and we have to fall back to
                  a normal INSERT
                Two latter cases indicate a request for lock upgrade.

  XXX: why do we regard INSERT DELAYED into a view as an error and
  do not simply perform a lock upgrade?

  TODO: The approach with using two mutexes to work with the
  delayed thread list -- LOCK_delayed_insert and
  LOCK_delayed_create -- is redundant, and we only need one of
  them to protect the list.  The reason we have two locks is that
  we do not want to block look-ups in the list while we're waiting
  for the newly created thread to open the delayed table. However,
  this wait itself is redundant -- we always call get_local_table
  later on, and there wait again until the created thread acquires
  a table lock.

  As is redundant the concept of locks_in_memory, since we already
  have another counter with similar semantics - tables_in_use,
  both of them are devoted to counting the number of producers for
  a given consumer (delayed insert thread), only at different
  stages of producer-consumer relationship.

  'dead' and 'status' variables in Delayed_insert are redundant
  too, since there is already 'di->thd.killed' and
  di->stacked_inserts.
*/

static
bool delayed_get_table(THD *thd, TABLE_LIST *table_list)
{
  int error;
  Delayed_insert *di;
  DBUG_ENTER("delayed_get_table");

  /* Must be set in the parser */
  DBUG_ASSERT(table_list->db);

  /* Find the thread which handles this table. */
  if (!(di= find_handler(thd, table_list)))
  {
    /*
      No match. Create a new thread to handle the table, but
      no more than max_insert_delayed_threads.
    */
    if (delayed_insert_threads >= thd->variables.max_insert_delayed_threads)
      DBUG_RETURN(0);
    thd->proc_info="Creating delayed handler";
    pthread_mutex_lock(&LOCK_delayed_create);
    /*
      The first search above was done without LOCK_delayed_create.
      Another thread might have created the handler in between. Search again.
    */
    if (! (di= find_handler(thd, table_list)))
    {
      if (!(di= new Delayed_insert()))
      {
	my_error(ER_OUTOFMEMORY,MYF(0),sizeof(Delayed_insert));
        thd->fatal_error();
        goto end_create;
      }
      pthread_mutex_lock(&LOCK_thread_count);
      thread_count++;
      pthread_mutex_unlock(&LOCK_thread_count);
      di->thd.set_db(table_list->db, strlen(table_list->db));
      di->thd.query= my_strdup(table_list->table_name, MYF(MY_WME));
      if (di->thd.db == NULL || di->thd.query == NULL)
      {
        /* The error is reported */
	delete di;
        thd->fatal_error();
        goto end_create;
      }
      di->table_list= *table_list;			// Needed to open table
      /* Replace volatile strings with local copies */
      di->table_list.alias= di->table_list.table_name= di->thd.query;
      di->table_list.db= di->thd.db;
      di->lock();
      pthread_mutex_lock(&di->mutex);
      if ((error= pthread_create(&di->thd.real_id, &connection_attrib,
                                 handle_delayed_insert, (void*) di)))
      {
	DBUG_PRINT("error",
		   ("Can't create thread to handle delayed insert (error %d)",
		    error));
	pthread_mutex_unlock(&di->mutex);
	di->unlock();
	delete di;
	my_error(ER_CANT_CREATE_THREAD, MYF(0), error);
        thd->fatal_error();
        goto end_create;
      }

      /* Wait until table is open */
      thd->proc_info="waiting for handler open";
      while (!di->thd.killed && !di->table && !thd->killed)
      {
	pthread_cond_wait(&di->cond_client, &di->mutex);
      }
      pthread_mutex_unlock(&di->mutex);
      thd->proc_info="got old table";
      if (di->thd.killed)
      {
        if (di->thd.net.report_error)
        {
          /*
            Copy the error message. Note that we don't treat fatal
            errors in the delayed thread as fatal errors in the
            main thread. Use of my_message will enable stored
            procedures continue handlers.
          */
          my_message(di->thd.net.last_errno, di->thd.net.last_error,
                     MYF(0));
	}
	di->unlock();
        goto end_create;
      }
      if (thd->killed)
      {
	di->unlock();
	goto end_create;
      }
      pthread_mutex_lock(&LOCK_delayed_insert);
      delayed_threads.append(di);
      pthread_mutex_unlock(&LOCK_delayed_insert);
    }
    pthread_mutex_unlock(&LOCK_delayed_create);
  }

  pthread_mutex_lock(&di->mutex);
  table_list->table= di->get_local_table(thd);
  pthread_mutex_unlock(&di->mutex);
  if (table_list->table)
  {
    DBUG_ASSERT(thd->net.report_error == 0);
    thd->di= di;
  }
  /* Unlock the delayed insert object after its last access. */
  di->unlock();
  DBUG_RETURN((table_list->table == NULL));

end_create:
  pthread_mutex_unlock(&LOCK_delayed_create);
  DBUG_RETURN(thd->net.report_error);
}


/**
  As we can't let many client threads modify the same TABLE
  structure of the dedicated delayed insert thread, we create an
  own structure for each client thread. This includes a row
  buffer to save the column values and new fields that point to
  the new row buffer. The memory is allocated in the client
  thread and is freed automatically.

  @pre This function is called from the client thread.  Delayed
       insert thread mutex must be acquired before invoking this
       function.

  @return Not-NULL table object on success. NULL in case of an error,
                    which is set in client_thd.
*/

TABLE *Delayed_insert::get_local_table(THD* client_thd)
{
  my_ptrdiff_t adjust_ptrs;
  Field **field,**org_field, *found_next_number_field;
  TABLE *copy;
  TABLE_SHARE *share;
  uchar *bitmap;
  DBUG_ENTER("Delayed_insert::get_local_table");

  /* First request insert thread to get a lock */
  status=1;
  tables_in_use++;
  if (!thd.lock)				// Table is not locked
  {
    client_thd->proc_info="waiting for handler lock";
    pthread_cond_signal(&cond);			// Tell handler to lock table
    while (!dead && !thd.lock && ! client_thd->killed)
    {
      pthread_cond_wait(&cond_client,&mutex);
    }
    client_thd->proc_info="got handler lock";
    if (client_thd->killed)
      goto error;
    if (dead)
    {
      my_message(thd.net.last_errno, thd.net.last_error, MYF(0));
      goto error;
    }
  }
  share= table->s;

  /*
    Allocate memory for the TABLE object, the field pointers array, and
    one record buffer of reclength size. Normally a table has three
    record buffers of rec_buff_length size, which includes alignment
    bytes. Since the table copy is used for creating one record only,
    the other record buffers and alignment are unnecessary.
  */
  client_thd->proc_info="allocating local table";
  copy= (TABLE*) client_thd->alloc(sizeof(*copy)+
				   (share->fields+1)*sizeof(Field**)+
				   share->reclength +
                                   share->column_bitmap_size*2);
  if (!copy)
    goto error;

  /* Copy the TABLE object. */
  *copy= *table;
  /* We don't need to change the file handler here */
  /* Assign the pointers for the field pointers array and the record. */
  field= copy->field= (Field**) (copy + 1);
  bitmap= (uchar*) (field + share->fields + 1);
  copy->record[0]= (bitmap + share->column_bitmap_size * 2);
  memcpy((char*) copy->record[0], (char*) table->record[0], share->reclength);
  /*
    Make a copy of all fields.
    The copied fields need to point into the copied record. This is done
    by copying the field objects with their old pointer values and then
    "move" the pointers by the distance between the original and copied
    records. That way we preserve the relative positions in the records.
  */
  adjust_ptrs= PTR_BYTE_DIFF(copy->record[0], table->record[0]);
  found_next_number_field= table->found_next_number_field;
  for (org_field= table->field; *org_field; org_field++, field++)
  {
    if (!(*field= (*org_field)->new_field(client_thd->mem_root, copy, 1)))
      goto error;
    (*field)->orig_table= copy;			// Remove connection
    (*field)->move_field_offset(adjust_ptrs);	// Point at copy->record[0]
    if (*org_field == found_next_number_field)
      (*field)->table->found_next_number_field= *field;
  }
  *field=0;

  /* Adjust timestamp */
  if (table->timestamp_field)
  {
    /* Restore offset as this may have been reset in handle_inserts */
    copy->timestamp_field=
      (Field_timestamp*) copy->field[share->timestamp_field_offset];
    copy->timestamp_field->unireg_check= table->timestamp_field->unireg_check;
    copy->timestamp_field_type= copy->timestamp_field->get_auto_set_type();
  }

  /* Adjust in_use for pointing to client thread */
  copy->in_use= client_thd;

  /* Adjust lock_count. This table object is not part of a lock. */
  copy->lock_count= 0;

  /* Adjust bitmaps */
  copy->def_read_set.bitmap= (my_bitmap_map*) bitmap;
  copy->def_write_set.bitmap= ((my_bitmap_map*)
                               (bitmap + share->column_bitmap_size));
  copy->tmp_set.bitmap= 0;                      // To catch errors
  bzero((char*) bitmap, share->column_bitmap_size*2);
  copy->read_set=  &copy->def_read_set;
  copy->write_set= &copy->def_write_set;

  DBUG_RETURN(copy);

  /* Got fatal error */
 error:
  tables_in_use--;
  status=1;
  pthread_cond_signal(&cond);			// Inform thread about abort
  DBUG_RETURN(0);
}


/* Put a question in queue */

static
int write_delayed(THD *thd, TABLE *table, enum_duplicates duplic,
                  LEX_STRING query, bool ignore, bool log_on)
{
  delayed_row *row= 0;
  Delayed_insert *di=thd->di;
  const Discrete_interval *forced_auto_inc;
  DBUG_ENTER("write_delayed");
  DBUG_PRINT("enter", ("query = '%s' length %lu", query.str,
                       (ulong) query.length));

  thd->proc_info="waiting for handler insert";
  pthread_mutex_lock(&di->mutex);
  while (di->stacked_inserts >= delayed_queue_size && !thd->killed)
    pthread_cond_wait(&di->cond_client,&di->mutex);
  thd->proc_info="storing row into queue";

  if (thd->killed)
    goto err;

  /*
    Take a copy of the query string, if there is any. The string will
    be free'ed when the row is destroyed. If there is no query string,
    we don't do anything special.
   */

  if (query.str)
  {
    char *str;
    if (!(str= my_strndup(query.str, query.length, MYF(MY_WME))))
      goto err;
    query.str= str;
  }
  row= new delayed_row(query, duplic, ignore, log_on);
  if (row == NULL)
  {
    my_free(query.str, MYF(MY_WME));
    goto err;
  }

  if (!(row->record= (char*) my_malloc(table->s->reclength, MYF(MY_WME))))
    goto err;
  memcpy(row->record, table->record[0], table->s->reclength);
  row->start_time=		thd->start_time;
  row->query_start_used=	thd->query_start_used;
  /*
    those are for the binlog: LAST_INSERT_ID() has been evaluated at this
    time, so record does not need it, but statement-based binlogging of the
    INSERT will need when the row is actually inserted.
    As for SET INSERT_ID, DELAYED does not honour it (BUG#20830).
  */
  row->stmt_depends_on_first_successful_insert_id_in_prev_stmt=
    thd->stmt_depends_on_first_successful_insert_id_in_prev_stmt;
  row->first_successful_insert_id_in_prev_stmt=
    thd->first_successful_insert_id_in_prev_stmt;
  row->timestamp_field_type=    table->timestamp_field_type;

  /* Copy session variables. */
  row->auto_increment_increment= thd->variables.auto_increment_increment;
  row->auto_increment_offset=    thd->variables.auto_increment_offset;
  /* Copy the next forced auto increment value, if any. */
  if ((forced_auto_inc= thd->auto_inc_intervals_forced.get_next()))
  {
    row->forced_insert_id= forced_auto_inc->minimum();
    DBUG_PRINT("delayed", ("transmitting auto_inc: %lu",
                           (ulong) row->forced_insert_id));
  }

  di->rows.push_back(row);
  di->stacked_inserts++;
  di->status=1;
  if (table->s->blob_fields)
    unlink_blobs(table);
  pthread_cond_signal(&di->cond);

  thread_safe_increment(delayed_rows_in_use,&LOCK_delayed_status);
  pthread_mutex_unlock(&di->mutex);
  DBUG_RETURN(0);

 err:
  delete row;
  pthread_mutex_unlock(&di->mutex);
  DBUG_RETURN(1);
}

/**
  Signal the delayed insert thread that this user connection
  is finished using it for this statement.
*/

static void end_delayed_insert(THD *thd)
{
  DBUG_ENTER("end_delayed_insert");
  Delayed_insert *di=thd->di;
  pthread_mutex_lock(&di->mutex);
  DBUG_PRINT("info",("tables in use: %d",di->tables_in_use));
  if (!--di->tables_in_use || di->thd.killed)
  {						// Unlock table
    di->status=1;
    pthread_cond_signal(&di->cond);
  }
  pthread_mutex_unlock(&di->mutex);
  DBUG_VOID_RETURN;
}


/* We kill all delayed threads when doing flush-tables */

void kill_delayed_threads(void)
{
  VOID(pthread_mutex_lock(&LOCK_delayed_insert)); // For unlink from list

  I_List_iterator<Delayed_insert> it(delayed_threads);
  Delayed_insert *di;
  while ((di= it++))
  {
    di->thd.killed= THD::KILL_CONNECTION;
    if (di->thd.mysys_var)
    {
      pthread_mutex_lock(&di->thd.mysys_var->mutex);
      if (di->thd.mysys_var->current_cond)
      {
	/*
	  We need the following test because the main mutex may be locked
	  in handle_delayed_insert()
	*/
	if (&di->mutex != di->thd.mysys_var->current_mutex)
	  pthread_mutex_lock(di->thd.mysys_var->current_mutex);
	pthread_cond_broadcast(di->thd.mysys_var->current_cond);
	if (&di->mutex != di->thd.mysys_var->current_mutex)
	  pthread_mutex_unlock(di->thd.mysys_var->current_mutex);
      }
      pthread_mutex_unlock(&di->thd.mysys_var->mutex);
    }
  }
  VOID(pthread_mutex_unlock(&LOCK_delayed_insert)); // For unlink from list
}


/*
 * Create a new delayed insert thread
*/

pthread_handler_t handle_delayed_insert(void *arg)
{
  Delayed_insert *di=(Delayed_insert*) arg;
  THD *thd= &di->thd;

  pthread_detach_this_thread();
  /* Add thread to THD list so that's it's visible in 'show processlist' */
  pthread_mutex_lock(&LOCK_thread_count);
  thd->thread_id= thd->variables.pseudo_thread_id= thread_id++;
  thd->set_current_time();
  threads.append(thd);
  thd->killed=abort_loop ? THD::KILL_CONNECTION : THD::NOT_KILLED;
  pthread_mutex_unlock(&LOCK_thread_count);

  /*
    Wait until the client runs into pthread_cond_wait(),
    where we free it after the table is opened and di linked in the list.
    If we did not wait here, the client might detect the opened table
    before it is linked to the list. It would release LOCK_delayed_create
    and allow another thread to create another handler for the same table,
    since it does not find one in the list.
  */
  pthread_mutex_lock(&di->mutex);
#if !defined( __WIN__) /* Win32 calls this in pthread_create */
  if (my_thread_init())
  {
    strmov(thd->net.last_error,ER(thd->net.last_errno=ER_OUT_OF_RESOURCES));
    goto end;
  }
#endif

  DBUG_ENTER("handle_delayed_insert");
  thd->thread_stack= (char*) &thd;
  if (init_thr_lock() || thd->store_globals())
  {
    thd->fatal_error();
    strmov(thd->net.last_error,ER(thd->net.last_errno=ER_OUT_OF_RESOURCES));
    goto err;
  }

  /* open table */
  if (!(di->table=open_ltable(thd, &di->table_list, TL_WRITE_DELAYED, 0)))
  {
    thd->fatal_error();				// Abort waiting inserts
    goto err;
  }
  if (!(di->table->file->ha_table_flags() & HA_CAN_INSERT_DELAYED))
  {
    thd->fatal_error();
    my_error(ER_ILLEGAL_HA, MYF(0), di->table_list.table_name);
    goto err;
  }
  if (di->table->triggers)
  {
    /*
      Table has triggers. This is not an error, but we do
      not support triggers with delayed insert. Terminate the delayed
      thread without an error and thus request lock upgrade.
    */
    goto err;
  }
  di->table->copy_blobs=1;

  /* Tell client that the thread is initialized */
  pthread_cond_signal(&di->cond_client);

  /* Now wait until we get an insert or lock to handle */
  /* We will not abort as long as a client thread uses this thread */

  for (;;)
  {
    if (thd->killed == THD::KILL_CONNECTION)
    {
      uint lock_count;
      /*
	Remove this from delay insert list so that no one can request a
	table from this
      */
      pthread_mutex_unlock(&di->mutex);
      pthread_mutex_lock(&LOCK_delayed_insert);
      di->unlink();
      lock_count=di->lock_count();
      pthread_mutex_unlock(&LOCK_delayed_insert);
      pthread_mutex_lock(&di->mutex);
      if (!lock_count && !di->tables_in_use && !di->stacked_inserts)
	break;					// Time to die
    }

    if (!di->status && !di->stacked_inserts)
    {
      struct timespec abstime;
      set_timespec(abstime, delayed_insert_timeout);

      /* Information for pthread_kill */
      di->thd.mysys_var->current_mutex= &di->mutex;
      di->thd.mysys_var->current_cond= &di->cond;
      di->thd.proc_info="Waiting for INSERT";

      DBUG_PRINT("info",("Waiting for someone to insert rows"));
      while (!thd->killed)
      {
	int error;
#if defined(HAVE_BROKEN_COND_TIMEDWAIT)
	error=pthread_cond_wait(&di->cond,&di->mutex);
#else
	error=pthread_cond_timedwait(&di->cond,&di->mutex,&abstime);
#ifdef EXTRA_DEBUG
	if (error && error != EINTR && error != ETIMEDOUT)
	{
	  fprintf(stderr, "Got error %d from pthread_cond_timedwait\n",error);
	  DBUG_PRINT("error",("Got error %d from pthread_cond_timedwait",
			      error));
	}
#endif
#endif
	if (thd->killed || di->status)
	  break;
	if (error == ETIMEDOUT || error == ETIME)
	{
	  thd->killed= THD::KILL_CONNECTION;
	  break;
	}
      }
      /* We can't lock di->mutex and mysys_var->mutex at the same time */
      pthread_mutex_unlock(&di->mutex);
      pthread_mutex_lock(&di->thd.mysys_var->mutex);
      di->thd.mysys_var->current_mutex= 0;
      di->thd.mysys_var->current_cond= 0;
      pthread_mutex_unlock(&di->thd.mysys_var->mutex);
      pthread_mutex_lock(&di->mutex);
    }
    di->thd.proc_info=0;

    if (di->tables_in_use && ! thd->lock)
    {
      bool not_used;
      /*
        Request for new delayed insert.
        Lock the table, but avoid to be blocked by a global read lock.
        If we got here while a global read lock exists, then one or more
        inserts started before the lock was requested. These are allowed
        to complete their work before the server returns control to the
        client which requested the global read lock. The delayed insert
        handler will close the table and finish when the outstanding
        inserts are done.
      */
      if (! (thd->lock= mysql_lock_tables(thd, &di->table, 1,
                                          MYSQL_LOCK_IGNORE_GLOBAL_READ_LOCK,
                                          &not_used)))
      {
	/* Fatal error */
	di->dead= 1;
	thd->killed= THD::KILL_CONNECTION;
      }
      pthread_cond_broadcast(&di->cond_client);
    }
    if (di->stacked_inserts)
    {
      if (di->handle_inserts())
      {
	/* Some fatal error */
	di->dead= 1;
	thd->killed= THD::KILL_CONNECTION;
      }
    }
    di->status=0;
    if (!di->stacked_inserts && !di->tables_in_use && thd->lock)
    {
      /*
        No one is doing a insert delayed
        Unlock table so that other threads can use it
      */
      MYSQL_LOCK *lock=thd->lock;
      thd->lock=0;
      pthread_mutex_unlock(&di->mutex);
      /*
        We need to release next_insert_id before unlocking. This is
        enforced by handler::ha_external_lock().
      */
      di->table->file->ha_release_auto_increment();
      mysql_unlock_tables(thd, lock);
      di->group_count=0;
      pthread_mutex_lock(&di->mutex);
    }
    if (di->tables_in_use)
      pthread_cond_broadcast(&di->cond_client); // If waiting clients
  }

err:
  /*
    mysql_lock_tables() can potentially start a transaction and write
    a table map. In the event of an error, that transaction has to be
    rolled back.  We only need to roll back a potential statement
    transaction, since real transactions are rolled back in
    close_thread_tables().

    TODO: This is not true any more, table maps are generated on the
    first call to ha_*_row() instead. Remove code that are used to
    cover for the case outlined above.
   */
  ha_rollback_stmt(thd);

#ifndef __WIN__
end:
#endif
  /*
    di should be unlinked from the thread handler list and have no active
    clients
  */

  close_thread_tables(thd);			// Free the table
  di->table=0;
  di->dead= 1;                                  // If error
  thd->killed= THD::KILL_CONNECTION;	        // If error
  pthread_cond_broadcast(&di->cond_client);	// Safety
  pthread_mutex_unlock(&di->mutex);

  pthread_mutex_lock(&LOCK_delayed_create);	// Because of delayed_get_table
  pthread_mutex_lock(&LOCK_delayed_insert);	
  delete di;
  pthread_mutex_unlock(&LOCK_delayed_insert);
  pthread_mutex_unlock(&LOCK_delayed_create);  

  my_thread_end();
  pthread_exit(0);
  DBUG_RETURN(0);
}


/* Remove pointers from temporary fields to allocated values */

static void unlink_blobs(register TABLE *table)
{
  for (Field **ptr=table->field ; *ptr ; ptr++)
  {
    if ((*ptr)->flags & BLOB_FLAG)
      ((Field_blob *) (*ptr))->clear_temporary();
  }
}

/* Free blobs stored in current row */

static void free_delayed_insert_blobs(register TABLE *table)
{
  for (Field **ptr=table->field ; *ptr ; ptr++)
  {
    if ((*ptr)->flags & BLOB_FLAG)
    {
      uchar *str;
      ((Field_blob *) (*ptr))->get_ptr(&str);
      my_free(str,MYF(MY_ALLOW_ZERO_PTR));
      ((Field_blob *) (*ptr))->reset();
    }
  }
}


bool Delayed_insert::handle_inserts(void)
{
  int error;
  ulong max_rows;
  bool using_ignore= 0, using_opt_replace= 0,
       using_bin_log= mysql_bin_log.is_open();
  delayed_row *row;
  DBUG_ENTER("handle_inserts");

  /* Allow client to insert new rows */
  pthread_mutex_unlock(&mutex);

  table->next_number_field=table->found_next_number_field;
  table->use_all_columns();

  thd.proc_info="upgrading lock";
  if (thr_upgrade_write_delay_lock(*thd.lock->locks))
  {
    /* This can only happen if thread is killed by shutdown */
    sql_print_error(ER(ER_DELAYED_CANT_CHANGE_LOCK),table->s->table_name.str);
    goto err;
  }

  thd.proc_info="insert";
  max_rows= delayed_insert_limit;
  if (thd.killed || table->needs_reopen_or_name_lock())
  {
    thd.killed= THD::KILL_CONNECTION;
    max_rows= ULONG_MAX;                     // Do as much as possible
  }

  /*
    We can't use row caching when using the binary log because if
    we get a crash, then binary log will contain rows that are not yet
    written to disk, which will cause problems in replication.
  */
  if (!using_bin_log)
    table->file->extra(HA_EXTRA_WRITE_CACHE);
  pthread_mutex_lock(&mutex);

  while ((row=rows.get()))
  {
    stacked_inserts--;
    pthread_mutex_unlock(&mutex);
    memcpy(table->record[0],row->record,table->s->reclength);

    thd.start_time=row->start_time;
    thd.query_start_used=row->query_start_used;
    /*
      To get the exact auto_inc interval to store in the binlog we must not
      use values from the previous interval (of the previous rows).
    */
    bool log_query= (row->log_query && row->query.str != NULL);
    DBUG_PRINT("delayed", ("query: '%s'  length: %lu", row->query.str ?
                           row->query.str : "[NULL]",
                           (ulong) row->query.length));
    if (log_query)
    {
      /*
        This is the first value of an INSERT statement.
        It is the right place to clear a forced insert_id.
        This is usually done after the last value of an INSERT statement,
        but we won't know this in the insert delayed thread. But before
        the first value is sufficiently equivalent to after the last
        value of the previous statement.
      */
      table->file->ha_release_auto_increment();
      thd.auto_inc_intervals_in_cur_stmt_for_binlog.empty();
    }
    thd.first_successful_insert_id_in_prev_stmt= 
      row->first_successful_insert_id_in_prev_stmt;
    thd.stmt_depends_on_first_successful_insert_id_in_prev_stmt= 
      row->stmt_depends_on_first_successful_insert_id_in_prev_stmt;
    table->timestamp_field_type= row->timestamp_field_type;

    /* Copy the session variables. */
    thd.variables.auto_increment_increment= row->auto_increment_increment;
    thd.variables.auto_increment_offset=    row->auto_increment_offset;
    /* Copy a forced insert_id, if any. */
    if (row->forced_insert_id)
    {
      DBUG_PRINT("delayed", ("received auto_inc: %lu",
                             (ulong) row->forced_insert_id));
      thd.force_one_auto_inc_interval(row->forced_insert_id);
    }

    info.ignore= row->ignore;
    info.handle_duplicates= row->dup;
    if (info.ignore ||
	info.handle_duplicates != DUP_ERROR)
    {
      table->file->extra(HA_EXTRA_IGNORE_DUP_KEY);
      using_ignore=1;
    }
    if (info.handle_duplicates == DUP_REPLACE &&
        (!table->triggers ||
         !table->triggers->has_delete_triggers()))
    {
      table->file->extra(HA_EXTRA_WRITE_CAN_REPLACE);
      using_opt_replace= 1;
    }
    if (info.handle_duplicates == DUP_UPDATE)
      table->file->extra(HA_EXTRA_INSERT_WITH_UPDATE);
    thd.clear_error(); // reset error for binlog
    if (write_record(&thd, table, &info))
    {
      info.error_count++;				// Ignore errors
      thread_safe_increment(delayed_insert_errors,&LOCK_delayed_status);
      row->log_query = 0;
    }

    if (using_ignore)
    {
      using_ignore=0;
      table->file->extra(HA_EXTRA_NO_IGNORE_DUP_KEY);
    }
    if (using_opt_replace)
    {
      using_opt_replace= 0;
      table->file->extra(HA_EXTRA_WRITE_CANNOT_REPLACE);
    }

    if (log_query && mysql_bin_log.is_open())
    {
      /*
        If the query has several rows to insert, only the first row will come
        here. In row-based binlogging, this means that the first row will be
        written to binlog as one Table_map event and one Rows event (due to an
        event flush done in binlog_query()), then all other rows of this query
        will be binlogged together as one single Table_map event and one
        single Rows event.
      */
      thd.binlog_query(THD::ROW_QUERY_TYPE,
                       row->query.str, row->query.length,
                       FALSE, FALSE);
    }

    if (table->s->blob_fields)
      free_delayed_insert_blobs(table);
    thread_safe_decrement(delayed_rows_in_use,&LOCK_delayed_status);
    thread_safe_increment(delayed_insert_writes,&LOCK_delayed_status);
    pthread_mutex_lock(&mutex);

    delete row;
    /*
      Let READ clients do something once in a while
      We should however not break in the middle of a multi-line insert
      if we have binary logging enabled as we don't want other commands
      on this table until all entries has been processed
    */
    if (group_count++ >= max_rows && (row= rows.head()) &&
	(!(row->log_query & using_bin_log)))
    {
      group_count=0;
      if (stacked_inserts || tables_in_use)	// Let these wait a while
      {
	if (tables_in_use)
	  pthread_cond_broadcast(&cond_client); // If waiting clients
	thd.proc_info="reschedule";
	pthread_mutex_unlock(&mutex);
	if ((error=table->file->extra(HA_EXTRA_NO_CACHE)))
	{
	  /* This should never happen */
	  table->file->print_error(error,MYF(0));
	  sql_print_error("%s",thd.net.last_error);
          DBUG_PRINT("error", ("HA_EXTRA_NO_CACHE failed in loop"));
	  goto err;
	}
	query_cache_invalidate3(&thd, table, 1);
	if (thr_reschedule_write_lock(*thd.lock->locks))
	{
	  /* This should never happen */
	  sql_print_error(ER(ER_DELAYED_CANT_CHANGE_LOCK),
                          table->s->table_name.str);
	}
	if (!using_bin_log)
	  table->file->extra(HA_EXTRA_WRITE_CACHE);
	pthread_mutex_lock(&mutex);
	thd.proc_info="insert";
      }
      if (tables_in_use)
	pthread_cond_broadcast(&cond_client);	// If waiting clients
    }
  }
  thd.proc_info=0;
  pthread_mutex_unlock(&mutex);

  /*
    We need to flush the pending event when using row-based
    replication since the flushing normally done in binlog_query() is
    not done last in the statement: for delayed inserts, the insert
    statement is logged *before* all rows are inserted.

    We can flush the pending event without checking the thd->lock
    since the delayed insert *thread* is not inside a stored function
    or trigger.

    TODO: Move the logging to last in the sequence of rows.
   */
  if (thd.current_stmt_binlog_row_based)
    thd.binlog_flush_pending_rows_event(TRUE);

  if ((error=table->file->extra(HA_EXTRA_NO_CACHE)))
  {						// This shouldn't happen
    table->file->print_error(error,MYF(0));
    sql_print_error("%s",thd.net.last_error);
    DBUG_PRINT("error", ("HA_EXTRA_NO_CACHE failed after loop"));
    goto err;
  }
  query_cache_invalidate3(&thd, table, 1);
  pthread_mutex_lock(&mutex);
  DBUG_RETURN(0);

 err:
#ifndef DBUG_OFF
  max_rows= 0;                                  // For DBUG output
#endif
  /* Remove all not used rows */
  while ((row=rows.get()))
  {
    delete row;
    thread_safe_increment(delayed_insert_errors,&LOCK_delayed_status);
    stacked_inserts--;
#ifndef DBUG_OFF
    max_rows++;
#endif
  }
  DBUG_PRINT("error", ("dropped %lu rows after an error", max_rows));
  thread_safe_increment(delayed_insert_errors, &LOCK_delayed_status);
  pthread_mutex_lock(&mutex);
  DBUG_RETURN(1);
}
#endif /* EMBEDDED_LIBRARY */

/***************************************************************************
  Store records in INSERT ... SELECT *
***************************************************************************/


/*
  make insert specific preparation and checks after opening tables

  SYNOPSIS
    mysql_insert_select_prepare()
    thd         thread handler

  RETURN
    FALSE OK
    TRUE  Error
*/

bool mysql_insert_select_prepare(THD *thd)
{
  LEX *lex= thd->lex;
  SELECT_LEX *select_lex= &lex->select_lex;
  TABLE_LIST *first_select_leaf_table;
  DBUG_ENTER("mysql_insert_select_prepare");

  /*
    SELECT_LEX do not belong to INSERT statement, so we can't add WHERE
    clause if table is VIEW
  */
  
  if (mysql_prepare_insert(thd, lex->query_tables,
                           lex->query_tables->table, lex->field_list, 0,
                           lex->update_list, lex->value_list,
                           lex->duplicates,
                           &select_lex->where, TRUE, FALSE, FALSE))
    DBUG_RETURN(TRUE);

  /*
    exclude first table from leaf tables list, because it belong to
    INSERT
  */
  DBUG_ASSERT(select_lex->leaf_tables != 0);
  lex->leaf_tables_insert= select_lex->leaf_tables;
  /* skip all leaf tables belonged to view where we are insert */
  for (first_select_leaf_table= select_lex->leaf_tables->next_leaf;
       first_select_leaf_table &&
       first_select_leaf_table->belong_to_view &&
       first_select_leaf_table->belong_to_view ==
       lex->leaf_tables_insert->belong_to_view;
       first_select_leaf_table= first_select_leaf_table->next_leaf)
  {}
  select_lex->leaf_tables= first_select_leaf_table;
  DBUG_RETURN(FALSE);
}


select_insert::select_insert(TABLE_LIST *table_list_par, TABLE *table_par,
                             List<Item> *fields_par,
                             List<Item> *update_fields,
                             List<Item> *update_values,
                             enum_duplicates duplic,
                             bool ignore_check_option_errors)
  :table_list(table_list_par), table(table_par), fields(fields_par),
   autoinc_value_of_last_inserted_row(0),
   insert_into_view(table_list_par && table_list_par->view != 0),
   is_bulk_insert_mode(FALSE)
{
  bzero((char*) &info,sizeof(info));
  info.handle_duplicates= duplic;
  info.ignore= ignore_check_option_errors;
  info.update_fields= update_fields;
  info.update_values= update_values;
  if (table_list_par)
    info.view= (table_list_par->view ? table_list_par : 0);
}


int
select_insert::prepare(List<Item> &values, SELECT_LEX_UNIT *u)
{
  LEX *lex= thd->lex;
  int res;
  table_map map= 0;
  SELECT_LEX *lex_current_select_save= lex->current_select;
  DBUG_ENTER("select_insert::prepare");

  unit= u;

  /*
    Since table in which we are going to insert is added to the first
    select, LEX::current_select should point to the first select while
    we are fixing fields from insert list.
  */
  lex->current_select= &lex->select_lex;
  res= check_insert_fields(thd, table_list, *fields, values,
                           !insert_into_view, &map) ||
       setup_fields(thd, 0, values, MARK_COLUMNS_READ, 0, 0);

  if (!res && fields->elements)
  {
    bool saved_abort_on_warning= thd->abort_on_warning;
    thd->abort_on_warning= !info.ignore && (thd->variables.sql_mode &
                                            (MODE_STRICT_TRANS_TABLES |
                                             MODE_STRICT_ALL_TABLES));
    res= check_that_all_fields_are_given_values(thd, table_list->table, 
                                                table_list);
    thd->abort_on_warning= saved_abort_on_warning;
  }

  if (info.handle_duplicates == DUP_UPDATE && !res)
  {
    Name_resolution_context *context= &lex->select_lex.context;
    Name_resolution_context_state ctx_state;

    /* Save the state of the current name resolution context. */
    ctx_state.save_state(context, table_list);

    /* Perform name resolution only in the first table - 'table_list'. */
    table_list->next_local= 0;
    context->resolve_in_table_list_only(table_list);

    lex->select_lex.no_wrap_view_item= TRUE;
    res= res || check_update_fields(thd, context->table_list,
                                    *info.update_fields, &map);
    lex->select_lex.no_wrap_view_item= FALSE;
    /*
      When we are not using GROUP BY and there are no ungrouped aggregate functions 
      we can refer to other tables in the ON DUPLICATE KEY part.
      We use next_name_resolution_table descructively, so check it first (views?)
    */
    DBUG_ASSERT (!table_list->next_name_resolution_table);
    if (lex->select_lex.group_list.elements == 0 &&
        !lex->select_lex.with_sum_func)
      /*
        We must make a single context out of the two separate name resolution contexts :
        the INSERT table and the tables in the SELECT part of INSERT ... SELECT.
        To do that we must concatenate the two lists
      */  
      table_list->next_name_resolution_table= 
        ctx_state.get_first_name_resolution_table();

    res= res || setup_fields(thd, 0, *info.update_values,
                             MARK_COLUMNS_READ, 0, 0);
    if (!res)
    {
      /*
        Traverse the update values list and substitute fields from the
        select for references (Item_ref objects) to them. This is done in
        order to get correct values from those fields when the select
        employs a temporary table.
      */
      List_iterator<Item> li(*info.update_values);
      Item *item;

      while ((item= li++))
      {
        item->transform(&Item::update_value_transformer,
                        (uchar*)lex->current_select);
      }
    }

    /* Restore the current context. */
    ctx_state.restore_state(context, table_list);
  }

  lex->current_select= lex_current_select_save;
  if (res)
    DBUG_RETURN(1);
  /*
    if it is INSERT into join view then check_insert_fields already found
    real table for insert
  */
  table= table_list->table;

  /*
    Is table which we are changing used somewhere in other parts of
    query
  */
  if (!(lex->current_select->options & OPTION_BUFFER_RESULT) &&
      unique_table(thd, table_list, table_list->next_global, 0))
  {
    /* Using same table for INSERT and SELECT */
    lex->current_select->options|= OPTION_BUFFER_RESULT;
    lex->current_select->join->select_options|= OPTION_BUFFER_RESULT;
  }
  else if (!thd->prelocked_mode)
  {
    /*
      We must not yet prepare the result table if it is the same as one of the 
      source tables (INSERT SELECT). The preparation may disable 
      indexes on the result table, which may be used during the select, if it
      is the same table (Bug #6034). Do the preparation after the select phase
      in select_insert::prepare2().
      We won't start bulk inserts at all if this statement uses functions or
      should invoke triggers since they may access to the same table too.
    */
    table->file->ha_start_bulk_insert((ha_rows) 0);
  }
  restore_record(table,s->default_values);		// Get empty record
  table->next_number_field=table->found_next_number_field;

#ifdef HAVE_REPLICATION
  if (thd->slave_thread &&
      (info.handle_duplicates == DUP_UPDATE) &&
      (table->next_number_field != NULL) &&
      rpl_master_has_bug(&active_mi->rli, 24432))
    DBUG_RETURN(1);
#endif

  thd->cuted_fields=0;
  if (info.ignore || info.handle_duplicates != DUP_ERROR)
    table->file->extra(HA_EXTRA_IGNORE_DUP_KEY);
  if (info.handle_duplicates == DUP_REPLACE &&
      (!table->triggers || !table->triggers->has_delete_triggers()))
    table->file->extra(HA_EXTRA_WRITE_CAN_REPLACE);
  if (info.handle_duplicates == DUP_UPDATE)
    table->file->extra(HA_EXTRA_INSERT_WITH_UPDATE);
  thd->abort_on_warning= (!info.ignore &&
                          (thd->variables.sql_mode &
                           (MODE_STRICT_TRANS_TABLES |
                            MODE_STRICT_ALL_TABLES)));
  res= (table_list->prepare_where(thd, 0, TRUE) ||
        table_list->prepare_check_option(thd));

  if (!res)
     prepare_triggers_for_insert_stmt(table);

  DBUG_RETURN(res);
}


/*
  Finish the preparation of the result table.

  SYNOPSIS
    select_insert::prepare2()
    void

  DESCRIPTION
    If the result table is the same as one of the source tables (INSERT SELECT),
    the result table is not finally prepared at the join prepair phase.
    Do the final preparation now.
		       
  RETURN
    0   OK
*/

int select_insert::prepare2(void)
{
  DBUG_ENTER("select_insert::prepare2");
  if (thd->lex->current_select->options & OPTION_BUFFER_RESULT &&
      !thd->prelocked_mode && !is_bulk_insert_mode)
  {
    table->file->ha_start_bulk_insert((ha_rows) 0);
    is_bulk_insert_mode= TRUE;
  }
  DBUG_RETURN(0);
}


void select_insert::cleanup()
{
  /* select_insert/select_create are never re-used in prepared statement */
  DBUG_ASSERT(0);
}

select_insert::~select_insert()
{
  DBUG_ENTER("~select_insert");
  if (table)
  {
    table->next_number_field=0;
    table->auto_increment_field_not_null= FALSE;
    table->file->ha_reset();
  }
  thd->count_cuted_fields= CHECK_FIELD_IGNORE;
  thd->abort_on_warning= 0;
  DBUG_VOID_RETURN;
}


bool select_insert::send_data(List<Item> &values)
{
  DBUG_ENTER("select_insert::send_data");
  bool error=0;

  if (unit->offset_limit_cnt)
  {						// using limit offset,count
    unit->offset_limit_cnt--;
    DBUG_RETURN(0);
  }

  thd->count_cuted_fields= CHECK_FIELD_WARN;	// Calculate cuted fields
  store_values(values);
  thd->count_cuted_fields= CHECK_FIELD_IGNORE;
  if (thd->net.report_error)
    DBUG_RETURN(1);
  if (table_list)                               // Not CREATE ... SELECT
  {
    switch (table_list->view_check_option(thd, info.ignore)) {
    case VIEW_CHECK_SKIP:
      DBUG_RETURN(0);
    case VIEW_CHECK_ERROR:
      DBUG_RETURN(1);
    }
  }

  error= write_record(thd, table, &info);
    
  if (!error)
  {
    if (table->triggers || info.handle_duplicates == DUP_UPDATE)
    {
      /*
        Restore fields of the record since it is possible that they were
        changed by ON DUPLICATE KEY UPDATE clause.
    
        If triggers exist then whey can modify some fields which were not
        originally touched by INSERT ... SELECT, so we have to restore
        their original values for the next row.
      */
      restore_record(table, s->default_values);
    }
    if (table->next_number_field)
    {
      /*
        If no value has been autogenerated so far, we need to remember the
        value we just saw, we may need to send it to client in the end.
      */
      if (thd->first_successful_insert_id_in_cur_stmt == 0) // optimization
        autoinc_value_of_last_inserted_row= 
          table->next_number_field->val_int();
      /*
        Clear auto-increment field for the next record, if triggers are used
        we will clear it twice, but this should be cheap.
      */
      table->next_number_field->reset();
    }
  }
  DBUG_RETURN(error);
}


void select_insert::store_values(List<Item> &values)
{
  if (fields->elements)
    fill_record_n_invoke_before_triggers(thd, *fields, values, 1,
                                         table->triggers, TRG_EVENT_INSERT);
  else
    fill_record_n_invoke_before_triggers(thd, table->field, values, 1,
                                         table->triggers, TRG_EVENT_INSERT);
}

void select_insert::send_error(uint errcode,const char *err)
{
  DBUG_ENTER("select_insert::send_error");

  my_message(errcode, err, MYF(0));

  DBUG_VOID_RETURN;
}


bool select_insert::send_eof()
{
  int error;
  bool const trans_table= table->file->has_transactions();
  ulonglong id;
  bool changed;
  DBUG_ENTER("select_insert::send_eof");
  DBUG_PRINT("enter", ("trans_table=%d, table_type='%s'",
                       trans_table, table->file->table_type()));

  error= (!thd->prelocked_mode) ? table->file->ha_end_bulk_insert():0;
  is_bulk_insert_mode= FALSE;
  table->file->extra(HA_EXTRA_NO_IGNORE_DUP_KEY);
  table->file->extra(HA_EXTRA_WRITE_CANNOT_REPLACE);

  if (changed= (info.copied || info.deleted || info.updated))
  {
    /*
      We must invalidate the table in the query cache before binlog writing
      and ha_autocommit_or_rollback.
    */
    query_cache_invalidate3(thd, table, 1);
    if (thd->transaction.stmt.modified_non_trans_table)
      thd->transaction.all.modified_non_trans_table= TRUE;
  }
  DBUG_ASSERT(trans_table || !changed || 
              thd->transaction.stmt.modified_non_trans_table);

  /*
    Write to binlog before commiting transaction.  No statement will
    be written by the binlog_query() below in RBR mode.  All the
    events are in the transaction cache and will be written when
    ha_autocommit_or_rollback() is issued below.
  */
  if (mysql_bin_log.is_open())
  {
    if (!error)
      thd->clear_error();
    thd->binlog_query(THD::ROW_QUERY_TYPE,
                      thd->query, thd->query_length,
                      trans_table, FALSE);
  }
  /*
    We will call ha_autocommit_or_rollback() also for
    non-transactional tables under row-based replication: there might
    be events in the binary logs transaction, and we need to write
    them to the binary log.
   */
  if (trans_table || thd->current_stmt_binlog_row_based)
  {
    int error2= ha_autocommit_or_rollback(thd, error);
    if (error2 && !error)
      error= error2;
  }
  table->file->ha_release_auto_increment();

  if (error)
  {
    table->file->print_error(error,MYF(0));
    DBUG_RETURN(1);
  }
  char buff[160];
  if (info.ignore)
    sprintf(buff, ER(ER_INSERT_INFO), (ulong) info.records,
	    (ulong) (info.records - info.copied), (ulong) thd->cuted_fields);
  else
    sprintf(buff, ER(ER_INSERT_INFO), (ulong) info.records,
	    (ulong) (info.deleted+info.updated), (ulong) thd->cuted_fields);
  thd->row_count_func= info.copied + info.deleted +
                       ((thd->client_capabilities & CLIENT_FOUND_ROWS) ?
                        info.touched : info.updated);

  id= (thd->first_successful_insert_id_in_cur_stmt > 0) ?
    thd->first_successful_insert_id_in_cur_stmt :
    (thd->arg_of_last_insert_id_function ?
     thd->first_successful_insert_id_in_prev_stmt :
     (info.copied ? autoinc_value_of_last_inserted_row : 0));
  ::send_ok(thd, (ulong) thd->row_count_func, id, buff);
  DBUG_RETURN(0);
}

void select_insert::abort() {

  DBUG_ENTER("select_insert::abort");
  /*
    If the creation of the table failed (due to a syntax error, for
    example), no table will have been opened and therefore 'table'
    will be NULL. In that case, we still need to execute the rollback
    and the end of the function.
   */
  if (table)
  {
    /*
      If we are not in prelocked mode, we end the bulk insert started
      before.
    */
    if (!thd->prelocked_mode)
      table->file->ha_end_bulk_insert();

    /*
      If at least one row has been inserted/modified and will stay in
      the table (the table doesn't have transactions) we must write to
      the binlog (and the error code will make the slave stop).

      For many errors (example: we got a duplicate key error while
      inserting into a MyISAM table), no row will be added to the table,
      so passing the error to the slave will not help since there will
      be an error code mismatch (the inserts will succeed on the slave
      with no error).

      If table creation failed, the number of rows modified will also be
      zero, so no check for that is made.
    */
    if (info.copied || info.deleted || info.updated)
    {
      DBUG_ASSERT(table != NULL);
      if (!table->file->has_transactions())
      {
        if (mysql_bin_log.is_open())
          thd->binlog_query(THD::ROW_QUERY_TYPE, thd->query, thd->query_length,
                            table->file->has_transactions(), FALSE);
        if (!thd->current_stmt_binlog_row_based && !table->s->tmp_table &&
            !can_rollback_data())
          thd->transaction.all.modified_non_trans_table= TRUE;
        query_cache_invalidate3(thd, table, 1);
      }
    }
    table->file->ha_release_auto_increment();
  }

  ha_rollback_stmt(thd);
  DBUG_VOID_RETURN;
}


/***************************************************************************
  CREATE TABLE (SELECT) ...
***************************************************************************/

/*
  Create table from lists of fields and items (or just return TABLE
  object for pre-opened existing table).

  SYNOPSIS
    create_table_from_items()
      thd          in     Thread object
      create_info  in     Create information (like MAX_ROWS, ENGINE or
                          temporary table flag)
      create_table in     Pointer to TABLE_LIST object providing database
                          and name for table to be created or to be open
      alter_info   in/out Initial list of columns and indexes for the table
                          to be created
      items        in     List of items which should be used to produce rest
                          of fields for the table (corresponding fields will
                          be added to the end of alter_info->create_list)
      lock         out    Pointer to the MYSQL_LOCK object for table created
                          (or open temporary table) will be returned in this
                          parameter. Since this table is not included in
                          THD::lock caller is responsible for explicitly
                          unlocking this table.
      hooks

  NOTES
    This function behaves differently for base and temporary tables:
    - For base table we assume that either table exists and was pre-opened
      and locked at open_and_lock_tables() stage (and in this case we just
      emit error or warning and return pre-opened TABLE object) or special
      placeholder was put in table cache that guarantees that this table
      won't be created or opened until the placeholder will be removed
      (so there is an exclusive lock on this table).
    - We don't pre-open existing temporary table, instead we either open
      or create and then open table in this function.

    Since this function contains some logic specific to CREATE TABLE ...
    SELECT it should be changed before it can be used in other contexts.

  RETURN VALUES
    non-zero  Pointer to TABLE object for table created or opened
    0         Error
*/

static TABLE *create_table_from_items(THD *thd, HA_CREATE_INFO *create_info,
                                      TABLE_LIST *create_table,
                                      Alter_info *alter_info,
                                      List<Item> *items,
                                      MYSQL_LOCK **lock,
                                      TABLEOP_HOOKS *hooks)
{
  TABLE tmp_table;		// Used during 'Create_field()'
  TABLE_SHARE share;
  TABLE *table= 0;
  uint select_field_count= items->elements;
  /* Add selected items to field list */
  List_iterator_fast<Item> it(*items);
  Item *item;
  Field *tmp_field;
  bool not_used;
  DBUG_ENTER("create_table_from_items");

  DBUG_EXECUTE_IF("sleep_create_select_before_check_if_exists", my_sleep(6000000););

  if (!(create_info->options & HA_LEX_CREATE_TMP_TABLE) &&
      create_table->table->db_stat)
  {
    /* Table already exists and was open at open_and_lock_tables() stage. */
    if (create_info->options & HA_LEX_CREATE_IF_NOT_EXISTS)
    {
      create_info->table_existed= 1;		// Mark that table existed
      push_warning_printf(thd, MYSQL_ERROR::WARN_LEVEL_NOTE,
                          ER_TABLE_EXISTS_ERROR, ER(ER_TABLE_EXISTS_ERROR),
                          create_table->table_name);
      DBUG_RETURN(create_table->table);
    }

    my_error(ER_TABLE_EXISTS_ERROR, MYF(0), create_table->table_name);
    DBUG_RETURN(0);
  }

  tmp_table.alias= 0;
  tmp_table.timestamp_field= 0;
  tmp_table.s= &share;
  init_tmp_table_share(&share, "", 0, "", "");

  tmp_table.s->db_create_options=0;
  tmp_table.s->blob_ptr_size= portable_sizeof_char_ptr;
  tmp_table.s->db_low_byte_first= 
        test(create_info->db_type == myisam_hton ||
             create_info->db_type == heap_hton);
  tmp_table.null_row=tmp_table.maybe_null=0;

  while ((item=it++))
  {
    Create_field *cr_field;
    Field *field, *def_field;
    if (item->type() == Item::FUNC_ITEM)
      if (item->result_type() != STRING_RESULT)
        field= item->tmp_table_field(&tmp_table);
      else
        field= item->tmp_table_field_from_field_type(&tmp_table, 0);
    else
      field= create_tmp_field(thd, &tmp_table, item, item->type(),
                              (Item ***) 0, &tmp_field, &def_field, 0, 0, 0, 0,
                              0);
    if (!field ||
	!(cr_field=new Create_field(field,(item->type() == Item::FIELD_ITEM ?
					   ((Item_field *)item)->field :
					   (Field*) 0))))
      DBUG_RETURN(0);
    if (item->maybe_null)
      cr_field->flags &= ~NOT_NULL_FLAG;
    alter_info->create_list.push_back(cr_field);
  }

  DBUG_EXECUTE_IF("sleep_create_select_before_create", my_sleep(6000000););

  /*
    Create and lock table.

    Note that we either creating (or opening existing) temporary table or
    creating base table on which name we have exclusive lock. So code below
    should not cause deadlocks or races.

    We don't log the statement, it will be logged later.

    If this is a HEAP table, the automatic DELETE FROM which is written to the
    binlog when a HEAP table is opened for the first time since startup, must
    not be written: 1) it would be wrong (imagine we're in CREATE SELECT: we
    don't want to delete from it) 2) it would be written before the CREATE
    TABLE, which is a wrong order. So we keep binary logging disabled when we
    open_table().
  */
  {
    tmp_disable_binlog(thd);
    if (!mysql_create_table_no_lock(thd, create_table->db,
                                    create_table->table_name,
                                    create_info, alter_info, 0,
                                    select_field_count))
    {
      if (create_info->table_existed &&
          !(create_info->options & HA_LEX_CREATE_TMP_TABLE))
      {
        /*
          This means that someone created table underneath server
          or it was created via different mysqld front-end to the
          cluster. We don't have much options but throw an error.
        */
        my_error(ER_TABLE_EXISTS_ERROR, MYF(0), create_table->table_name);
        DBUG_RETURN(0);
      }

      DBUG_EXECUTE_IF("sleep_create_select_before_open", my_sleep(6000000););

      if (!(create_info->options & HA_LEX_CREATE_TMP_TABLE))
      {
        VOID(pthread_mutex_lock(&LOCK_open));
        if (reopen_name_locked_table(thd, create_table, FALSE))
        {
          quick_rm_table(create_info->db_type, create_table->db,
                         table_case_name(create_info, create_table->table_name),
                         0);
        }
        else
          table= create_table->table;
        VOID(pthread_mutex_unlock(&LOCK_open));
      }
      else
      {
        if (!(table= open_table(thd, create_table, thd->mem_root, (bool*) 0,
                                MYSQL_OPEN_TEMPORARY_ONLY)) &&
            !create_info->table_existed)
        {
          /*
            This shouldn't happen as creation of temporary table should make
            it preparable for open. But let us do close_temporary_table() here
            just in case.
          */
          close_temporary_table(thd, create_table);
        }
      }
    }
    reenable_binlog(thd);
    if (!table)                                   // open failed
      DBUG_RETURN(0);
  }

  DBUG_EXECUTE_IF("sleep_create_select_before_lock", my_sleep(6000000););

  table->reginfo.lock_type=TL_WRITE;
  hooks->prelock(&table, 1);                    // Call prelock hooks
  if (! ((*lock)= mysql_lock_tables(thd, &table, 1,
                                    MYSQL_LOCK_IGNORE_FLUSH, &not_used)) ||
        hooks->postlock(&table, 1))
  {
    if (*lock)
    {
      mysql_unlock_tables(thd, *lock);
      *lock= 0;
    }

    if (!create_info->table_existed)
      drop_open_table(thd, table, create_table->db, create_table->table_name);
    DBUG_RETURN(0);
  }
  DBUG_RETURN(table);
}


int
select_create::prepare(List<Item> &values, SELECT_LEX_UNIT *u)
{
  DBUG_ENTER("select_create::prepare");

  TABLEOP_HOOKS *hook_ptr= NULL;
  /*
    For row-based replication, the CREATE-SELECT statement is written
    in two pieces: the first one contain the CREATE TABLE statement
    necessary to create the table and the second part contain the rows
    that should go into the table.

    For non-temporary tables, the start of the CREATE-SELECT
    implicitly commits the previous transaction, and all events
    forming the statement will be stored the transaction cache. At end
    of the statement, the entire statement is committed as a
    transaction, and all events are written to the binary log.

    On the master, the table is locked for the duration of the
    statement, but since the CREATE part is replicated as a simple
    statement, there is no way to lock the table for accesses on the
    slave.  Hence, we have to hold on to the CREATE part of the
    statement until the statement has finished.
   */
  class MY_HOOKS : public TABLEOP_HOOKS {
  public:
    MY_HOOKS(select_create *x, TABLE_LIST *create_table,
             TABLE_LIST *select_tables)
      : ptr(x), all_tables(*create_table)
      {
        all_tables.next_global= select_tables;
      }

  private:
    virtual int do_postlock(TABLE **tables, uint count)
    {
      THD *thd= const_cast<THD*>(ptr->get_thd());
      if (int error= decide_logging_format(thd, &all_tables))
        return error;

      TABLE const *const table = *tables;
      if (thd->current_stmt_binlog_row_based  &&
          !table->s->tmp_table &&
          !ptr->get_create_info()->table_existed)
      {
        ptr->binlog_show_create_table(tables, count);
      }
      return 0;
    }

    select_create *ptr;
    TABLE_LIST all_tables;
  };

  MY_HOOKS hooks(this, create_table, select_tables);
  hook_ptr= &hooks;

  unit= u;

  /*
    Start a statement transaction before the create if we are using
    row-based replication for the statement.  If we are creating a
    temporary table, we need to start a statement transaction.
  */
  if ((thd->lex->create_info.options & HA_LEX_CREATE_TMP_TABLE) == 0 &&
      thd->current_stmt_binlog_row_based)
  {
    thd->binlog_start_trans_and_stmt();
  }

  if (!(table= create_table_from_items(thd, create_info, create_table,
                                       alter_info, &values,
                                       &thd->extra_lock, hook_ptr)))
    DBUG_RETURN(-1);				// abort() deletes table

  if (table->s->fields < values.elements)
  {
    my_error(ER_WRONG_VALUE_COUNT_ON_ROW, MYF(0), 1);
    DBUG_RETURN(-1);
  }

 /* First field to copy */
  field= table->field+table->s->fields - values.elements;

  /* Mark all fields that are given values */
  for (Field **f= field ; *f ; f++)
    bitmap_set_bit(table->write_set, (*f)->field_index);

  /* Don't set timestamp if used */
  table->timestamp_field_type= TIMESTAMP_NO_AUTO_SET;
  table->next_number_field=table->found_next_number_field;

  restore_record(table,s->default_values);      // Get empty record
  thd->cuted_fields=0;
  if (info.ignore || info.handle_duplicates != DUP_ERROR)
    table->file->extra(HA_EXTRA_IGNORE_DUP_KEY);
  if (info.handle_duplicates == DUP_REPLACE &&
      (!table->triggers || !table->triggers->has_delete_triggers()))
    table->file->extra(HA_EXTRA_WRITE_CAN_REPLACE);
  if (info.handle_duplicates == DUP_UPDATE)
    table->file->extra(HA_EXTRA_INSERT_WITH_UPDATE);
  if (!thd->prelocked_mode)
  {
    table->file->ha_start_bulk_insert((ha_rows) 0);
    is_bulk_insert_mode= TRUE;
  }
  thd->abort_on_warning= (!info.ignore &&
                          (thd->variables.sql_mode &
                           (MODE_STRICT_TRANS_TABLES |
                            MODE_STRICT_ALL_TABLES)));
  if (check_that_all_fields_are_given_values(thd, table, table_list))
    DBUG_RETURN(1);
  table->mark_columns_needed_for_insert();
  table->file->extra(HA_EXTRA_WRITE_CACHE);
  DBUG_RETURN(0);
}

void
select_create::binlog_show_create_table(TABLE **tables, uint count)
{
  /*
    Note 1: In RBR mode, we generate a CREATE TABLE statement for the
    created table by calling store_create_info() (behaves as SHOW
    CREATE TABLE).  In the event of an error, nothing should be
    written to the binary log, even if the table is non-transactional;
    therefore we pretend that the generated CREATE TABLE statement is
    for a transactional table.  The event will then be put in the
    transaction cache, and any subsequent events (e.g., table-map
    events and binrow events) will also be put there.  We can then use
    ha_autocommit_or_rollback() to either throw away the entire
    kaboodle of events, or write them to the binary log.

    We write the CREATE TABLE statement here and not in prepare()
    since there potentially are sub-selects or accesses to information
    schema that will do a close_thread_tables(), destroying the
    statement transaction cache.
  */
  DBUG_ASSERT(thd->current_stmt_binlog_row_based);
  DBUG_ASSERT(tables && *tables && count > 0);

  char buf[2048];
  String query(buf, sizeof(buf), system_charset_info);
  int result;
  TABLE_LIST tmp_table_list;

  memset(&tmp_table_list, 0, sizeof(tmp_table_list));
  tmp_table_list.table = *tables;
  query.length(0);      // Have to zero it since constructor doesn't

  result= store_create_info(thd, &tmp_table_list, &query, create_info);
  DBUG_ASSERT(result == 0); /* store_create_info() always return 0 */

  thd->binlog_query(THD::STMT_QUERY_TYPE,
                    query.ptr(), query.length(),
                    /* is_trans */ TRUE,
                    /* suppress_use */ FALSE);
}

void select_create::store_values(List<Item> &values)
{
  fill_record_n_invoke_before_triggers(thd, field, values, 1,
                                       table->triggers, TRG_EVENT_INSERT);
}


void select_create::send_error(uint errcode,const char *err)
{
  DBUG_ENTER("select_create::send_error");

  DBUG_PRINT("info",
             ("Current statement %s row-based",
              thd->current_stmt_binlog_row_based ? "is" : "is NOT"));
  DBUG_PRINT("info",
             ("Current table (at 0x%lu) %s a temporary (or non-existant) table",
              (ulong) table,
              table && !table->s->tmp_table ? "is NOT" : "is"));
  DBUG_PRINT("info",
             ("Table %s prior to executing this statement",
              get_create_info()->table_existed ? "existed" : "did not exist"));

  /*
    This will execute any rollbacks that are necessary before writing
    the transcation cache.

    We disable the binary log since nothing should be written to the
    binary log.  This disabling is important, since we potentially do
    a "roll back" of non-transactional tables by removing the table,
    and the actual rollback might generate events that should not be
    written to the binary log.

  */
  tmp_disable_binlog(thd);
  select_insert::send_error(errcode, err);
  reenable_binlog(thd);

  DBUG_VOID_RETURN;
}


bool select_create::send_eof()
{
  bool tmp=select_insert::send_eof();
  if (tmp)
    abort();
  else
  {
    /*
      Do an implicit commit at end of statement for non-temporary
      tables.  This can fail, but we should unlock the table
      nevertheless.
    */
    if (!table->s->tmp_table)
      ha_commit(thd);               // Can fail, but we proceed anyway

    table->file->extra(HA_EXTRA_NO_IGNORE_DUP_KEY);
    table->file->extra(HA_EXTRA_WRITE_CANNOT_REPLACE);
    if (thd->extra_lock)
    {
      mysql_unlock_tables(thd, thd->extra_lock);
      thd->extra_lock=0;
    }
  }
  return tmp;
}


void select_create::abort()
{
  DBUG_ENTER("select_create::abort");

  /*
   Disable binlog, because we "roll back" partial inserts in ::abort
   by removing the table, even for non-transactional tables.
  */
  tmp_disable_binlog(thd);
  select_insert::abort();
  reenable_binlog(thd);

  /*
    We roll back the statement, including truncating the transaction
    cache of the binary log, if the statement failed.

    We roll back the statement prior to deleting the table and prior
    to releasing the lock on the table, since there might be potential
    for failure if the rollback is executed after the drop or after
    unlocking the table.

    We also roll back the statement regardless of whether the creation
    of the table succeeded or not, since we need to reset the binary
    log state.
  */
  if (thd->current_stmt_binlog_row_based)
    ha_rollback_stmt(thd);

  if (thd->extra_lock)
  {
    mysql_unlock_tables(thd, thd->extra_lock);
    thd->extra_lock=0;
  }

  if (table)
  {
    table->file->extra(HA_EXTRA_NO_IGNORE_DUP_KEY);
    table->file->extra(HA_EXTRA_WRITE_CANNOT_REPLACE);
    if (!create_info->table_existed)
      drop_open_table(thd, table, create_table->db, create_table->table_name);
    table=0;                                    // Safety
  }
  DBUG_VOID_RETURN;
}


/*****************************************************************************
  Instansiate templates
*****************************************************************************/

#ifdef HAVE_EXPLICIT_TEMPLATE_INSTANTIATION
template class List_iterator_fast<List_item>;
#ifndef EMBEDDED_LIBRARY
template class I_List<Delayed_insert>;
template class I_List_iterator<Delayed_insert>;
template class I_List<delayed_row>;
#endif /* EMBEDDED_LIBRARY */
#endif /* HAVE_EXPLICIT_TEMPLATE_INSTANTIATION */<|MERGE_RESOLUTION|>--- conflicted
+++ resolved
@@ -189,22 +189,10 @@
       return -1;
     }
 #ifndef NO_EMBEDDED_ACCESS_CHECKS
-<<<<<<< HEAD
-    Field_iterator_table field_it;
-    field_it.set_table(table);
-    if (check_grant_all_columns(thd, INSERT_ACL, &table->grant,
-                                table->s->db.str, table->s->table_name.str,
-                                &field_it))
+    Field_iterator_table_ref field_it;
+    field_it.set(table_list);
+    if (check_grant_all_columns(thd, INSERT_ACL, &field_it))
       return -1;
-=======
-    if (grant_option)
-    {
-      Field_iterator_table_ref field_it;
-      field_it.set(table_list);
-      if (check_grant_all_columns(thd, INSERT_ACL, &field_it))
-        return -1;
-    }
->>>>>>> bbe1d370
 #endif
     clear_timestamp_auto_bits(table->timestamp_field_type,
                               TIMESTAMP_AUTO_SET_ON_INSERT);
