/*
   Copyright (c) 2000, 2019, Oracle and/or its affiliates.
   Copyright (c) 2010, 2021, MariaDB

   This program is free software; you can redistribute it and/or modify
   it under the terms of the GNU General Public License as published by
   the Free Software Foundation; version 2 of the License.

   This program is distributed in the hope that it will be useful,
   but WITHOUT ANY WARRANTY; without even the implied warranty of
   MERCHANTABILITY or FITNESS FOR A PARTICULAR PURPOSE.  See the
   GNU General Public License for more details.

   You should have received a copy of the GNU General Public License
   along with this program; if not, write to the Free Software
   Foundation, Inc., 51 Franklin St, Fifth Floor, Boston, MA 02110-1335  USA */

/*
  Delete of records tables.

  Multi-table deletes were introduced by Monty and Sinisa
*/

#include "mariadb.h"
#include "sql_priv.h"
#include "unireg.h"
#include "sql_delete.h"
#include "sql_cache.h"                          // query_cache_*
#include "sql_base.h"                           // open_temprary_table
#include "lock.h"                              // unlock_table_name
#include "sql_view.h"             // check_key_in_view, mysql_frm_type
#include "sql_parse.h"            // mysql_init_select
#include "filesort.h"             // filesort
#include "sql_handler.h"          // mysql_ha_rm_tables
#include "sql_select.h"
#include "sp_head.h"
#include "sql_trigger.h"
#include "sql_statistics.h"
#include "transaction.h"
#include "records.h"                            // init_read_record,
#include "filesort.h"
#include "uniques.h"
#include "sql_derived.h"                        // mysql_handle_derived
                                                // end_read_record
#include "sql_partition.h"       // make_used_partitions_str

#define MEM_STRIP_BUF_SIZE ((size_t) thd->variables.sortbuff_size)

/*
  @brief
    Print query plan of a single-table DELETE command
  
  @detail
    This function is used by EXPLAIN DELETE and by SHOW EXPLAIN when it is
    invoked on a running DELETE statement.
*/

Explain_delete* Delete_plan::save_explain_delete_data(MEM_ROOT *mem_root, THD *thd)
{
  Explain_query *query= thd->lex->explain;
  Explain_delete *explain= 
     new (mem_root) Explain_delete(mem_root, thd->lex->analyze_stmt);
  if (!explain)
    return 0;

  if (deleting_all_rows)
  {
    explain->deleting_all_rows= true;
    explain->select_type= "SIMPLE";
    explain->rows= scanned_rows;
  }
  else
  {
    explain->deleting_all_rows= false;
    if (Update_plan::save_explain_data_intern(mem_root, explain,
                                              thd->lex->analyze_stmt))
      return 0;
  }
 
  query->add_upd_del_plan(explain);
  return explain;
}


Explain_update* 
Update_plan::save_explain_update_data(MEM_ROOT *mem_root, THD *thd)
{
  Explain_query *query= thd->lex->explain;
  Explain_update* explain= 
    new (mem_root) Explain_update(mem_root, thd->lex->analyze_stmt);
  if (!explain)
    return 0;
  if (save_explain_data_intern(mem_root, explain, thd->lex->analyze_stmt))
    return 0;
  query->add_upd_del_plan(explain);
  return explain;
}


bool Update_plan::save_explain_data_intern(MEM_ROOT *mem_root,
                                           Explain_update *explain,
                                           bool is_analyze)
{
  explain->select_type= "SIMPLE";
  explain->table_name.append(&table->pos_in_table_list->alias);
  
  explain->impossible_where= false;
  explain->no_partitions= false;

  if (impossible_where)
  {
    explain->impossible_where= true;
    return 0;
  }

  if (no_partitions)
  {
    explain->no_partitions= true;
    return 0;
  }
  
  if (is_analyze)
    table->file->set_time_tracker(&explain->table_tracker);

  select_lex->set_explain_type(TRUE);
  explain->select_type= select_lex->type;
  /* Partitions */
  {
#ifdef WITH_PARTITION_STORAGE_ENGINE
    partition_info *part_info;
    if ((part_info= table->part_info))
    {          
      make_used_partitions_str(mem_root, part_info, &explain->used_partitions,
                               explain->used_partitions_list);
      explain->used_partitions_set= true;
    }
    else
      explain->used_partitions_set= false;
#else
    /* just produce empty column if partitioning is not compiled in */
    explain->used_partitions_set= false;
#endif
  }


  /* Set jtype */
  if (select && select->quick)
  {
    int quick_type= select->quick->get_type();
    if ((quick_type == QUICK_SELECT_I::QS_TYPE_INDEX_MERGE) ||
        (quick_type == QUICK_SELECT_I::QS_TYPE_INDEX_INTERSECT) ||
        (quick_type == QUICK_SELECT_I::QS_TYPE_ROR_INTERSECT) ||
        (quick_type == QUICK_SELECT_I::QS_TYPE_ROR_UNION))
      explain->jtype= JT_INDEX_MERGE;
    else
      explain->jtype= JT_RANGE;
  }
  else
  {
    if (index == MAX_KEY)
      explain->jtype= JT_ALL;
    else
      explain->jtype= JT_NEXT;
  }

  explain->using_where= MY_TEST(select && select->cond);
  explain->where_cond= select? select->cond: NULL;

  if (using_filesort)
    if (!(explain->filesort_tracker= new (mem_root) Filesort_tracker(is_analyze)))
      return 1;
  explain->using_io_buffer= using_io_buffer;

  append_possible_keys(mem_root, explain->possible_keys, table, 
                       possible_keys);

  explain->quick_info= NULL;

  /* Calculate key_len */
  if (select && select->quick)
  {
    explain->quick_info= select->quick->get_explain(mem_root);
  }
  else
  {
    if (index != MAX_KEY)
    {
      explain->key.set(mem_root, &table->key_info[index],
                       table->key_info[index].key_length);
    }
  }
  explain->rows= scanned_rows;

  if (select && select->quick && 
      select->quick->get_type() == QUICK_SELECT_I::QS_TYPE_RANGE)
  {
    explain_append_mrr_info((QUICK_RANGE_SELECT*)select->quick, 
                            &explain->mrr_type);
  }

  /* Save subquery children */
  for (SELECT_LEX_UNIT *unit= select_lex->first_inner_unit();
       unit;
       unit= unit->next_unit())
  {
    if (unit->explainable())
      explain->add_child(unit->first_select()->select_number);
  }
  return 0;
}


static bool record_should_be_deleted(THD *thd, TABLE *table, SQL_SELECT *sel,
                                     Explain_delete *explain, bool truncate_history)
{
  explain->tracker.on_record_read();
  thd->inc_examined_row_count(1);
  if (table->vfield)
    (void) table->update_virtual_fields(table->file, VCOL_UPDATE_FOR_DELETE);
  if (!sel || sel->skip_record(thd) > 0)
  {
    explain->tracker.on_record_after_where();
    return true;
  }
  return false;
}

static
int update_portion_of_time(THD *thd, TABLE *table,
                           const vers_select_conds_t &period_conds,
                           bool *inside_period)
{
  bool lcond= period_conds.field_start->val_datetime_packed(thd)
              < period_conds.start.item->val_datetime_packed(thd);
  bool rcond= period_conds.field_end->val_datetime_packed(thd)
              > period_conds.end.item->val_datetime_packed(thd);

  *inside_period= !lcond && !rcond;
  if (*inside_period)
    return 0;

  DBUG_ASSERT(!table->triggers
              || !table->triggers->has_triggers(TRG_EVENT_INSERT,
                                                TRG_ACTION_BEFORE));

  int res= 0;
  Item *src= lcond ? period_conds.start.item : period_conds.end.item;
  uint dst_fieldno= lcond ? table->s->period.end_fieldno
                          : table->s->period.start_fieldno;

  ulonglong prev_insert_id= table->file->next_insert_id;
  store_record(table, record[1]);
  if (likely(!res))
    res= src->save_in_field(table->field[dst_fieldno], true);

  if (likely(!res))
    res= table->update_generated_fields();

  if(likely(!res))
    res= table->file->ha_update_row(table->record[1], table->record[0]);

  if (likely(!res) && table->triggers)
    res= table->triggers->process_triggers(thd, TRG_EVENT_INSERT,
                                           TRG_ACTION_AFTER, true);
  restore_record(table, record[1]);
  if (res)
    table->file->restore_auto_increment(prev_insert_id);

  if (likely(!res) && lcond && rcond)
    res= table->period_make_insert(period_conds.end.item,
                                   table->field[table->s->period.start_fieldno]);

  return res;
}

inline
int TABLE::delete_row()
{
  if (!versioned(VERS_TIMESTAMP) || !vers_end_field()->is_max())
    return file->ha_delete_row(record[0]);

  store_record(this, record[1]);
  vers_update_end();
  int err= file->ha_update_row(record[1], record[0]);
  /*
     MDEV-23644: we get HA_ERR_FOREIGN_DUPLICATE_KEY iff we already got history
     row with same trx_id which is the result of foreign key action, so we
     don't need one more history row.
  */
  if (err == HA_ERR_FOREIGN_DUPLICATE_KEY)
    return file->ha_delete_row(record[0]);
  return err;
}


/**
  Implement DELETE SQL word.

  @note Like implementations of other DDL/DML in MySQL, this function
  relies on the caller to close the thread tables. This is done in the
  end of dispatch_command().
*/

bool mysql_delete(THD *thd, TABLE_LIST *table_list, COND *conds,
                  SQL_I_List<ORDER> *order_list, ha_rows limit,
                  ulonglong options, select_result *result)
{
  bool          will_batch= FALSE;
  int		error, loc_error;
  TABLE		*table;
  SQL_SELECT	*select=0;
  SORT_INFO	*file_sort= 0;
  READ_RECORD	info;
  bool          using_limit=limit != HA_POS_ERROR;
  bool		transactional_table, safe_update, const_cond;
  bool          const_cond_result;
  bool		return_error= 0;
  ha_rows	deleted= 0;
  bool          reverse= FALSE;
  bool          has_triggers= false;
  ORDER *order= (ORDER *) ((order_list && order_list->elements) ?
                           order_list->first : NULL);
  SELECT_LEX   *select_lex= thd->lex->first_select_lex();
  SELECT_LEX   *returning= thd->lex->has_returning() ? thd->lex->returning() : 0;
  killed_state killed_status= NOT_KILLED;
  THD::enum_binlog_query_type query_type= THD::ROW_QUERY_TYPE;
  bool binlog_is_row;
  Explain_delete *explain;
  Delete_plan query_plan(thd->mem_root);
  Unique * deltempfile= NULL;
  bool delete_record= false;
  bool delete_while_scanning;
  bool portion_of_time_through_update;
  DBUG_ENTER("mysql_delete");

  query_plan.index= MAX_KEY;
  query_plan.using_filesort= FALSE;

  create_explain_query(thd->lex, thd->mem_root);
  if (open_and_lock_tables(thd, table_list, TRUE, 0))
    DBUG_RETURN(TRUE);

  THD_STAGE_INFO(thd, stage_init_update);

  const bool delete_history= table_list->vers_conditions.delete_history;
  DBUG_ASSERT(!(delete_history && table_list->period_conditions.is_set()));

  if (thd->lex->handle_list_of_derived(table_list, DT_MERGE_FOR_INSERT))
    DBUG_RETURN(TRUE);
  if (thd->lex->handle_list_of_derived(table_list, DT_PREPARE))
    DBUG_RETURN(TRUE);

  if (!table_list->single_table_updatable())
  {
     my_error(ER_NON_UPDATABLE_TABLE, MYF(0), table_list->alias.str, "DELETE");
     DBUG_RETURN(TRUE);
  }
  if (!(table= table_list->table) || !table->is_created())
  {
      my_error(ER_VIEW_DELETE_MERGE_VIEW, MYF(0),
	       table_list->view_db.str, table_list->view_name.str);
    DBUG_RETURN(TRUE);
  }
  table->map=1;
  query_plan.select_lex= thd->lex->first_select_lex();
  query_plan.table= table;

<<<<<<< HEAD
  if (mysql_prepare_delete(thd, table_list, &conds, &delete_while_scanning))
=======
  promote_select_describe_flag_if_needed(thd->lex);

  if (mysql_prepare_delete(thd, table_list, select_lex->with_wild,
                           select_lex->item_list, &conds,
                           &delete_while_scanning))
>>>>>>> 77d8da57
    DBUG_RETURN(TRUE);

  if (delete_history)
    table->vers_write= false;

  if (returning)
    (void) result->prepare(returning->item_list, NULL);

  if (thd->lex->current_select->first_cond_optimization)
  {
    thd->lex->current_select->save_leaf_tables(thd);
    thd->lex->current_select->first_cond_optimization= 0;
  }
  /* check ORDER BY even if it can be ignored */
  if (order)
  {
    TABLE_LIST   tables;
    List<Item>   fields;
    List<Item>   all_fields;

    bzero((char*) &tables,sizeof(tables));
    tables.table = table;
    tables.alias = table_list->alias;

    if (select_lex->setup_ref_array(thd, order_list->elements) ||
        setup_order(thd, select_lex->ref_pointer_array, &tables,
                    fields, all_fields, order))
    {
      free_underlaid_joins(thd, thd->lex->first_select_lex());
      DBUG_RETURN(TRUE);
    }
  }

  /* Apply the IN=>EXISTS transformation to all subqueries and optimize them. */
  if (select_lex->optimize_unflattened_subqueries(false))
    DBUG_RETURN(TRUE);

  const_cond= (!conds || conds->const_item());
  safe_update= MY_TEST(thd->variables.option_bits & OPTION_SAFE_UPDATES);
  if (safe_update && const_cond)
  {
    my_message(ER_UPDATE_WITHOUT_KEY_IN_SAFE_MODE,
               ER_THD(thd, ER_UPDATE_WITHOUT_KEY_IN_SAFE_MODE), MYF(0));
    DBUG_RETURN(TRUE);
  }

  const_cond_result= const_cond && (!conds || conds->val_int());
  if (unlikely(thd->is_error()))
  {
    /* Error evaluating val_int(). */
    DBUG_RETURN(TRUE);
  }

  /*
    Test if the user wants to delete all rows and deletion doesn't have
    any side-effects (because of triggers), so we can use optimized
    handler::delete_all_rows() method.

    We can use delete_all_rows() if and only if:
    - We allow new functions (not using option --skip-new), and are
      not in safe mode (not using option --safe-mode)
    - There is no limit clause
    - The condition is constant
    - If there is a condition, then it it produces a non-zero value
    - If the current command is DELETE FROM with no where clause, then:
      - We should not be binlogging this statement in row-based, and
      - there should be no delete triggers associated with the table.
  */

  has_triggers= table->triggers && table->triggers->has_delete_triggers();

  if (!returning && !using_limit && const_cond_result &&
      (!thd->is_current_stmt_binlog_format_row() && !has_triggers)
      && !table->versioned(VERS_TIMESTAMP) && !table_list->has_period())
  {
    /* Update the table->file->stats.records number */
    table->file->info(HA_STATUS_VARIABLE | HA_STATUS_NO_LOCK);
    ha_rows const maybe_deleted= table->file->stats.records;
    DBUG_PRINT("debug", ("Trying to use delete_all_rows()"));

    query_plan.set_delete_all_rows(maybe_deleted);
    if (thd->lex->describe)
      goto produce_explain_and_leave;

    if (likely(!(error=table->file->ha_delete_all_rows())))
    {
      /*
        If delete_all_rows() is used, it is not possible to log the
        query in row format, so we have to log it in statement format.
      */
      query_type= THD::STMT_QUERY_TYPE;
      error= -1;
      deleted= maybe_deleted;
      if (!query_plan.save_explain_delete_data(thd->mem_root, thd))
        error= 1;
      goto cleanup;
    }
    if (error != HA_ERR_WRONG_COMMAND)
    {
      table->file->print_error(error,MYF(0));
      error=0;
      goto cleanup;
    }
    /* Handler didn't support fast delete; Delete rows one by one */
    query_plan.cancel_delete_all_rows();
  }
  if (conds)
  {
    Item::cond_result result;
    conds= conds->remove_eq_conds(thd, &result, true);
    if (result == Item::COND_FALSE)             // Impossible where
    {
      limit= 0;
      query_plan.set_impossible_where();
      if (thd->lex->describe || thd->lex->analyze_stmt)
        goto produce_explain_and_leave;
    }
  }

#ifdef WITH_PARTITION_STORAGE_ENGINE
  if (prune_partitions(thd, table, conds))
  {
    free_underlaid_joins(thd, select_lex);

    query_plan.set_no_partitions();
    if (thd->lex->describe || thd->lex->analyze_stmt)
      goto produce_explain_and_leave;

    my_ok(thd, 0);
    DBUG_RETURN(0);
  }
#endif
  /* Update the table->file->stats.records number */
  table->file->info(HA_STATUS_VARIABLE | HA_STATUS_NO_LOCK);
  set_statistics_for_table(thd, table);

  table->covering_keys.clear_all();
  table->opt_range_keys.clear_all();

  select=make_select(table, 0, 0, conds, (SORT_INFO*) 0, 0, &error);
  if (unlikely(error))
    DBUG_RETURN(TRUE);
  if ((select && select->check_quick(thd, safe_update, limit)) || !limit)
  {
    query_plan.set_impossible_where();
    if (thd->lex->describe || thd->lex->analyze_stmt)
      goto produce_explain_and_leave;

    delete select;
    free_underlaid_joins(thd, select_lex);
    /* 
      Error was already created by quick select evaluation (check_quick()).
      TODO: Add error code output parameter to Item::val_xxx() methods.
      Currently they rely on the user checking DA for
      errors when unwinding the stack after calling Item::val_xxx().
    */
    if (unlikely(thd->is_error()))
      DBUG_RETURN(TRUE);
    my_ok(thd, 0);
    DBUG_RETURN(0);				// Nothing to delete
  }

  /* If running in safe sql mode, don't allow updates without keys */
  if (table->opt_range_keys.is_clear_all())
  {
    thd->set_status_no_index_used();
    if (safe_update && !using_limit)
    {
      delete select;
      free_underlaid_joins(thd, select_lex);
      my_message(ER_UPDATE_WITHOUT_KEY_IN_SAFE_MODE,
                 ER_THD(thd, ER_UPDATE_WITHOUT_KEY_IN_SAFE_MODE), MYF(0));
      DBUG_RETURN(TRUE);
    }
  }
  if (options & OPTION_QUICK)
    (void) table->file->extra(HA_EXTRA_QUICK);

  query_plan.scanned_rows= select? select->records: table->file->stats.records;
  if (order)
  {
    table->update_const_key_parts(conds);
    order= simple_remove_const(order, conds);

    if (select && select->quick && select->quick->unique_key_range())
    { // Single row select (always "ordered")
      query_plan.using_filesort= FALSE;
      query_plan.index= MAX_KEY;
    }
    else
    {
      ha_rows scanned_limit= query_plan.scanned_rows;
      table->no_keyread= 1;
      query_plan.index= get_index_for_order(order, table, select, limit,
                                            &scanned_limit,
                                            &query_plan.using_filesort, 
                                            &reverse);
      table->no_keyread= 0;
      if (!query_plan.using_filesort)
        query_plan.scanned_rows= scanned_limit;
    }
  }

  query_plan.select= select;
  query_plan.possible_keys= select? select->possible_keys: key_map(0);
  
  /*
    Ok, we have generated a query plan for the DELETE.
     - if we're running EXPLAIN DELETE, goto produce explain output 
     - otherwise, execute the query plan
  */
  if (thd->lex->describe)
    goto produce_explain_and_leave;
  
  if (!(explain= query_plan.save_explain_delete_data(thd->mem_root, thd)))
    goto got_error;
  ANALYZE_START_TRACKING(thd, &explain->command_tracker);

  DBUG_EXECUTE_IF("show_explain_probe_delete_exec_start", 
                  dbug_serve_apcs(thd, 1););

  if (!(select && select->quick))
    status_var_increment(thd->status_var.delete_scan_count);

  binlog_is_row= thd->is_current_stmt_binlog_format_row();
  DBUG_PRINT("info", ("binlog_is_row: %s", binlog_is_row ? "TRUE" : "FALSE"));

  /*
    We can use direct delete (delete that is done silently in the handler)
    if none of the following conditions are true:
    - There are triggers
    - There is binary logging
    - There is a virtual not stored column in the WHERE clause
    - ORDER BY or LIMIT
      - As this requires the rows to be deleted in a specific order
      - Note that Spider can handle ORDER BY and LIMIT in a cluster with
        one data node.  These conditions are therefore checked in
        direct_delete_rows_init().

    Direct delete does not require a WHERE clause

    Later we also ensure that we are only using one table (no sub queries)
  */

  if ((table->file->ha_table_flags() & HA_CAN_DIRECT_UPDATE_AND_DELETE) &&
      !has_triggers && !binlog_is_row && !returning &&
      !table_list->has_period())
  {
    table->mark_columns_needed_for_delete();
    if (!table->check_virtual_columns_marked_for_read())
    {
      DBUG_PRINT("info", ("Trying direct delete"));
      if (select && select->cond &&
          (select->cond->used_tables() == table->map))
      {
        DBUG_ASSERT(!table->file->pushed_cond);
        if (!table->file->cond_push(select->cond))
          table->file->pushed_cond= select->cond;
      }
      if (!table->file->direct_delete_rows_init())
      {
        /* Direct deleting is supported */
        DBUG_PRINT("info", ("Using direct delete"));
        THD_STAGE_INFO(thd, stage_updating);
        if (!(error= table->file->ha_direct_delete_rows(&deleted)))
          error= -1;
        goto terminate_delete;
      }
    }
  }

  if (query_plan.using_filesort)
  {
    {
      Filesort fsort(order, HA_POS_ERROR, true, select);
      DBUG_ASSERT(query_plan.index == MAX_KEY);

      Filesort_tracker *fs_tracker=
        thd->lex->explain->get_upd_del_plan()->filesort_tracker;

      if (!(file_sort= filesort(thd, table, &fsort, fs_tracker)))
        goto got_error;

      thd->inc_examined_row_count(file_sort->examined_rows);
      /*
        Filesort has already found and selected the rows we want to delete,
        so we don't need the where clause
      */
      delete select;

      /*
        If we are not in DELETE ... RETURNING, we can free subqueries. (in
        DELETE ... RETURNING we can't, because the RETURNING part may have
        a subquery in it)
      */
      if (!returning)
        free_underlaid_joins(thd, select_lex);
      select= 0;
    }
  }

  /* If quick select is used, initialize it before retrieving rows. */
  if (select && select->quick && select->quick->reset())
    goto got_error;

  if (query_plan.index == MAX_KEY || (select && select->quick))
    error= init_read_record(&info, thd, table, select, file_sort, 1, 1, FALSE);
  else
    error= init_read_record_idx(&info, thd, table, 1, query_plan.index,
                                reverse);
  if (unlikely(error))
    goto got_error;
  
  if (unlikely(init_ftfuncs(thd, select_lex, 1)))
    goto got_error;

  if (table_list->has_period())
  {
    table->use_all_columns();
    table->rpl_write_set= table->write_set;
  }
  else
  {
    table->mark_columns_needed_for_delete();
  }

  if ((table->file->ha_table_flags() & HA_CAN_FORCE_BULK_DELETE) &&
      !table->prepare_triggers_for_delete_stmt_or_event())
    will_batch= !table->file->start_bulk_delete();

  if (returning)
  {
    if (result->send_result_set_metadata(returning->item_list,
                                Protocol::SEND_NUM_ROWS | Protocol::SEND_EOF))
      goto cleanup;
  }

  explain= (Explain_delete*)thd->lex->explain->get_upd_del_plan();
  explain->tracker.on_scan_init();

  if (!delete_while_scanning)
  {
    /*
      The table we are going to delete appears in subqueries in the where
      clause.  Instead of deleting the rows, first mark them deleted.
    */
    ha_rows tmplimit=limit;
    deltempfile= new (thd->mem_root) Unique (refpos_order_cmp, table->file,
                                             table->file->ref_length,
                                             MEM_STRIP_BUF_SIZE);

    THD_STAGE_INFO(thd, stage_searching_rows_for_update);
    while (!(error=info.read_record()) && !thd->killed &&
          ! thd->is_error())
    {
      if (record_should_be_deleted(thd, table, select, explain, delete_history))
      {
        table->file->position(table->record[0]);
        if (unlikely((error=
                      deltempfile->unique_add((char*) table->file->ref))))
        {
          error= 1;
          goto terminate_delete;
        }
        if (!--tmplimit && using_limit)
          break;
      }
    }
    end_read_record(&info);
    if (unlikely(deltempfile->get(table)) ||
        unlikely(table->file->ha_index_or_rnd_end()) ||
        unlikely(init_read_record(&info, thd, table, 0, &deltempfile->sort, 0,
                                  1, false)))
    {
      error= 1;
      goto terminate_delete;
    }
    delete_record= true;
  }

  /*
    From SQL2016, Part 2, 15.7 <Effect of deleting rows from base table>,
    General Rules, 8), we can conclude that DELETE FOR PORTTION OF time performs
    0-2 INSERTS + DELETE. We can substitute INSERT+DELETE with one UPDATE, with
    a condition of no side effects. The side effect is possible if there is a
    BEFORE INSERT trigger, since it is the only one splitting DELETE and INSERT
    operations.
    Another possible side effect is related to tables of non-transactional
    engines, since UPDATE is anyway atomic, and DELETE+INSERT is not.

    This optimization is not possible for system-versioned table.
  */
  portion_of_time_through_update=
          !(table->triggers && table->triggers->has_triggers(TRG_EVENT_INSERT,
                                                             TRG_ACTION_BEFORE))
          && !table->versioned()
          && table->file->has_transactions();

  if (table->versioned(VERS_TIMESTAMP) || (table_list->has_period()))
    table->file->prepare_for_insert(1);
  DBUG_ASSERT(table->file->inited != handler::NONE);

  THD_STAGE_INFO(thd, stage_updating);
  while (likely(!(error=info.read_record())) && likely(!thd->killed) &&
         likely(!thd->is_error()))
  {
    if (delete_while_scanning)
      delete_record= record_should_be_deleted(thd, table, select, explain,
                                              delete_history);
    if (delete_record)
    {
      if (!delete_history && table->triggers &&
          table->triggers->process_triggers(thd, TRG_EVENT_DELETE,
                                            TRG_ACTION_BEFORE, FALSE))
      {
        error= 1;
        break;
      }

      // no LIMIT / OFFSET
      if (returning && result->send_data(returning->item_list) < 0)
      {
        error=1;
        break;
      }

      if (table_list->has_period() && portion_of_time_through_update)
      {
        bool need_delete= true;
        error= update_portion_of_time(thd, table, table_list->period_conditions,
                                      &need_delete);
        if (likely(!error) && need_delete)
          error= table->delete_row();
      }
      else
      {
        error= table->delete_row();

        ha_rows rows_inserted;
        if (likely(!error) && table_list->has_period()
            && !portion_of_time_through_update)
          error= table->insert_portion_of_time(thd, table_list->period_conditions,
                                               &rows_inserted);
      }

      if (likely(!error))
      {
	deleted++;
        if (!delete_history && table->triggers &&
            table->triggers->process_triggers(thd, TRG_EVENT_DELETE,
                                              TRG_ACTION_AFTER, FALSE))
        {
          error= 1;
          break;
        }
	if (!--limit && using_limit)
	{
	  error= -1;
	  break;
	}
      }
      else
      {
	table->file->print_error(error,
                                 MYF(thd->lex->ignore ? ME_WARNING : 0));
        if (thd->is_error())
        {
          error= 1;
          break;
        }
      }
    }
    /*
      Don't try unlocking the row if skip_record reported an error since in
      this case the transaction might have been rolled back already.
    */
    else if (likely(!thd->is_error()))
      table->file->unlock_row();  // Row failed selection, release lock on it
    else
      break;
  }

terminate_delete:
  killed_status= thd->killed;
  if (unlikely(killed_status != NOT_KILLED || thd->is_error()))
    error= 1;					// Aborted
  if (will_batch && unlikely((loc_error= table->file->end_bulk_delete())))
  {
    if (error != 1)
      table->file->print_error(loc_error,MYF(0));
    error=1;
  }
  THD_STAGE_INFO(thd, stage_end);
  end_read_record(&info);
  if (table_list->has_period())
    table->file->ha_release_auto_increment();
  if (options & OPTION_QUICK)
    (void) table->file->extra(HA_EXTRA_NORMAL);
  ANALYZE_STOP_TRACKING(thd, &explain->command_tracker);

cleanup:
  /*
    Invalidate the table in the query cache if something changed. This must
    be before binlog writing and ha_autocommit_...
  */
  if (deleted)
  {
    query_cache_invalidate3(thd, table_list, 1);
  }

  if (thd->lex->current_select->first_cond_optimization)
  {
    thd->lex->current_select->save_leaf_tables(thd);
    thd->lex->current_select->first_cond_optimization= 0;
  }

  delete deltempfile;
  deltempfile=NULL;
  delete select;
  select= NULL;
  transactional_table= table->file->has_transactions_and_rollback();

  if (!transactional_table && deleted > 0)
    thd->transaction->stmt.modified_non_trans_table=
      thd->transaction->all.modified_non_trans_table= TRUE;

  /* See similar binlogging code in sql_update.cc, for comments */
  if (likely((error < 0) || thd->transaction->stmt.modified_non_trans_table))
  {
    if (WSREP_EMULATE_BINLOG(thd) || mysql_bin_log.is_open())
    {
      int errcode= 0;
      if (error < 0)
        thd->clear_error();
      else
        errcode= query_error_code(thd, killed_status == NOT_KILLED);

      ScopedStatementReplication scoped_stmt_rpl(
          table->versioned(VERS_TRX_ID) ? thd : NULL);
      /*
        [binlog]: If 'handler::delete_all_rows()' was called and the
        storage engine does not inject the rows itself, we replicate
        statement-based; otherwise, 'ha_delete_row()' was used to
        delete specific rows which we might log row-based.
      */
      int log_result= thd->binlog_query(query_type,
                                        thd->query(), thd->query_length(),
                                        transactional_table, FALSE, FALSE,
                                        errcode);

      if (log_result > 0)
      {
	error=1;
      }
    }
  }
  DBUG_ASSERT(transactional_table || !deleted || thd->transaction->stmt.modified_non_trans_table);
  
  if (likely(error < 0) ||
      (thd->lex->ignore && !thd->is_error() && !thd->is_fatal_error))
  {
    if (thd->lex->analyze_stmt)
      goto send_nothing_and_leave;

    if (returning)
      result->send_eof();
    else
      my_ok(thd, deleted);
    DBUG_PRINT("info",("%ld records deleted",(long) deleted));
  }
  delete file_sort;
  free_underlaid_joins(thd, select_lex);
  if (table->file->pushed_cond)
    table->file->cond_pop();
  DBUG_RETURN(error >= 0 || thd->is_error());
  
  /* Special exits */
produce_explain_and_leave:
  /* 
    We come here for various "degenerate" query plans: impossible WHERE,
    no-partitions-used, impossible-range, etc.
  */
  if (!(query_plan.save_explain_delete_data(thd->mem_root, thd)))
    goto got_error;

send_nothing_and_leave:
  /* 
    ANALYZE DELETE jumps here. We can't send explain right here, because
    we might be using ANALYZE DELETE ...RETURNING, in which case we have 
    Protocol_discard active.
  */

  delete select;
  delete file_sort;
  free_underlaid_joins(thd, select_lex);
  if (table->file->pushed_cond)
    table->file->cond_pop();

  DBUG_ASSERT(!return_error || thd->is_error() || thd->killed);
  DBUG_RETURN((return_error || thd->is_error() || thd->killed) ? 1 : 0);

got_error:
  return_error= 1;
  goto send_nothing_and_leave;
}


/*
  Prepare items in DELETE statement

  SYNOPSIS
    mysql_prepare_delete()
    thd			- thread handler
    table_list		- global/local table list
    conds		- conditions

  RETURN VALUE
    FALSE OK
    TRUE  error
*/
int mysql_prepare_delete(THD *thd, TABLE_LIST *table_list, Item **conds,
                         bool *delete_while_scanning)
{
  Item *fake_conds= 0;
  SELECT_LEX *select_lex= thd->lex->first_select_lex();
  DBUG_ENTER("mysql_prepare_delete");
  List<Item> all_fields;

  *delete_while_scanning= true;
  thd->lex->allow_sum_func.clear_all();
  if (setup_tables_and_check_access(thd, &select_lex->context,
                                    &select_lex->top_join_list, table_list,
                                    select_lex->leaf_tables, FALSE,
                                    DELETE_ACL, SELECT_ACL, TRUE))
    DBUG_RETURN(TRUE);

  if (table_list->vers_conditions.is_set() && table_list->is_view_or_derived())
  {
    my_error(ER_IT_IS_A_VIEW, MYF(0), table_list->table_name.str);
    DBUG_RETURN(true);
  }

  if (table_list->has_period())
  {
    if (table_list->is_view_or_derived())
    {
      my_error(ER_IT_IS_A_VIEW, MYF(0), table_list->table_name.str);
      DBUG_RETURN(true);
    }

    if (select_lex->period_setup_conds(thd, table_list))
      DBUG_RETURN(true);
  }

  DBUG_ASSERT(table_list->table);
  // conds could be cached from previous SP call
  DBUG_ASSERT(!table_list->vers_conditions.need_setup() ||
              !*conds || thd->stmt_arena->is_stmt_execute());
  if (select_lex->vers_setup_conds(thd, table_list))
    DBUG_RETURN(TRUE);

  *conds= select_lex->where;

  if (setup_returning_fields(thd, table_list) ||
      setup_conds(thd, table_list, select_lex->leaf_tables, conds) ||
      setup_ftfuncs(select_lex))
    DBUG_RETURN(TRUE);
  if (!table_list->single_table_updatable() ||
      check_key_in_view(thd, table_list))
  {
    my_error(ER_NON_UPDATABLE_TABLE, MYF(0), table_list->alias.str, "DELETE");
    DBUG_RETURN(TRUE);
  }

  /*
      Application-time periods: if FOR PORTION OF ... syntax used, DELETE
      statement could issue delete_row's mixed with write_row's. This causes
      problems for myisam and corrupts table, if deleting while scanning.
   */
  if (table_list->has_period()
      || unique_table(thd, table_list, table_list->next_global, 0))
    *delete_while_scanning= false;

  if (select_lex->inner_refs_list.elements &&
    fix_inner_refs(thd, all_fields, select_lex, select_lex->ref_pointer_array))
    DBUG_RETURN(TRUE);

  select_lex->fix_prepare_information(thd, conds, &fake_conds);
  DBUG_RETURN(FALSE);
}


/***************************************************************************
  Delete multiple tables from join 
***************************************************************************/


extern "C" int refpos_order_cmp(void* arg, const void *a,const void *b)
{
  handler *file= (handler*)arg;
  return file->cmp_ref((const uchar*)a, (const uchar*)b);
}

/*
  make delete specific preparation and checks after opening tables

  SYNOPSIS
    mysql_multi_delete_prepare()
    thd         thread handler

  RETURN
    FALSE OK
    TRUE  Error
*/

int mysql_multi_delete_prepare(THD *thd)
{
  LEX *lex= thd->lex;
  TABLE_LIST *aux_tables= lex->auxiliary_table_list.first;
  TABLE_LIST *target_tbl;
  DBUG_ENTER("mysql_multi_delete_prepare");

  if (mysql_handle_derived(lex, DT_INIT))
    DBUG_RETURN(TRUE);
  if (mysql_handle_derived(lex, DT_MERGE_FOR_INSERT))
    DBUG_RETURN(TRUE);
  if (mysql_handle_derived(lex, DT_PREPARE))
    DBUG_RETURN(TRUE);
  /*
    setup_tables() need for VIEWs. JOIN::prepare() will not do it second
    time.

    lex->query_tables also point on local list of DELETE SELECT_LEX
  */
  if (setup_tables_and_check_access(thd,
                                    &thd->lex->first_select_lex()->context,
                                    &thd->lex->first_select_lex()->
                                      top_join_list,
                                    lex->query_tables,
                                    lex->first_select_lex()->leaf_tables,
                                    FALSE, DELETE_ACL, SELECT_ACL, FALSE))
    DBUG_RETURN(TRUE);

  /*
    Multi-delete can't be constructed over-union => we always have
    single SELECT on top and have to check underlying SELECTs of it
  */
  lex->first_select_lex()->set_unique_exclude();
  /* Fix tables-to-be-deleted-from list to point at opened tables */
  for (target_tbl= (TABLE_LIST*) aux_tables;
       target_tbl;
       target_tbl= target_tbl->next_local)
  {

    target_tbl->table= target_tbl->correspondent_table->table;
    if (target_tbl->correspondent_table->is_multitable())
    {
       my_error(ER_VIEW_DELETE_MERGE_VIEW, MYF(0),
                target_tbl->correspondent_table->view_db.str,
                target_tbl->correspondent_table->view_name.str);
       DBUG_RETURN(TRUE);
    }

    if (!target_tbl->correspondent_table->single_table_updatable() ||
        check_key_in_view(thd, target_tbl->correspondent_table))
    {
      my_error(ER_NON_UPDATABLE_TABLE, MYF(0),
               target_tbl->table_name.str, "DELETE");
      DBUG_RETURN(TRUE);
    }
  }

  for (target_tbl= (TABLE_LIST*) aux_tables;
       target_tbl;
       target_tbl= target_tbl->next_local)
  {
    /*
      Check that table from which we delete is not used somewhere
      inside subqueries/view.
    */
    {
      TABLE_LIST *duplicate;
      if ((duplicate= unique_table(thd, target_tbl->correspondent_table,
                                   lex->query_tables, 0)))
      {
        update_non_unique_table_error(target_tbl->correspondent_table,
                                      "DELETE", duplicate);
        DBUG_RETURN(TRUE);
      }
    }
  }
  /*
    Reset the exclude flag to false so it doesn't interfare
    with further calls to unique_table
  */
  lex->first_select_lex()->exclude_from_table_unique_test= FALSE;

  if (lex->save_prep_leaf_tables())
    DBUG_RETURN(TRUE);
  
  DBUG_RETURN(FALSE);
}


multi_delete::multi_delete(THD *thd_arg, TABLE_LIST *dt, uint num_of_tables_arg):
    select_result_interceptor(thd_arg), delete_tables(dt), deleted(0), found(0),
    num_of_tables(num_of_tables_arg), error(0),
    do_delete(0), transactional_tables(0), normal_tables(0), error_handled(0)
{
  tempfiles= (Unique **) thd_arg->calloc(sizeof(Unique *) * num_of_tables);
}


int
multi_delete::prepare(List<Item> &values, SELECT_LEX_UNIT *u)
{
  DBUG_ENTER("multi_delete::prepare");
  unit= u;
  do_delete= 1;
  THD_STAGE_INFO(thd, stage_deleting_from_main_table);
  DBUG_RETURN(0);
}

void multi_delete::prepare_to_read_rows()
{
  /* see multi_update::prepare_to_read_rows() */
  for (TABLE_LIST *walk= delete_tables; walk; walk= walk->next_local)
  {
    TABLE_LIST *tbl= walk->correspondent_table->find_table_for_update();
    tbl->table->mark_columns_needed_for_delete();
  }
}

bool
multi_delete::initialize_tables(JOIN *join)
{
  TABLE_LIST *walk;
  Unique **tempfiles_ptr;
  DBUG_ENTER("initialize_tables");

  if (unlikely((thd->variables.option_bits & OPTION_SAFE_UPDATES) &&
               error_if_full_join(join)))
    DBUG_RETURN(1);

  table_map tables_to_delete_from=0;
  delete_while_scanning= true;
  for (walk= delete_tables; walk; walk= walk->next_local)
  {
    TABLE_LIST *tbl= walk->correspondent_table->find_table_for_update();
    tables_to_delete_from|= tbl->table->map;
    if (delete_while_scanning &&
        unique_table(thd, tbl, join->tables_list, 0))
    {
      /*
        If the table we are going to delete from appears
        in join, we need to defer delete. So the delete
        doesn't interfers with the scaning of results.
      */
      delete_while_scanning= false;
    }
  }

  walk= delete_tables;

  for (JOIN_TAB *tab= first_linear_tab(join, WITHOUT_BUSH_ROOTS,
                                       WITH_CONST_TABLES);
       tab; 
       tab= next_linear_tab(join, tab, WITHOUT_BUSH_ROOTS))
  {
    if (!tab->bush_children && tab->table->map & tables_to_delete_from)
    {
      /* We are going to delete from this table */
      TABLE *tbl=walk->table=tab->table;
      walk= walk->next_local;
      /* Don't use KEYREAD optimization on this table */
      tbl->no_keyread=1;
      /* Don't use record cache */
      tbl->no_cache= 1;
      tbl->covering_keys.clear_all();
      if (tbl->file->has_transactions())
	transactional_tables= 1;
      else
	normal_tables= 1;
      tbl->prepare_triggers_for_delete_stmt_or_event();
      tbl->prepare_for_position();

      if (tbl->versioned(VERS_TIMESTAMP))
        tbl->file->prepare_for_insert(1);
    }
    else if ((tab->type != JT_SYSTEM && tab->type != JT_CONST) &&
             walk == delete_tables)
    {
      /*
        We are not deleting from the table we are scanning. In this
        case send_data() shouldn't delete any rows a we may touch
        the rows in the deleted table many times
      */
      delete_while_scanning= false;
    }
  }
  walk= delete_tables;
  tempfiles_ptr= tempfiles;
  if (delete_while_scanning)
  {
    table_being_deleted= delete_tables;
    walk= walk->next_local;
  }
  for (;walk ;walk= walk->next_local)
  {
    TABLE *table=walk->table;
    *tempfiles_ptr++= new (thd->mem_root) Unique (refpos_order_cmp, table->file,
                                                  table->file->ref_length,
                                                  MEM_STRIP_BUF_SIZE);
  }
  init_ftfuncs(thd, thd->lex->current_select, 1);
  DBUG_RETURN(thd->is_fatal_error);
}


multi_delete::~multi_delete()
{
  for (table_being_deleted= delete_tables;
       table_being_deleted;
       table_being_deleted= table_being_deleted->next_local)
  {
    TABLE *table= table_being_deleted->table;
    table->no_keyread=0;
    table->no_cache= 0;
  }

  for (uint counter= 0; counter < num_of_tables; counter++)
  {
    if (tempfiles[counter])
      delete tempfiles[counter];
  }
}


int multi_delete::send_data(List<Item> &values)
{
  int secure_counter= delete_while_scanning ? -1 : 0;
  TABLE_LIST *del_table;
  DBUG_ENTER("multi_delete::send_data");

  bool ignore= thd->lex->ignore;

  for (del_table= delete_tables;
       del_table;
       del_table= del_table->next_local, secure_counter++)
  {
    TABLE *table= del_table->table;

    /* Check if we are using outer join and we didn't find the row */
    if (table->status & (STATUS_NULL_ROW | STATUS_DELETED))
      continue;

    table->file->position(table->record[0]);
    found++;

    if (secure_counter < 0)
    {
      /* We are scanning the current table */
      DBUG_ASSERT(del_table == table_being_deleted);
      if (table->triggers &&
          table->triggers->process_triggers(thd, TRG_EVENT_DELETE,
                                            TRG_ACTION_BEFORE, FALSE))
        DBUG_RETURN(1);
      table->status|= STATUS_DELETED;

      error= table->delete_row();
      if (likely(!error))
      {
        deleted++;
        if (!table->file->has_transactions())
          thd->transaction->stmt.modified_non_trans_table= TRUE;
        if (table->triggers &&
            table->triggers->process_triggers(thd, TRG_EVENT_DELETE,
                                              TRG_ACTION_AFTER, FALSE))
          DBUG_RETURN(1);
      }
      else if (!ignore)
      {
        /*
          If the IGNORE option is used errors caused by ha_delete_row don't
          have to stop the iteration.
        */
        table->file->print_error(error,MYF(0));
        DBUG_RETURN(1);
      }
    }
    else
    {
      error=tempfiles[secure_counter]->unique_add((char*) table->file->ref);
      if (unlikely(error))
      {
	error= 1;                               // Fatal error
	DBUG_RETURN(1);
      }
    }
  }
  DBUG_RETURN(0);
}


void multi_delete::abort_result_set()
{
  DBUG_ENTER("multi_delete::abort_result_set");

  /* the error was handled or nothing deleted and no side effects return */
  if (error_handled ||
      (!thd->transaction->stmt.modified_non_trans_table && !deleted))
    DBUG_VOID_RETURN;

  /* Something already deleted so we have to invalidate cache */
  if (deleted)
    query_cache_invalidate3(thd, delete_tables, 1);

  if (thd->transaction->stmt.modified_non_trans_table)
    thd->transaction->all.modified_non_trans_table= TRUE;
  thd->transaction->all.m_unsafe_rollback_flags|=
    (thd->transaction->stmt.m_unsafe_rollback_flags & THD_TRANS::DID_WAIT);

  /*
    If rows from the first table only has been deleted and it is
    transactional, just do rollback.
    The same if all tables are transactional, regardless of where we are.
    In all other cases do attempt deletes ...
  */
  if (do_delete && normal_tables &&
      (table_being_deleted != delete_tables ||
       !table_being_deleted->table->file->has_transactions_and_rollback()))
  {
    /*
      We have to execute the recorded do_deletes() and write info into the
      error log
    */
    error= 1;
    send_eof();
    DBUG_ASSERT(error_handled);
    DBUG_VOID_RETURN;
  }

  if (thd->transaction->stmt.modified_non_trans_table)
  {
    /*
       there is only side effects; to binlog with the error
    */
    if (WSREP_EMULATE_BINLOG(thd) || mysql_bin_log.is_open())
    {
      int errcode= query_error_code(thd, thd->killed == NOT_KILLED);
      /* possible error of writing binary log is ignored deliberately */
      (void) thd->binlog_query(THD::ROW_QUERY_TYPE,
                               thd->query(), thd->query_length(),
                               transactional_tables, FALSE, FALSE, errcode);
    }
  }
  DBUG_VOID_RETURN;
}



/**
  Do delete from other tables.

  @retval 0 ok
  @retval 1 error

  @todo Is there any reason not use the normal nested-loops join? If not, and
  there is no documentation supporting it, this method and callee should be
  removed and there should be hooks within normal execution.
*/

int multi_delete::do_deletes()
{
  DBUG_ENTER("do_deletes");
  DBUG_ASSERT(do_delete);

  do_delete= 0;                                 // Mark called
  if (!found)
    DBUG_RETURN(0);

  table_being_deleted= (delete_while_scanning ? delete_tables->next_local :
                        delete_tables);
 
  for (uint counter= 0; table_being_deleted;
       table_being_deleted= table_being_deleted->next_local, counter++)
  { 
    TABLE *table = table_being_deleted->table;
    int local_error; 
    if (unlikely(tempfiles[counter]->get(table)))
      DBUG_RETURN(1);

    local_error= do_table_deletes(table, &tempfiles[counter]->sort,
                                  thd->lex->ignore);

    if (unlikely(thd->killed) && likely(!local_error))
      DBUG_RETURN(1);

    if (unlikely(local_error == -1))            // End of file
      local_error= 0;

    if (unlikely(local_error))
      DBUG_RETURN(local_error);
  }
  DBUG_RETURN(0);
}


/**
   Implements the inner loop of nested-loops join within multi-DELETE
   execution.

   @param table The table from which to delete.

   @param ignore If used, all non fatal errors will be translated
   to warnings and we should not break the row-by-row iteration.

   @return Status code

   @retval  0 All ok.
   @retval  1 Triggers or handler reported error.
   @retval -1 End of file from handler.
*/
int multi_delete::do_table_deletes(TABLE *table, SORT_INFO *sort_info,
                                   bool ignore)
{
  int local_error= 0;
  READ_RECORD info;
  ha_rows last_deleted= deleted;
  DBUG_ENTER("do_deletes_for_table");

  if (unlikely(init_read_record(&info, thd, table, NULL, sort_info, 0, 1,
                                FALSE)))
    DBUG_RETURN(1);

  bool will_batch= !table->file->start_bulk_delete();
  while (likely(!(local_error= info.read_record())) && likely(!thd->killed))
  {
    if (table->triggers &&
        unlikely(table->triggers->process_triggers(thd, TRG_EVENT_DELETE,
                                                   TRG_ACTION_BEFORE, FALSE)))
    {
      local_error= 1;
      break;
    }

    local_error= table->delete_row();
    if (unlikely(local_error) && !ignore)
    {
      table->file->print_error(local_error, MYF(0));
      break;
    }
      
    /*
      Increase the reported number of deleted rows only if no error occurred
      during ha_delete_row.
      Also, don't execute the AFTER trigger if the row operation failed.
    */
    if (unlikely(!local_error))
    {
      deleted++;
      if (table->triggers &&
          table->triggers->process_triggers(thd, TRG_EVENT_DELETE,
                                            TRG_ACTION_AFTER, FALSE))
      {
        local_error= 1;
        break;
      }
    }
  }
  if (will_batch)
  {
    int tmp_error= table->file->end_bulk_delete();
    if (unlikely(tmp_error) && !local_error)
    {
      local_error= tmp_error;
      table->file->print_error(local_error, MYF(0));
    }
  }
  if (last_deleted != deleted && !table->file->has_transactions_and_rollback())
    thd->transaction->stmt.modified_non_trans_table= TRUE;

  end_read_record(&info);

  DBUG_RETURN(local_error);
}

/*
  Send ok to the client

  return:  0 sucess
	   1 error
*/

bool multi_delete::send_eof()
{
  killed_state killed_status= NOT_KILLED;
  THD_STAGE_INFO(thd, stage_deleting_from_reference_tables);

  /* Does deletes for the last n - 1 tables, returns 0 if ok */
  int local_error= do_deletes();		// returns 0 if success

  /* compute a total error to know if something failed */
  local_error= local_error || error;
  killed_status= (local_error == 0)? NOT_KILLED : thd->killed;
  /* reset used flags */
  THD_STAGE_INFO(thd, stage_end);

  if (thd->transaction->stmt.modified_non_trans_table)
    thd->transaction->all.modified_non_trans_table= TRUE;
  thd->transaction->all.m_unsafe_rollback_flags|=
    (thd->transaction->stmt.m_unsafe_rollback_flags & THD_TRANS::DID_WAIT);

  /*
    We must invalidate the query cache before binlog writing and
    ha_autocommit_...
  */
  if (deleted)
  {
    query_cache_invalidate3(thd, delete_tables, 1);
  }
  if (likely((local_error == 0) ||
             thd->transaction->stmt.modified_non_trans_table))
  {
    if(WSREP_EMULATE_BINLOG(thd) || mysql_bin_log.is_open())
    {
      int errcode= 0;
      if (likely(local_error == 0))
        thd->clear_error();
      else
        errcode= query_error_code(thd, killed_status == NOT_KILLED);
      thd->thread_specific_used= TRUE;
      if (unlikely(thd->binlog_query(THD::ROW_QUERY_TYPE,
                                     thd->query(), thd->query_length(),
                                     transactional_tables, FALSE, FALSE,
                                     errcode) > 0) &&
          !normal_tables)
      {
	local_error=1;  // Log write failed: roll back the SQL statement
      }
    }
  }
  if (unlikely(local_error != 0))
    error_handled= TRUE; // to force early leave from ::abort_result_set()

  if (likely(!local_error && !thd->lex->analyze_stmt))
  {
    ::my_ok(thd, deleted);
  }
  return 0;
}<|MERGE_RESOLUTION|>--- conflicted
+++ resolved
@@ -365,15 +365,9 @@
   query_plan.select_lex= thd->lex->first_select_lex();
   query_plan.table= table;
 
-<<<<<<< HEAD
+  promote_select_describe_flag_if_needed(thd->lex);
+
   if (mysql_prepare_delete(thd, table_list, &conds, &delete_while_scanning))
-=======
-  promote_select_describe_flag_if_needed(thd->lex);
-
-  if (mysql_prepare_delete(thd, table_list, select_lex->with_wild,
-                           select_lex->item_list, &conds,
-                           &delete_while_scanning))
->>>>>>> 77d8da57
     DBUG_RETURN(TRUE);
 
   if (delete_history)
