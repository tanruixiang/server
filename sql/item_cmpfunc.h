--- conflicted
+++ resolved
@@ -363,15 +363,10 @@
   void reset_cache() { cache= NULL; }
   virtual void print(String *str, enum_query_type query_type);
   void restore_first_argument();
-<<<<<<< HEAD
+  Item* get_wrapped_in_subselect_item()
+  { return args[1]; }
   Item *get_copy(THD *thd, MEM_ROOT *mem_root)
   { return get_item_copy<Item_in_optimizer>(thd, mem_root, this); }
-=======
-  Item* get_wrapped_in_subselect_item()
-  {
-    return args[1];
-  }
->>>>>>> 15795b9f
 };
 
 
