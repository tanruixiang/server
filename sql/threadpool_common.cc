/* Copyright (C) 2012, 2020, MariaDB

   This program is free software; you can redistribute it and/or modify
   it under the terms of the GNU General Public License as published by
   the Free Software Foundation; version 2 of the License.

   This program is distributed in the hope that it will be useful,
   but WITHOUT ANY WARRANTY; without even the implied warranty of
   MERCHANTABILITY or FITNESS FOR A PARTICULAR PURPOSE.  See the
   GNU General Public License for more details.

   You should have received a copy of the GNU General Public License
   along with this program; if not, write to the Free Software
   Foundation, Inc., 51 Franklin Street, Fifth Floor, Boston, MA 02110-1335 USA */

#include "mariadb.h"
#include <violite.h>
#include <sql_priv.h>
#include <sql_class.h>
#include <my_pthread.h>
#include <scheduler.h>
#include <sql_connect.h>
#include <sql_audit.h>
#include <debug_sync.h>
#include <threadpool.h>
#ifdef WITH_WSREP
#include "wsrep_trans_observer.h"
#endif /* WITH_WSREP */

/* Threadpool parameters */

uint threadpool_min_threads;
uint threadpool_idle_timeout;
uint threadpool_size;
uint threadpool_max_size;
uint threadpool_stall_limit;
uint threadpool_max_threads;
uint threadpool_oversubscribe;
uint threadpool_mode;
uint threadpool_prio_kickup_timer;

/* Stats */
TP_STATISTICS tp_stats;


static void  threadpool_remove_connection(THD *thd);
static int   threadpool_process_request(THD *thd);
static THD*  threadpool_add_connection(CONNECT *connect, void *scheduler_data);

extern bool do_command(THD*);

static inline TP_connection *get_TP_connection(THD *thd)
{
  return (TP_connection *)thd->event_scheduler.data;
}

/*
  Worker threads contexts, and THD contexts.
  =========================================
  
  Both worker threads and connections have their sets of thread local variables 
  At the moment it is mysys_var (this has specific data for dbug, my_error and 
  similar goodies), and PSI per-client structure.

  Whenever query is executed following needs to be done:

  1. Save worker thread context.
  2. Change TLS variables to connection specific ones using thread_attach(THD*).
     This function does some additional work , e.g setting up 
     thread_stack/thread_ends_here pointers.
  3. Process query
  4. Restore worker thread context.

  Connection login and termination follows similar schema w.r.t saving and 
  restoring contexts. 

  For both worker thread, and for the connection, mysys variables are created 
  using my_thread_init() and freed with my_thread_end().

*/
struct Worker_thread_context
{
  PSI_thread *psi_thread;
  st_my_thread_var* mysys_var;

  void save()
  {
    psi_thread= PSI_CALL_get_thread();
    mysys_var= my_thread_var;
  }

  void restore()
  {
    PSI_CALL_set_thread(psi_thread);
    set_mysys_var(mysys_var);
    pthread_setspecific(THR_THD, 0);
  }
};


#ifdef HAVE_PSI_INTERFACE

/*
  The following fixes PSI "idle" psi instrumentation.
  The server assumes that connection  becomes idle
  just before net_read_packet() and switches to active after it.
  In out setup, server becomes idle when async socket io is made.
*/

extern void net_before_header_psi(struct st_net *net, void *user_data, size_t);

static void dummy_before_header(struct st_net *, void *, size_t)
{
}

static void re_init_net_server_extension(THD *thd)
{
  thd->m_net_server_extension.m_before_header = dummy_before_header;
}

#else

#define re_init_net_server_extension(thd)

#endif /* HAVE_PSI_INTERFACE */


static inline void set_thd_idle(THD *thd)
{
  thd->net.reading_or_writing= 1;
#ifdef HAVE_PSI_INTERFACE
  net_before_header_psi(&thd->net, thd, 0);
#endif
}

/*
  Attach/associate the connection with the OS thread,
*/
static void thread_attach(THD* thd)
{
<<<<<<< HEAD
#ifdef WITH_WSREP
  /* Wait until possible background rollback has finished before
     attaching the thd. */
  wsrep_wait_rollback_complete_and_acquire_ownership(thd);
#endif /* WITH_WSREP */
  pthread_setspecific(THR_KEY_mysys,thd->mysys_var);
=======
  set_mysys_var(thd->mysys_var);
>>>>>>> 3568fad5
  thd->thread_stack=(char*)&thd;
  thd->store_globals();
  PSI_CALL_set_thread(thd->event_scheduler.m_psi);
  mysql_socket_set_thread_owner(thd->net.vio->mysql_socket);
}

/*
  Determine connection priority , using current 
  transaction state and 'threadpool_priority' variable value.
*/
static TP_PRIORITY get_priority(TP_connection *c)
{
  DBUG_ASSERT(c->thd == current_thd);
  TP_PRIORITY prio= (TP_PRIORITY)c->thd->variables.threadpool_priority;
  if (prio == TP_PRIORITY_AUTO)
  {
    return c->thd->transaction.is_active() ? TP_PRIORITY_HIGH : TP_PRIORITY_LOW;
  }
  return prio;
}


void tp_callback(TP_connection *c)
{
  DBUG_ASSERT(c);

  Worker_thread_context worker_context;
  worker_context.save();

  THD *thd= c->thd;

  c->state = TP_STATE_RUNNING;

  if (unlikely(!thd))
  {
    /* No THD, need to login first. */
    DBUG_ASSERT(c->connect);
    thd= c->thd= threadpool_add_connection(c->connect, c);
    if (!thd)
    {
      /* Bail out on connect error.*/
      goto error;
    }
    c->connect= 0;
  }
  else if (threadpool_process_request(thd))
  {
    /* QUIT or an error occurred. */
    goto error;
  }

  /* Set priority */
  c->priority= get_priority(c);

  /* Read next command from client. */
  c->set_io_timeout(thd->get_net_wait_timeout());
  c->state= TP_STATE_IDLE;
  if (c->start_io())
    goto error;

  worker_context.restore();
  return;

error:
  c->thd= 0;
  delete c;

  if (thd)
  {
    threadpool_remove_connection(thd);
  }
  worker_context.restore();
}


static THD* threadpool_add_connection(CONNECT *connect, void *scheduler_data)
{
  THD *thd= NULL;

  /*
    Create a new connection context: mysys_thread_var and PSI thread
    Store them in THD.
  */

  set_mysys_var(NULL);
  my_thread_init();
  st_my_thread_var* mysys_var= my_thread_var;
  if (!mysys_var ||!(thd= connect->create_thd(NULL)))
  {
    /* Out of memory? */
    connect->close_and_delete();
    if (mysys_var)
    {
#ifdef HAVE_PSI_INTERFACE
      /*
       current PSI is still from worker thread.
       Set to 0, to avoid premature cleanup by my_thread_end
      */
      if (PSI_server) PSI_server->set_thread(0);
#endif
      my_thread_end();
    }
    return NULL;
  }
  delete connect;
  server_threads.insert(thd);
  thd->set_mysys_var(mysys_var);
  thd->event_scheduler.data= scheduler_data;

  /* Create new PSI thread for use with the THD. */
  thd->event_scheduler.m_psi=
    PSI_CALL_new_thread(key_thread_one_connection, thd, thd->thread_id);


  /* Login. */
  thread_attach(thd);
  re_init_net_server_extension(thd);
  ulonglong now= microsecond_interval_timer();
  thd->prior_thr_create_utime= now;
  thd->start_utime= now;
  thd->thr_create_utime= now;

  if (setup_connection_thread_globals(thd))
    goto end;

  if (thd_prepare_connection(thd))
    goto end;

  /*
    Check if THD is ok, as prepare_new_connection_state()
    can fail, for example if init command failed.
  */
  if (!thd_is_connection_alive(thd))
    goto end;

  thd->skip_wait_timeout= true;
  set_thd_idle(thd);
  return thd;

end:
  threadpool_remove_connection(thd);
  return NULL;
}


static void threadpool_remove_connection(THD *thd)
{
  thread_attach(thd);
  thd->event_scheduler.data= 0;
  thd->net.reading_or_writing = 0;
  end_connection(thd);
  close_connection(thd, 0);
  unlink_thd(thd);
  delete thd;

  /*
    Free resources associated with this connection: 
    mysys thread_var and PSI thread.
  */
  my_thread_end();
}


/*
  Ensure that proper error message is sent to client,
  and "aborted" message appears in the log in case of
  wait timeout.

  See also timeout handling in net_serv.cc
*/
static void handle_wait_timeout(THD *thd)
{
  thd->get_stmt_da()->reset_diagnostics_area();
  thd->reset_killed();
  my_error(ER_NET_READ_INTERRUPTED, MYF(0));
  thd->net.last_errno= ER_NET_READ_INTERRUPTED;
  thd->net.error= 2;
}


/**
 Process a single client request or a single batch.
*/
static int threadpool_process_request(THD *thd)
{
  int retval= 0;
  thread_attach(thd);

  if (thd->killed >= KILL_CONNECTION)
  {
    /* 
      killed flag was set by timeout handler 
      or KILL command. Return error.
    */
    retval= 1;
    if(thd->killed == KILL_WAIT_TIMEOUT)
      handle_wait_timeout(thd);
    goto end;
  }


  /*
    In the loop below, the flow is essentially the copy of
    thead-per-connections
    logic, see do_handle_one_connection() in sql_connect.c

    The goal is to execute a single query, thus the loop is normally executed 
    only once. However for SSL connections, it can be executed multiple times 
    (SSL can preread and cache incoming data, and vio->has_data() checks if it 
    was the case).
  */
  for(;;)
  {
    Vio *vio;
    thd->net.reading_or_writing= 0;
    if (mysql_audit_release_required(thd))
      mysql_audit_release(thd);

    if ((retval= do_command(thd)) != 0)
      goto end;

    if (!thd_is_connection_alive(thd))
    {
      retval= 1;
      goto end;
    }

    set_thd_idle(thd);

    vio= thd->net.vio;
    if (!vio->has_data(vio))
    { 
      /* More info on this debug sync is in sql_parse.cc*/
      DEBUG_SYNC(thd, "before_do_command_net_read");
      goto end;
    }
  }

end:
  return retval;
}



/* Dummy functions, do nothing */

static bool tp_init_new_connection_thread()
{
  return 0;
}

static bool tp_end_thread(THD *, bool)
{
  return 0;
}

static TP_pool *pool;

static bool tp_init()
{

#ifdef _WIN32
  if (threadpool_mode == TP_MODE_WINDOWS)
    pool= new (std::nothrow) TP_pool_win;
  else
    pool= new (std::nothrow) TP_pool_generic;
#else
  pool= new (std::nothrow) TP_pool_generic;
#endif
  if (!pool)
    return true;
  if (pool->init())
  {
    delete pool;
    pool= 0;
    return true;
  }
  return false;
}

static void tp_add_connection(CONNECT *connect)
{
  TP_connection *c= pool->new_connection(connect);
  DBUG_EXECUTE_IF("simulate_failed_connection_1", delete c ; c= 0;);
  if (c)
    pool->add(c);
  else
    connect->close_and_delete();
}

int tp_get_idle_thread_count()
{
  return pool? pool->get_idle_thread_count(): 0;
}

int tp_get_thread_count()
{
  return pool ? pool->get_thread_count() : 0;
}

void tp_set_min_threads(uint val)
{
  if (pool)
    pool->set_min_threads(val);
}


void tp_set_max_threads(uint val)
{
  if (pool)
    pool->set_max_threads(val);
}

void tp_set_threadpool_size(uint val)
{
  if (pool)
    pool->set_pool_size(val);
}


void tp_set_threadpool_stall_limit(uint val)
{
  if (pool)
    pool->set_stall_limit(val);
}


void tp_timeout_handler(TP_connection *c)
{
  if (c->state != TP_STATE_IDLE)
    return;
  THD *thd=c->thd;
  mysql_mutex_lock(&thd->LOCK_thd_kill);
  thd->set_killed_no_mutex(KILL_WAIT_TIMEOUT);
  c->priority= TP_PRIORITY_HIGH;
  post_kill_notification(thd);
  mysql_mutex_unlock(&thd->LOCK_thd_kill);
}


static void tp_wait_begin(THD *thd, int type)
{
  TP_connection *c = get_TP_connection(thd);
  if (c)
    c->wait_begin(type);
}


static void tp_wait_end(THD *thd)
{
  TP_connection *c = get_TP_connection(thd);
  if (c)
    c->wait_end();
}


static void tp_end()
{
  delete pool;
}

static void tp_post_kill_notification(THD *thd)
{
  TP_connection *c= get_TP_connection(thd);
  if (c)
    c->priority= TP_PRIORITY_HIGH;
  post_kill_notification(thd);
}

static scheduler_functions tp_scheduler_functions=
{
  0,                                  // max_threads
  NULL,
  NULL,
  tp_init,                            // init
  tp_init_new_connection_thread,      // init_new_connection_thread
  tp_add_connection,                  // add_connection
  tp_wait_begin,                      // thd_wait_begin
  tp_wait_end,                        // thd_wait_end
  tp_post_kill_notification,          // post kill notification
  tp_end_thread,                      // Dummy function
  tp_end                              // end
};

void pool_of_threads_scheduler(struct scheduler_functions *func,
    ulong *arg_max_connections,
    uint *arg_connection_count)
{
  *func = tp_scheduler_functions;
  func->max_threads= threadpool_max_threads;
  func->max_connections= arg_max_connections;
  func->connection_count= arg_connection_count;
  scheduler_init();
}<|MERGE_RESOLUTION|>--- conflicted
+++ resolved
@@ -138,16 +138,12 @@
 */
 static void thread_attach(THD* thd)
 {
-<<<<<<< HEAD
 #ifdef WITH_WSREP
   /* Wait until possible background rollback has finished before
      attaching the thd. */
   wsrep_wait_rollback_complete_and_acquire_ownership(thd);
 #endif /* WITH_WSREP */
-  pthread_setspecific(THR_KEY_mysys,thd->mysys_var);
-=======
   set_mysys_var(thd->mysys_var);
->>>>>>> 3568fad5
   thd->thread_stack=(char*)&thd;
   thd->store_globals();
   PSI_CALL_set_thread(thd->event_scheduler.m_psi);
