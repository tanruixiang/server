/* Copyright (C) 2000-2008 MySQL AB, 2008-2009 Sun Microsystems, Inc.

   This program is free software; you can redistribute it and/or modify
   it under the terms of the GNU General Public License as published by
   the Free Software Foundation; version 2 of the License.

   This program is distributed in the hope that it will be useful,
   but WITHOUT ANY WARRANTY; without even the implied warranty of
   MERCHANTABILITY or FITNESS FOR A PARTICULAR PURPOSE.  See the
   GNU General Public License for more details.

   You should have received a copy of the GNU General Public License
   along with this program; if not, write to the Free Software
   Foundation, Inc., 59 Temple Place, Suite 330, Boston, MA  02111-1307  USA */


#ifndef SQL_CLASS_INCLUDED
#define SQL_CLASS_INCLUDED

/* Classes in mysql */

#ifdef USE_PRAGMA_INTERFACE
#pragma interface			/* gcc class implementation */
#endif

#include "my_global.h"                          /* NO_EMBEDDED_ACCESS_CHECKS */
#ifdef MYSQL_SERVER
#include "unireg.h"                    // REQUIRED: for other includes
#endif
#include "sql_const.h"
#include <mysql/plugin_audit.h>
#include "log.h"
#include "rpl_tblmap.h"
#include "mdl.h"
#include "sql_locale.h"                         /* my_locale_st */
#include "sql_profile.h"                   /* PROFILING */
#include "scheduler.h"                     /* thd_scheduler */
#include "protocol.h"             /* Protocol_text, Protocol_binary */
#include "violite.h"              /* vio_is_connected */
#include "thr_lock.h"             /* thr_lock_type, THR_LOCK_DATA,
                                     THR_LOCK_INFO, THR_LOCK_OWNER */


class Reprepare_observer;
class Relay_log_info;

class Query_log_event;
class Load_log_event;
class Slave_log_event;
class sp_rcontext;
class sp_cache;
class Parser_state;
class Rows_log_event;
class Sroutine_hash_entry;
class User_level_lock;
class user_var_entry;

enum enum_enable_or_disable { LEAVE_AS_IS, ENABLE, DISABLE };
enum enum_ha_read_modes { RFIRST, RNEXT, RPREV, RLAST, RKEY, RNEXT_SAME };
enum enum_duplicates { DUP_ERROR, DUP_REPLACE, DUP_UPDATE };
enum enum_delay_key_write { DELAY_KEY_WRITE_NONE, DELAY_KEY_WRITE_ON,
			    DELAY_KEY_WRITE_ALL };
enum enum_slave_exec_mode { SLAVE_EXEC_MODE_STRICT,
                            SLAVE_EXEC_MODE_IDEMPOTENT,
                            SLAVE_EXEC_MODE_LAST_BIT};
enum enum_slave_type_conversions { SLAVE_TYPE_CONVERSIONS_ALL_LOSSY,
                                   SLAVE_TYPE_CONVERSIONS_ALL_NON_LOSSY};
enum enum_mark_columns
{ MARK_COLUMNS_NONE, MARK_COLUMNS_READ, MARK_COLUMNS_WRITE};
enum enum_filetype { FILETYPE_CSV, FILETYPE_XML };

/* Bits for different SQL modes modes (including ANSI mode) */
#define MODE_REAL_AS_FLOAT              1
#define MODE_PIPES_AS_CONCAT            2
#define MODE_ANSI_QUOTES                4
#define MODE_IGNORE_SPACE               8
#define MODE_NOT_USED                   16
#define MODE_ONLY_FULL_GROUP_BY         32
#define MODE_NO_UNSIGNED_SUBTRACTION    64
#define MODE_NO_DIR_IN_CREATE           128
#define MODE_POSTGRESQL                 256
#define MODE_ORACLE                     512
#define MODE_MSSQL                      1024
#define MODE_DB2                        2048
#define MODE_MAXDB                      4096
#define MODE_NO_KEY_OPTIONS             8192
#define MODE_NO_TABLE_OPTIONS           16384
#define MODE_NO_FIELD_OPTIONS           32768
#define MODE_MYSQL323                   65536L
#define MODE_MYSQL40                    (MODE_MYSQL323*2)
#define MODE_ANSI                       (MODE_MYSQL40*2)
#define MODE_NO_AUTO_VALUE_ON_ZERO      (MODE_ANSI*2)
#define MODE_NO_BACKSLASH_ESCAPES       (MODE_NO_AUTO_VALUE_ON_ZERO*2)
#define MODE_STRICT_TRANS_TABLES        (MODE_NO_BACKSLASH_ESCAPES*2)
#define MODE_STRICT_ALL_TABLES          (MODE_STRICT_TRANS_TABLES*2)
#define MODE_NO_ZERO_IN_DATE            (MODE_STRICT_ALL_TABLES*2)
#define MODE_NO_ZERO_DATE               (MODE_NO_ZERO_IN_DATE*2)
#define MODE_INVALID_DATES              (MODE_NO_ZERO_DATE*2)
#define MODE_ERROR_FOR_DIVISION_BY_ZERO (MODE_INVALID_DATES*2)
#define MODE_TRADITIONAL                (MODE_ERROR_FOR_DIVISION_BY_ZERO*2)
#define MODE_NO_AUTO_CREATE_USER        (MODE_TRADITIONAL*2)
#define MODE_HIGH_NOT_PRECEDENCE        (MODE_NO_AUTO_CREATE_USER*2)
#define MODE_NO_ENGINE_SUBSTITUTION     (MODE_HIGH_NOT_PRECEDENCE*2)
#define MODE_PAD_CHAR_TO_FULL_LENGTH    (ULL(1) << 31)

extern char internal_table_name[2];
extern char empty_c_string[1];
extern MYSQL_PLUGIN_IMPORT const char **errmesg;

extern bool volatile shutdown_in_progress;

#define TC_LOG_PAGE_SIZE   8192
#define TC_LOG_MIN_SIZE    (3*TC_LOG_PAGE_SIZE)

#define TC_HEURISTIC_RECOVER_COMMIT   1
#define TC_HEURISTIC_RECOVER_ROLLBACK 2
extern uint tc_heuristic_recover;

typedef struct st_user_var_events
{
  user_var_entry *user_var_event;
  char *value;
  ulong length;
  Item_result type;
  uint charset_number;
  bool unsigned_flag;
} BINLOG_USER_VAR_EVENT;

#define RP_LOCK_LOG_IS_ALREADY_LOCKED 1
#define RP_FORCE_ROTATE               2

/*
  The COPY_INFO structure is used by INSERT/REPLACE code.
  The schema of the row counting by the INSERT/INSERT ... ON DUPLICATE KEY
  UPDATE code:
    If a row is inserted then the copied variable is incremented.
    If a row is updated by the INSERT ... ON DUPLICATE KEY UPDATE and the
      new data differs from the old one then the copied and the updated
      variables are incremented.
    The touched variable is incremented if a row was touched by the update part
      of the INSERT ... ON DUPLICATE KEY UPDATE no matter whether the row
      was actually changed or not.
*/
typedef struct st_copy_info {
  ha_rows records; /**< Number of processed records */
  ha_rows deleted; /**< Number of deleted records */
  ha_rows updated; /**< Number of updated records */
  ha_rows copied;  /**< Number of copied records */
  ha_rows error_count;
  ha_rows touched; /* Number of touched records */
  enum enum_duplicates handle_duplicates;
  int escape_char, last_errno;
  bool ignore;
  /* for INSERT ... UPDATE */
  List<Item> *update_fields;
  List<Item> *update_values;
  /* for VIEW ... WITH CHECK OPTION */
  TABLE_LIST *view;
} COPY_INFO;


class Key_part_spec :public Sql_alloc {
public:
  LEX_STRING field_name;
  uint length;
  Key_part_spec(const LEX_STRING &name, uint len)
    : field_name(name), length(len)
  {}
  Key_part_spec(const char *name, const size_t name_len, uint len)
    : length(len)
  { field_name.str= (char *)name; field_name.length= name_len; }
  bool operator==(const Key_part_spec& other) const;
  /**
    Construct a copy of this Key_part_spec. field_name is copied
    by-pointer as it is known to never change. At the same time
    'length' may be reset in mysql_prepare_create_table, and this
    is why we supply it with a copy.

    @return If out of memory, 0 is returned and an error is set in
    THD.
  */
  Key_part_spec *clone(MEM_ROOT *mem_root) const
  { return new (mem_root) Key_part_spec(*this); }
};


class Alter_drop :public Sql_alloc {
public:
  enum drop_type {KEY, COLUMN };
  const char *name;
  enum drop_type type;
  Alter_drop(enum drop_type par_type,const char *par_name)
    :name(par_name), type(par_type) {}
  /**
    Used to make a clone of this object for ALTER/CREATE TABLE
    @sa comment for Key_part_spec::clone
  */
  Alter_drop *clone(MEM_ROOT *mem_root) const
    { return new (mem_root) Alter_drop(*this); }
};


class Alter_column :public Sql_alloc {
public:
  const char *name;
  Item *def;
  Alter_column(const char *par_name,Item *literal)
    :name(par_name), def(literal) {}
  /**
    Used to make a clone of this object for ALTER/CREATE TABLE
    @sa comment for Key_part_spec::clone
  */
  Alter_column *clone(MEM_ROOT *mem_root) const
    { return new (mem_root) Alter_column(*this); }
};


class Key :public Sql_alloc {
public:
  enum Keytype { PRIMARY, UNIQUE, MULTIPLE, FULLTEXT, SPATIAL, FOREIGN_KEY};
  enum Keytype type;
  KEY_CREATE_INFO key_create_info;
  List<Key_part_spec> columns;
  LEX_STRING name;
  bool generated;

  Key(enum Keytype type_par, const LEX_STRING &name_arg,
      KEY_CREATE_INFO *key_info_arg,
      bool generated_arg, List<Key_part_spec> &cols)
    :type(type_par), key_create_info(*key_info_arg), columns(cols),
    name(name_arg), generated(generated_arg)
  {}
  Key(enum Keytype type_par, const char *name_arg, size_t name_len_arg,
      KEY_CREATE_INFO *key_info_arg, bool generated_arg,
      List<Key_part_spec> &cols)
    :type(type_par), key_create_info(*key_info_arg), columns(cols),
    generated(generated_arg)
  {
    name.str= (char *)name_arg;
    name.length= name_len_arg;
  }
  Key(const Key &rhs, MEM_ROOT *mem_root);
  virtual ~Key() {}
  /* Equality comparison of keys (ignoring name) */
  friend bool foreign_key_prefix(Key *a, Key *b);
  /**
    Used to make a clone of this object for ALTER/CREATE TABLE
    @sa comment for Key_part_spec::clone
  */
  virtual Key *clone(MEM_ROOT *mem_root) const
    { return new (mem_root) Key(*this, mem_root); }
};

class Table_ident;

class Foreign_key: public Key {
public:
  enum fk_match_opt { FK_MATCH_UNDEF, FK_MATCH_FULL,
		      FK_MATCH_PARTIAL, FK_MATCH_SIMPLE};
  enum fk_option { FK_OPTION_UNDEF, FK_OPTION_RESTRICT, FK_OPTION_CASCADE,
		   FK_OPTION_SET_NULL, FK_OPTION_NO_ACTION, FK_OPTION_DEFAULT};

  Table_ident *ref_table;
  List<Key_part_spec> ref_columns;
  uint delete_opt, update_opt, match_opt;
  Foreign_key(const LEX_STRING &name_arg, List<Key_part_spec> &cols,
	      Table_ident *table,   List<Key_part_spec> &ref_cols,
	      uint delete_opt_arg, uint update_opt_arg, uint match_opt_arg)
    :Key(FOREIGN_KEY, name_arg, &default_key_create_info, 0, cols),
    ref_table(table), ref_columns(ref_cols),
    delete_opt(delete_opt_arg), update_opt(update_opt_arg),
    match_opt(match_opt_arg)
  {}
  Foreign_key(const Foreign_key &rhs, MEM_ROOT *mem_root);
  /**
    Used to make a clone of this object for ALTER/CREATE TABLE
    @sa comment for Key_part_spec::clone
  */
  virtual Key *clone(MEM_ROOT *mem_root) const
  { return new (mem_root) Foreign_key(*this, mem_root); }
};

typedef struct st_mysql_lock
{
  TABLE **table;
  uint table_count,lock_count;
  THR_LOCK_DATA **locks;
} MYSQL_LOCK;


class LEX_COLUMN : public Sql_alloc
{
public:
  String column;
  uint rights;
  LEX_COLUMN (const String& x,const  uint& y ): column (x),rights (y) {}
};

class MY_LOCALE;

/**
  Query_cache_tls -- query cache thread local data.
*/

struct Query_cache_block;

struct Query_cache_tls
{
  /*
    'first_query_block' should be accessed only via query cache
    functions and methods to maintain proper locking.
  */
  Query_cache_block *first_query_block;
  void set_first_query_block(Query_cache_block *first_query_block_arg)
  {
    first_query_block= first_query_block_arg;
  }

  Query_cache_tls() :first_query_block(NULL) {}
};

/* SIGNAL / RESIGNAL / GET DIAGNOSTICS */

/**
  This enumeration list all the condition item names of a condition in the
  SQL condition area.
*/
typedef enum enum_diag_condition_item_name
{
  /*
    Conditions that can be set by the user (SIGNAL/RESIGNAL),
    and by the server implementation.
  */

  DIAG_CLASS_ORIGIN= 0,
  FIRST_DIAG_SET_PROPERTY= DIAG_CLASS_ORIGIN,
  DIAG_SUBCLASS_ORIGIN= 1,
  DIAG_CONSTRAINT_CATALOG= 2,
  DIAG_CONSTRAINT_SCHEMA= 3,
  DIAG_CONSTRAINT_NAME= 4,
  DIAG_CATALOG_NAME= 5,
  DIAG_SCHEMA_NAME= 6,
  DIAG_TABLE_NAME= 7,
  DIAG_COLUMN_NAME= 8,
  DIAG_CURSOR_NAME= 9,
  DIAG_MESSAGE_TEXT= 10,
  DIAG_MYSQL_ERRNO= 11,
  LAST_DIAG_SET_PROPERTY= DIAG_MYSQL_ERRNO
} Diag_condition_item_name;

/**
  Name of each diagnostic condition item.
  This array is indexed by Diag_condition_item_name.
*/
extern const LEX_STRING Diag_condition_item_names[];

#include "sql_lex.h"				/* Must be here */

class Delayed_insert;
class select_result;
class Time_zone;

#define THD_SENTRY_MAGIC 0xfeedd1ff
#define THD_SENTRY_GONE  0xdeadbeef

#define THD_CHECK_SENTRY(thd) DBUG_ASSERT(thd->dbug_sentry == THD_SENTRY_MAGIC)

typedef struct system_variables
{
  /*
    How dynamically allocated system variables are handled:
    
    The global_system_variables and max_system_variables are "authoritative"
    They both should have the same 'version' and 'size'.
    When attempting to access a dynamic variable, if the session version
    is out of date, then the session version is updated and realloced if
    neccessary and bytes copied from global to make up for missing data.
  */ 
  ulong dynamic_variables_version;
  char* dynamic_variables_ptr;
  uint dynamic_variables_head;  /* largest valid variable offset */
  uint dynamic_variables_size;  /* how many bytes are in use */
  
  ulonglong max_heap_table_size;
  ulonglong tmp_table_size;
  ulonglong long_query_time;
  ulonglong optimizer_switch;
  ulonglong sql_mode; ///< which non-standard SQL behaviour should be enabled
  ulonglong option_bits; ///< OPTION_xxx constants, e.g. OPTION_PROFILING
  ha_rows select_limit;
  ha_rows max_join_size;
  ulong auto_increment_increment, auto_increment_offset;
  ulong bulk_insert_buff_size;
  ulong join_buff_size;
  ulong lock_wait_timeout;
  ulong max_allowed_packet;
  ulong max_error_count;
  ulong max_length_for_sort_data;
  ulong max_sort_length;
  ulong max_tmp_tables;
  ulong max_insert_delayed_threads;
  ulong min_examined_row_limit;
  ulong multi_range_count;
  ulong net_buffer_length;
  ulong net_interactive_timeout;
  ulong net_read_timeout;
  ulong net_retry_count;
  ulong net_wait_timeout;
  ulong net_write_timeout;
  ulong optimizer_prune_level;
  ulong optimizer_search_depth;
  ulong preload_buff_size;
  ulong profiling_history_size;
  ulong read_buff_size;
  ulong read_rnd_buff_size;
  ulong div_precincrement;
  ulong sortbuff_size;
  ulong max_sp_recursion_depth;
  ulong default_week_format;
  ulong max_seeks_for_key;
  ulong range_alloc_block_size;
  ulong query_alloc_block_size;
  ulong query_prealloc_size;
  ulong trans_alloc_block_size;
  ulong trans_prealloc_size;
  ulong log_warnings;
  ulong group_concat_max_len;

  uint binlog_format; ///< binlog format for this thd (see enum_binlog_format)
  my_bool binlog_direct_non_trans_update;
  my_bool sql_log_bin;
  uint completion_type;
  uint query_cache_type;
  uint tx_isolation;
  uint updatable_views_with_limit;
  uint max_user_connections;
  /**
    In slave thread we need to know in behalf of which
    thread the query is being run to replicate temp tables properly
  */
  my_thread_id pseudo_thread_id;

  my_bool low_priority_updates;
  my_bool new_mode;
  my_bool query_cache_wlock_invalidate;
  my_bool engine_condition_pushdown;
  my_bool keep_files_on_create;

  my_bool old_alter_table;
  my_bool old_passwords;
  my_bool big_tables;

  plugin_ref table_plugin;

  /* Only charset part of these variables is sensible */
  CHARSET_INFO  *character_set_filesystem;
  CHARSET_INFO  *character_set_client;
  CHARSET_INFO  *character_set_results;

  /* Both charset and collation parts of these variables are important */
  CHARSET_INFO	*collation_server;
  CHARSET_INFO	*collation_database;
  CHARSET_INFO  *collation_connection;

  /* Error messages */
  MY_LOCALE *lc_messages;
  /* Locale Support */
  MY_LOCALE *lc_time_names;

  Time_zone *time_zone;

  my_bool sysdate_is_now;
<<<<<<< HEAD

  double long_query_time_double;

  LEX_USER current_user;
} SV;
=======
};
>>>>>>> bfd3b7a1


/* per thread status variables */

typedef struct system_status_var
{
  ulonglong bytes_received;
  ulonglong bytes_sent;
  ulong com_other;
  ulong com_stat[(uint) SQLCOM_END];
  ulong created_tmp_disk_tables;
  ulong created_tmp_tables;
  ulong ha_commit_count;
  ulong ha_delete_count;
  ulong ha_read_first_count;
  ulong ha_read_last_count;
  ulong ha_read_key_count;
  ulong ha_read_next_count;
  ulong ha_read_prev_count;
  ulong ha_read_rnd_count;
  ulong ha_read_rnd_next_count;
  ulong ha_rollback_count;
  ulong ha_update_count;
  ulong ha_write_count;
  ulong ha_prepare_count;
  ulong ha_discover_count;
  ulong ha_savepoint_count;
  ulong ha_savepoint_rollback_count;

  /* KEY_CACHE parts. These are copies of the original */
  ulong key_blocks_changed;
  ulong key_blocks_used;
  ulong key_cache_r_requests;
  ulong key_cache_read;
  ulong key_cache_w_requests;
  ulong key_cache_write;
  /* END OF KEY_CACHE parts */

  ulong net_big_packet_count;
  ulong opened_tables;
  ulong opened_shares;
  ulong select_full_join_count;
  ulong select_full_range_join_count;
  ulong select_range_count;
  ulong select_range_check_count;
  ulong select_scan_count;
  ulong long_query_count;
  ulong filesort_merge_passes;
  ulong filesort_range_count;
  ulong filesort_rows;
  ulong filesort_scan_count;
  /* Prepared statements and binary protocol */
  ulong com_stmt_prepare;
  ulong com_stmt_reprepare;
  ulong com_stmt_execute;
  ulong com_stmt_send_long_data;
  ulong com_stmt_fetch;
  ulong com_stmt_reset;
  ulong com_stmt_close;
  /*
    Number of statements sent from the client
  */
  ulong questions;
  /*
    IMPORTANT!
    SEE last_system_status_var DEFINITION BELOW.
    Below 'last_system_status_var' are all variables which doesn't make any
    sense to add to the /global/ status variable counter.
    Status variables which it does not make sense to add to
    global status variable counter
  */
  double last_query_cost;
} STATUS_VAR;

/*
  This is used for 'SHOW STATUS'. It must be updated to the last ulong
  variable in system_status_var which is makes sens to add to the global
  counter
*/

#define last_system_status_var questions

void mark_transaction_to_rollback(THD *thd, bool all);

#ifdef MYSQL_SERVER

void free_tmp_table(THD *thd, TABLE *entry);


/* The following macro is to make init of Query_arena simpler */
#ifndef DBUG_OFF
#define INIT_ARENA_DBUG_INFO is_backup_arena= 0; is_reprepared= FALSE;
#else
#define INIT_ARENA_DBUG_INFO
#endif

class Query_arena
{
public:
  /*
    List of items created in the parser for this query. Every item puts
    itself to the list on creation (see Item::Item() for details))
  */
  Item *free_list;
  MEM_ROOT *mem_root;                   // Pointer to current memroot
#ifndef DBUG_OFF
  bool is_backup_arena; /* True if this arena is used for backup. */
  bool is_reprepared;
#endif
  /*
    The states relfects three diffrent life cycles for three
    different types of statements:
    Prepared statement: INITIALIZED -> PREPARED -> EXECUTED.
    Stored procedure:   INITIALIZED_FOR_SP -> EXECUTED.
    Other statements:   CONVENTIONAL_EXECUTION never changes.
  */
  enum enum_state
  {
    INITIALIZED= 0, INITIALIZED_FOR_SP= 1, PREPARED= 2,
    CONVENTIONAL_EXECUTION= 3, EXECUTED= 4, ERROR= -1
  };

  enum_state state;

  /* We build without RTTI, so dynamic_cast can't be used. */
  enum Type
  {
    STATEMENT, PREPARED_STATEMENT, STORED_PROCEDURE
  };

  Query_arena(MEM_ROOT *mem_root_arg, enum enum_state state_arg) :
    free_list(0), mem_root(mem_root_arg), state(state_arg)
  { INIT_ARENA_DBUG_INFO; }
  /*
    This constructor is used only when Query_arena is created as
    backup storage for another instance of Query_arena.
  */
  Query_arena() { INIT_ARENA_DBUG_INFO; }

  virtual Type type() const;
  virtual ~Query_arena() {};

  inline bool is_stmt_prepare() const { return state == INITIALIZED; }
  inline bool is_first_sp_execute() const
  { return state == INITIALIZED_FOR_SP; }
  inline bool is_stmt_prepare_or_first_sp_execute() const
  { return (int)state < (int)PREPARED; }
  inline bool is_stmt_prepare_or_first_stmt_execute() const
  { return (int)state <= (int)PREPARED; }
  inline bool is_first_stmt_execute() const { return state == PREPARED; }
  inline bool is_stmt_execute() const
  { return state == PREPARED || state == EXECUTED; }
  inline bool is_conventional() const
  { return state == CONVENTIONAL_EXECUTION; }

  inline void* alloc(size_t size) { return alloc_root(mem_root,size); }
  inline void* calloc(size_t size)
  {
    void *ptr;
    if ((ptr=alloc_root(mem_root,size)))
      bzero(ptr, size);
    return ptr;
  }
  inline char *strdup(const char *str)
  { return strdup_root(mem_root,str); }
  inline char *strmake(const char *str, size_t size)
  { return strmake_root(mem_root,str,size); }
  inline void *memdup(const void *str, size_t size)
  { return memdup_root(mem_root,str,size); }
  inline void *memdup_w_gap(const void *str, size_t size, uint gap)
  {
    void *ptr;
    if ((ptr= alloc_root(mem_root,size+gap)))
      memcpy(ptr,str,size);
    return ptr;
  }

  void set_query_arena(Query_arena *set);

  void free_items();
  /* Close the active state associated with execution of this statement */
  virtual void cleanup_stmt();
};


class Server_side_cursor;

/**
  @class Statement
  @brief State of a single command executed against this connection.

  One connection can contain a lot of simultaneously running statements,
  some of which could be:
   - prepared, that is, contain placeholders,
   - opened as cursors. We maintain 1 to 1 relationship between
     statement and cursor - if user wants to create another cursor for his
     query, we create another statement for it. 
  To perform some action with statement we reset THD part to the state  of
  that statement, do the action, and then save back modified state from THD
  to the statement. It will be changed in near future, and Statement will
  be used explicitly.
*/

class Statement: public ilink, public Query_arena
{
  Statement(const Statement &rhs);              /* not implemented: */
  Statement &operator=(const Statement &rhs);   /* non-copyable */
public:
  /*
    Uniquely identifies each statement object in thread scope; change during
    statement lifetime. FIXME: must be const
  */
   ulong id;

  /*
    MARK_COLUMNS_NONE:  Means mark_used_colums is not set and no indicator to
                        handler of fields used is set
    MARK_COLUMNS_READ:  Means a bit in read set is set to inform handler
	                that the field is to be read. If field list contains
                        duplicates, then thd->dup_field is set to point
                        to the last found duplicate.
    MARK_COLUMNS_WRITE: Means a bit is set in write set to inform handler
			that it needs to update this field in write_row
                        and update_row.
  */
  enum enum_mark_columns mark_used_columns;

  LEX_STRING name; /* name for named prepared statements */
  LEX *lex;                                     // parse tree descriptor
  /*
    Points to the query associated with this statement. It's const, but
    we need to declare it char * because all table handlers are written
    in C and need to point to it.

    Note that if we set query = NULL, we must at the same time set
    query_length = 0, and protect the whole operation with
    LOCK_thd_data mutex. To avoid crashes in races, if we do not
    know that thd->query cannot change at the moment, we should print
    thd->query like this:
      (1) reserve the LOCK_thd_data mutex;
      (2) print or copy the value of query and query_length
      (3) release LOCK_thd_data mutex.
    This printing is needed at least in SHOW PROCESSLIST and SHOW
    ENGINE INNODB STATUS.
  */
  LEX_STRING query_string;
  Server_side_cursor *cursor;

  inline char *query() { return query_string.str; }
  inline uint32 query_length() { return query_string.length; }
  void set_query_inner(char *query_arg, uint32 query_length_arg);

  /**
    Name of the current (default) database.

    If there is the current (default) database, "db" contains its name. If
    there is no current (default) database, "db" is NULL and "db_length" is
    0. In other words, "db", "db_length" must either be NULL, or contain a
    valid database name.

    @note this attribute is set and alloced by the slave SQL thread (for
    the THD of that thread); that thread is (and must remain, for now) the
    only responsible for freeing this member.
  */

  char *db;
  size_t db_length;

public:

  /* This constructor is called for backup statements */
  Statement() {}

  Statement(LEX *lex_arg, MEM_ROOT *mem_root_arg,
            enum enum_state state_arg, ulong id_arg);
  virtual ~Statement();

  /* Assign execution context (note: not all members) of given stmt to self */
  virtual void set_statement(Statement *stmt);
  void set_n_backup_statement(Statement *stmt, Statement *backup);
  void restore_backup_statement(Statement *stmt, Statement *backup);
  /* return class type */
  virtual Type type() const;
};


/**
  Container for all statements created/used in a connection.
  Statements in Statement_map have unique Statement::id (guaranteed by id
  assignment in Statement::Statement)
  Non-empty statement names are unique too: attempt to insert a new statement
  with duplicate name causes older statement to be deleted

  Statements are auto-deleted when they are removed from the map and when the
  map is deleted.
*/

class Statement_map
{
public:
  Statement_map();

  int insert(THD *thd, Statement *statement);

  Statement *find_by_name(LEX_STRING *name)
  {
    Statement *stmt;
    stmt= (Statement*)my_hash_search(&names_hash, (uchar*)name->str,
                                     name->length);
    return stmt;
  }

  Statement *find(ulong id)
  {
    if (last_found_statement == 0 || id != last_found_statement->id)
    {
      Statement *stmt;
      stmt= (Statement *) my_hash_search(&st_hash, (uchar *) &id, sizeof(id));
      if (stmt && stmt->name.str)
        return NULL;
      last_found_statement= stmt;
    }
    return last_found_statement;
  }
  /*
    Close all cursors of this connection that use tables of a storage
    engine that has transaction-specific state and therefore can not
    survive COMMIT or ROLLBACK. Currently all but MyISAM cursors are closed.
  */
  void close_transient_cursors();
  void erase(Statement *statement);
  /* Erase all statements (calls Statement destructor) */
  void reset();
  ~Statement_map();
private:
  HASH st_hash;
  HASH names_hash;
  I_List<Statement> transient_cursor_list;
  Statement *last_found_statement;
};

struct st_savepoint {
  struct st_savepoint *prev;
  char                *name;
  uint                 length;
  Ha_trx_info         *ha_list;
  /** Last acquired lock before this savepoint was set. */
  MDL_ticket     *mdl_savepoint;
};

enum xa_states {XA_NOTR=0, XA_ACTIVE, XA_IDLE, XA_PREPARED, XA_ROLLBACK_ONLY};
extern const char *xa_state_names[];

typedef struct st_xid_state {
  /* For now, this is only used to catch duplicated external xids */
  XID  xid;                           // transaction identifier
  enum xa_states xa_state;            // used by external XA only
  bool in_thd;
  /* Error reported by the Resource Manager (RM) to the Transaction Manager. */
  uint rm_error;
} XID_STATE;

extern mysql_mutex_t LOCK_xid_cache;
extern HASH xid_cache;
bool xid_cache_init(void);
void xid_cache_free(void);
XID_STATE *xid_cache_search(XID *xid);
bool xid_cache_insert(XID *xid, enum xa_states xa_state);
bool xid_cache_insert(XID_STATE *xid_state);
void xid_cache_delete(XID_STATE *xid_state);

/**
  @class Security_context
  @brief A set of THD members describing the current authenticated user.
*/

class Security_context {
public:
  Security_context() {}                       /* Remove gcc warning */
  /*
    host - host of the client
    user - user of the client, set to NULL until the user has been read from
    the connection
    priv_user - The user privilege we are using. May be "" for anonymous user.
    ip - client IP
  */
  char   *host, *user, *priv_user, *ip;
  /* The host privilege we are using */
  char   priv_host[MAX_HOSTNAME];
  /* points to host if host is available, otherwise points to ip */
  const char *host_or_ip;
  ulong master_access;                 /* Global privileges from mysql.user */
  ulong db_access;                     /* Privileges for current db */

  void init();
  void destroy();
  void skip_grants();
  inline char *priv_host_name()
  {
    return (*priv_host ? priv_host : (char *)"%");
  }
  
  bool set_user(char *user_arg);

#ifndef NO_EMBEDDED_ACCESS_CHECKS
  bool
  change_security_context(THD *thd,
                          LEX_STRING *definer_user,
                          LEX_STRING *definer_host,
                          LEX_STRING *db,
                          Security_context **backup);

  void
  restore_security_context(THD *thd, Security_context *backup);
#endif
  bool user_matches(Security_context *);
};


/**
  A registry for item tree transformations performed during
  query optimization. We register only those changes which require
  a rollback to re-execute a prepared statement or stored procedure
  yet another time.
*/

struct Item_change_record;
typedef I_List<Item_change_record> Item_change_list;


/**
  Type of locked tables mode.
  See comment for THD::locked_tables_mode for complete description.
*/

enum enum_locked_tables_mode
{
  LTM_NONE= 0,
  LTM_LOCK_TABLES,
  LTM_PRELOCKED,
  LTM_PRELOCKED_UNDER_LOCK_TABLES
};


/**
  Class that holds information about tables which were opened and locked
  by the thread. It is also used to save/restore this information in
  push_open_tables_state()/pop_open_tables_state().
*/

class Open_tables_state
{
public:
  /**
    As part of class THD, this member is set during execution
    of a prepared statement. When it is set, it is used
    by the locking subsystem to report a change in table metadata.

    When Open_tables_state part of THD is reset to open
    a system or INFORMATION_SCHEMA table, the member is cleared
    to avoid spurious ER_NEED_REPREPARE errors -- system and
    INFORMATION_SCHEMA tables are not subject to metadata version
    tracking.
    @sa check_and_update_table_version()
  */
  Reprepare_observer *m_reprepare_observer;

  /**
    List of regular tables in use by this thread. Contains temporary and
    base tables that were opened with @see open_tables().
  */
  TABLE *open_tables;
  /**
    List of temporary tables used by this thread. Contains user-level
    temporary tables, created with CREATE TEMPORARY TABLE, and
    internal temporary tables, created, e.g., to resolve a SELECT,
    or for an intermediate table used in ALTER.
    XXX Why are internal temporary tables added to this list?
  */
  TABLE *temporary_tables;
  TABLE *derived_tables;
  /*
    During a MySQL session, one can lock tables in two modes: automatic
    or manual. In automatic mode all necessary tables are locked just before
    statement execution, and all acquired locks are stored in 'lock'
    member. Unlocking takes place automatically as well, when the
    statement ends.
    Manual mode comes into play when a user issues a 'LOCK TABLES'
    statement. In this mode the user can only use the locked tables.
    Trying to use any other tables will give an error.
    The locked tables are also stored in this member, however,
    thd->locked_tables_mode is turned on.  Manual locking is described in
    the 'LOCK_TABLES' chapter of the MySQL manual.
    See also lock_tables() for details.
  */
  MYSQL_LOCK *lock;

  /*
    CREATE-SELECT keeps an extra lock for the table being
    created. This field is used to keep the extra lock available for
    lower level routines, which would otherwise miss that lock.
   */
  MYSQL_LOCK *extra_lock;

  /*
    Enum enum_locked_tables_mode and locked_tables_mode member are
    used to indicate whether the so-called "locked tables mode" is on,
    and what kind of mode is active.

    Locked tables mode is used when it's necessary to open and
    lock many tables at once, for usage across multiple
    (sub-)statements.
    This may be necessary either for queries that use stored functions
    and triggers, in which case the statements inside functions and
    triggers may be executed many times, or for implementation of
    LOCK TABLES, in which case the opened tables are reused by all
    subsequent statements until a call to UNLOCK TABLES.

    The kind of locked tables mode employed for stored functions and
    triggers is also called "prelocked mode".
    In this mode, first open_tables() call to open the tables used
    in a statement analyses all functions used by the statement
    and adds all indirectly used tables to the list of tables to
    open and lock.
    It also marks the parse tree of the statement as requiring
    prelocking. After that, lock_tables() locks the entire list
    of tables and changes THD::locked_tables_modeto LTM_PRELOCKED.
    All statements executed inside functions or triggers
    use the prelocked tables, instead of opening their own ones.
    Prelocked mode is turned off automatically once close_thread_tables()
    of the main statement is called.
  */
  enum enum_locked_tables_mode locked_tables_mode;
  uint current_tablenr;

  enum enum_flags {
    BACKUPS_AVAIL = (1U << 0)     /* There are backups available */
  };

  /*
    Flags with information about the open tables state.
  */
  uint state_flags;
  /**
     This constructor initializes Open_tables_state instance which can only
     be used as backup storage. To prepare Open_tables_state instance for
     operations which open/lock/close tables (e.g. open_table()) one has to
     call init_open_tables_state().
  */
  Open_tables_state() : state_flags(0U) { }

  void set_open_tables_state(Open_tables_state *state)
  {
    *this= *state;
  }

  void reset_open_tables_state(THD *thd)
  {
    open_tables= temporary_tables= derived_tables= 0;
    extra_lock= lock= 0;
    locked_tables_mode= LTM_NONE;
    state_flags= 0U;
    m_reprepare_observer= NULL;
  }
};


/**
  Storage for backup of Open_tables_state. Must
  be used only to open system tables (TABLE_CATEGORY_SYSTEM
  and TABLE_CATEGORY_LOG).
*/

class Open_tables_backup: public Open_tables_state
{
public:
  /**
    When we backup the open tables state to open a system
    table or tables, points at the last metadata lock
    acquired before the backup. Is used to release
    metadata locks on system tables after they are
    no longer used.
  */
  MDL_ticket *mdl_system_tables_svp;
};

/**
  @class Sub_statement_state
  @brief Used to save context when executing a function or trigger
*/

/* Defines used for Sub_statement_state::in_sub_stmt */

#define SUB_STMT_TRIGGER 1
#define SUB_STMT_FUNCTION 2


class Sub_statement_state
{
public:
  ulonglong option_bits;
  ulonglong first_successful_insert_id_in_prev_stmt;
  ulonglong first_successful_insert_id_in_cur_stmt, insert_id_for_cur_row;
  Discrete_interval auto_inc_interval_for_cur_row;
  Discrete_intervals_list auto_inc_intervals_forced;
  ulonglong limit_found_rows;
  ha_rows    cuted_fields, sent_row_count, examined_row_count;
  ulong client_capabilities;
  uint in_sub_stmt;
  bool enable_slow_log;
  bool last_insert_id_used;
  SAVEPOINT *savepoints;
  enum enum_check_fields count_cuted_fields;
};


/* Flags for the THD::system_thread variable */
enum enum_thread_type
{
  NON_SYSTEM_THREAD= 0,
  SYSTEM_THREAD_DELAYED_INSERT= 1,
  SYSTEM_THREAD_SLAVE_IO= 2,
  SYSTEM_THREAD_SLAVE_SQL= 4,
  SYSTEM_THREAD_NDBCLUSTER_BINLOG= 8,
  SYSTEM_THREAD_EVENT_SCHEDULER= 16,
  SYSTEM_THREAD_EVENT_WORKER= 32
};

inline char const *
show_system_thread(enum_thread_type thread)
{
#define RETURN_NAME_AS_STRING(NAME) case (NAME): return #NAME
  switch (thread) {
    static char buf[64];
    RETURN_NAME_AS_STRING(NON_SYSTEM_THREAD);
    RETURN_NAME_AS_STRING(SYSTEM_THREAD_DELAYED_INSERT);
    RETURN_NAME_AS_STRING(SYSTEM_THREAD_SLAVE_IO);
    RETURN_NAME_AS_STRING(SYSTEM_THREAD_SLAVE_SQL);
    RETURN_NAME_AS_STRING(SYSTEM_THREAD_NDBCLUSTER_BINLOG);
    RETURN_NAME_AS_STRING(SYSTEM_THREAD_EVENT_SCHEDULER);
    RETURN_NAME_AS_STRING(SYSTEM_THREAD_EVENT_WORKER);
  default:
    sprintf(buf, "<UNKNOWN SYSTEM THREAD: %d>", thread);
    return buf;
  }
#undef RETURN_NAME_AS_STRING
}

/**
  This class represents the interface for internal error handlers.
  Internal error handlers are exception handlers used by the server
  implementation.
*/
class Internal_error_handler
{
protected:
  Internal_error_handler() :
    m_prev_internal_handler(NULL)
  {}

  virtual ~Internal_error_handler() {}

public:
  /**
    Handle a sql condition.
    This method can be implemented by a subclass to achieve any of the
    following:
    - mask a warning/error internally, prevent exposing it to the user,
    - mask a warning/error and throw another one instead.
    When this method returns true, the sql condition is considered
    'handled', and will not be propagated to upper layers.
    It is the responsability of the code installing an internal handler
    to then check for trapped conditions, and implement logic to recover
    from the anticipated conditions trapped during runtime.

    This mechanism is similar to C++ try/throw/catch:
    - 'try' correspond to <code>THD::push_internal_handler()</code>,
    - 'throw' correspond to <code>my_error()</code>,
    which invokes <code>my_message_sql()</code>,
    - 'catch' correspond to checking how/if an internal handler was invoked,
    before removing it from the exception stack with
    <code>THD::pop_internal_handler()</code>.

    @param thd the calling thread
    @param cond the condition raised.
    @return true if the condition is handled
  */
  virtual bool handle_condition(THD *thd,
                                uint sql_errno,
                                const char* sqlstate,
                                MYSQL_ERROR::enum_warning_level level,
                                const char* msg,
                                MYSQL_ERROR ** cond_hdl) = 0;

private:
  Internal_error_handler *m_prev_internal_handler;
  friend class THD;
};


/**
  Implements the trivial error handler which cancels all error states
  and prevents an SQLSTATE to be set.
*/

class Dummy_error_handler : public Internal_error_handler
{
public:
  bool handle_condition(THD *thd,
                        uint sql_errno,
                        const char* sqlstate,
                        MYSQL_ERROR::enum_warning_level level,
                        const char* msg,
                        MYSQL_ERROR ** cond_hdl)
  {
    /* Ignore error */
    return TRUE;
  }
};


/**
  This class is an internal error handler implementation for
  DROP TABLE statements. The thing is that there may be warnings during
  execution of these statements, which should not be exposed to the user.
  This class is intended to silence such warnings.
*/

class Drop_table_error_handler : public Internal_error_handler
{
public:
  Drop_table_error_handler() {}

public:
  bool handle_condition(THD *thd,
                        uint sql_errno,
                        const char* sqlstate,
                        MYSQL_ERROR::enum_warning_level level,
                        const char* msg,
                        MYSQL_ERROR ** cond_hdl);

private:
};


/**
  Tables that were locked with LOCK TABLES statement.

  Encapsulates a list of TABLE_LIST instances for tables
  locked by LOCK TABLES statement, memory root for metadata locks,
  and, generally, the context of LOCK TABLES statement.

  In LOCK TABLES mode, the locked tables are kept open between
  statements.
  Therefore, we can't allocate metadata locks on execution memory
  root -- as well as tables, the locks need to stay around till
  UNLOCK TABLES is called.
  The locks are allocated in the memory root encapsulated in this
  class.

  Some SQL commands, like FLUSH TABLE or ALTER TABLE, demand that
  the tables they operate on are closed, at least temporarily.
  This class encapsulates a list of TABLE_LIST instances, one
  for each base table from LOCK TABLES list,
  which helps conveniently close the TABLEs when it's necessary
  and later reopen them.

  Implemented in sql_base.cc
*/

class Locked_tables_list
{
private:
  MEM_ROOT m_locked_tables_root;
  TABLE_LIST *m_locked_tables;
  TABLE_LIST **m_locked_tables_last;
  /** An auxiliary array used only in reopen_tables(). */
  TABLE **m_reopen_array;
  /**
    Count the number of tables in m_locked_tables list. We can't
    rely on thd->lock->table_count because it excludes
    non-transactional temporary tables. We need to know
    an exact number of TABLE objects.
  */
  size_t m_locked_tables_count;
public:
  Locked_tables_list()
    :m_locked_tables(NULL),
    m_locked_tables_last(&m_locked_tables),
    m_reopen_array(NULL),
    m_locked_tables_count(0)
  {
    init_sql_alloc(&m_locked_tables_root, MEM_ROOT_BLOCK_SIZE, 0);
  }
  void unlock_locked_tables(THD *thd);
  ~Locked_tables_list()
  {
    unlock_locked_tables(0);
  }
  bool init_locked_tables(THD *thd);
  TABLE_LIST *locked_tables() { return m_locked_tables; }
  void unlink_from_list(THD *thd, TABLE_LIST *table_list,
                        bool remove_from_locked_tables);
  void unlink_all_closed_tables(THD *thd,
                                MYSQL_LOCK *lock,
                                size_t reopen_count);
  bool reopen_tables(THD *thd);
};


/**
  Storage engine specific thread local data.
*/

struct Ha_data
{
  /**
    Storage engine specific thread local data.
    Lifetime: one user connection.
  */
  void *ha_ptr;
  /**
    0: Life time: one statement within a transaction. If @@autocommit is
    on, also represents the entire transaction.
    @sa trans_register_ha()

    1: Life time: one transaction within a connection.
    If the storage engine does not participate in a transaction,
    this should not be used.
    @sa trans_register_ha()
  */
  Ha_trx_info ha_info[2];
  /**
    NULL: engine is not bound to this thread
    non-NULL: engine is bound to this thread, engine shutdown forbidden
  */
  plugin_ref lock;
  Ha_data() :ha_ptr(NULL) {}
};

/**
  An instance of the global read lock in a connection.
  Implemented in lock.cc.
*/

class Global_read_lock
{
public:
  enum enum_grl_state
  {
    GRL_NONE,
    GRL_ACQUIRED,
    GRL_ACQUIRED_AND_BLOCKS_COMMIT
  };

  Global_read_lock()
    :m_protection_count(0), m_state(GRL_NONE), m_mdl_global_shared_lock(NULL)
  {}

  bool lock_global_read_lock(THD *thd);
  void unlock_global_read_lock(THD *thd);
  bool wait_if_global_read_lock(THD *thd, bool abort_on_refresh,
                                bool is_not_commit);
  void start_waiting_global_read_lock(THD *thd);
  bool make_global_read_lock_block_commit(THD *thd);
  bool is_acquired() const { return m_state != GRL_NONE; }
  bool has_protection() const { return m_protection_count > 0; }
  MDL_ticket *global_shared_lock() const { return m_mdl_global_shared_lock; }
private:
  uint           m_protection_count;            // GRL protection count
  /**
    In order to acquire the global read lock, the connection must
    acquire a global shared metadata lock, to prohibit all DDL.
  */
  enum_grl_state m_state;
  MDL_ticket *m_mdl_global_shared_lock;
};


extern "C" void my_message_sql(uint error, const char *str, myf MyFlags);

/**
  @class THD
  For each client connection we create a separate thread with THD serving as
  a thread/connection descriptor
*/

class THD :public Statement,
           public Open_tables_state
{
public:
  MDL_context mdl_context;

  /* Used to execute base64 coded binlog events in MySQL server */
  Relay_log_info* rli_fake;

  void reset_for_next_command();
  /*
    Constant for THD::where initialization in the beginning of every query.

    It's needed because we do not save/restore THD::where normally during
    primary (non subselect) query execution.
  */
  static const char * const DEFAULT_WHERE;

#ifdef EMBEDDED_LIBRARY
  struct st_mysql  *mysql;
  unsigned long	 client_stmt_id;
  unsigned long  client_param_count;
  struct st_mysql_bind *client_params;
  char *extra_data;
  ulong extra_length;
  struct st_mysql_data *cur_data;
  struct st_mysql_data *first_data;
  struct st_mysql_data **data_tail;
  void clear_data_list();
  struct st_mysql_data *alloc_new_dataset();
  /*
    In embedded server it points to the statement that is processed
    in the current query. We store some results directly in statement
    fields then.
  */
  struct st_mysql_stmt *current_stmt;
#endif
#ifdef HAVE_QUERY_CACHE
  Query_cache_tls query_cache_tls;
#endif
  NET	  net;				// client connection descriptor
  Protocol *protocol;			// Current protocol
  Protocol_text   protocol_text;	// Normal protocol
  Protocol_binary protocol_binary;	// Binary protocol
  HASH    user_vars;			// hash for user variables
  String  packet;			// dynamic buffer for network I/O
  String  convert_buffer;               // buffer for charset conversions
  struct  rand_struct rand;		// used for authentication
  struct  system_variables variables;	// Changeable local variables
  struct  system_status_var status_var; // Per thread statistic vars
  struct  system_status_var *initial_status_var; /* used by show status */
  THR_LOCK_INFO lock_info;              // Locking info of this thread
  THR_LOCK_OWNER main_lock_id;          // To use for conventional queries
  THR_LOCK_OWNER *lock_id;              // If not main_lock_id, points to
                                        // the lock_id of a cursor.
  /**
    Protects THD data accessed from other threads:
    - thd->query and thd->query_length (used by SHOW ENGINE
      INNODB STATUS and SHOW PROCESSLIST
    - thd->mysys_var (used by KILL statement and shutdown).
    Is locked when THD is deleted.
  */
  mysql_mutex_t LOCK_thd_data;

  /* all prepared statements and cursors of this connection */
  Statement_map stmt_map;
  /*
    A pointer to the stack frame of handle_one_connection(),
    which is called first in the thread for handling a client
  */
  char	  *thread_stack;

  /**
    Currently selected catalog.
  */
  char *catalog;

  /**
    @note
    Some members of THD (currently 'Statement::db',
    'catalog' and 'query')  are set and alloced by the slave SQL thread
    (for the THD of that thread); that thread is (and must remain, for now)
    the only responsible for freeing these 3 members. If you add members
    here, and you add code to set them in replication, don't forget to
    free_them_and_set_them_to_0 in replication properly. For details see
    the 'err:' label of the handle_slave_sql() in sql/slave.cc.

    @see handle_slave_sql
  */

  Security_context main_security_ctx;
  Security_context *security_ctx;

  /*
    Points to info-string that we show in SHOW PROCESSLIST
    You are supposed to update thd->proc_info only if you have coded
    a time-consuming piece that MySQL can get stuck in for a long time.

    Set it using the  thd_proc_info(THD *thread, const char *message)
    macro/function.

    This member is accessed and assigned without any synchronization.
    Therefore, it may point only to constant (statically
    allocated) strings, which memory won't go away over time.
  */
  const char *proc_info;

  /*
    Used in error messages to tell user in what part of MySQL we found an
    error. E. g. when where= "having clause", if fix_fields() fails, user
    will know that the error was in having clause.
  */
  const char *where;

  ulong client_capabilities;		/* What the client supports */
  ulong max_client_packet_length;

  HASH		handler_tables_hash;
  /*
    One thread can hold up to one named user-level lock. This variable
    points to a lock object if the lock is present. See item_func.cc and
    chapter 'Miscellaneous functions', for functions GET_LOCK, RELEASE_LOCK. 
  */
  User_level_lock *ull;
#ifndef DBUG_OFF
  uint dbug_sentry; // watch out for memory corruption
#endif
  struct st_my_thread_var *mysys_var;
  /*
    Type of current query: COM_STMT_PREPARE, COM_QUERY, etc. Set from
    first byte of the packet in do_command()
  */
  enum enum_server_command command;
  uint32     server_id;
  uint32     file_id;			// for LOAD DATA INFILE
  /* remote (peer) port */
  uint16 peer_port;
  time_t     start_time, user_time;
  // track down slow pthread_create
  ulonglong  prior_thr_create_utime, thr_create_utime;
  ulonglong  start_utime, utime_after_lock;
  
  thr_lock_type update_lock_default;
  Delayed_insert *di;

  /* <> 0 if we are inside of trigger or stored function. */
  uint in_sub_stmt;

  /* container for handler's private per-connection data */
  Ha_data ha_data[MAX_HA];

#ifndef MYSQL_CLIENT
  int binlog_setup_trx_data();

  /*
    Public interface to write RBR events to the binlog
  */
  void binlog_start_trans_and_stmt();
  void binlog_set_stmt_begin();
  int binlog_write_table_map(TABLE *table, bool is_transactional);
  int binlog_write_row(TABLE* table, bool is_transactional,
                       MY_BITMAP const* cols, size_t colcnt,
                       const uchar *buf);
  int binlog_delete_row(TABLE* table, bool is_transactional,
                        MY_BITMAP const* cols, size_t colcnt,
                        const uchar *buf);
  int binlog_update_row(TABLE* table, bool is_transactional,
                        MY_BITMAP const* cols, size_t colcnt,
                        const uchar *old_data, const uchar *new_data);

  void set_server_id(uint32 sid) { server_id = sid; }

  /*
    Member functions to handle pending event for row-level logging.
  */
  template <class RowsEventT> Rows_log_event*
    binlog_prepare_pending_rows_event(TABLE* table, uint32 serv_id,
                                      MY_BITMAP const* cols,
                                      size_t colcnt,
                                      size_t needed,
                                      bool is_transactional,
				      RowsEventT* hint);
  Rows_log_event* binlog_get_pending_rows_event(bool is_transactional) const;
  void binlog_set_pending_rows_event(Rows_log_event* ev, bool is_transactional);
  inline int binlog_flush_pending_rows_event(bool stmt_end)
  {
    return (binlog_flush_pending_rows_event(stmt_end, FALSE) || 
            binlog_flush_pending_rows_event(stmt_end, TRUE));
  }
  int binlog_flush_pending_rows_event(bool stmt_end, bool is_transactional);
  int binlog_remove_pending_rows_event(bool clear_maps, bool is_transactional);

  /**
    Determine the binlog format of the current statement.

    @retval 0 if the current statement will be logged in statement
    format.
    @retval nonzero if the current statement will be logged in row
    format.
   */
  int is_current_stmt_binlog_format_row() const {
    DBUG_ASSERT(current_stmt_binlog_format == BINLOG_FORMAT_STMT ||
                current_stmt_binlog_format == BINLOG_FORMAT_ROW);
    return current_stmt_binlog_format == BINLOG_FORMAT_ROW;
  }

private:
  /**
    Indicates the format in which the current statement will be
    logged.  This can only be set from @c decide_logging_format().
  */
  enum_binlog_format current_stmt_binlog_format;

  /**
    Bit field for the state of binlog warnings.

    There are two groups of bits:

    - The first Lex::BINLOG_STMT_UNSAFE_COUNT bits list all types of
      unsafeness that the current statement has.

    - The following Lex::BINLOG_STMT_UNSAFE_COUNT bits list all types
      of unsafeness that the current statement has issued warnings
      for.

    Hence, this variable must be big enough to hold
    2*Lex::BINLOG_STMT_UNSAFE_COUNT bits.  This is asserted in @c
    issue_unsafe_warnings().

    The first and second groups of bits are set by @c
    decide_logging_format() when it detects that a warning should be
    issued.  The third group of bits is set from @c binlog_query()
    when a warning is issued.  All bits are cleared at the end of the
    top-level statement.

    This must be a member of THD and not of LEX, because warnings are
    detected and issued in different places (@c
    decide_logging_format() and @c binlog_query(), respectively).
    Between these calls, the THD->lex object may change; e.g., if a
    stored routine is invoked.  Only THD persists between the calls.
  */
  uint32 binlog_unsafe_warning_flags;

  void issue_unsafe_warnings();

  /*
    Number of outstanding table maps, i.e., table maps in the
    transaction cache.
  */
  uint binlog_table_maps;
public:
  uint get_binlog_table_maps() const {
    return binlog_table_maps;
  }
  void clear_binlog_table_maps() {
    binlog_table_maps= 0;
  }
#endif /* MYSQL_CLIENT */

public:

  struct st_transactions {
    SAVEPOINT *savepoints;
    THD_TRANS all;			// Trans since BEGIN WORK
    THD_TRANS stmt;			// Trans for current statement
    bool on;                            // see ha_enable_transaction()
    XID_STATE xid_state;
    Rows_log_event *m_pending_rows_event;

    /*
       Tables changed in transaction (that must be invalidated in query cache).
       List contain only transactional tables, that not invalidated in query
       cache (instead of full list of changed in transaction tables).
    */
    CHANGED_TABLE_LIST* changed_tables;
    MEM_ROOT mem_root; // Transaction-life memory allocation pool
    void cleanup()
    {
      changed_tables= 0;
      savepoints= 0;
      /*
        If rm_error is raised, it means that this piece of a distributed
        transaction has failed and must be rolled back. But the user must
        rollback it explicitly, so don't start a new distributed XA until
        then.
      */
      if (!xid_state.rm_error)
        xid_state.xid.null();
      free_root(&mem_root,MYF(MY_KEEP_PREALLOC));
    }
    st_transactions()
    {
      bzero((char*)this, sizeof(*this));
      xid_state.xid.null();
      init_sql_alloc(&mem_root, ALLOC_ROOT_MIN_BLOCK_SIZE, 0);
    }
  } transaction;
  Global_read_lock global_read_lock;
  Field      *dup_field;
#ifndef __WIN__
  sigset_t signals;
#endif
#ifdef SIGNAL_WITH_VIO_CLOSE
  Vio* active_vio;
#endif
  /*
    This is to track items changed during execution of a prepared
    statement/stored procedure. It's created by
    register_item_tree_change() in memory root of THD, and freed in
    rollback_item_tree_changes(). For conventional execution it's always
    empty.
  */
  Item_change_list change_list;

  /*
    A permanent memory area of the statement. For conventional
    execution, the parsed tree and execution runtime reside in the same
    memory root. In this case stmt_arena points to THD. In case of
    a prepared statement or a stored procedure statement, thd->mem_root
    conventionally points to runtime memory, and thd->stmt_arena
    points to the memory of the PS/SP, where the parsed tree of the
    statement resides. Whenever you need to perform a permanent
    transformation of a parsed tree, you should allocate new memory in
    stmt_arena, to allow correct re-execution of PS/SP.
    Note: in the parser, stmt_arena == thd, even for PS/SP.
  */
  Query_arena *stmt_arena;

  /*
    map for tables that will be updated for a multi-table update query
    statement, for other query statements, this will be zero.
  */
  table_map table_map_for_update;

  /* Tells if LAST_INSERT_ID(#) was called for the current statement */
  bool arg_of_last_insert_id_function;
  /*
    ALL OVER THIS FILE, "insert_id" means "*automatically generated* value for
    insertion into an auto_increment column".
  */
  /*
    This is the first autogenerated insert id which was *successfully*
    inserted by the previous statement (exactly, if the previous statement
    didn't successfully insert an autogenerated insert id, then it's the one
    of the statement before, etc).
    It can also be set by SET LAST_INSERT_ID=# or SELECT LAST_INSERT_ID(#).
    It is returned by LAST_INSERT_ID().
  */
  ulonglong  first_successful_insert_id_in_prev_stmt;
  /*
    Variant of the above, used for storing in statement-based binlog. The
    difference is that the one above can change as the execution of a stored
    function progresses, while the one below is set once and then does not
    change (which is the value which statement-based binlog needs).
  */
  ulonglong  first_successful_insert_id_in_prev_stmt_for_binlog;
  /*
    This is the first autogenerated insert id which was *successfully*
    inserted by the current statement. It is maintained only to set
    first_successful_insert_id_in_prev_stmt when statement ends.
  */
  ulonglong  first_successful_insert_id_in_cur_stmt;
  /*
    We follow this logic:
    - when stmt starts, first_successful_insert_id_in_prev_stmt contains the
    first insert id successfully inserted by the previous stmt.
    - as stmt makes progress, handler::insert_id_for_cur_row changes;
    every time get_auto_increment() is called,
    auto_inc_intervals_in_cur_stmt_for_binlog is augmented with the
    reserved interval (if statement-based binlogging).
    - at first successful insertion of an autogenerated value,
    first_successful_insert_id_in_cur_stmt is set to
    handler::insert_id_for_cur_row.
    - when stmt goes to binlog,
    auto_inc_intervals_in_cur_stmt_for_binlog is binlogged if
    non-empty.
    - when stmt ends, first_successful_insert_id_in_prev_stmt is set to
    first_successful_insert_id_in_cur_stmt.
  */
  /*
    stmt_depends_on_first_successful_insert_id_in_prev_stmt is set when
    LAST_INSERT_ID() is used by a statement.
    If it is set, first_successful_insert_id_in_prev_stmt_for_binlog will be
    stored in the statement-based binlog.
    This variable is CUMULATIVE along the execution of a stored function or
    trigger: if one substatement sets it to 1 it will stay 1 until the
    function/trigger ends, thus making sure that
    first_successful_insert_id_in_prev_stmt_for_binlog does not change anymore
    and is propagated to the caller for binlogging.
  */
  bool       stmt_depends_on_first_successful_insert_id_in_prev_stmt;
  /*
    List of auto_increment intervals reserved by the thread so far, for
    storage in the statement-based binlog.
    Note that its minimum is not first_successful_insert_id_in_cur_stmt:
    assuming a table with an autoinc column, and this happens:
    INSERT INTO ... VALUES(3);
    SET INSERT_ID=3; INSERT IGNORE ... VALUES (NULL);
    then the latter INSERT will insert no rows
    (first_successful_insert_id_in_cur_stmt == 0), but storing "INSERT_ID=3"
    in the binlog is still needed; the list's minimum will contain 3.
    This variable is cumulative: if several statements are written to binlog
    as one (stored functions or triggers are used) this list is the
    concatenation of all intervals reserved by all statements.
  */
  Discrete_intervals_list auto_inc_intervals_in_cur_stmt_for_binlog;
  /* Used by replication and SET INSERT_ID */
  Discrete_intervals_list auto_inc_intervals_forced;
  /*
    There is BUG#19630 where statement-based replication of stored
    functions/triggers with two auto_increment columns breaks.
    We however ensure that it works when there is 0 or 1 auto_increment
    column; our rules are
    a) on master, while executing a top statement involving substatements,
    first top- or sub- statement to generate auto_increment values wins the
    exclusive right to see its values be written to binlog (the write
    will be done by the statement or its caller), and the losers won't see
    their values be written to binlog.
    b) on slave, while replicating a top statement involving substatements,
    first top- or sub- statement to need to read auto_increment values from
    the master's binlog wins the exclusive right to read them (so the losers
    won't read their values from binlog but instead generate on their own).
    a) implies that we mustn't backup/restore
    auto_inc_intervals_in_cur_stmt_for_binlog.
    b) implies that we mustn't backup/restore auto_inc_intervals_forced.

    If there are more than 1 auto_increment columns, then intervals for
    different columns may mix into the
    auto_inc_intervals_in_cur_stmt_for_binlog list, which is logically wrong,
    but there is no point in preventing this mixing by preventing intervals
    from the secondly inserted column to come into the list, as such
    prevention would be wrong too.
    What will happen in the case of
    INSERT INTO t1 (auto_inc) VALUES(NULL);
    where t1 has a trigger which inserts into an auto_inc column of t2, is
    that in binlog we'll store the interval of t1 and the interval of t2 (when
    we store intervals, soon), then in slave, t1 will use both intervals, t2
    will use none; if t1 inserts the same number of rows as on master,
    normally the 2nd interval will not be used by t1, which is fine. t2's
    values will be wrong if t2's internal auto_increment counter is different
    from what it was on master (which is likely). In 5.1, in mixed binlogging
    mode, row-based binlogging is used for such cases where two
    auto_increment columns are inserted.
  */
  inline void record_first_successful_insert_id_in_cur_stmt(ulonglong id_arg)
  {
    if (first_successful_insert_id_in_cur_stmt == 0)
      first_successful_insert_id_in_cur_stmt= id_arg;
  }
  inline ulonglong read_first_successful_insert_id_in_prev_stmt(void)
  {
    if (!stmt_depends_on_first_successful_insert_id_in_prev_stmt)
    {
      /* It's the first time we read it */
      first_successful_insert_id_in_prev_stmt_for_binlog=
        first_successful_insert_id_in_prev_stmt;
      stmt_depends_on_first_successful_insert_id_in_prev_stmt= 1;
    }
    return first_successful_insert_id_in_prev_stmt;
  }
  /*
    Used by Intvar_log_event::do_apply_event() and by "SET INSERT_ID=#"
    (mysqlbinlog). We'll soon add a variant which can take many intervals in
    argument.
  */
  inline void force_one_auto_inc_interval(ulonglong next_id)
  {
    auto_inc_intervals_forced.empty(); // in case of multiple SET INSERT_ID
    auto_inc_intervals_forced.append(next_id, ULONGLONG_MAX, 0);
  }

  ulonglong  limit_found_rows;

private:
  /**
    Stores the result of ROW_COUNT() function.

    ROW_COUNT() function is a MySQL extention, but we try to keep it
    similar to ROW_COUNT member of the GET DIAGNOSTICS stack of the SQL
    standard (see SQL99, part 2, search for ROW_COUNT). It's value is
    implementation defined for anything except INSERT, DELETE, UPDATE.

    ROW_COUNT is assigned according to the following rules:

      - In my_ok():
        - for DML statements: to the number of affected rows;
        - for DDL statements: to 0.

      - In my_eof(): to -1 to indicate that there was a result set.

        We derive this semantics from the JDBC specification, where int
        java.sql.Statement.getUpdateCount() is defined to (sic) "return the
        current result as an update count; if the result is a ResultSet
        object or there are no more results, -1 is returned".

      - In my_error(): to -1 to be compatible with the MySQL C API and
        MySQL ODBC driver.

      - For SIGNAL statements: to 0 per WL#2110 specification (see also
        sql_signal.cc comment). Zero is used since that's the "default"
        value of ROW_COUNT in the diagnostics area.
  */

  longlong m_row_count_func;    /* For the ROW_COUNT() function */

public:
  inline longlong get_row_count_func() const
  {
    return m_row_count_func;
  }

  inline void set_row_count_func(longlong row_count_func)
  {
    m_row_count_func= row_count_func;
  }

  ha_rows    cuted_fields;

  /*
    number of rows we actually sent to the client, including "synthetic"
    rows in ROLLUP etc.
  */
  ha_rows    sent_row_count;

  /**
    Number of rows read and/or evaluated for a statement. Used for
    slow log reporting.

    An examined row is defined as a row that is read and/or evaluated
    according to a statement condition, including in
    create_sort_index(). Rows may be counted more than once, e.g., a
    statement including ORDER BY could possibly evaluate the row in
    filesort() before reading it for e.g. update.
  */
  ha_rows    examined_row_count;

  /*
    The set of those tables whose fields are referenced in all subqueries
    of the query.
    TODO: possibly this it is incorrect to have used tables in THD because
    with more than one subquery, it is not clear what does the field mean.
  */
  table_map  used_tables;
  USER_CONN *user_connect;
  CHARSET_INFO *db_charset;
  Warning_info *warning_info;
  Diagnostics_area *stmt_da;
#if defined(ENABLED_PROFILING)
  PROFILING  profiling;
#endif

  /*
    Id of current query. Statement can be reused to execute several queries
    query_id is global in context of the whole MySQL server.
    ID is automatically generated from mutex-protected counter.
    It's used in handler code for various purposes: to check which columns
    from table are necessary for this select, to check if it's necessary to
    update auto-updatable fields (like auto_increment and timestamp).
  */
  query_id_t query_id;
  ulong      col_access;

  /* Statement id is thread-wide. This counter is used to generate ids */
  ulong      statement_id_counter;
  ulong	     rand_saved_seed1, rand_saved_seed2;
  pthread_t  real_id;                           /* For debugging */
  my_thread_id  thread_id;
  uint	     tmp_table;
  uint	     server_status,open_options;
  enum enum_thread_type system_thread;
  uint       select_number;             //number of select (used for EXPLAIN)
  /*
    Current or next transaction isolation level.
    When a connection is established, the value is taken from
    @@session.tx_isolation (default transaction isolation for
    the session), which is in turn taken from @@global.tx_isolation
    (the global value).
    If there is no transaction started, this variable
    holds the value of the next transaction's isolation level.
    When a transaction starts, the value stored in this variable
    becomes "actual".
    At transaction commit or rollback, we assign this variable
    again from @@session.tx_isolation.
    The only statement that can otherwise change the value
    of this variable is SET TRANSACTION ISOLATION LEVEL.
    Its purpose is to effect the isolation level of the next
    transaction in this session. When this statement is executed,
    the value in this variable is changed. However, since
    this statement is only allowed when there is no active
    transaction, this assignment (naturally) only affects the
    upcoming transaction.
    At the end of the current active transaction the value is
    be reset again from @@session.tx_isolation, as described
    above.
  */
  enum_tx_isolation tx_isolation;
  enum_check_fields count_cuted_fields;

  DYNAMIC_ARRAY user_var_events;        /* For user variables replication */
  MEM_ROOT      *user_var_events_alloc; /* Allocate above array elements here */

  enum killed_state
  {
    NOT_KILLED=0,
    KILL_BAD_DATA=1,
    KILL_CONNECTION=ER_SERVER_SHUTDOWN,
    KILL_QUERY=ER_QUERY_INTERRUPTED,
    KILLED_NO_VALUE      /* means neither of the states */
  };
  killed_state volatile killed;

  /* scramble - random string sent to client on handshake */
  char	     scramble[SCRAMBLE_LENGTH+1];

  bool       slave_thread, one_shot_set;
  bool	     no_errors, password;
  /**
    Set to TRUE if execution of the current compound statement
    can not continue. In particular, disables activation of
    CONTINUE or EXIT handlers of stored routines.
    Reset in the end of processing of the current user request, in
    @see mysql_reset_thd_for_next_command().
  */
  bool is_fatal_error;
  /**
    Set by a storage engine to request the entire
    transaction (that possibly spans multiple engines) to
    rollback. Reset in ha_rollback.
  */
  bool       transaction_rollback_request;
  /**
    TRUE if we are in a sub-statement and the current error can
    not be safely recovered until we left the sub-statement mode.
    In particular, disables activation of CONTINUE and EXIT
    handlers inside sub-statements. E.g. if it is a deadlock
    error and requires a transaction-wide rollback, this flag is
    raised (traditionally, MySQL first has to close all the reads
    via @see handler::ha_index_or_rnd_end() and only then perform
    the rollback).
    Reset to FALSE when we leave the sub-statement mode.
  */
  bool       is_fatal_sub_stmt_error;
  bool	     query_start_used, rand_used, time_zone_used;
  /* for IS NULL => = last_insert_id() fix in remove_eq_conds() */
  bool       substitute_null_with_insert_id;
  bool	     in_lock_tables;
  /**
    True if a slave error. Causes the slave to stop. Not the same
    as the statement execution error (is_error()), since
    a statement may be expected to return an error, e.g. because
    it returned an error on master, and this is OK on the slave.
  */
  bool       is_slave_error;
  bool       bootstrap, cleanup_done;
  
  /**  is set if some thread specific value(s) used in a statement. */
  bool       thread_specific_used;
  /**  
    is set if a statement accesses a temporary table created through
    CREATE TEMPORARY TABLE. 
  */
  bool       thread_temporary_used;
  bool	     charset_is_system_charset, charset_is_collation_connection;
  bool       charset_is_character_set_filesystem;
  bool       enable_slow_log;   /* enable slow log for current statement */
  bool	     abort_on_warning;
  bool 	     got_warning;       /* Set on call to push_warning() */
  bool	     no_warnings_for_error; /* no warnings on call to my_error() */
  /* set during loop of derived table processing */
  bool       derived_tables_processing;
  my_bool    tablespace_op;	/* This is TRUE in DISCARD/IMPORT TABLESPACE */

  sp_rcontext *spcont;		// SP runtime context
  sp_cache   *sp_proc_cache;
  sp_cache   *sp_func_cache;

  /** number of name_const() substitutions, see sp_head.cc:subst_spvars() */
  uint       query_name_consts;

  /*
    If we do a purge of binary logs, log index info of the threads
    that are currently reading it needs to be adjusted. To do that
    each thread that is using LOG_INFO needs to adjust the pointer to it
  */
  LOG_INFO*  current_linfo;
  NET*       slave_net;			// network connection from slave -> m.
  /* Used by the sys_var class to store temporary values */
  union
  {
    my_bool   my_bool_value;
    long      long_value;
    ulong     ulong_value;
    ulonglong ulonglong_value;
  } sys_var_tmp;
  
  struct {
    /* 
      If true, mysql_bin_log::write(Log_event) call will not write events to 
      binlog, and maintain 2 below variables instead (use
      mysql_bin_log.start_union_events to turn this on)
    */
    bool do_union;
    /*
      If TRUE, at least one mysql_bin_log::write(Log_event) call has been
      made after last mysql_bin_log.start_union_events() call.
    */
    bool unioned_events;
    /*
      If TRUE, at least one mysql_bin_log::write(Log_event e), where 
      e.cache_stmt == TRUE call has been made after last 
      mysql_bin_log.start_union_events() call.
    */
    bool unioned_events_trans;
    
    /* 
      'queries' (actually SP statements) that run under inside this binlog
      union have thd->query_id >= first_query_id.
    */
    query_id_t first_query_id;
  } binlog_evt_union;

  /**
    Internal parser state.
    Note that since the parser is not re-entrant, we keep only one parser
    state here. This member is valid only when executing code during parsing.
  */
  Parser_state *m_parser_state;

  Locked_tables_list locked_tables_list;

#ifdef WITH_PARTITION_STORAGE_ENGINE
  partition_info *work_part_info;
#endif

#ifndef EMBEDDED_LIBRARY
  /**
    Array of active audit plugins which have been used by this THD.
    This list is later iterated to invoke release_thd() on those
    plugins.
  */
  DYNAMIC_ARRAY audit_class_plugins;
  /**
    Array of bits indicating which audit classes have already been
    added to the list of audit plugins which are currently in use.
  */
  unsigned long audit_class_mask[MYSQL_AUDIT_CLASS_MASK_SIZE];
#endif

#if defined(ENABLED_DEBUG_SYNC)
  /* Debug Sync facility. See debug_sync.cc. */
  struct st_debug_sync_control *debug_sync_control;
#endif /* defined(ENABLED_DEBUG_SYNC) */
  THD();
  ~THD();

  void init(void);
  /*
    Initialize memory roots necessary for query processing and (!)
    pre-allocate memory for it. We can't do that in THD constructor because
    there are use cases (acl_init, delayed inserts, watcher threads,
    killing mysqld) where it's vital to not allocate excessive and not used
    memory. Note, that we still don't return error from init_for_queries():
    if preallocation fails, we should notice that at the first call to
    alloc_root. 
  */
  void init_for_queries();
  void change_user(void);
  void cleanup(void);
  void cleanup_after_query();
  bool store_globals();
#ifdef SIGNAL_WITH_VIO_CLOSE
  inline void set_active_vio(Vio* vio)
  {
    mysql_mutex_lock(&LOCK_thd_data);
    active_vio = vio;
    mysql_mutex_unlock(&LOCK_thd_data);
  }
  inline void clear_active_vio()
  {
    mysql_mutex_lock(&LOCK_thd_data);
    active_vio = 0;
    mysql_mutex_unlock(&LOCK_thd_data);
  }
  void close_active_vio();
#endif
  void awake(THD::killed_state state_to_set);

#ifndef MYSQL_CLIENT
  enum enum_binlog_query_type {
    /* The query can be logged in row format or in statement format. */
    ROW_QUERY_TYPE,
    
    /* The query has to be logged in statement format. */
    STMT_QUERY_TYPE,
    
    QUERY_TYPE_COUNT
  };
  
  int binlog_query(enum_binlog_query_type qtype,
                   char const *query, ulong query_len, bool is_trans,
                   bool direct, bool suppress_use,
                   int errcode);
#endif

  /*
    For enter_cond() / exit_cond() to work the mutex must be got before
    enter_cond(); this mutex is then released by exit_cond().
    Usage must be: lock mutex; enter_cond(); your code; exit_cond().
  */
  inline const char* enter_cond(mysql_cond_t *cond, mysql_mutex_t* mutex,
                                const char* msg)
  {
    const char* old_msg = proc_info;
    mysql_mutex_assert_owner(mutex);
    mysys_var->current_mutex = mutex;
    mysys_var->current_cond = cond;
    proc_info = msg;
    return old_msg;
  }
  inline void exit_cond(const char* old_msg)
  {
    /*
      Putting the mutex unlock in thd->exit_cond() ensures that
      mysys_var->current_mutex is always unlocked _before_ mysys_var->mutex is
      locked (if that would not be the case, you'll get a deadlock if someone
      does a THD::awake() on you).
    */
    mysql_mutex_unlock(mysys_var->current_mutex);
    mysql_mutex_lock(&mysys_var->mutex);
    mysys_var->current_mutex = 0;
    mysys_var->current_cond = 0;
    proc_info = old_msg;
    mysql_mutex_unlock(&mysys_var->mutex);
    return;
  }
  inline time_t query_start() { query_start_used=1; return start_time; }
  inline void set_time()
  {
    if (user_time)
    {
      start_time= user_time;
      start_utime= utime_after_lock= my_micro_time();
    }
    else
      start_utime= utime_after_lock= my_micro_time_and_time(&start_time);
  }
  inline void	set_current_time()    { start_time= my_time(MY_WME); }
  inline void	set_time(time_t t)
  {
    start_time= user_time= t;
    start_utime= utime_after_lock= my_micro_time();
  }
  /*TODO: this will be obsolete when we have support for 64 bit my_time_t */
  inline bool	is_valid_time() 
  { 
    return (start_time < (time_t) MY_TIME_T_MAX); 
  }
  void set_time_after_lock()  { utime_after_lock= my_micro_time(); }
  ulonglong current_utime()  { return my_micro_time(); }
  inline ulonglong found_rows(void)
  {
    return limit_found_rows;
  }
  /**
    Returns TRUE if session is in a multi-statement transaction mode.

    OPTION_NOT_AUTOCOMMIT: When autocommit is off, a multi-statement
    transaction is implicitly started on the first statement after a
    previous transaction has been ended.

    OPTION_BEGIN: Regardless of the autocommit status, a multi-statement
    transaction can be explicitly started with the statements "START
    TRANSACTION", "BEGIN [WORK]", "[COMMIT | ROLLBACK] AND CHAIN", etc.

    Note: this doesn't tell you whether a transaction is active.
    A session can be in multi-statement transaction mode, and yet
    have no active transaction, e.g., in case of:
    set @@autocommit=0;
    set @a= 3;                                     <-- these statements don't
    set transaction isolation level serializable;  <-- start an active
    flush tables;                                  <-- transaction

    I.e. for the above scenario this function returns TRUE, even
    though no active transaction has begun.
    @sa in_active_multi_stmt_transaction()
  */
  inline bool in_multi_stmt_transaction_mode()
  {
    return variables.option_bits & (OPTION_NOT_AUTOCOMMIT | OPTION_BEGIN);
  }
  /**
    TRUE if the session is in a multi-statement transaction mode
    (@sa in_multi_stmt_transaction_mode()) *and* there is an
    active transaction, i.e. there is an explicit start of a
    transaction with BEGIN statement, or implicit with a
    statement that uses a transactional engine.

    For example, these scenarios don't start an active transaction
    (even though the server is in multi-statement transaction mode):

    set @@autocommit=0;
    select * from nontrans_table;
    set @var=TRUE;
    flush tables;

    Note, that even for a statement that starts a multi-statement
    transaction (i.e. select * from trans_table), this
    flag won't be set until we open the statement's tables
    and the engines register themselves for the transaction
    (see trans_register_ha()),
    hence this method is reliable to use only after
    open_tables() has completed.

    Why do we need a flag?
    ----------------------
    We need to maintain a (at first glance redundant)
    session flag, rather than looking at thd->transaction.all.ha_list
    because of explicit start of a transaction with BEGIN. 

    I.e. in case of
    BEGIN;
    select * from nontrans_t1; <-- in_active_multi_stmt_transaction() is true
  */
  inline bool in_active_multi_stmt_transaction()
  {
    return server_status & SERVER_STATUS_IN_TRANS;
  }
  inline bool fill_derived_tables()
  {
    return !stmt_arena->is_stmt_prepare() && !lex->only_view_structure();
  }
  inline bool fill_information_schema_tables()
  {
    return !stmt_arena->is_stmt_prepare();
  }
  inline void* trans_alloc(unsigned int size)
  {
    return alloc_root(&transaction.mem_root,size);
  }

  LEX_STRING *make_lex_string(LEX_STRING *lex_str,
                              const char* str, uint length,
                              bool allocate_lex_string);

  bool convert_string(LEX_STRING *to, CHARSET_INFO *to_cs,
		      const char *from, uint from_length,
		      CHARSET_INFO *from_cs);

  bool convert_string(String *s, CHARSET_INFO *from_cs, CHARSET_INFO *to_cs);

  void add_changed_table(TABLE *table);
  void add_changed_table(const char *key, long key_length);
  CHANGED_TABLE_LIST * changed_table_dup(const char *key, long key_length);
  int send_explain_fields(select_result *result);

  /**
    Clear the current error, if any.
    We do not clear is_fatal_error or is_fatal_sub_stmt_error since we
    assume this is never called if the fatal error is set.
    @todo: To silence an error, one should use Internal_error_handler
    mechanism. In future this function will be removed.
  */
  inline void clear_error()
  {
    DBUG_ENTER("clear_error");
    if (stmt_da->is_error())
      stmt_da->reset_diagnostics_area();
    is_slave_error= 0;
    DBUG_VOID_RETURN;
  }
#ifndef EMBEDDED_LIBRARY
  inline bool vio_ok() const { return net.vio != 0; }
  /** Return FALSE if connection to client is broken. */
  bool is_connected()
  {
    return vio_ok() ? vio_is_connected(net.vio) : FALSE;
  }
#else
  inline bool vio_ok() const { return TRUE; }
  inline bool is_connected() { return TRUE; }
#endif
  /**
    Mark the current error as fatal. Warning: this does not
    set any error, it sets a property of the error, so must be
    followed or prefixed with my_error().
  */
  inline void fatal_error()
  {
    DBUG_ASSERT(stmt_da->is_error() || killed);
    is_fatal_error= 1;
    DBUG_PRINT("error",("Fatal error set"));
  }
  /**
    TRUE if there is an error in the error stack.

    Please use this method instead of direct access to
    net.report_error.

    If TRUE, the current (sub)-statement should be aborted.
    The main difference between this member and is_fatal_error
    is that a fatal error can not be handled by a stored
    procedure continue handler, whereas a normal error can.

    To raise this flag, use my_error().
  */
  inline bool is_error() const { return stmt_da->is_error(); }
  inline CHARSET_INFO *charset() { return variables.character_set_client; }
  void update_charset();

  inline Query_arena *activate_stmt_arena_if_needed(Query_arena *backup)
  {
    /*
      Use the persistent arena if we are in a prepared statement or a stored
      procedure statement and we have not already changed to use this arena.
    */
    if (!stmt_arena->is_conventional() && mem_root != stmt_arena->mem_root)
    {
      set_n_backup_active_arena(stmt_arena, backup);
      return stmt_arena;
    }
    return 0;
  }

  void change_item_tree(Item **place, Item *new_value)
  {
    /* TODO: check for OOM condition here */
    if (!stmt_arena->is_conventional())
      nocheck_register_item_tree_change(place, *place, mem_root);
    *place= new_value;
  }
  void nocheck_register_item_tree_change(Item **place, Item *old_value,
                                         MEM_ROOT *runtime_memroot);
  void rollback_item_tree_changes();

  /*
    Cleanup statement parse state (parse tree, lex) and execution
    state after execution of a non-prepared SQL statement.
  */
  void end_statement();
  inline int killed_errno() const
  {
    killed_state killed_val; /* to cache the volatile 'killed' */
    return (killed_val= killed) != KILL_BAD_DATA ? killed_val : 0;
  }
  inline void send_kill_message() const
  {
    int err= killed_errno();
    if (err)
    {
      if ((err == KILL_CONNECTION) && !shutdown_in_progress)
        err = KILL_QUERY;
      my_message(err, ER(err), MYF(0));
    }
  }
  /* return TRUE if we will abort query if we make a warning now */
  inline bool really_abort_on_warning()
  {
    return (abort_on_warning &&
            (!transaction.stmt.modified_non_trans_table ||
             (variables.sql_mode & MODE_STRICT_ALL_TABLES)));
  }
  void set_status_var_init();
  bool is_context_analysis_only()
    { return stmt_arena->is_stmt_prepare() || lex->view_prepare_mode; }
  void reset_n_backup_open_tables_state(Open_tables_backup *backup);
  void restore_backup_open_tables_state(Open_tables_backup *backup);
  void reset_sub_statement_state(Sub_statement_state *backup, uint new_state);
  void restore_sub_statement_state(Sub_statement_state *backup);
  void set_n_backup_active_arena(Query_arena *set, Query_arena *backup);
  void restore_active_arena(Query_arena *set, Query_arena *backup);

  /*
    @todo Make these methods private or remove them completely.  Only
    decide_logging_format should call them. /Sven
  */
  inline void set_current_stmt_binlog_format_row_if_mixed()
  {
    DBUG_ENTER("set_current_stmt_binlog_format_row_if_mixed");
    /*
      This should only be called from decide_logging_format.

      @todo Once we have ensured this, uncomment the following
      statement, remove the big comment below that, and remove the
      in_sub_stmt==0 condition from the following 'if'.
    */
    /* DBUG_ASSERT(in_sub_stmt == 0); */
    /*
      If in a stored/function trigger, the caller should already have done the
      change. We test in_sub_stmt to prevent introducing bugs where people
      wouldn't ensure that, and would switch to row-based mode in the middle
      of executing a stored function/trigger (which is too late, see also
      reset_current_stmt_binlog_format_row()); this condition will make their
      tests fail and so force them to propagate the
      lex->binlog_row_based_if_mixed upwards to the caller.
    */
    if ((variables.binlog_format == BINLOG_FORMAT_MIXED) &&
        (in_sub_stmt == 0))
      set_current_stmt_binlog_format_row();

    DBUG_VOID_RETURN;
  }
  inline void set_current_stmt_binlog_format_row()
  {
    DBUG_ENTER("set_current_stmt_binlog_format_row");
    current_stmt_binlog_format= BINLOG_FORMAT_ROW;
    DBUG_VOID_RETURN;
  }
  inline void clear_current_stmt_binlog_format_row()
  {
    DBUG_ENTER("clear_current_stmt_binlog_format_row");
    current_stmt_binlog_format= BINLOG_FORMAT_STMT;
    DBUG_VOID_RETURN;
  }
  inline void reset_current_stmt_binlog_format_row()
  {
    DBUG_ENTER("reset_current_stmt_binlog_format_row");
    /*
      If there are temporary tables, don't reset back to
      statement-based. Indeed it could be that:
      CREATE TEMPORARY TABLE t SELECT UUID(); # row-based
      # and row-based does not store updates to temp tables
      # in the binlog.
      INSERT INTO u SELECT * FROM t; # stmt-based
      and then the INSERT will fail as data inserted into t was not logged.
      So we continue with row-based until the temp table is dropped.
      If we are in a stored function or trigger, we mustn't reset in the
      middle of its execution (as the binary logging way of a stored function
      or trigger is decided when it starts executing, depending for example on
      the caller (for a stored function: if caller is SELECT or
      INSERT/UPDATE/DELETE...).
    */
    DBUG_PRINT("debug",
               ("temporary_tables: %s, in_sub_stmt: %s, system_thread: %s",
                YESNO(temporary_tables), YESNO(in_sub_stmt),
                show_system_thread(system_thread)));
    if (in_sub_stmt == 0)
    {
      if (variables.binlog_format == BINLOG_FORMAT_ROW)
        set_current_stmt_binlog_format_row();
      else if (temporary_tables == NULL)
        clear_current_stmt_binlog_format_row();
    }
    DBUG_VOID_RETURN;
  }

  /**
    Set the current database; use deep copy of C-string.

    @param new_db     a pointer to the new database name.
    @param new_db_len length of the new database name.

    Initialize the current database from a NULL-terminated string with
    length. If we run out of memory, we free the current database and
    return TRUE.  This way the user will notice the error as there will be
    no current database selected (in addition to the error message set by
    malloc).

    @note This operation just sets {db, db_length}. Switching the current
    database usually involves other actions, like switching other database
    attributes including security context. In the future, this operation
    will be made private and more convenient interface will be provided.

    @return Operation status
      @retval FALSE Success
      @retval TRUE  Out-of-memory error
  */
  bool set_db(const char *new_db, size_t new_db_len)
  {
    /* Do not reallocate memory if current chunk is big enough. */
    if (db && new_db && db_length >= new_db_len)
      memcpy(db, new_db, new_db_len+1);
    else
    {
      x_free(db);
      if (new_db)
        db= my_strndup(new_db, new_db_len, MYF(MY_WME | ME_FATALERROR));
      else
        db= NULL;
    }
    db_length= db ? new_db_len : 0;
    return new_db && !db;
  }

  /**
    Set the current database; use shallow copy of C-string.

    @param new_db     a pointer to the new database name.
    @param new_db_len length of the new database name.

    @note This operation just sets {db, db_length}. Switching the current
    database usually involves other actions, like switching other database
    attributes including security context. In the future, this operation
    will be made private and more convenient interface will be provided.
  */
  void reset_db(char *new_db, size_t new_db_len)
  {
    db= new_db;
    db_length= new_db_len;
  }
  /*
    Copy the current database to the argument. Use the current arena to
    allocate memory for a deep copy: current database may be freed after
    a statement is parsed but before it's executed.
  */
  bool copy_db_to(char **p_db, size_t *p_db_length)
  {
    if (db == NULL)
    {
      my_message(ER_NO_DB_ERROR, ER(ER_NO_DB_ERROR), MYF(0));
      return TRUE;
    }
    *p_db= strmake(db, db_length);
    *p_db_length= db_length;
    return FALSE;
  }
  thd_scheduler scheduler;

public:
  inline Internal_error_handler *get_internal_handler()
  { return m_internal_handler; }

  /**
    Add an internal error handler to the thread execution context.
    @param handler the exception handler to add
  */
  void push_internal_handler(Internal_error_handler *handler);

  /**
    Handle a sql condition.
    @param sql_errno the condition error number
    @param sqlstate the condition sqlstate
    @param level the condition level
    @param msg the condition message text
    @param[out] cond_hdl the sql condition raised, if any
    @return true if the condition is handled
  */
  virtual bool handle_condition(uint sql_errno,
                                const char* sqlstate,
                                MYSQL_ERROR::enum_warning_level level,
                                const char* msg,
                                MYSQL_ERROR ** cond_hdl);

  /**
    Remove the error handler last pushed.
  */
  Internal_error_handler *pop_internal_handler();

  /**
    Raise an exception condition.
    @param code the MYSQL_ERRNO error code of the error
  */
  void raise_error(uint code);

  /**
    Raise an exception condition, with a formatted message.
    @param code the MYSQL_ERRNO error code of the error
  */
  void raise_error_printf(uint code, ...);

  /**
    Raise a completion condition (warning).
    @param code the MYSQL_ERRNO error code of the warning
  */
  void raise_warning(uint code);

  /**
    Raise a completion condition (warning), with a formatted message.
    @param code the MYSQL_ERRNO error code of the warning
  */
  void raise_warning_printf(uint code, ...);

  /**
    Raise a completion condition (note), with a fixed message.
    @param code the MYSQL_ERRNO error code of the note
  */
  void raise_note(uint code);

  /**
    Raise an completion condition (note), with a formatted message.
    @param code the MYSQL_ERRNO error code of the note
  */
  void raise_note_printf(uint code, ...);

private:
  /*
    Only the implementation of the SIGNAL and RESIGNAL statements
    is permitted to raise SQL conditions in a generic way,
    or to raise them by bypassing handlers (RESIGNAL).
    To raise a SQL condition, the code should use the public
    raise_error() or raise_warning() methods provided by class THD.
  */
  friend class Signal_common;
  friend class Signal_statement;
  friend class Resignal_statement;
  friend void push_warning(THD*, MYSQL_ERROR::enum_warning_level, uint, const char*);
  friend void my_message_sql(uint, const char *, myf);

  /**
    Raise a generic SQL condition.
    @param sql_errno the condition error number
    @param sqlstate the condition SQLSTATE
    @param level the condition level
    @param msg the condition message text
    @return The condition raised, or NULL
  */
  MYSQL_ERROR*
  raise_condition(uint sql_errno,
                  const char* sqlstate,
                  MYSQL_ERROR::enum_warning_level level,
                  const char* msg);

  /**
    Raise a generic SQL condition, without activation any SQL condition
    handlers.
    This method is necessary to support the RESIGNAL statement,
    which is allowed to bypass SQL exception handlers.
    @param sql_errno the condition error number
    @param sqlstate the condition SQLSTATE
    @param level the condition level
    @param msg the condition message text
    @return The condition raised, or NULL
  */
  MYSQL_ERROR*
  raise_condition_no_handler(uint sql_errno,
                             const char* sqlstate,
                             MYSQL_ERROR::enum_warning_level level,
                             const char* msg);

public:
  /** Overloaded to guard query/query_length fields */
  virtual void set_statement(Statement *stmt);

  /**
    Assign a new value to thd->query and thd->query_id.
    Protected with LOCK_thd_data mutex.
  */
  void set_query(char *query_arg, uint32 query_length_arg);
<<<<<<< HEAD
  void set_query_and_id(char *query_arg, uint32 query_length_arg,
                        query_id_t new_query_id);
  void set_query_id(query_id_t new_query_id);
  void set_open_tables(TABLE *open_tables_arg)
  {
    mysql_mutex_lock(&LOCK_thd_data);
    open_tables= open_tables_arg;
    mysql_mutex_unlock(&LOCK_thd_data);
  }
  void enter_locked_tables_mode(enum_locked_tables_mode mode_arg)
  {
    DBUG_ASSERT(locked_tables_mode == LTM_NONE);

    mdl_context.set_trans_sentinel();
    locked_tables_mode= mode_arg;
  }
  void leave_locked_tables_mode();
  int decide_logging_format(TABLE_LIST *tables);
  void set_current_user_used() { current_user_used= TRUE; }
  bool is_current_user_used() { return current_user_used; }
  void clean_current_user_used() { current_user_used= FALSE; }
  void get_definer(LEX_USER *definer);
=======
>>>>>>> bfd3b7a1
private:

  /** The current internal error handler for this thread, or NULL. */
  Internal_error_handler *m_internal_handler;
  /**
    The lex to hold the parsed tree of conventional (non-prepared) queries.
    Whereas for prepared and stored procedure statements we use an own lex
    instance for each new query, for conventional statements we reuse
    the same lex. (@see mysql_parse for details).
  */
  LEX main_lex;
  /**
    This memory root is used for two purposes:
    - for conventional queries, to allocate structures stored in main_lex
    during parsing, and allocate runtime data (execution plan, etc.)
    during execution.
    - for prepared queries, only to allocate runtime data. The parsed
    tree itself is reused between executions and thus is stored elsewhere.
  */
  MEM_ROOT main_mem_root;
<<<<<<< HEAD
  Warning_info main_warning_info;
  Diagnostics_area main_da;

  bool current_user_used;
=======
>>>>>>> bfd3b7a1
};


/** A short cut for thd->stmt_da->set_ok_status(). */

inline void
my_ok(THD *thd, ulonglong affected_rows= 0, ulonglong id= 0,
        const char *message= NULL)
{
  thd->set_row_count_func(affected_rows);
  thd->stmt_da->set_ok_status(thd, affected_rows, id, message);
}


/** A short cut for thd->stmt_da->set_eof_status(). */

inline void
my_eof(THD *thd)
{
  thd->set_row_count_func(-1);
  thd->stmt_da->set_eof_status(thd);
}

#define tmp_disable_binlog(A)       \
  {ulonglong tmp_disable_binlog__save_options= (A)->variables.option_bits; \
  (A)->variables.option_bits&= ~OPTION_BIN_LOG

#define reenable_binlog(A)   (A)->variables.option_bits= tmp_disable_binlog__save_options;}


/*
  Used to hold information about file and file structure in exchange
  via non-DB file (...INTO OUTFILE..., ...LOAD DATA...)
  XXX: We never call destructor for objects of this class.
*/

class sql_exchange :public Sql_alloc
{
public:
  enum enum_filetype filetype; /* load XML, Added by Arnold & Erik */
  char *file_name;
  String *field_term,*enclosed,*line_term,*line_start,*escaped;
  bool opt_enclosed;
  bool dumpfile;
  ulong skip_lines;
  CHARSET_INFO *cs;
  sql_exchange(char *name, bool dumpfile_flag,
               enum_filetype filetype_arg= FILETYPE_CSV);
  bool escaped_given(void);
};

/*
  This is used to get result from a select
*/

class JOIN;

class select_result :public Sql_alloc {
protected:
  THD *thd;
  SELECT_LEX_UNIT *unit;
public:
  select_result();
  virtual ~select_result() {};
  virtual int prepare(List<Item> &list, SELECT_LEX_UNIT *u)
  {
    unit= u;
    return 0;
  }
  virtual int prepare2(void) { return 0; }
  /*
    Because of peculiarities of prepared statements protocol
    we need to know number of columns in the result set (if
    there is a result set) apart from sending columns metadata.
  */
  virtual uint field_count(List<Item> &fields) const
  { return fields.elements; }
  virtual bool send_result_set_metadata(List<Item> &list, uint flags)=0;
  virtual bool send_data(List<Item> &items)=0;
  virtual bool initialize_tables (JOIN *join=0) { return 0; }
  virtual void send_error(uint errcode,const char *err);
  virtual bool send_eof()=0;
  /**
    Check if this query returns a result set and therefore is allowed in
    cursors and set an error message if it is not the case.

    @retval FALSE     success
    @retval TRUE      error, an error message is set
  */
  virtual bool check_simple_select() const;
  virtual void abort() {}
  /*
    Cleanup instance of this class for next execution of a prepared
    statement/stored procedure.
  */
  virtual void cleanup();
  void set_thd(THD *thd_arg) { thd= thd_arg; }
#ifdef EMBEDDED_LIBRARY
  virtual void begin_dataset() {}
#else
  void begin_dataset() {}
#endif
};


/*
  Base class for select_result descendands which intercept and
  transform result set rows. As the rows are not sent to the client,
  sending of result set metadata should be suppressed as well.
*/

class select_result_interceptor: public select_result
{
public:
  select_result_interceptor() {}              /* Remove gcc warning */
  uint field_count(List<Item> &fields) const { return 0; }
  bool send_result_set_metadata(List<Item> &fields, uint flag) { return FALSE; }
};


class select_send :public select_result {
  /**
    True if we have sent result set metadata to the client.
    In this case the client always expects us to end the result
    set with an eof or error packet
  */
  bool is_result_set_started;
public:
  select_send() :is_result_set_started(FALSE) {}
  bool send_result_set_metadata(List<Item> &list, uint flags);
  bool send_data(List<Item> &items);
  bool send_eof();
  virtual bool check_simple_select() const { return FALSE; }
  void abort();
  virtual void cleanup();
};


class select_to_file :public select_result_interceptor {
protected:
  sql_exchange *exchange;
  File file;
  IO_CACHE cache;
  ha_rows row_count;
  char path[FN_REFLEN];

public:
  select_to_file(sql_exchange *ex) :exchange(ex), file(-1),row_count(0L)
  { path[0]=0; }
  ~select_to_file();
  void send_error(uint errcode,const char *err);
  bool send_eof();
  void cleanup();
};


#define ESCAPE_CHARS "ntrb0ZN" // keep synchronous with READ_INFO::unescape


/*
 List of all possible characters of a numeric value text representation.
*/
#define NUMERIC_CHARS ".0123456789e+-"


class select_export :public select_to_file {
  uint field_term_length;
  int field_sep_char,escape_char,line_sep_char;
  int field_term_char; // first char of FIELDS TERMINATED BY or MAX_INT
  /*
    The is_ambiguous_field_sep field is true if a value of the field_sep_char
    field is one of the 'n', 't', 'r' etc characters
    (see the READ_INFO::unescape method and the ESCAPE_CHARS constant value).
  */
  bool is_ambiguous_field_sep;
  /*
     The is_ambiguous_field_term is true if field_sep_char contains the first
     char of the FIELDS TERMINATED BY (ENCLOSED BY is empty), and items can
     contain this character.
  */
  bool is_ambiguous_field_term;
  /*
    The is_unsafe_field_sep field is true if a value of the field_sep_char
    field is one of the '0'..'9', '+', '-', '.' and 'e' characters
    (see the NUMERIC_CHARS constant value).
  */
  bool is_unsafe_field_sep;
  bool fixed_row_size;
  CHARSET_INFO *write_cs; // output charset
public:
  select_export(sql_exchange *ex) :select_to_file(ex) {}
  ~select_export();
  int prepare(List<Item> &list, SELECT_LEX_UNIT *u);
  bool send_data(List<Item> &items);
};


class select_dump :public select_to_file {
public:
  select_dump(sql_exchange *ex) :select_to_file(ex) {}
  int prepare(List<Item> &list, SELECT_LEX_UNIT *u);
  bool send_data(List<Item> &items);
};


class select_insert :public select_result_interceptor {
 public:
  TABLE_LIST *table_list;
  TABLE *table;
  List<Item> *fields;
  ulonglong autoinc_value_of_last_inserted_row; // autogenerated or not
  COPY_INFO info;
  bool insert_into_view;
  select_insert(TABLE_LIST *table_list_par,
		TABLE *table_par, List<Item> *fields_par,
		List<Item> *update_fields, List<Item> *update_values,
		enum_duplicates duplic, bool ignore);
  ~select_insert();
  int prepare(List<Item> &list, SELECT_LEX_UNIT *u);
  virtual int prepare2(void);
  bool send_data(List<Item> &items);
  virtual void store_values(List<Item> &values);
  virtual bool can_rollback_data() { return 0; }
  void send_error(uint errcode,const char *err);
  bool send_eof();
  void abort();
  /* not implemented: select_insert is never re-used in prepared statements */
  void cleanup();
};


class select_create: public select_insert {
  ORDER *group;
  TABLE_LIST *create_table;
  HA_CREATE_INFO *create_info;
  TABLE_LIST *select_tables;
  Alter_info *alter_info;
  Field **field;
  /* lock data for tmp table */
  MYSQL_LOCK *m_lock;
  /* m_lock or thd->extra_lock */
  MYSQL_LOCK **m_plock;
public:
  select_create (TABLE_LIST *table_arg,
		 HA_CREATE_INFO *create_info_par,
                 Alter_info *alter_info_arg,
		 List<Item> &select_fields,enum_duplicates duplic, bool ignore,
                 TABLE_LIST *select_tables_arg)
    :select_insert (NULL, NULL, &select_fields, 0, 0, duplic, ignore),
    create_table(table_arg),
    create_info(create_info_par),
    select_tables(select_tables_arg),
    alter_info(alter_info_arg),
    m_plock(NULL)
    {}
  int prepare(List<Item> &list, SELECT_LEX_UNIT *u);

  int binlog_show_create_table(TABLE **tables, uint count);
  void store_values(List<Item> &values);
  void send_error(uint errcode,const char *err);
  bool send_eof();
  void abort();
  virtual bool can_rollback_data() { return 1; }

  // Needed for access from local class MY_HOOKS in prepare(), since thd is proteted.
  const THD *get_thd(void) { return thd; }
  const HA_CREATE_INFO *get_create_info() { return create_info; };
  int prepare2(void) { return 0; }
};

#include <myisam.h>

/* 
  Param to create temporary tables when doing SELECT:s 
  NOTE
    This structure is copied using memcpy as a part of JOIN.
*/

class TMP_TABLE_PARAM :public Sql_alloc
{
private:
  /* Prevent use of these (not safe because of lists and copy_field) */
  TMP_TABLE_PARAM(const TMP_TABLE_PARAM &);
  void operator=(TMP_TABLE_PARAM &);

public:
  List<Item> copy_funcs;
  List<Item> save_copy_funcs;
  Copy_field *copy_field, *copy_field_end;
  Copy_field *save_copy_field, *save_copy_field_end;
  uchar	    *group_buff;
  Item	    **items_to_copy;			/* Fields in tmp table */
  MI_COLUMNDEF *recinfo,*start_recinfo;
  KEY *keyinfo;
  ha_rows end_write_records;
  /**
    Number of normal fields in the query, including those referred to
    from aggregate functions. Hence, "SELECT `field1`,
    SUM(`field2`) from t1" sets this counter to 2.

    @see count_field_types
  */
  uint	field_count; 
  /**
    Number of fields in the query that have functions. Includes both
    aggregate functions (e.g., SUM) and non-aggregates (e.g., RAND).
    Also counts functions referred to from aggregate functions, i.e.,
    "SELECT SUM(RAND())" sets this counter to 2.

    @see count_field_types
  */
  uint  func_count;  
  /**
    Number of fields in the query that have aggregate functions. Note
    that the optimizer may choose to optimize away these fields by
    replacing them with constants, in which case sum_func_count will
    need to be updated.

    @see opt_sum_query, count_field_types
  */
  uint  sum_func_count;   
  uint  hidden_field_count;
  uint	group_parts,group_length,group_null_parts;
  uint	quick_group;
  bool  using_indirect_summary_function;
  /* If >0 convert all blob fields to varchar(convert_blob_length) */
  uint  convert_blob_length; 
  CHARSET_INFO *table_charset; 
  bool schema_table;
  /*
    True if GROUP BY and its aggregate functions are already computed
    by a table access method (e.g. by loose index scan). In this case
    query execution should not perform aggregation and should treat
    aggregate functions as normal functions.
  */
  bool precomputed_group_by;
  bool force_copy_fields;

  TMP_TABLE_PARAM()
    :copy_field(0), group_parts(0),
     group_length(0), group_null_parts(0), convert_blob_length(0),
     schema_table(0), precomputed_group_by(0), force_copy_fields(0)
  {}
  ~TMP_TABLE_PARAM()
  {
    cleanup();
  }
  void init(void);
  inline void cleanup(void)
  {
    if (copy_field)				/* Fix for Intel compiler */
    {
      delete [] copy_field;
      save_copy_field= copy_field= 0;
    }
  }
};

class select_union :public select_result_interceptor
{
  TMP_TABLE_PARAM tmp_table_param;
public:
  TABLE *table;

  select_union() :table(0) {}
  int prepare(List<Item> &list, SELECT_LEX_UNIT *u);
  bool send_data(List<Item> &items);
  bool send_eof();
  bool flush();

  bool create_result_table(THD *thd, List<Item> *column_types,
                           bool is_distinct, ulonglong options,
                           const char *alias);
};

/* Base subselect interface class */
class select_subselect :public select_result_interceptor
{
protected:
  Item_subselect *item;
public:
  select_subselect(Item_subselect *item);
  bool send_data(List<Item> &items)=0;
  bool send_eof() { return 0; };
};

/* Single value subselect interface class */
class select_singlerow_subselect :public select_subselect
{
public:
  select_singlerow_subselect(Item_subselect *item_arg)
    :select_subselect(item_arg)
  {}
  bool send_data(List<Item> &items);
};

/* used in independent ALL/ANY optimisation */
class select_max_min_finder_subselect :public select_subselect
{
  Item_cache *cache;
  bool (select_max_min_finder_subselect::*op)();
  bool fmax;
public:
  select_max_min_finder_subselect(Item_subselect *item_arg, bool mx)
    :select_subselect(item_arg), cache(0), fmax(mx)
  {}
  void cleanup();
  bool send_data(List<Item> &items);
  bool cmp_real();
  bool cmp_int();
  bool cmp_decimal();
  bool cmp_str();
};

/* EXISTS subselect interface class */
class select_exists_subselect :public select_subselect
{
public:
  select_exists_subselect(Item_subselect *item_arg)
    :select_subselect(item_arg){}
  bool send_data(List<Item> &items);
};

/* Structs used when sorting */

typedef struct st_sort_field {
  Field *field;				/* Field to sort */
  Item	*item;				/* Item if not sorting fields */
  uint	 length;			/* Length of sort field */
  uint   suffix_length;                 /* Length suffix (0-4) */
  Item_result result_type;		/* Type of item */
  bool reverse;				/* if descending sort */
  bool need_strxnfrm;			/* If we have to use strxnfrm() */
} SORT_FIELD;


typedef struct st_sort_buffer {
  uint index;					/* 0 or 1 */
  uint sort_orders;
  uint change_pos;				/* If sort-fields changed */
  char **buff;
  SORT_FIELD *sortorder;
} SORT_BUFFER;

/* Structure for db & table in sql_yacc */

class Table_ident :public Sql_alloc
{
public:
  LEX_STRING db;
  LEX_STRING table;
  SELECT_LEX_UNIT *sel;
  inline Table_ident(THD *thd, LEX_STRING db_arg, LEX_STRING table_arg,
		     bool force)
    :table(table_arg), sel((SELECT_LEX_UNIT *)0)
  {
    if (!force && (thd->client_capabilities & CLIENT_NO_SCHEMA))
      db.str=0;
    else
      db= db_arg;
  }
  inline Table_ident(LEX_STRING table_arg) 
    :table(table_arg), sel((SELECT_LEX_UNIT *)0)
  {
    db.str=0;
  }
  /*
    This constructor is used only for the case when we create a derived
    table. A derived table has no name and doesn't belong to any database.
    Later, if there was an alias specified for the table, it will be set
    by add_table_to_list.
  */
  inline Table_ident(SELECT_LEX_UNIT *s) : sel(s)
  {
    /* We must have a table name here as this is used with add_table_to_list */
    db.str= empty_c_string;                    /* a subject to casedn_str */
    db.length= 0;
    table.str= internal_table_name;
    table.length=1;
  }
  bool is_derived_table() const { return test(sel); }
  inline void change_db(char *db_name)
  {
    db.str= db_name; db.length= (uint) strlen(db_name);
  }
};

// this is needed for user_vars hash
class user_var_entry
{
 public:
  user_var_entry() {}                         /* Remove gcc warning */
  LEX_STRING name;
  char *value;
  ulong length;
  query_id_t update_query_id, used_query_id;
  Item_result type;
  bool unsigned_flag;

  double val_real(my_bool *null_value);
  longlong val_int(my_bool *null_value) const;
  String *val_str(my_bool *null_value, String *str, uint decimals);
  my_decimal *val_decimal(my_bool *null_value, my_decimal *result);
  DTCollation collation;
};

/*
   Unique -- class for unique (removing of duplicates). 
   Puts all values to the TREE. If the tree becomes too big,
   it's dumped to the file. User can request sorted values, or
   just iterate through them. In the last case tree merging is performed in
   memory simultaneously with iteration, so it should be ~2-3x faster.
 */

class Unique :public Sql_alloc
{
  DYNAMIC_ARRAY file_ptrs;
  ulong max_elements;
  ulonglong max_in_memory_size;
  IO_CACHE file;
  TREE tree;
  uchar *record_pointers;
  bool flush();
  uint size;

public:
  ulong elements;
  Unique(qsort_cmp2 comp_func, void *comp_func_fixed_arg,
	 uint size_arg, ulonglong max_in_memory_size_arg);
  ~Unique();
  ulong elements_in_tree() { return tree.elements_in_tree; }
  inline bool unique_add(void *ptr)
  {
    DBUG_ENTER("unique_add");
    DBUG_PRINT("info", ("tree %u - %lu", tree.elements_in_tree, max_elements));
    if (tree.elements_in_tree > max_elements && flush())
      DBUG_RETURN(1);
    DBUG_RETURN(!tree_insert(&tree, ptr, 0, tree.custom_arg));
  }

  bool get(TABLE *table);
  static double get_use_cost(uint *buffer, uint nkeys, uint key_size, 
                             ulonglong max_in_memory_size);
  inline static int get_cost_calc_buff_size(ulong nkeys, uint key_size, 
                                            ulonglong max_in_memory_size)
  {
    register ulonglong max_elems_in_tree=
      (1 + max_in_memory_size / ALIGN_SIZE(sizeof(TREE_ELEMENT)+key_size));
    return (int) (sizeof(uint)*(1 + nkeys/max_elems_in_tree));
  }

  void reset();
  bool walk(tree_walk_action action, void *walk_action_arg);

  uint get_size() const { return size; }
  ulonglong get_max_in_memory_size() const { return max_in_memory_size; }

  friend int unique_write_to_file(uchar* key, element_count count, Unique *unique);
  friend int unique_write_to_ptrs(uchar* key, element_count count, Unique *unique);
};


class multi_delete :public select_result_interceptor
{
  TABLE_LIST *delete_tables, *table_being_deleted;
  Unique **tempfiles;
  ha_rows deleted, found;
  uint num_of_tables;
  int error;
  bool do_delete;
  /* True if at least one table we delete from is transactional */
  bool transactional_tables;
  /* True if at least one table we delete from is not transactional */
  bool normal_tables;
  bool delete_while_scanning;
  /*
     error handling (rollback and binlogging) can happen in send_eof()
     so that afterward send_error() needs to find out that.
  */
  bool error_handled;

public:
  multi_delete(TABLE_LIST *dt, uint num_of_tables);
  ~multi_delete();
  int prepare(List<Item> &list, SELECT_LEX_UNIT *u);
  bool send_data(List<Item> &items);
  bool initialize_tables (JOIN *join);
  void send_error(uint errcode,const char *err);
  int do_deletes();
  int do_table_deletes(TABLE *table, bool ignore);
  bool send_eof();
  inline ha_rows num_deleted()
  {
    return deleted;
  }
  virtual void abort();
};


class multi_update :public select_result_interceptor
{
  TABLE_LIST *all_tables; /* query/update command tables */
  TABLE_LIST *leaves;     /* list of leves of join table tree */
  TABLE_LIST *update_tables, *table_being_updated;
  TABLE **tmp_tables, *main_table, *table_to_update;
  TMP_TABLE_PARAM *tmp_table_param;
  ha_rows updated, found;
  List <Item> *fields, *values;
  List <Item> **fields_for_table, **values_for_table;
  uint table_count;
  /*
   List of tables referenced in the CHECK OPTION condition of
   the updated view excluding the updated table. 
  */
  List <TABLE> unupdated_check_opt_tables;
  Copy_field *copy_field;
  enum enum_duplicates handle_duplicates;
  bool do_update, trans_safe;
  /* True if the update operation has made a change in a transactional table */
  bool transactional_tables;
  bool ignore;
  /* 
     error handling (rollback and binlogging) can happen in send_eof()
     so that afterward send_error() needs to find out that.
  */
  bool error_handled;

public:
  multi_update(TABLE_LIST *ut, TABLE_LIST *leaves_list,
	       List<Item> *fields, List<Item> *values,
	       enum_duplicates handle_duplicates, bool ignore);
  ~multi_update();
  int prepare(List<Item> &list, SELECT_LEX_UNIT *u);
  bool send_data(List<Item> &items);
  bool initialize_tables (JOIN *join);
  void send_error(uint errcode,const char *err);
  int  do_updates();
  bool send_eof();
  inline ha_rows num_found()
  {
    return found;
  }
  inline ha_rows num_updated()
  {
    return updated;
  }
  virtual void abort();
};

class my_var : public Sql_alloc  {
public:
  LEX_STRING s;
#ifndef DBUG_OFF
  /*
    Routine to which this Item_splocal belongs. Used for checking if correct
    runtime context is used for variable handling.
  */
  sp_head *sp;
#endif
  bool local;
  uint offset;
  enum_field_types type;
  my_var (LEX_STRING& j, bool i, uint o, enum_field_types t)
    :s(j), local(i), offset(o), type(t)
  {}
  ~my_var() {}
};

class select_dumpvar :public select_result_interceptor {
  ha_rows row_count;
public:
  List<my_var> var_list;
  select_dumpvar()  { var_list.empty(); row_count= 0;}
  ~select_dumpvar() {}
  int prepare(List<Item> &list, SELECT_LEX_UNIT *u);
  bool send_data(List<Item> &items);
  bool send_eof();
  virtual bool check_simple_select() const;
  void cleanup();
};

/* Bits in sql_command_flags */

#define CF_CHANGES_DATA           (1U << 0)
/* The 2nd bit is unused -- it used to be CF_HAS_ROW_COUNT. */
#define CF_STATUS_COMMAND         (1U << 2)
#define CF_SHOW_TABLE_COMMAND     (1U << 3)
#define CF_WRITE_LOGS_COMMAND     (1U << 4)
/**
  Must be set for SQL statements that may contain
  Item expressions and/or use joins and tables.
  Indicates that the parse tree of such statement may
  contain rule-based optimizations that depend on metadata
  (i.e. number of columns in a table), and consequently
  that the statement must be re-prepared whenever
  referenced metadata changes. Must not be set for
  statements that themselves change metadata, e.g. RENAME,
  ALTER and other DDL, since otherwise will trigger constant
  reprepare. Consequently, complex item expressions and
  joins are currently prohibited in these statements.
*/
#define CF_REEXECUTION_FRAGILE    (1U << 5)
/**
  Implicitly commit before the SQL statement is executed.

  Statements marked with this flag will cause any active
  transaction to end (commit) before proceeding with the
  command execution.

  This flag should be set for statements that probably can't
  be rolled back or that do not expect any previously metadata
  locked tables.
*/
#define CF_IMPLICT_COMMIT_BEGIN   (1U << 6)
/**
  Implicitly commit after the SQL statement.

  Statements marked with this flag are automatically committed
  at the end of the statement.

  This flag should be set for statements that will implicitly
  open and take metadata locks on system tables that should not
  be carried for the whole duration of a active transaction.
*/
#define CF_IMPLICIT_COMMIT_END    (1U << 7)
/**
  CF_IMPLICT_COMMIT_BEGIN and CF_IMPLICIT_COMMIT_END are used
  to ensure that the active transaction is implicitly committed
  before and after every DDL statement and any statement that
  modifies our currently non-transactional system tables.
*/
#define CF_AUTO_COMMIT_TRANS  (CF_IMPLICT_COMMIT_BEGIN | CF_IMPLICIT_COMMIT_END)

/**
  Diagnostic statement.
  Diagnostic statements:
  - SHOW WARNING
  - SHOW ERROR
  - GET DIAGNOSTICS (WL#2111)
  do not modify the diagnostics area during execution.
*/
#define CF_DIAGNOSTIC_STMT        (1U << 8)

/**
  SQL statements that must be protected against impending global read lock
  to prevent deadlock. This deadlock could otherwise happen if the statement
  starts waiting for the GRL to go away inside mysql_lock_tables while at the
  same time having "old" opened tables. The thread holding the GRL can be
  waiting for these "old" opened tables to be closed, causing a deadlock
  (FLUSH TABLES WITH READ LOCK).
 */
#define CF_PROTECT_AGAINST_GRL  (1U << 10)

/**
  Identifies statements that may generate row events
  and that may end up in the binary log.
*/
#define CF_CAN_GENERATE_ROW_EVENTS (1U << 11)

/* Bits in server_command_flags */

/**
  Skip the increase of the global query id counter. Commonly set for
  commands that are stateless (won't cause any change on the server
  internal states).
*/
#define CF_SKIP_QUERY_ID        (1U << 0)

/**
  Skip the increase of the number of statements that clients have
  sent to the server. Commonly used for commands that will cause
  a statement to be executed but the statement might have not been
  sent by the user (ie: stored procedure).
*/
#define CF_SKIP_QUESTIONS       (1U << 1)

void add_to_status(STATUS_VAR *to_var, STATUS_VAR *from_var);

void add_diff_to_status(STATUS_VAR *to_var, STATUS_VAR *from_var,
                        STATUS_VAR *dec_var);
void mark_transaction_to_rollback(THD *thd, bool all);

/*
  This prototype is placed here instead of in item_func.h because it
  depends on the definition of enum_sql_command, which is in this
  file.
 */
int get_var_with_binlog(THD *thd, enum_sql_command sql_command,
                        LEX_STRING &name, user_var_entry **out_entry);

/* Inline functions */

inline bool add_item_to_list(THD *thd, Item *item)
{
  return thd->lex->current_select->add_item_to_list(thd, item);
}

inline bool add_value_to_list(THD *thd, Item *value)
{
  return thd->lex->value_list.push_back(value);
}

inline bool add_order_to_list(THD *thd, Item *item, bool asc)
{
  return thd->lex->current_select->add_order_to_list(thd, item, asc);
}

inline bool add_group_to_list(THD *thd, Item *item, bool asc)
{
  return thd->lex->current_select->add_group_to_list(thd, item, asc);
}

#endif /* MYSQL_SERVER */

/**
  The meat of thd_proc_info(THD*, char*), a macro that packs the last
  three calling-info parameters.
*/
extern "C"
const char *set_thd_proc_info(void *thd_arg, const char *info,
                              const char *calling_func,
                              const char *calling_file,
                              const unsigned int calling_line);

#define thd_proc_info(thd, msg) \
  set_thd_proc_info(thd, msg, __func__, __FILE__, __LINE__)

#endif /* SQL_CLASS_INCLUDED */<|MERGE_RESOLUTION|>--- conflicted
+++ resolved
@@ -470,15 +470,10 @@
   Time_zone *time_zone;
 
   my_bool sysdate_is_now;
-<<<<<<< HEAD
 
   double long_query_time_double;
 
-  LEX_USER current_user;
 } SV;
-=======
-};
->>>>>>> bfd3b7a1
 
 
 /* per thread status variables */
@@ -2703,7 +2698,6 @@
     Protected with LOCK_thd_data mutex.
   */
   void set_query(char *query_arg, uint32 query_length_arg);
-<<<<<<< HEAD
   void set_query_and_id(char *query_arg, uint32 query_length_arg,
                         query_id_t new_query_id);
   void set_query_id(query_id_t new_query_id);
@@ -2722,12 +2716,6 @@
   }
   void leave_locked_tables_mode();
   int decide_logging_format(TABLE_LIST *tables);
-  void set_current_user_used() { current_user_used= TRUE; }
-  bool is_current_user_used() { return current_user_used; }
-  void clean_current_user_used() { current_user_used= FALSE; }
-  void get_definer(LEX_USER *definer);
-=======
->>>>>>> bfd3b7a1
 private:
 
   /** The current internal error handler for this thread, or NULL. */
@@ -2748,13 +2736,8 @@
     tree itself is reused between executions and thus is stored elsewhere.
   */
   MEM_ROOT main_mem_root;
-<<<<<<< HEAD
   Warning_info main_warning_info;
   Diagnostics_area main_da;
-
-  bool current_user_used;
-=======
->>>>>>> bfd3b7a1
 };
 
 
