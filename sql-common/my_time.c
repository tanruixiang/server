/* Copyright (C) 2004-2006 MySQL AB

 This program is free software; you can redistribute it and/or modify
 it under the terms of the GNU General Public License as published by
 the Free Software Foundation; version 2 of the License.

 This program is distributed in the hope that it will be useful,
 but WITHOUT ANY WARRANTY; without even the implied warranty of
 MERCHANTABILITY or FITNESS FOR A PARTICULAR PURPOSE.  See the
 GNU General Public License for more details.

 You should have received a copy of the GNU General Public License
 along with this program; if not, write to the Free Software
 Foundation, Inc., 59 Temple Place, Suite 330, Boston, MA  02111-1307  USA */

#include <my_time.h>
#include <m_string.h>
#include <m_ctype.h>
/* Windows version of localtime_r() is declared in my_ptrhead.h */
#include <my_pthread.h>

ulonglong log_10_int[20]=
{
  1, 10, 100, 1000, 10000UL, 100000UL, 1000000UL, 10000000UL,
  ULL(100000000), ULL(1000000000), ULL(10000000000), ULL(100000000000),
  ULL(1000000000000), ULL(10000000000000), ULL(100000000000000),
  ULL(1000000000000000), ULL(10000000000000000), ULL(100000000000000000),
  ULL(1000000000000000000), ULL(10000000000000000000)
};


/* Position for YYYY-DD-MM HH-MM-DD.FFFFFF AM in default format */

static uchar internal_format_positions[]=
{0, 1, 2, 3, 4, 5, 6, (uchar) 255};

static char time_separator=':';

static ulong const days_at_timestart=719528;	/* daynr at 1970.01.01 */
uchar days_in_month[]= {31, 28, 31, 30, 31, 30, 31, 31, 30, 31, 30, 31, 0};

/*
  Offset of system time zone from UTC in seconds used to speed up 
  work of my_system_gmt_sec() function.
*/
static long my_time_zone=0;


/* Calc days in one year. works with 0 <= year <= 99 */

uint calc_days_in_year(uint year)
{
  return ((year & 3) == 0 && (year%100 || (year%400 == 0 && year)) ?
          366 : 365);
}

/*
  Check datetime value for validity according to flags.

  SYNOPSIS
    check_date()
      ltime          Date to check.
      not_zero_date  ltime is not the zero date
      flags          flags to check
      was_cut        set to 2 if value was truncated.
		     NOTE: This is not touched if value was not truncated
  NOTES
    Here we assume that year and month is ok !
    If month is 0 we allow any date. (This only happens if we allow zero
    date parts in str_to_datetime())
    Disallow dates with zero year and non-zero month and/or day.

  RETURN
    0  ok
    1  error
*/

my_bool check_date(const MYSQL_TIME *ltime, my_bool not_zero_date,
                   ulong flags, int *was_cut)
{
  if (not_zero_date)
  {
    if ((((flags & TIME_NO_ZERO_IN_DATE) || !(flags & TIME_FUZZY_DATE)) &&
         (ltime->month == 0 || ltime->day == 0)) ||
        (!(flags & TIME_INVALID_DATES) &&
         ltime->month && ltime->day > days_in_month[ltime->month-1] &&
         (ltime->month != 2 || calc_days_in_year(ltime->year) != 366 ||
          ltime->day != 29)))
    {
      *was_cut= 2;
      return TRUE;
    }
  }
  else if (flags & TIME_NO_ZERO_DATE)
  {
    /*
      We don't set *was_cut here to signal that the problem was a zero date
      and not an invalid date
    */
    return TRUE;
  }
  return FALSE;
}


/*
  Convert a timestamp string to a MYSQL_TIME value.

  SYNOPSIS
    str_to_datetime()
    str                 String to parse
    length              Length of string
    l_time              Date is stored here
    flags               Bitmap of following items
                        TIME_FUZZY_DATE    Set if we should allow partial dates
                        TIME_DATETIME_ONLY Set if we only allow full datetimes.
                        TIME_NO_ZERO_IN_DATE	Don't allow partial dates
                        TIME_NO_ZERO_DATE	Don't allow 0000-00-00 date
                        TIME_INVALID_DATES	Allow 2000-02-31
    was_cut             0	Value ok
			1       If value was cut during conversion
			2	Date part was within ranges but date was wrong

  DESCRIPTION
    At least the following formats are recogniced (based on number of digits)
    YYMMDD, YYYYMMDD, YYMMDDHHMMSS, YYYYMMDDHHMMSS
    YY-MM-DD, YYYY-MM-DD, YY-MM-DD HH.MM.SS
    YYYYMMDDTHHMMSS  where T is a the character T (ISO8601)
    Also dates where all parts are zero are allowed

    The second part may have an optional .###### fraction part.

  NOTES
   This function should work with a format position vector as long as the
   following things holds:
   - All date are kept together and all time parts are kept together
   - Date and time parts must be separated by blank
   - Second fractions must come after second part and be separated
     by a '.'.  (The second fractions are optional)
   - AM/PM must come after second fractions (or after seconds if no fractions)
   - Year must always been specified.
   - If time is before date, then we will use datetime format only if
     the argument consist of two parts, separated by space.
     Otherwise we will assume the argument is a date.
   - The hour part must be specified in hour-minute-second order.

  RETURN VALUES
    MYSQL_TIMESTAMP_NONE        String wasn't a timestamp, like
                                [DD [HH:[MM:[SS]]]].fraction.
                                l_time is not changed.
    MYSQL_TIMESTAMP_DATE        DATE string (YY MM and DD parts ok)
    MYSQL_TIMESTAMP_DATETIME    Full timestamp
    MYSQL_TIMESTAMP_ERROR       Timestamp with wrong values.
                                All elements in l_time is set to 0
*/

#define MAX_DATE_PARTS 8

enum enum_mysql_timestamp_type
str_to_datetime(const char *str, uint length, MYSQL_TIME *l_time,
                uint flags, int *was_cut)
{
  uint field_length, year_length, digits, i, number_of_fields;
  uint date[MAX_DATE_PARTS], date_len[MAX_DATE_PARTS];
  uint add_hours= 0, start_loop;
  ulong not_zero_date, allow_space;
  my_bool is_internal_format;
  const char *pos, *last_field_pos;
  const char *end=str+length;
  const uchar *format_position;
  my_bool found_delimitier= 0, found_space= 0;
  uint frac_pos, frac_len;
  DBUG_ENTER("str_to_datetime");
  DBUG_PRINT("ENTER",("str: %.*s",length,str));

  LINT_INIT(field_length);
  LINT_INIT(year_length);
  LINT_INIT(last_field_pos);

  *was_cut= 0;

  /* Skip space at start */
  for (; str != end && my_isspace(&my_charset_latin1, *str) ; str++)
    ;
  if (str == end || ! my_isdigit(&my_charset_latin1, *str))
  {
    *was_cut= 1;
    DBUG_RETURN(MYSQL_TIMESTAMP_NONE);
  }

  is_internal_format= 0;
  /* This has to be changed if want to activate different timestamp formats */
  format_position= internal_format_positions;

  /*
    Calculate number of digits in first part.
    If length= 8 or >= 14 then year is of format YYYY.
    (YYYY-MM-DD,  YYYYMMDD, YYYYYMMDDHHMMSS)
  */
  for (pos=str;
       pos != end && (my_isdigit(&my_charset_latin1,*pos) || *pos == 'T');
       pos++)
    ;

  digits= (uint) (pos-str);
  start_loop= 0;                                /* Start of scan loop */
  date_len[format_position[0]]= 0;              /* Length of year field */
  if (pos == end || *pos == '.')
  {
    /* Found date in internal format (only numbers like YYYYMMDD) */
    year_length= (digits == 4 || digits == 8 || digits >= 14) ? 4 : 2;
    field_length= year_length;
    is_internal_format= 1;
    format_position= internal_format_positions;
  }
  else
  {
    if (format_position[0] >= 3)                /* If year is after HHMMDD */
    {
      /*
        If year is not in first part then we have to determinate if we got
        a date field or a datetime field.
        We do this by checking if there is two numbers separated by
        space in the input.
      */
      while (pos < end && !my_isspace(&my_charset_latin1, *pos))
        pos++;
      while (pos < end && !my_isdigit(&my_charset_latin1, *pos))
        pos++;
      if (pos == end)
      {
        if (flags & TIME_DATETIME_ONLY)
        {
          *was_cut= 1;
          DBUG_RETURN(MYSQL_TIMESTAMP_NONE);   /* Can't be a full datetime */
        }
        /* Date field.  Set hour, minutes and seconds to 0 */
        date[0]= date[1]= date[2]= date[3]= date[4]= 0;
        start_loop= 5;                         /* Start with first date part */
      }
    }

    field_length= format_position[0] == 0 ? 4 : 2;
  }

  /*
    Only allow space in the first "part" of the datetime field and:
    - after days, part seconds
    - before and after AM/PM (handled by code later)

    2003-03-03 20:00:20 AM
    20:00:20.000000 AM 03-03-2000
  */
  i= max((uint) format_position[0], (uint) format_position[1]);
  set_if_bigger(i, (uint) format_position[2]);
  allow_space= ((1 << i) | (1 << format_position[6]));
  allow_space&= (1 | 2 | 4 | 8);

  not_zero_date= 0;
  for (i = start_loop;
       i < MAX_DATE_PARTS-1 && str != end &&
         my_isdigit(&my_charset_latin1,*str);
       i++)
  {
    const char *start= str;
    ulong tmp_value= (uint) (uchar) (*str++ - '0');
    while (str != end && my_isdigit(&my_charset_latin1,str[0]) &&
           (!is_internal_format || --field_length))
    {
      tmp_value=tmp_value*10 + (ulong) (uchar) (*str - '0');
      str++;
    }
    date_len[i]= (uint) (str - start);
    if (tmp_value > 999999)                     /* Impossible date part */
    {
      *was_cut= 1;
      DBUG_RETURN(MYSQL_TIMESTAMP_NONE);
    }
    date[i]=tmp_value;
    not_zero_date|= tmp_value;

    /* Length of next field */
    field_length= format_position[i+1] == 0 ? 4 : 2;

    if ((last_field_pos= str) == end)
    {
      i++;                                      /* Register last found part */
      break;
    }
    /* Allow a 'T' after day to allow CCYYMMDDT type of fields */
    if (i == format_position[2] && *str == 'T')
    {
      str++;                                    /* ISO8601:  CCYYMMDDThhmmss */
      continue;
    }
    if (i == format_position[5])                /* Seconds */
    {
      if (*str == '.')                          /* Followed by part seconds */
      {
        str++;
        field_length= 6;                        /* 6 digits */
      }
      continue;

      /* No part seconds */
      date[++i]= 0;
    }
    while (str != end &&
           (my_ispunct(&my_charset_latin1,*str) ||
            my_isspace(&my_charset_latin1,*str)))
    {
      if (my_isspace(&my_charset_latin1,*str))
      {
        if (!(allow_space & (1 << i)))
        {
          *was_cut= 1;
          DBUG_RETURN(MYSQL_TIMESTAMP_NONE);
        }
        found_space= 1;
      }
      str++;
      found_delimitier= 1;                      /* Should be a 'normal' date */
    }
    /* Check if next position is AM/PM */
    if (i == format_position[6])                /* Seconds, time for AM/PM */
    {
      i++;                                      /* Skip AM/PM part */
      if (format_position[7] != 255)            /* If using AM/PM */
      {
        if (str+2 <= end && (str[1] == 'M' || str[1] == 'm'))
        {
          if (str[0] == 'p' || str[0] == 'P')
            add_hours= 12;
          else if (str[0] != 'a' || str[0] != 'A')
            continue;                           /* Not AM/PM */
          str+= 2;                              /* Skip AM/PM */
          /* Skip space after AM/PM */
          while (str != end && my_isspace(&my_charset_latin1,*str))
            str++;
        }
      }
    }
    last_field_pos= str;
  }
  if (found_delimitier && !found_space && (flags & TIME_DATETIME_ONLY))
  {
    *was_cut= 1;
    DBUG_RETURN(MYSQL_TIMESTAMP_NONE);          /* Can't be a datetime */
  }

  str= last_field_pos;

  number_of_fields= i - start_loop;
  while (i < MAX_DATE_PARTS)
  {
    date_len[i]= 0;
    date[i++]= 0;
  }

  if (!is_internal_format)
  {
    year_length= date_len[(uint) format_position[0]];
    if (!year_length)                           /* Year must be specified */
    {
      *was_cut= 1;
      DBUG_RETURN(MYSQL_TIMESTAMP_NONE);
    }

    l_time->year=               date[(uint) format_position[0]];
    l_time->month=              date[(uint) format_position[1]];
    l_time->day=                date[(uint) format_position[2]];
    l_time->hour=               date[(uint) format_position[3]];
    l_time->minute=             date[(uint) format_position[4]];
    l_time->second=             date[(uint) format_position[5]];

    frac_pos= (uint) format_position[6];
    frac_len= date_len[frac_pos];
    if (frac_len < 6)
      date[frac_pos]*= (uint) log_10_int[6 - frac_len];
    l_time->second_part= date[frac_pos];

    if (format_position[7] != (uchar) 255)
    {
      if (l_time->hour > 12)
      {
        *was_cut= 1;
        goto err;
      }
      l_time->hour= l_time->hour%12 + add_hours;
    }
  }
  else
  {
    l_time->year=       date[0];
    l_time->month=      date[1];
    l_time->day=        date[2];
    l_time->hour=       date[3];
    l_time->minute=     date[4];
    l_time->second=     date[5];
    if (date_len[6] < 6)
      date[6]*= (uint) log_10_int[6 - date_len[6]];
    l_time->second_part=date[6];
  }
  l_time->neg= 0;

  if (year_length == 2 && not_zero_date)
    l_time->year+= (l_time->year < YY_PART_YEAR ? 2000 : 1900);

  if (number_of_fields < 3 ||
      l_time->year > 9999 || l_time->month > 12 ||
      l_time->day > 31 || l_time->hour > 23 ||
      l_time->minute > 59 || l_time->second > 59)
  {
    /* Only give warning for a zero date if there is some garbage after */
    if (!not_zero_date)                         /* If zero date */
    {
      for (; str != end ; str++)
      {
        if (!my_isspace(&my_charset_latin1, *str))
        {
          not_zero_date= 1;                     /* Give warning */
          break;
        }
      }
    }
    *was_cut= test(not_zero_date);
    goto err;
  }

  if (check_date(l_time, not_zero_date != 0, flags, was_cut))
    goto err;

  l_time->time_type= (number_of_fields <= 3 ?
                      MYSQL_TIMESTAMP_DATE : MYSQL_TIMESTAMP_DATETIME);

  for (; str != end ; str++)
  {
    if (!my_isspace(&my_charset_latin1,*str))
    {
      *was_cut= 1;
      break;
    }
  }

  DBUG_RETURN(l_time->time_type=
              (number_of_fields <= 3 ? MYSQL_TIMESTAMP_DATE :
                                       MYSQL_TIMESTAMP_DATETIME));

err:
  bzero((char*) l_time, sizeof(*l_time));
  DBUG_RETURN(MYSQL_TIMESTAMP_ERROR);
}


/*
 Convert a time string to a MYSQL_TIME struct.

  SYNOPSIS
   str_to_time()
   str                  A string in full TIMESTAMP format or
                        [-] DAYS [H]H:MM:SS, [H]H:MM:SS, [M]M:SS, [H]HMMSS,
                        [M]MSS or [S]S
                        There may be an optional [.second_part] after seconds
   length               Length of str
   l_time               Store result here
   warning              Set MYSQL_TIME_WARN_TRUNCATED flag if the input string
                        was cut during conversion, and/or
                        MYSQL_TIME_WARN_OUT_OF_RANGE flag, if the value is
                        out of range.

   NOTES
     Because of the extra days argument, this function can only
     work with times where the time arguments are in the above order.

   RETURN
     0  ok
     1  error
*/

my_bool str_to_time(const char *str, uint length, MYSQL_TIME *l_time,
                    int *warning)
{
  ulong date[5];
  ulonglong value;
  const char *end=str+length, *end_of_days;
  my_bool found_days,found_hours;
  uint state;

  l_time->neg=0;
  *warning= 0;
  for (; str != end && my_isspace(&my_charset_latin1,*str) ; str++)
    length--;
  if (str != end && *str == '-')
  {
    l_time->neg=1;
    str++;
    length--;
  }
  if (str == end)
    return 1;

  /* Check first if this is a full TIMESTAMP */
  if (length >= 12)
  {                                             /* Probably full timestamp */
    int was_cut;
    enum enum_mysql_timestamp_type
      res= str_to_datetime(str, length, l_time,
                           (TIME_FUZZY_DATE | TIME_DATETIME_ONLY), &was_cut);
    if ((int) res >= (int) MYSQL_TIMESTAMP_ERROR)
    {
      if (was_cut)
        *warning|= MYSQL_TIME_WARN_TRUNCATED;
      return res == MYSQL_TIMESTAMP_ERROR;
    }
  }

  /* Not a timestamp. Try to get this as a DAYS_TO_SECOND string */
  for (value=0; str != end && my_isdigit(&my_charset_latin1,*str) ; str++)
    value=value*10L + (long) (*str - '0');

  /* Skip all space after 'days' */
  end_of_days= str;
  for (; str != end && my_isspace(&my_charset_latin1, str[0]) ; str++)
    ;

  LINT_INIT(state);
  found_days=found_hours=0;
  if ((uint) (end-str) > 1 && str != end_of_days &&
      my_isdigit(&my_charset_latin1, *str))
  {                                             /* Found days part */
    date[0]= (ulong) value;
    state= 1;                                   /* Assume next is hours */
    found_days= 1;
  }
  else if ((end-str) > 1 &&  *str == time_separator &&
           my_isdigit(&my_charset_latin1, str[1]))
  {
    date[0]= 0;                                 /* Assume we found hours */
    date[1]= (ulong) value;
    state=2;
    found_hours=1;
    str++;                                      /* skip ':' */
  }
  else
  {
    /* String given as one number; assume HHMMSS format */
    date[0]= 0;
    date[1]= (ulong) (value/10000);
    date[2]= (ulong) (value/100 % 100);
    date[3]= (ulong) (value % 100);
    state=4;
    goto fractional;
  }

  /* Read hours, minutes and seconds */
  for (;;)
  {
    for (value=0; str != end && my_isdigit(&my_charset_latin1,*str) ; str++)
      value=value*10L + (long) (*str - '0');
    date[state++]= (ulong) value;
    if (state == 4 || (end-str) < 2 || *str != time_separator ||
        !my_isdigit(&my_charset_latin1,str[1]))
      break;
    str++;                                      /* Skip time_separator (':') */
  }

  if (state != 4)
  {                                             /* Not HH:MM:SS */
    /* Fix the date to assume that seconds was given */
    if (!found_hours && !found_days)
    {
      bmove_upp((char*) (date+4), (char*) (date+state),
                sizeof(long)*(state-1));
      bzero((char*) date, sizeof(long)*(4-state));
    }
    else
      bzero((char*) (date+state), sizeof(long)*(4-state));
  }

fractional:
  /* Get fractional second part */
  if ((end-str) >= 2 && *str == '.' && my_isdigit(&my_charset_latin1,str[1]))
  {
    int field_length= 5;
    str++; value=(uint) (uchar) (*str - '0');
    while (++str != end && my_isdigit(&my_charset_latin1, *str))
    {
      if (field_length-- > 0)
        value= value*10 + (uint) (uchar) (*str - '0');
    }
    if (field_length > 0)
      value*= (long) log_10_int[field_length];
    else if (field_length < 0)
      *warning|= MYSQL_TIME_WARN_TRUNCATED;
    date[4]= (ulong) value;
  }
  else
    date[4]=0;
    
  /* Check for exponent part: E<gigit> | E<sign><digit> */
  /* (may occur as result of %g formatting of time value) */
  if ((end - str) > 1 &&
      (*str == 'e' || *str == 'E') &&
      (my_isdigit(&my_charset_latin1, str[1]) ||
       ((str[1] == '-' || str[1] == '+') &&
        (end - str) > 2 &&
        my_isdigit(&my_charset_latin1, str[2]))))
    return 1;

  if (internal_format_positions[7] != 255)
  {
    /* Read a possible AM/PM */
    while (str != end && my_isspace(&my_charset_latin1, *str))
      str++;
    if (str+2 <= end && (str[1] == 'M' || str[1] == 'm'))
    {
      if (str[0] == 'p' || str[0] == 'P')
      {
        str+= 2;
        date[1]= date[1]%12 + 12;
      }
      else if (str[0] == 'a' || str[0] == 'A')
        str+=2;
    }
  }

  /* Integer overflow checks */
  if (date[0] > UINT_MAX || date[1] > UINT_MAX ||
      date[2] > UINT_MAX || date[3] > UINT_MAX ||
      date[4] > UINT_MAX)
    return 1;
  
  l_time->year=         0;                      /* For protocol::store_time */
  l_time->month=        0;
  l_time->day=          date[0];
  l_time->hour=         date[1];
  l_time->minute=       date[2];
  l_time->second=       date[3];
  l_time->second_part=  date[4];
  l_time->time_type= MYSQL_TIMESTAMP_TIME;

  /* Check if the value is valid and fits into MYSQL_TIME range */
  if (check_time_range(l_time, warning))
    return 1;
  
  /* Check if there is garbage at end of the MYSQL_TIME specification */
  if (str != end)
  {
    do
    {
      if (!my_isspace(&my_charset_latin1,*str))
      {
        *warning|= MYSQL_TIME_WARN_TRUNCATED;
        break;
      }
    } while (++str != end);
  }
  return 0;
}


/*
  Check 'time' value to lie in the MYSQL_TIME range

  SYNOPSIS:
    check_time_range()
    time     pointer to MYSQL_TIME value
    warning  set MYSQL_TIME_WARN_OUT_OF_RANGE flag if the value is out of range

  DESCRIPTION
  If the time value lies outside of the range [-838:59:59, 838:59:59],
  set it to the closest endpoint of the range and set
  MYSQL_TIME_WARN_OUT_OF_RANGE flag in the 'warning' variable.

  RETURN
    0        time value is valid, but was possibly truncated
    1        time value is invalid
*/

int check_time_range(struct st_mysql_time *my_time, int *warning) 
{
  longlong hour;

  if (my_time->minute >= 60 || my_time->second >= 60)
    return 1;

  hour= my_time->hour + (24*my_time->day);
  if (hour <= TIME_MAX_HOUR &&
      (hour != TIME_MAX_HOUR || my_time->minute != TIME_MAX_MINUTE ||
       my_time->second != TIME_MAX_SECOND || !my_time->second_part))
    return 0;

  my_time->day= 0;
  my_time->hour= TIME_MAX_HOUR;
  my_time->minute= TIME_MAX_MINUTE;
  my_time->second= TIME_MAX_SECOND;
  my_time->second_part= 0;
  *warning|= MYSQL_TIME_WARN_OUT_OF_RANGE;
  return 0;
}


/*
  Prepare offset of system time zone from UTC for my_system_gmt_sec() func.

  SYNOPSIS
    init_time()
*/
void init_time(void)
{
  time_t seconds;
  struct tm *l_time,tm_tmp;
  MYSQL_TIME my_time;
  my_bool not_used;

  seconds= (time_t) time((time_t*) 0);
  localtime_r(&seconds,&tm_tmp);
  l_time= &tm_tmp;
  my_time_zone=		3600;		/* Comp. for -3600 in my_gmt_sec */
  my_time.year=		(uint) l_time->tm_year+1900;
  my_time.month=	(uint) l_time->tm_mon+1;
  my_time.day=		(uint) l_time->tm_mday;
  my_time.hour=		(uint) l_time->tm_hour;
  my_time.minute=	(uint) l_time->tm_min;
  my_time.second=	(uint) l_time->tm_sec;
  my_system_gmt_sec(&my_time, &my_time_zone, &not_used); /* Init my_time_zone */
}


/*
  Handle 2 digit year conversions

  SYNOPSIS
  year_2000_handling()
  year     2 digit year

  RETURN
    Year between 1970-2069
*/

uint year_2000_handling(uint year)
{
  if ((year=year+1900) < 1900+YY_PART_YEAR)
    year+=100;
  return year;
}


/*
  Calculate nr of day since year 0 in new date-system (from 1615)

  SYNOPSIS
    calc_daynr()
    year		 Year (exact 4 digit year, no year conversions)
    month		 Month
    day			 Day

  NOTES: 0000-00-00 is a valid date, and will return 0

  RETURN
    Days since 0000-00-00
*/

long calc_daynr(uint year,uint month,uint day)
{
  long delsum;
  int temp;
  DBUG_ENTER("calc_daynr");

  if (year == 0 && month == 0 && day == 0)
    DBUG_RETURN(0);				/* Skip errors */
  delsum= (long) (365L * year+ 31*(month-1) +day);
  if (month <= 2)
      year--;
  else
    delsum-= (long) (month*4+23)/10;
  temp=(int) ((year/100+1)*3)/4;
  DBUG_PRINT("exit",("year: %d  month: %d  day: %d -> daynr: %ld",
		     year+(month <= 2),month,day,delsum+year/4-temp));
  DBUG_RETURN(delsum+(int) year/4-temp);
} /* calc_daynr */


/*
  Convert time in MYSQL_TIME representation in system time zone to its
  my_time_t form (number of seconds in UTC since begginning of Unix Epoch).

  SYNOPSIS
    my_system_gmt_sec()
      t               - time value to be converted
      my_timezone     - pointer to long where offset of system time zone
                        from UTC will be stored for caching
      in_dst_time_gap - set to true if time falls into spring time-gap

  NOTES
    The idea is to cache the time zone offset from UTC (including daylight 
    saving time) for the next call to make things faster. But currently we 
    just calculate this offset during startup (by calling init_time() 
    function) and use it all the time.
    Time value provided should be legal time value (e.g. '2003-01-01 25:00:00'
    is not allowed).

  RETURN VALUE
    Time in UTC seconds since Unix Epoch representation.
*/
my_time_t
my_system_gmt_sec(const MYSQL_TIME *t_src, long *my_timezone,
                  my_bool *in_dst_time_gap)
{
  uint loop;
  time_t tmp= 0;
  int shift= 0;
  MYSQL_TIME tmp_time;
  MYSQL_TIME *t= &tmp_time;
  struct tm *l_time,tm_tmp;
  long diff, current_timezone;

  /*
    Use temp variable to avoid trashing input data, which could happen in
    case of shift required for boundary dates processing.
  */
  memcpy(&tmp_time, t_src, sizeof(MYSQL_TIME));

  if (!validate_timestamp_range(t))
    return 0;

  /*
    Calculate the gmt time based on current time and timezone
    The -1 on the end is to ensure that if have a date that exists twice
    (like 2002-10-27 02:00:0 MET), we will find the initial date.

    By doing -3600 we will have to call localtime_r() several times, but
    I couldn't come up with a better way to get a repeatable result :(

    We can't use mktime() as it's buggy on many platforms and not thread safe.

    Note: this code assumes that our time_t estimation is not too far away
    from real value (we assume that localtime_r(tmp) will return something
    within 24 hrs from t) which is probably true for all current time zones.

    Note2: For the dates, which have time_t representation close to
    MAX_INT32 (efficient time_t limit for supported platforms), we should
    do a small trick to avoid overflow. That is, convert the date, which is
    two days earlier, and then add these days to the final value.

    The same trick is done for the values close to 0 in time_t
    representation for platfroms with unsigned time_t (QNX).

    To be more verbose, here is a sample (extracted from the code below):
    (calc_daynr(2038, 1, 19) - (long) days_at_timestart)*86400L + 4*3600L
    would return -2147480896 because of the long type overflow. In result
    we would get 1901 year in localtime_r(), which is an obvious error.

    Alike problem raises with the dates close to Epoch. E.g.
    (calc_daynr(1969, 12, 31) - (long) days_at_timestart)*86400L + 23*3600L
    will give -3600.

    On some platforms, (E.g. on QNX) time_t is unsigned and localtime(-3600)
    wil give us a date around 2106 year. Which is no good.

    Theoreticaly, there could be problems with the latter conversion:
    there are at least two timezones, which had time switches near 1 Jan
    of 1970 (because of political reasons). These are America/Hermosillo and
    America/Mazatlan time zones. They changed their offset on
    1970-01-01 08:00:00 UTC from UTC-8 to UTC-7. For these zones
    the code below will give incorrect results for dates close to
    1970-01-01, in the case OS takes into account these historical switches.
    Luckily, it seems that we support only one platform with unsigned
    time_t. It's QNX. And QNX does not support historical timezone data at all.
    E.g. there are no /usr/share/zoneinfo/ files or any other mean to supply
    historical information for localtime_r() etc. That is, the problem is not
    relevant to QNX.

    We are safe with shifts close to MAX_INT32, as there are no known
    time switches on Jan 2038 yet :)
  */
  if ((t->year == TIMESTAMP_MAX_YEAR) && (t->month == 1) && (t->day > 4))
  {
    /*
      Below we will pass (uint) (t->day - shift) to calc_daynr.
      As we don't want to get an overflow here, we will shift
      only safe dates. That's why we have (t->day > 4) above.
    */
    t->day-= 2;
    shift= 2;
  }
#ifdef TIME_T_UNSIGNED
  else
  {
    /*
      We can get 0 in time_t representaion only on 1969, 31 of Dec or on
      1970, 1 of Jan. For both dates we use shift, which is added
      to t->day in order to step out a bit from the border.
      This is required for platforms, where time_t is unsigned.
      As far as I know, among the platforms we support it's only QNX.
      Note: the order of below if-statements is significant.
    */

    if ((t->year == TIMESTAMP_MIN_YEAR + 1) && (t->month == 1)
        && (t->day <= 10))
    {
      t->day+= 2;
      shift= -2;
    }

    if ((t->year == TIMESTAMP_MIN_YEAR) && (t->month == 12)
        && (t->day == 31))
    {
      t->year++;
      t->month= 1;
      t->day= 2;
      shift= -2;
    }
  }
#endif

  tmp= (time_t) (((calc_daynr((uint) t->year, (uint) t->month, (uint) t->day) -
                   (long) days_at_timestart)*86400L + (long) t->hour*3600L +
                  (long) (t->minute*60 + t->second)) + (time_t) my_time_zone -
                 3600);

  current_timezone= my_time_zone;
  localtime_r(&tmp,&tm_tmp);
  l_time=&tm_tmp;
  for (loop=0;
       loop < 2 &&
	 (t->hour != (uint) l_time->tm_hour ||
	  t->minute != (uint) l_time->tm_min ||
          t->second != (uint) l_time->tm_sec);
       loop++)
  {					/* One check should be enough ? */
    /* Get difference in days */
    int days= t->day - l_time->tm_mday;
    if (days < -1)
      days= 1;					/* Month has wrapped */
    else if (days > 1)
      days= -1;
    diff=(3600L*(long) (days*24+((int) t->hour - (int) l_time->tm_hour)) +
          (long) (60*((int) t->minute - (int) l_time->tm_min)) +
          (long) ((int) t->second - (int) l_time->tm_sec));
    current_timezone+= diff+3600;		/* Compensate for -3600 above */
    tmp+= (time_t) diff;
    localtime_r(&tmp,&tm_tmp);
    l_time=&tm_tmp;
  }
  /*
    Fix that if we are in the non existing daylight saving time hour
    we move the start of the next real hour.

    This code doesn't handle such exotical thing as time-gaps whose length
    is more than one hour or non-integer (latter can theoretically happen
    if one of seconds will be removed due leap correction, or because of
    general time correction like it happened for Africa/Monrovia time zone
    in year 1972).
  */
  if (loop == 2 && t->hour != (uint) l_time->tm_hour)
  {
    int days= t->day - l_time->tm_mday;
    if (days < -1)
      days=1;					/* Month has wrapped */
    else if (days > 1)
      days= -1;
    diff=(3600L*(long) (days*24+((int) t->hour - (int) l_time->tm_hour))+
	  (long) (60*((int) t->minute - (int) l_time->tm_min)) +
          (long) ((int) t->second - (int) l_time->tm_sec));
    if (diff == 3600)
      tmp+=3600 - t->minute*60 - t->second;	/* Move to next hour */
    else if (diff == -3600)
      tmp-=t->minute*60 + t->second;		/* Move to previous hour */

    *in_dst_time_gap= 1;
  }
  *my_timezone= current_timezone;


  /* shift back, if we were dealing with boundary dates */
  tmp+= shift*86400L;

  /*
    This is possible for dates, which slightly exceed boundaries.
    Conversion will pass ok for them, but we don't allow them.
    First check will pass for platforms with signed time_t.
    instruction above (tmp+= shift*86400L) could exceed
    MAX_INT32 (== TIMESTAMP_MAX_VALUE) and overflow will happen.
    So, tmp < TIMESTAMP_MIN_VALUE will be triggered. On platfroms
    with unsigned time_t tmp+= shift*86400L might result in a number,
    larger then TIMESTAMP_MAX_VALUE, so another check will work.
  */
  if ((tmp < TIMESTAMP_MIN_VALUE) || (tmp > TIMESTAMP_MAX_VALUE))
    tmp= 0;

  return (my_time_t) tmp;
} /* my_system_gmt_sec */


/* Set MYSQL_TIME structure to 0000-00-00 00:00:00.000000 */

void set_zero_time(MYSQL_TIME *tm, enum enum_mysql_timestamp_type time_type)
{
  bzero((void*) tm, sizeof(*tm));
  tm->time_type= time_type;
}


/*
  Functions to convert time/date/datetime value to a string,
  using default format.
  This functions don't check that given MYSQL_TIME structure members are
  in valid range. If they are not, return value won't reflect any
  valid date either. Additionally, make_time doesn't take into
  account time->day member: it's assumed that days have been converted
  to hours already.

  RETURN
    number of characters written to 'to'
*/

int my_time_to_str(const MYSQL_TIME *l_time, char *to)
{
  uint extra_hours= 0;
  return my_sprintf(to, (to, "%s%02u:%02u:%02u",
                         (l_time->neg ? "-" : ""),
                         extra_hours+ l_time->hour,
                         l_time->minute,
                         l_time->second));
}

int my_date_to_str(const MYSQL_TIME *l_time, char *to)
{
  return my_sprintf(to, (to, "%04u-%02u-%02u",
                         l_time->year,
                         l_time->month,
                         l_time->day));
}

int my_datetime_to_str(const MYSQL_TIME *l_time, char *to)
{
  return my_sprintf(to, (to, "%04u-%02u-%02u %02u:%02u:%02u",
                         l_time->year,
                         l_time->month,
                         l_time->day,
                         l_time->hour,
                         l_time->minute,
                         l_time->second));
}


/*
  Convert struct DATE/TIME/DATETIME value to string using built-in
  MySQL time conversion formats.

  SYNOPSIS
    my_TIME_to_string()

  NOTE
    The string must have at least MAX_DATE_STRING_REP_LENGTH bytes reserved.
*/

int my_TIME_to_str(const MYSQL_TIME *l_time, char *to)
{
  switch (l_time->time_type) {
  case MYSQL_TIMESTAMP_DATETIME:
    return my_datetime_to_str(l_time, to);
  case MYSQL_TIMESTAMP_DATE:
    return my_date_to_str(l_time, to);
  case MYSQL_TIMESTAMP_TIME:
    return my_time_to_str(l_time, to);
  case MYSQL_TIMESTAMP_NONE:
  case MYSQL_TIMESTAMP_ERROR:
    to[0]='\0';
    return 0;
  default:
    DBUG_ASSERT(0);
    return 0;
  }
}


/*
  Convert datetime value specified as number to broken-down TIME
  representation and form value of DATETIME type as side-effect.

  SYNOPSIS
    number_to_datetime()
      nr         - datetime value as number
      time_res   - pointer for structure for broken-down representation
      flags      - flags to use in validating date, as in str_to_datetime()
      was_cut    0      Value ok
                 1      If value was cut during conversion
                 2      Date part was within ranges but date was wrong

  DESCRIPTION
    Convert a datetime value of formats YYMMDD, YYYYMMDD, YYMMDDHHMSS,
    YYYYMMDDHHMMSS to broken-down MYSQL_TIME representation. Return value in
    YYYYMMDDHHMMSS format as side-effect.

    This function also checks if datetime value fits in DATETIME range.

  RETURN VALUE
    -1              Timestamp with wrong values
    anything else   DATETIME as integer in YYYYMMDDHHMMSS format
    Datetime value in YYYYMMDDHHMMSS format.
*/

longlong number_to_datetime(longlong nr, MYSQL_TIME *time_res,
                            uint flags, int *was_cut)
{
  long part1,part2;

  *was_cut= 0;

  if (nr == LL(0) || nr >= LL(10000101000000))
    goto ok;
  if (nr < 101)
    goto err;
  if (nr <= (YY_PART_YEAR-1)*10000L+1231L)
  {
    nr= (nr+20000000L)*1000000L;                 /* YYMMDD, year: 2000-2069 */
    goto ok;
  }
  if (nr < (YY_PART_YEAR)*10000L+101L)
    goto err;
  if (nr <= 991231L)
  {
    nr= (nr+19000000L)*1000000L;                 /* YYMMDD, year: 1970-1999 */
    goto ok;
  }
  if (nr < 10000101L)
    goto err;
  if (nr <= 99991231L)
  {
    nr= nr*1000000L;
    goto ok;
  }
  if (nr < 101000000L)
    goto err;
  if (nr <= (YY_PART_YEAR-1)*LL(10000000000)+LL(1231235959))
  {
    nr= nr+LL(20000000000000);                   /* YYMMDDHHMMSS, 2000-2069 */
    goto ok;
  }
  if (nr <  YY_PART_YEAR*LL(10000000000)+ LL(101000000))
    goto err;
  if (nr <= LL(991231235959))
    nr= nr+LL(19000000000000);		/* YYMMDDHHMMSS, 1970-1999 */

 ok:
  part1=(long) (nr/LL(1000000));
  part2=(long) (nr - (longlong) part1*LL(1000000));
<<<<<<< HEAD
  time_res->neg=   0;
=======
  bzero((char*) time_res, sizeof(*time_res));
>>>>>>> 58b409f3
  time_res->year=  (int) (part1/10000L);  part1%=10000L;
  time_res->month= (int) part1 / 100;
  time_res->day=   (int) part1 % 100;
  time_res->hour=  (int) (part2/10000L);  part2%=10000L;
  time_res->minute=(int) part2 / 100;
  time_res->second=(int) part2 % 100;

  if (time_res->year <= 9999 && time_res->month <= 12 &&
      time_res->day <= 31 && time_res->hour <= 23 &&
      time_res->minute <= 59 && time_res->second <= 59 &&
      !check_date(time_res, (nr != 0), flags, was_cut))
    return nr;

  /* Don't want to have was_cut get set if NO_ZERO_DATE was violated. */
  if (!nr && (flags & TIME_NO_ZERO_DATE))
    return LL(-1);

 err:
  *was_cut= 1;
  return LL(-1);
}


/* Convert time value to integer in YYYYMMDDHHMMSS format */

ulonglong TIME_to_ulonglong_datetime(const MYSQL_TIME *my_time)
{
  return ((ulonglong) (my_time->year * 10000UL +
                       my_time->month * 100UL +
                       my_time->day) * ULL(1000000) +
          (ulonglong) (my_time->hour * 10000UL +
                       my_time->minute * 100UL +
                       my_time->second));
}


/* Convert MYSQL_TIME value to integer in YYYYMMDD format */

ulonglong TIME_to_ulonglong_date(const MYSQL_TIME *my_time)
{
  return (ulonglong) (my_time->year * 10000UL + my_time->month * 100UL +
                      my_time->day);
}


/*
  Convert MYSQL_TIME value to integer in HHMMSS format.
  This function doesn't take into account time->day member:
  it's assumed that days have been converted to hours already.
*/

ulonglong TIME_to_ulonglong_time(const MYSQL_TIME *my_time)
{
  return (ulonglong) (my_time->hour * 10000UL +
                      my_time->minute * 100UL +
                      my_time->second);
}


/*
  Convert struct MYSQL_TIME (date and time split into year/month/day/hour/...
  to a number in format YYYYMMDDHHMMSS (DATETIME),
  YYYYMMDD (DATE)  or HHMMSS (TIME).

  SYNOPSIS
    TIME_to_ulonglong()

  DESCRIPTION
    The function is used when we need to convert value of time item
    to a number if it's used in numeric context, i. e.:
    SELECT NOW()+1, CURDATE()+0, CURTIMIE()+0;
    SELECT ?+1;

  NOTE
    This function doesn't check that given MYSQL_TIME structure members are
    in valid range. If they are not, return value won't reflect any
    valid date either.
*/

ulonglong TIME_to_ulonglong(const MYSQL_TIME *my_time)
{
  switch (my_time->time_type) {
  case MYSQL_TIMESTAMP_DATETIME:
    return TIME_to_ulonglong_datetime(my_time);
  case MYSQL_TIMESTAMP_DATE:
    return TIME_to_ulonglong_date(my_time);
  case MYSQL_TIMESTAMP_TIME:
    return TIME_to_ulonglong_time(my_time);
  case MYSQL_TIMESTAMP_NONE:
  case MYSQL_TIMESTAMP_ERROR:
    return ULL(0);
  default:
    DBUG_ASSERT(0);
  }
  return 0;
}
<|MERGE_RESOLUTION|>--- conflicted
+++ resolved
@@ -1147,11 +1147,7 @@
  ok:
   part1=(long) (nr/LL(1000000));
   part2=(long) (nr - (longlong) part1*LL(1000000));
-<<<<<<< HEAD
-  time_res->neg=   0;
-=======
   bzero((char*) time_res, sizeof(*time_res));
->>>>>>> 58b409f3
   time_res->year=  (int) (part1/10000L);  part1%=10000L;
   time_res->month= (int) part1 / 100;
   time_res->day=   (int) part1 % 100;
