/* Copyright (C) 2005 MySQL AB

   This program is free software; you can redistribute it and/or modify
   it under the terms of the GNU General Public License as published by
   the Free Software Foundation; version 2 of the License.

   This program is distributed in the hope that it will be useful,
   but WITHOUT ANY WARRANTY; without even the implied warranty of
   MERCHANTABILITY or FITNESS FOR A PARTICULAR PURPOSE.  See the
   GNU General Public License for more details.

   You should have received a copy of the GNU General Public License
   along with this program; if not, write to the Free Software
   Foundation, Inc., 59 Temple Place, Suite 330, Boston, MA  02111-1307  USA */

#include <my_global.h>
#include "m_string.h"
#include "m_ctype.h"

#define NEQ(A, B) ((A) != (B))
#define EQU(A, B) ((A) == (B))

/**
  Macro for the body of the string scanning.

  @param CS  The character set of the string
  @param STR Pointer to beginning of string
  @param END Pointer to one-after-end of string
  @param ACC Pointer to beginning of accept (or reject) string
  @param LEN Length of accept (or reject) string
  @param CMP is a function-like for doing the comparison of two characters.
 */

#define SCAN_STRING(CS, STR, END, ACC, LEN, CMP)                        \
  do {                                                                  \
    uint mbl;                                                           \
    const char *ptr_str, *ptr_acc;                                      \
    const char *acc_end= (ACC) + (LEN);                                 \
    for (ptr_str= (STR) ; ptr_str < (END) ; ptr_str+= mbl)              \
    {                                                                   \
      mbl= my_mbcharlen((CS), *(uchar*)ptr_str);                        \
      if (mbl < 2)                                                      \
      {                                                                 \
        DBUG_ASSERT(mbl == 1);                                          \
        for (ptr_acc= (ACC) ; ptr_acc < acc_end ; ++ptr_acc)            \
          if (CMP(*ptr_acc, *ptr_str))                                  \
            goto end;                                                   \
      }                                                                 \
    }                                                                   \
end:                                                                    \
    return (size_t) (ptr_str - (STR));                                  \
  } while (0)


/*
  my_strchr(cs, str, end, c) returns a pointer to the first place in
  str where c (1-byte character) occurs, or NULL if c does not occur
  in str. This function is multi-byte safe.
  TODO: should be moved to CHARSET_INFO if it's going to be called
  frequently.
*/

<<<<<<< HEAD
#include "strings_def.h"
#include <m_ctype.h>


=======
>>>>>>> 7540fc77
char *my_strchr(CHARSET_INFO *cs, const char *str, const char *end,
                pchar c)
{
  uint mbl;
  while (str < end)
  {
    mbl= my_mbcharlen(cs, *(uchar *)str);
    if (mbl < 2)
    {
      if (*str == c)
        return((char *)str);
      str++;
    }
    else
      str+= mbl;
  }
  return(0);
}

/**
  Calculate the length of the initial segment of 'str' which consists
  entirely of characters not in 'reject'.

  @note The reject string points to single-byte characters so it is
  only possible to find the first occurrence of a single-byte
  character.  Multi-byte characters in 'str' are treated as not
  matching any character in the reject string.

  @todo should be moved to CHARSET_INFO if it's going to be called
  frequently.

  @internal The implementation builds on the assumption that 'str' is long,
  while 'reject' is short. So it compares each character in string
  with the characters in 'reject' in a tight loop over the characters
  in 'reject'.
*/

size_t my_strcspn(CHARSET_INFO *cs, const char *str, const char *str_end,
                  const char *reject)
{
  SCAN_STRING(cs, str, str_end, reject, strlen(reject), EQU);
}<|MERGE_RESOLUTION|>--- conflicted
+++ resolved
@@ -13,9 +13,8 @@
    along with this program; if not, write to the Free Software
    Foundation, Inc., 59 Temple Place, Suite 330, Boston, MA  02111-1307  USA */
 
-#include <my_global.h>
-#include "m_string.h"
-#include "m_ctype.h"
+#include "strings_def.h"
+#include <m_ctype.h>
 
 #define NEQ(A, B) ((A) != (B))
 #define EQU(A, B) ((A) == (B))
@@ -60,13 +59,6 @@
   frequently.
 */
 
-<<<<<<< HEAD
-#include "strings_def.h"
-#include <m_ctype.h>
-
-
-=======
->>>>>>> 7540fc77
 char *my_strchr(CHARSET_INFO *cs, const char *str, const char *end,
                 pchar c)
 {
