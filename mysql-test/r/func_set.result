select interval(55,10,20,30,40,50,60,70,80,90,100),interval(3,1,1+1,1+1+1+1),field("IBM","NCA","ICL","SUN","IBM","DIGITAL"),field("A","B","C"),elt(2,"ONE","TWO","THREE"),interval(0,1,2,3,4),elt(1,1,2,3)|0,elt(1,1.1,1.2,1.3)+0;
interval(55,10,20,30,40,50,60,70,80,90,100)	interval(3,1,1+1,1+1+1+1)	field("IBM","NCA","ICL","SUN","IBM","DIGITAL")	field("A","B","C")	elt(2,"ONE","TWO","THREE")	interval(0,1,2,3,4)	elt(1,1,2,3)|0	elt(1,1.1,1.2,1.3)+0
5	2	4	0	TWO	0	1	1.1
explain extended select INTERVAL(55,10,20,30,40,50,60,70,80,90,100),interval(3,1,1+1,1+1+1+1),field("IBM","NCA","ICL","SUN","IBM","DIGITAL"),field("A","B","C"),elt(2,"ONE","TWO","THREE"),interval(0,1,2,3,4),elt(1,1,2,3)|0,elt(1,1.1,1.2,1.3)+0;
id	select_type	table	type	possible_keys	key	key_len	ref	rows	filtered	Extra
1	SIMPLE	NULL	NULL	NULL	NULL	NULL	NULL	NULL	NULL	No tables used
Warnings:
Note	1003	select interval((55,10,20,30,40,50,60,70,80,90,100)) AS `INTERVAL(55,10,20,30,40,50,60,70,80,90,100)`,interval((3,1,(1 + 1),(((1 + 1) + 1) + 1))) AS `interval(3,1,1+1,1+1+1+1)`,field('IBM','NCA','ICL','SUN','IBM','DIGITAL') AS `field("IBM","NCA","ICL","SUN","IBM","DIGITAL")`,field('A','B','C') AS `field("A","B","C")`,elt(2,'ONE','TWO','THREE') AS `elt(2,"ONE","TWO","THREE")`,interval((0,1,2,3,4)) AS `interval(0,1,2,3,4)`,(elt(1,1,2,3) | 0) AS `elt(1,1,2,3)|0`,(elt(1,1.1,1.2,1.3) + 0) AS `elt(1,1.1,1.2,1.3)+0`
SELECT INTERVAL(13, 7, 14, 21, 28, 35, 42, 49, 56);
INTERVAL(13, 7, 14, 21, 28, 35, 42, 49, 56)
1
SELECT INTERVAL(13, 7, 14, 21, 28, 35, 42, 49, 56, 77);
INTERVAL(13, 7, 14, 21, 28, 35, 42, 49, 56, 77)
1
select find_in_set("b","a,b,c"),find_in_set("c","a,b,c"),find_in_set("dd","a,bbb,dd"),find_in_set("bbb","a,bbb,dd");
find_in_set("b","a,b,c")	find_in_set("c","a,b,c")	find_in_set("dd","a,bbb,dd")	find_in_set("bbb","a,bbb,dd")
2	3	3	2
select find_in_set("d","a,b,c"),find_in_set("dd","a,bbb,d"),find_in_set("bb","a,bbb,dd");
find_in_set("d","a,b,c")	find_in_set("dd","a,bbb,d")	find_in_set("bb","a,bbb,dd")
0	0	0
select make_set(0,'a','b','c'),make_set(-1,'a','b','c'),make_set(1,'a','b','c'),make_set(2,'a','b','c'),make_set(1+2,concat('a','b'),'c');
make_set(0,'a','b','c')	make_set(-1,'a','b','c')	make_set(1,'a','b','c')	make_set(2,'a','b','c')	make_set(1+2,concat('a','b'),'c')
	a,b,c	a	b	ab,c
select make_set(NULL,'a','b','c'),make_set(1|4,'a',NULL,'c'),make_set(1+2,'a',NULL,'c');
make_set(NULL,'a','b','c')	make_set(1|4,'a',NULL,'c')	make_set(1+2,'a',NULL,'c')
NULL	a,c	a
select export_set(9,"Y","N","-",5),export_set(9,"Y","N"),export_set(9,"Y","N","");
export_set(9,"Y","N","-",5)	export_set(9,"Y","N")	export_set(9,"Y","N","")
Y-N-N-Y-N	Y,N,N,Y,N,N,N,N,N,N,N,N,N,N,N,N,N,N,N,N,N,N,N,N,N,N,N,N,N,N,N,N,N,N,N,N,N,N,N,N,N,N,N,N,N,N,N,N,N,N,N,N,N,N,N,N,N,N,N,N,N,N,N,N	YNNYNNNNNNNNNNNNNNNNNNNNNNNNNNNNNNNNNNNNNNNNNNNNNNNNNNNNNNNNNNNN
select elt(2,1),field(NULL,"a","b","c");
elt(2,1)	field(NULL,"a","b","c")
NULL	0
select field("b","a",NULL),field(1,0,NULL)+0,field(1.0,0.0,NULL)+0.0,field(1.0e1,0.0e1,NULL)+0.0e1;
field("b","a",NULL)	field(1,0,NULL)+0	field(1.0,0.0,NULL)+0.0	field(1.0e1,0.0e1,NULL)+0.0e1
0	0	0.0	0
select field(NULL,"a",NULL),field(NULL,0,NULL)+0,field(NULL,0.0,NULL)+0.0,field(NULL,0.0e1,NULL)+0.0e1;
field(NULL,"a",NULL)	field(NULL,0,NULL)+0	field(NULL,0.0,NULL)+0.0	field(NULL,0.0e1,NULL)+0.0e1
0	0	0.0	0
select find_in_set("","a,b,c"),find_in_set("","a,b,c,"),find_in_set("",",a,b,c");
find_in_set("","a,b,c")	find_in_set("","a,b,c,")	find_in_set("",",a,b,c")
0	4	1
select find_in_set("abc","abc"),find_in_set("ab","abc"),find_in_set("abcd","abc");
find_in_set("abc","abc")	find_in_set("ab","abc")	find_in_set("abcd","abc")
1	0	0
select interval(null, 1, 10, 100);
interval(null, 1, 10, 100)
-1
drop table if exists t1,t2;
create  table t1 (id int(10) not null unique);
create  table t2 (id int(10) not null primary key, val int(10) not null);
insert into t1 values (1),(2),(4);
insert into t2 values (1,1),(2,1),(3,1),(4,2);
select one.id, elt(two.val,'one','two') from t1 one, t2 two where two.id=one.id;
id	elt(two.val,'one','two')
1	one
2	one
4	two
select one.id, elt(two.val,'one','two') from t1 one, t2 two where two.id=one.id order by one.id;
id	elt(two.val,'one','two')
1	one
2	one
4	two
drop table t1,t2;
select find_in_set(binary 'a',binary 'A,B,C');
find_in_set(binary 'a',binary 'A,B,C')
0
select find_in_set('a',binary 'A,B,C');
find_in_set('a',binary 'A,B,C')
0
select find_in_set(binary 'a', 'A,B,C');
find_in_set(binary 'a', 'A,B,C')
0
select find_in_set('1','3,1,');
find_in_set('1','3,1,')
2
End of 4.1 tests
SELECT INTERVAL(0.0, NULL);
INTERVAL(0.0, NULL)
1
SELECT INTERVAL(0.0, CAST(NULL AS DECIMAL));
INTERVAL(0.0, CAST(NULL AS DECIMAL))
1
SELECT INTERVAL(0.0, CAST(DATE(NULL) AS DECIMAL));
INTERVAL(0.0, CAST(DATE(NULL) AS DECIMAL))
1
SELECT INTERVAL(0.0, NULL, NULL, NULL, NULL, NULL, NULL, NULL, NULL);
INTERVAL(0.0, NULL, NULL, NULL, NULL, NULL, NULL, NULL, NULL)
8
SELECT INTERVAL(0.0, CAST(NULL AS DECIMAL), CAST(NULL AS DECIMAL), 
CAST(NULL AS DECIMAL), CAST(NULL AS DECIMAL), CAST(NULL AS DECIMAL), 
CAST(NULL AS DECIMAL), CAST(NULL AS DECIMAL), CAST(NULL AS DECIMAL));
INTERVAL(0.0, CAST(NULL AS DECIMAL), CAST(NULL AS DECIMAL), 
CAST(NULL AS DECIMAL), CAST(NULL AS DECIMAL), CAST(NULL AS DECIMAL), 
CAST(NULL AS DECIMAL), CAST(NULL AS DECIMAL), CAST(NULL AS DECIMAL))
8
SELECT INTERVAL(0.0, CAST(DATE(NULL) AS DECIMAL), CAST(DATE(NULL) AS DECIMAL),
CAST(DATE(NULL) AS DECIMAL), CAST(DATE(NULL) AS DECIMAL),
CAST(DATE(NULL) AS DECIMAL), CAST(DATE(NULL) AS DECIMAL),
CAST(DATE(NULL) AS DECIMAL), CAST(DATE(NULL) AS DECIMAL));
INTERVAL(0.0, CAST(DATE(NULL) AS DECIMAL), CAST(DATE(NULL) AS DECIMAL),
CAST(DATE(NULL) AS DECIMAL), CAST(DATE(NULL) AS DECIMAL),
CAST(DATE(NULL) AS DECIMAL), CAST(DATE(NULL) AS DECIMAL),
CAST(DATE(NULL) AS DECIMAL), CAST(DATE(NULL) AS DECIMAL))
8
End of 5.0 tests
drop table if exists t1;
create table t1 (f1 set('test1','test2','test3') character set utf8 default null)
engine=myisam default charset=latin1;
insert into t1 values (''),(null),(null),(''),(''),('');
select find_in_set(f1,f1) as a from t1,(select find_in_set(f1,f1) as b from t1) a;
a
0
NULL
NULL
0
0
0
0
NULL
NULL
0
0
0
0
NULL
NULL
0
0
0
0
NULL
NULL
0
0
0
0
NULL
NULL
0
0
0
0
NULL
NULL
0
0
0
drop table t1;
CREATE TABLE t1( a SET('a', 'b', 'c') );
CREATE TABLE t2( a SET('a', 'b', 'c') );
INSERT INTO t1 VALUES ('d');
Warnings:
Warning	1265	Data truncated for column 'a' at row 1
INSERT INTO t2 VALUES ('');
SELECT CONVERT( a USING latin1 ) FROM t1;
CONVERT( a USING latin1 )

SELECT CONVERT( a USING latin1 ) FROM t2;
CONVERT( a USING latin1 )

DROP TABLE t1, t2;
#
<<<<<<< HEAD
# BUG#59405: FIND_IN_SET won't work normaly after upgrade from 5.1 to 5.5
#
CREATE TABLE t1(days set('1','2','3','4','5','6','7'));
INSERT INTO t1 VALUES('1,2,3,4,5,6,7'), (NULL), ('1,2,3,4,5,6,7');

SELECT * FROM t1 WHERE FIND_IN_SET(DAYOFWEEK(CURRENT_DATE()), days);
days
1,2,3,4,5,6,7
1,2,3,4,5,6,7
SELECT * FROM t1 WHERE FIND_IN_SET(DAYOFWEEK(CURRENT_DATE()), days) IS UNKNOWN;
days
NULL
SELECT * FROM t1 WHERE FIND_IN_SET(DAYOFWEEK(CURRENT_DATE()), NULL);
days
SELECT * FROM t1 WHERE FIND_IN_SET(DAYOFWEEK(CURRENT_DATE()), NULL) IS UNKNOWN;
days
1,2,3,4,5,6,7
NULL
1,2,3,4,5,6,7
SELECT * FROM t1 WHERE FIND_IN_SET(7, days);
days
1,2,3,4,5,6,7
1,2,3,4,5,6,7
SELECT * FROM t1 WHERE FIND_IN_SET(8, days);
days
SELECT * FROM t1 WHERE FIND_IN_SET(NULL, days);
days
SELECT * FROM t1 WHERE FIND_IN_SET(NULL, days) IS UNKNOWN;
days
1,2,3,4,5,6,7
NULL
1,2,3,4,5,6,7
SELECT * FROM t1 WHERE FIND_IN_SET(NULL, NULL);
days
SELECT * FROM t1 WHERE FIND_IN_SET(NULL, NULL) IS UNKNOWN;
days
1,2,3,4,5,6,7
NULL
1,2,3,4,5,6,7

DROP TABLE t1;
=======
# Start of 5.3 tests
#
#
# MDEV-4512 Valgrind warnings in my_long10_to_str_8bit on INTERVAL and DATE_ADD with incorrect types
#
CREATE TABLE t1 (pk INT PRIMARY KEY);
INSERT INTO t1 VALUES (10),(11);
SELECT INTERVAL( 9, 1, DATE_ADD( pk, INTERVAL pk MINUTE_SECOND ), 9, 8, 3, 5, 2, 1 ) FROM t1;
INTERVAL( 9, 1, DATE_ADD( pk, INTERVAL pk MINUTE_SECOND ), 9, 8, 3, 5, 2, 1 )
8
8
Warnings:
Warning	1292	Incorrect datetime value: '10'
Warning	1292	Incorrect datetime value: '11'
DROP TABLE t1;
#
# End of 5.3 tests
#
>>>>>>> e6a6f653
<|MERGE_RESOLUTION|>--- conflicted
+++ resolved
@@ -160,49 +160,6 @@
 
 DROP TABLE t1, t2;
 #
-<<<<<<< HEAD
-# BUG#59405: FIND_IN_SET won't work normaly after upgrade from 5.1 to 5.5
-#
-CREATE TABLE t1(days set('1','2','3','4','5','6','7'));
-INSERT INTO t1 VALUES('1,2,3,4,5,6,7'), (NULL), ('1,2,3,4,5,6,7');
-
-SELECT * FROM t1 WHERE FIND_IN_SET(DAYOFWEEK(CURRENT_DATE()), days);
-days
-1,2,3,4,5,6,7
-1,2,3,4,5,6,7
-SELECT * FROM t1 WHERE FIND_IN_SET(DAYOFWEEK(CURRENT_DATE()), days) IS UNKNOWN;
-days
-NULL
-SELECT * FROM t1 WHERE FIND_IN_SET(DAYOFWEEK(CURRENT_DATE()), NULL);
-days
-SELECT * FROM t1 WHERE FIND_IN_SET(DAYOFWEEK(CURRENT_DATE()), NULL) IS UNKNOWN;
-days
-1,2,3,4,5,6,7
-NULL
-1,2,3,4,5,6,7
-SELECT * FROM t1 WHERE FIND_IN_SET(7, days);
-days
-1,2,3,4,5,6,7
-1,2,3,4,5,6,7
-SELECT * FROM t1 WHERE FIND_IN_SET(8, days);
-days
-SELECT * FROM t1 WHERE FIND_IN_SET(NULL, days);
-days
-SELECT * FROM t1 WHERE FIND_IN_SET(NULL, days) IS UNKNOWN;
-days
-1,2,3,4,5,6,7
-NULL
-1,2,3,4,5,6,7
-SELECT * FROM t1 WHERE FIND_IN_SET(NULL, NULL);
-days
-SELECT * FROM t1 WHERE FIND_IN_SET(NULL, NULL) IS UNKNOWN;
-days
-1,2,3,4,5,6,7
-NULL
-1,2,3,4,5,6,7
-
-DROP TABLE t1;
-=======
 # Start of 5.3 tests
 #
 #
@@ -221,4 +178,45 @@
 #
 # End of 5.3 tests
 #
->>>>>>> e6a6f653
+#
+# BUG#59405: FIND_IN_SET won't work normaly after upgrade from 5.1 to 5.5
+#
+CREATE TABLE t1(days set('1','2','3','4','5','6','7'));
+INSERT INTO t1 VALUES('1,2,3,4,5,6,7'), (NULL), ('1,2,3,4,5,6,7');
+
+SELECT * FROM t1 WHERE FIND_IN_SET(DAYOFWEEK(CURRENT_DATE()), days);
+days
+1,2,3,4,5,6,7
+1,2,3,4,5,6,7
+SELECT * FROM t1 WHERE FIND_IN_SET(DAYOFWEEK(CURRENT_DATE()), days) IS UNKNOWN;
+days
+NULL
+SELECT * FROM t1 WHERE FIND_IN_SET(DAYOFWEEK(CURRENT_DATE()), NULL);
+days
+SELECT * FROM t1 WHERE FIND_IN_SET(DAYOFWEEK(CURRENT_DATE()), NULL) IS UNKNOWN;
+days
+1,2,3,4,5,6,7
+NULL
+1,2,3,4,5,6,7
+SELECT * FROM t1 WHERE FIND_IN_SET(7, days);
+days
+1,2,3,4,5,6,7
+1,2,3,4,5,6,7
+SELECT * FROM t1 WHERE FIND_IN_SET(8, days);
+days
+SELECT * FROM t1 WHERE FIND_IN_SET(NULL, days);
+days
+SELECT * FROM t1 WHERE FIND_IN_SET(NULL, days) IS UNKNOWN;
+days
+1,2,3,4,5,6,7
+NULL
+1,2,3,4,5,6,7
+SELECT * FROM t1 WHERE FIND_IN_SET(NULL, NULL);
+days
+SELECT * FROM t1 WHERE FIND_IN_SET(NULL, NULL) IS UNKNOWN;
+days
+1,2,3,4,5,6,7
+NULL
+1,2,3,4,5,6,7
+
+DROP TABLE t1;