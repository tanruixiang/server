drop table if exists t1,t2,t3,t4,t5,t6,t7,t8,t11,t12;
select (select 2);
(select 2)
2
explain extended select (select 2);
id	select_type	table	type	possible_keys	key	key_len	ref	rows	filtered	Extra
1	PRIMARY	NULL	NULL	NULL	NULL	NULL	NULL	NULL	NULL	No tables used
Warnings:
Note	1249	Select 2 was reduced during optimization
Note	1003	select 2 AS `(select 2)`
SELECT (SELECT 1) UNION SELECT (SELECT 2);
(SELECT 1)
1
2
explain extended SELECT (SELECT 1) UNION SELECT (SELECT 2);
id	select_type	table	type	possible_keys	key	key_len	ref	rows	filtered	Extra
1	PRIMARY	NULL	NULL	NULL	NULL	NULL	NULL	NULL	NULL	No tables used
3	UNION	NULL	NULL	NULL	NULL	NULL	NULL	NULL	NULL	No tables used
NULL	UNION RESULT	<union1,3>	ALL	NULL	NULL	NULL	NULL	NULL	NULL	
Warnings:
Note	1249	Select 2 was reduced during optimization
Note	1249	Select 4 was reduced during optimization
Note	1003	select 1 AS `(SELECT 1)` union select 2 AS `(SELECT 2)`
SELECT (SELECT (SELECT 0 UNION SELECT 0));
(SELECT (SELECT 0 UNION SELECT 0))
0
explain extended SELECT (SELECT (SELECT 0 UNION SELECT 0));
id	select_type	table	type	possible_keys	key	key_len	ref	rows	filtered	Extra
1	PRIMARY	NULL	NULL	NULL	NULL	NULL	NULL	NULL	NULL	No tables used
3	SUBQUERY	NULL	NULL	NULL	NULL	NULL	NULL	NULL	NULL	No tables used
4	UNION	NULL	NULL	NULL	NULL	NULL	NULL	NULL	NULL	No tables used
NULL	UNION RESULT	<union3,4>	ALL	NULL	NULL	NULL	NULL	NULL	NULL	
Warnings:
Note	1249	Select 2 was reduced during optimization
Note	1003	select (select 0 AS `0` union select 0 AS `0`) AS `(SELECT (SELECT 0 UNION SELECT 0))`
SELECT (SELECT 1 FROM (SELECT 1) as b HAVING a=1) as a;
ERROR 42S22: Reference 'a' not supported (forward reference in item list)
SELECT (SELECT 1 FROM (SELECT 1) as b HAVING b=1) as a,(SELECT 1 FROM (SELECT 1) as c HAVING a=1) as b;
ERROR 42S22: Reference 'b' not supported (forward reference in item list)
SELECT (SELECT 1),MAX(1) FROM (SELECT 1) as a;
(SELECT 1)	MAX(1)
1	1
SELECT (SELECT a) as a;
ERROR 42S22: Reference 'a' not supported (forward reference in item list)
EXPLAIN EXTENDED SELECT 1 FROM (SELECT 1 as a) as b  HAVING (SELECT a)=1;
id	select_type	table	type	possible_keys	key	key_len	ref	rows	filtered	Extra
1	PRIMARY	<derived2>	system	NULL	NULL	NULL	NULL	1	100.00	
3	DEPENDENT SUBQUERY	NULL	NULL	NULL	NULL	NULL	NULL	NULL	NULL	No tables used
2	DERIVED	NULL	NULL	NULL	NULL	NULL	NULL	NULL	NULL	No tables used
Warnings:
Note	1276	Field or reference 'b.a' of SELECT #3 was resolved in SELECT #1
Note	1276	Field or reference 'b.a' of SELECT #3 was resolved in SELECT #1
Note	1003	select 1 AS `1` from (select 1 AS `a`) `b` having ((select '1' AS `a`) = 1)
SELECT 1 FROM (SELECT 1 as a) as b HAVING (SELECT a)=1;
1
1
SELECT (SELECT 1), a;
ERROR 42S22: Unknown column 'a' in 'field list'
SELECT 1 as a FROM (SELECT 1) as b HAVING (SELECT a)=1;
a
1
SELECT 1 FROM (SELECT (SELECT a) b) c;
ERROR 42S22: Unknown column 'a' in 'field list'
SELECT * FROM (SELECT 1 as id) b WHERE id IN (SELECT * FROM (SELECT 1 as id) c ORDER BY id);
id
1
SELECT * FROM (SELECT 1) a  WHERE 1 IN (SELECT 1,1);
ERROR 21000: Operand should contain 1 column(s)
SELECT 1 IN (SELECT 1);
1 IN (SELECT 1)
1
SELECT 1 FROM (SELECT 1 as a) b WHERE 1 IN (SELECT (SELECT a));
1
1
select (SELECT 1 FROM (SELECT 1) a PROCEDURE ANALYSE(1));
ERROR HY000: Incorrect usage of PROCEDURE and subquery
SELECT 1 FROM (SELECT 1) a PROCEDURE ANALYSE((SELECT 1));
ERROR HY000: Incorrect parameters to procedure 'ANALYSE'
SELECT (SELECT 1) as a FROM (SELECT 1) b WHERE (SELECT a) IS NULL;
ERROR 42S22: Unknown column 'a' in 'field list'
SELECT (SELECT 1) as a FROM (SELECT 1) b WHERE (SELECT a) IS NOT NULL;
ERROR 42S22: Unknown column 'a' in 'field list'
SELECT (SELECT 1,2,3) = ROW(1,2,3);
(SELECT 1,2,3) = ROW(1,2,3)
1
SELECT (SELECT 1,2,3) = ROW(1,2,1);
(SELECT 1,2,3) = ROW(1,2,1)
0
SELECT (SELECT 1,2,3) < ROW(1,2,1);
(SELECT 1,2,3) < ROW(1,2,1)
0
SELECT (SELECT 1,2,3) > ROW(1,2,1);
(SELECT 1,2,3) > ROW(1,2,1)
1
SELECT (SELECT 1,2,3) = ROW(1,2,NULL);
(SELECT 1,2,3) = ROW(1,2,NULL)
NULL
SELECT ROW(1,2,3) = (SELECT 1,2,3);
ROW(1,2,3) = (SELECT 1,2,3)
1
SELECT ROW(1,2,3) = (SELECT 1,2,1);
ROW(1,2,3) = (SELECT 1,2,1)
0
SELECT ROW(1,2,3) < (SELECT 1,2,1);
ROW(1,2,3) < (SELECT 1,2,1)
0
SELECT ROW(1,2,3) > (SELECT 1,2,1);
ROW(1,2,3) > (SELECT 1,2,1)
1
SELECT ROW(1,2,3) = (SELECT 1,2,NULL);
ROW(1,2,3) = (SELECT 1,2,NULL)
NULL
SELECT (SELECT 1.5,2,'a') = ROW(1.5,2,'a');
(SELECT 1.5,2,'a') = ROW(1.5,2,'a')
1
SELECT (SELECT 1.5,2,'a') = ROW(1.5,2,'b');
(SELECT 1.5,2,'a') = ROW(1.5,2,'b')
0
SELECT (SELECT 1.5,2,'a') = ROW('1.5b',2,'b');
(SELECT 1.5,2,'a') = ROW('1.5b',2,'b')
0
Warnings:
Warning	1292	Truncated incorrect DOUBLE value: '1.5b'
SELECT (SELECT 'b',2,'a') = ROW(1.5,2,'a');
(SELECT 'b',2,'a') = ROW(1.5,2,'a')
0
SELECT (SELECT 1.5,2,'a') = ROW(1.5,'2','a');
(SELECT 1.5,2,'a') = ROW(1.5,'2','a')
1
SELECT (SELECT 1.5,'c','a') = ROW(1.5,2,'a');
(SELECT 1.5,'c','a') = ROW(1.5,2,'a')
0
SELECT (SELECT * FROM (SELECT 'test' a,'test' b) a);
ERROR 21000: Operand should contain 1 column(s)
SELECT 1 as a,(SELECT a+a) b,(SELECT b);
a	b	(SELECT b)
1	2	2
create table t1 (a int);
create table t2 (a int, b int);
create table t3 (a int);
create table t4 (a int not null, b int not null);
insert into t1 values (2);
insert into t2 values (1,7),(2,7);
insert into t4 values (4,8),(3,8),(5,9);
select (select a from t1 where t1.a = a1) as a2, (select b from t2 where t2.b=a2) as a1;
ERROR 42S22: Reference 'a1' not supported (forward reference in item list)
select (select a from t1 where t1.a=t2.a), a from t2;
(select a from t1 where t1.a=t2.a)	a
NULL	1
2	2
select (select a from t1 where t1.a=t2.b), a from t2;
(select a from t1 where t1.a=t2.b)	a
NULL	1
NULL	2
select (select a from t1), a, (select 1 union select 2 limit 1) from t2;
(select a from t1)	a	(select 1 union select 2 limit 1)
2	1	1
2	2	1
select (select a from t3), a from t2;
(select a from t3)	a
NULL	1
NULL	2
select * from t2 where t2.a=(select a from t1);
a	b
2	7
insert into t3 values (6),(7),(3);
select * from t2 where t2.b=(select a from t3 order by 1 desc limit 1);
a	b
1	7
2	7
(select * from t2 where t2.b=(select a from t3 order by 1 desc limit 1)) union (select * from t4 order by a limit 2) limit 3;
a	b
1	7
2	7
3	8
(select * from t2 where t2.b=(select a from t3 order by 1 desc limit 1)) union (select * from t4 where t4.b=(select max(t2.a)*4 from t2) order by a);
a	b
1	7
2	7
4	8
3	8
explain extended (select * from t2 where t2.b=(select a from t3 order by 1 desc limit 1)) union (select * from t4 where t4.b=(select max(t2.a)*4 from t2) order by a);
id	select_type	table	type	possible_keys	key	key_len	ref	rows	filtered	Extra
1	PRIMARY	t2	ALL	NULL	NULL	NULL	NULL	2	100.00	Using where
2	SUBQUERY	t3	ALL	NULL	NULL	NULL	NULL	3	100.00	Using filesort
3	UNION	t4	ALL	NULL	NULL	NULL	NULL	3	100.00	Using where
4	SUBQUERY	t2	ALL	NULL	NULL	NULL	NULL	2	100.00	
NULL	UNION RESULT	<union1,3>	ALL	NULL	NULL	NULL	NULL	NULL	NULL	
Warnings:
Note	1003	(select `test`.`t2`.`a` AS `a`,`test`.`t2`.`b` AS `b` from `test`.`t2` where (`test`.`t2`.`b` = (select `test`.`t3`.`a` AS `a` from `test`.`t3` order by 1 desc limit 1))) union (select `test`.`t4`.`a` AS `a`,`test`.`t4`.`b` AS `b` from `test`.`t4` where (`test`.`t4`.`b` = (select (max(`test`.`t2`.`a`) * 4) AS `max(t2.a)*4` from `test`.`t2`)) order by `a`)
select (select a from t3 where a<t2.a*4 order by 1 desc limit 1), a from t2;
(select a from t3 where a<t2.a*4 order by 1 desc limit 1)	a
3	1
7	2
select (select t3.a from t3 where a<8 order by 1 desc limit 1), a from 
(select * from t2 where a>1) as tt;
(select t3.a from t3 where a<8 order by 1 desc limit 1)	a
7	2
explain extended select (select t3.a from t3 where a<8 order by 1 desc limit 1), a from 
(select * from t2 where a>1) as tt;
id	select_type	table	type	possible_keys	key	key_len	ref	rows	filtered	Extra
1	PRIMARY	<derived3>	system	NULL	NULL	NULL	NULL	1	100.00	
3	DERIVED	t2	ALL	NULL	NULL	NULL	NULL	2	100.00	Using where
2	SUBQUERY	t3	ALL	NULL	NULL	NULL	NULL	3	100.00	Using where; Using filesort
Warnings:
Note	1003	select (select `test`.`t3`.`a` AS `a` from `test`.`t3` where (`test`.`t3`.`a` < 8) order by 1 desc limit 1) AS `(select t3.a from t3 where a<8 order by 1 desc limit 1)`,'2' AS `a` from (select `test`.`t2`.`a` AS `a`,`test`.`t2`.`b` AS `b` from `test`.`t2` where (`test`.`t2`.`a` > 1)) `tt`
select * from t1 where t1.a=(select t2.a from t2 where t2.b=(select max(a) from t3) order by 1 desc limit 1);
a
2
select * from t1 where t1.a=(select t2.a from t2 where t2.b=(select max(a) from t3 where t3.a > t1.a) order by 1 desc limit 1);
a
2
select * from t1 where t1.a=(select t2.a from t2 where t2.b=(select max(a) from t3 where t3.a < t1.a) order by 1 desc limit 1);
a
select b,(select avg(t2.a+(select min(t3.a) from t3 where t3.a >= t4.a)) from t2) from t4;
b	(select avg(t2.a+(select min(t3.a) from t3 where t3.a >= t4.a)) from t2)
8	7.5000
8	4.5000
9	7.5000
explain extended select b,(select avg(t2.a+(select min(t3.a) from t3 where t3.a >= t4.a)) from t2) from t4;
id	select_type	table	type	possible_keys	key	key_len	ref	rows	filtered	Extra
1	PRIMARY	t4	ALL	NULL	NULL	NULL	NULL	3	100.00	
2	DEPENDENT SUBQUERY	t2	ALL	NULL	NULL	NULL	NULL	2	100.00	
3	DEPENDENT SUBQUERY	t3	ALL	NULL	NULL	NULL	NULL	3	100.00	Using where
Warnings:
Note	1276	Field or reference 'test.t4.a' of SELECT #3 was resolved in SELECT #1
Note	1003	select `test`.`t4`.`b` AS `b`,(select avg((`test`.`t2`.`a` + (select min(`test`.`t3`.`a`) AS `min(t3.a)` from `test`.`t3` where (`test`.`t3`.`a` >= `test`.`t4`.`a`)))) AS `avg(t2.a+(select min(t3.a) from t3 where t3.a >= t4.a))` from `test`.`t2`) AS `(select avg(t2.a+(select min(t3.a) from t3 where t3.a >= t4.a)) from t2)` from `test`.`t4`
select * from t3 where exists (select * from t2 where t2.b=t3.a);
a
7
select * from t3 where not exists (select * from t2 where t2.b=t3.a);
a
6
3
select * from t3 where a in (select b from t2);
a
7
select * from t3 where a not in (select b from t2);
a
6
3
select * from t3 where a = some (select b from t2);
a
7
select * from t3 where a <> any (select b from t2);
a
6
3
select * from t3 where a = all (select b from t2);
a
7
select * from t3 where a <> all (select b from t2);
a
6
3
insert into t2 values (100, 5);
select * from t3 where a < any (select b from t2);
a
6
3
select * from t3 where a < all (select b from t2);
a
3
select * from t3 where a >= any (select b from t2);
a
6
7
explain extended select * from t3 where a >= any (select b from t2);
id	select_type	table	type	possible_keys	key	key_len	ref	rows	filtered	Extra
1	PRIMARY	t3	ALL	NULL	NULL	NULL	NULL	3	100.00	Using where
2	SUBQUERY	t2	ALL	NULL	NULL	NULL	NULL	3	100.00	
Warnings:
Note	1003	select `test`.`t3`.`a` AS `a` from `test`.`t3` where <nop>((`test`.`t3`.`a` >= (select min(`test`.`t2`.`b`) from `test`.`t2`)))
select * from t3 where a >= all (select b from t2);
a
7
delete from t2 where a=100;
select * from t3 where a in (select a,b from t2);
ERROR 21000: Operand should contain 1 column(s)
select * from t3 where a in (select * from t2);
ERROR 21000: Operand should contain 1 column(s)
insert into t4 values (12,7),(1,7),(10,9),(9,6),(7,6),(3,9),(1,10);
select b,max(a) as ma from t4 group by b having b < (select max(t2.a) from t2 where t2.b=t4.b);
b	ma
insert into t2 values (2,10);
select b,max(a) as ma from t4 group by b having ma < (select max(t2.a) from t2 where t2.b=t4.b);
b	ma
10	1
delete from t2 where a=2 and b=10;
select b,max(a) as ma from t4 group by b having b >= (select max(t2.a) from t2 where t2.b=t4.b);
b	ma
7	12
create table t5 (a int);
select (select a from t1 where t1.a=t2.a union select a from t5 where t5.a=t2.a), a from t2;
(select a from t1 where t1.a=t2.a union select a from t5 where t5.a=t2.a)	a
NULL	1
2	2
insert into t5 values (5);
select (select a from t1 where t1.a=t2.a union select a from t5 where t5.a=t2.a), a from t2;
(select a from t1 where t1.a=t2.a union select a from t5 where t5.a=t2.a)	a
NULL	1
2	2
insert into t5 values (2);
select (select a from t1 where t1.a=t2.a union select a from t5 where t5.a=t2.a), a from t2;
(select a from t1 where t1.a=t2.a union select a from t5 where t5.a=t2.a)	a
NULL	1
2	2
explain extended select (select a from t1 where t1.a=t2.a union select a from t5 where t5.a=t2.a), a from t2;
id	select_type	table	type	possible_keys	key	key_len	ref	rows	filtered	Extra
1	PRIMARY	t2	ALL	NULL	NULL	NULL	NULL	2	100.00	
2	DEPENDENT SUBQUERY	t1	system	NULL	NULL	NULL	NULL	1	100.00	
3	DEPENDENT UNION	t5	ALL	NULL	NULL	NULL	NULL	2	100.00	Using where
NULL	UNION RESULT	<union2,3>	ALL	NULL	NULL	NULL	NULL	NULL	NULL	
Warnings:
Note	1276	Field or reference 'test.t2.a' of SELECT #2 was resolved in SELECT #1
Note	1276	Field or reference 'test.t2.a' of SELECT #3 was resolved in SELECT #1
Note	1003	select (select '2' AS `a` from `test`.`t1` where ('2' = `test`.`t2`.`a`) union select `test`.`t5`.`a` AS `a` from `test`.`t5` where (`test`.`t5`.`a` = `test`.`t2`.`a`)) AS `(select a from t1 where t1.a=t2.a union select a from t5 where t5.a=t2.a)`,`test`.`t2`.`a` AS `a` from `test`.`t2`
select (select a from t1 where t1.a=t2.a union all select a from t5 where t5.a=t2.a), a from t2;
ERROR 21000: Subquery returns more than 1 row
create table t6 (patient_uq int, clinic_uq int, index i1 (clinic_uq));
create table t7( uq int primary key, name char(25));
insert into t7 values(1,"Oblastnaia bolnitsa"),(2,"Bolnitsa Krasnogo Kresta");
insert into t6 values (1,1),(1,2),(2,2),(1,3);
select * from t6 where exists (select * from t7 where uq = clinic_uq);
patient_uq	clinic_uq
1	1
1	2
2	2
explain extended select * from t6 where exists (select * from t7 where uq = clinic_uq);
id	select_type	table	type	possible_keys	key	key_len	ref	rows	filtered	Extra
1	PRIMARY	t6	ALL	NULL	NULL	NULL	NULL	4	100.00	Using where
2	DEPENDENT SUBQUERY	t7	eq_ref	PRIMARY	PRIMARY	4	test.t6.clinic_uq	1	100.00	Using index
Warnings:
Note	1276	Field or reference 'test.t6.clinic_uq' of SELECT #2 was resolved in SELECT #1
Note	1003	select `test`.`t6`.`patient_uq` AS `patient_uq`,`test`.`t6`.`clinic_uq` AS `clinic_uq` from `test`.`t6` where exists(select 1 AS `Not_used` from `test`.`t7` where (`test`.`t7`.`uq` = `test`.`t6`.`clinic_uq`))
select * from t1 where a= (select a from t2,t4 where t2.b=t4.b);
ERROR 23000: Column 'a' in field list is ambiguous
drop table t1,t2,t3;
CREATE TABLE t3 (a varchar(20),b char(1) NOT NULL default '0');
INSERT INTO t3 VALUES ('W','a'),('A','c'),('J','b');
CREATE TABLE t2 (a varchar(20),b int NOT NULL default '0');
INSERT INTO t2 VALUES ('W','1'),('A','3'),('J','2');
CREATE TABLE t1 (a varchar(20),b date NOT NULL default '0000-00-00');
INSERT INTO t1 VALUES ('W','1732-02-22'),('A','1735-10-30'),('J','1743-04-13');
SELECT * FROM t1 WHERE b = (SELECT MIN(b) FROM t1);
a	b
W	1732-02-22
SELECT * FROM t2 WHERE b = (SELECT MIN(b) FROM t2);
a	b
W	1
SELECT * FROM t3 WHERE b = (SELECT MIN(b) FROM t3);
a	b
W	a
CREATE TABLE `t8` (
`pseudo` varchar(35) character set latin1 NOT NULL default '',
`email` varchar(60) character set latin1 NOT NULL default '',
PRIMARY KEY  (`pseudo`),
UNIQUE KEY `email` (`email`)
) ENGINE=MyISAM CHARSET=latin1 ROW_FORMAT=DYNAMIC;
INSERT INTO t8 (pseudo,email) VALUES ('joce','test');
INSERT INTO t8 (pseudo,email) VALUES ('joce1','test1');
INSERT INTO t8 (pseudo,email) VALUES ('2joce1','2test1');
EXPLAIN EXTENDED SELECT pseudo,(SELECT email FROM t8 WHERE pseudo=(SELECT pseudo FROM t8 WHERE pseudo='joce')) FROM t8 WHERE pseudo=(SELECT pseudo FROM t8 WHERE pseudo='joce');
id	select_type	table	type	possible_keys	key	key_len	ref	rows	filtered	Extra
1	PRIMARY	t8	const	PRIMARY	PRIMARY	37	const	1	100.00	Using index
4	SUBQUERY	t8	const	PRIMARY	PRIMARY	37		1	100.00	Using index
2	SUBQUERY	t8	const	PRIMARY	PRIMARY	37	const	1	100.00	
3	SUBQUERY	t8	const	PRIMARY	PRIMARY	37		1	100.00	Using index
Warnings:
Note	1003	select 'joce' AS `pseudo`,(select 'test' AS `email` from `test`.`t8` where 1) AS `(SELECT email FROM t8 WHERE pseudo=(SELECT pseudo FROM t8 WHERE pseudo='joce'))` from `test`.`t8` where 1
SELECT pseudo FROM t8 WHERE pseudo=(SELECT pseudo,email FROM
t8 WHERE pseudo='joce');
ERROR 21000: Operand should contain 1 column(s)
SELECT pseudo FROM t8 WHERE pseudo=(SELECT * FROM t8 WHERE
pseudo='joce');
ERROR 21000: Operand should contain 1 column(s)
SELECT pseudo FROM t8 WHERE pseudo=(SELECT pseudo FROM t8 WHERE pseudo='joce');
pseudo
joce
SELECT pseudo FROM t8 WHERE pseudo=(SELECT pseudo FROM t8 WHERE pseudo LIKE '%joce%');
ERROR 21000: Subquery returns more than 1 row
drop table if exists t1,t2,t3,t4,t5,t6,t7,t8;
CREATE TABLE `t1` (
`topic` mediumint(8) unsigned NOT NULL default '0',
`date` date NOT NULL default '0000-00-00',
`pseudo` varchar(35) character set latin1 NOT NULL default '',
PRIMARY KEY  (`pseudo`,`date`,`topic`),
KEY `topic` (`topic`)
) ENGINE=MyISAM ROW_FORMAT=DYNAMIC;
INSERT INTO t1 (topic,date,pseudo) VALUES
('43506','2002-10-02','joce'),('40143','2002-08-03','joce');
EXPLAIN EXTENDED SELECT DISTINCT date FROM t1 WHERE date='2002-08-03';
id	select_type	table	type	possible_keys	key	key_len	ref	rows	filtered	Extra
1	SIMPLE	t1	index	NULL	PRIMARY	43	NULL	2	100.00	Using where; Using index
Warnings:
Note	1003	select distinct `test`.`t1`.`date` AS `date` from `test`.`t1` where (`test`.`t1`.`date` = '2002-08-03')
EXPLAIN EXTENDED SELECT (SELECT DISTINCT date FROM t1 WHERE date='2002-08-03');
id	select_type	table	type	possible_keys	key	key_len	ref	rows	filtered	Extra
1	PRIMARY	NULL	NULL	NULL	NULL	NULL	NULL	NULL	NULL	No tables used
2	SUBQUERY	t1	index	NULL	PRIMARY	43	NULL	2	100.00	Using where; Using index
Warnings:
Note	1003	select (select distinct `test`.`t1`.`date` AS `date` from `test`.`t1` where (`test`.`t1`.`date` = '2002-08-03')) AS `(SELECT DISTINCT date FROM t1 WHERE date='2002-08-03')`
SELECT DISTINCT date FROM t1 WHERE date='2002-08-03';
date
2002-08-03
SELECT (SELECT DISTINCT date FROM t1 WHERE date='2002-08-03');
(SELECT DISTINCT date FROM t1 WHERE date='2002-08-03')
2002-08-03
SELECT 1 FROM t1 WHERE 1=(SELECT 1 UNION SELECT 1) UNION ALL SELECT 1;
1
1
1
1
SELECT 1 FROM t1 WHERE 1=(SELECT 1 UNION ALL SELECT 1) UNION SELECT 1;
ERROR 21000: Subquery returns more than 1 row
EXPLAIN EXTENDED SELECT 1 FROM t1 WHERE 1=(SELECT 1 UNION SELECT 1);
id	select_type	table	type	possible_keys	key	key_len	ref	rows	filtered	Extra
1	PRIMARY	t1	index	NULL	topic	3	NULL	2	100.00	Using index
2	SUBQUERY	NULL	NULL	NULL	NULL	NULL	NULL	NULL	NULL	No tables used
3	UNION	NULL	NULL	NULL	NULL	NULL	NULL	NULL	NULL	No tables used
NULL	UNION RESULT	<union2,3>	ALL	NULL	NULL	NULL	NULL	NULL	NULL	
Warnings:
Note	1003	select 1 AS `1` from `test`.`t1` where 1
drop table t1;
CREATE TABLE `t1` (
`numeropost` mediumint(8) unsigned NOT NULL auto_increment,
`maxnumrep` int(10) unsigned NOT NULL default '0',
PRIMARY KEY  (`numeropost`),
UNIQUE KEY `maxnumrep` (`maxnumrep`)
) ENGINE=MyISAM ROW_FORMAT=FIXED;
INSERT INTO t1 (numeropost,maxnumrep) VALUES (40143,1),(43506,2);
CREATE TABLE `t2` (
`mot` varchar(30) NOT NULL default '',
`topic` mediumint(8) unsigned NOT NULL default '0',
`date` date NOT NULL default '0000-00-00',
`pseudo` varchar(35) NOT NULL default '',
PRIMARY KEY  (`mot`,`pseudo`,`date`,`topic`)
) ENGINE=MyISAM ROW_FORMAT=DYNAMIC;
INSERT INTO t2 (mot,topic,date,pseudo) VALUES ('joce','40143','2002-10-22','joce'), ('joce','43506','2002-10-22','joce');
select numeropost as a FROM t1 GROUP BY (SELECT 1 FROM t1 HAVING a=1);
a
40143
SELECT numeropost,maxnumrep FROM t1 WHERE exists (SELECT 1 FROM t2 WHERE (mot='joce') AND date >= '2002-10-21' AND t1.numeropost = t2.topic) ORDER BY maxnumrep DESC LIMIT 0, 20;
numeropost	maxnumrep
43506	2
40143	1
SELECT (SELECT 1) as a FROM (SELECT 1 FROM t1 HAVING a=1) b;
ERROR 42S22: Unknown column 'a' in 'having clause'
SELECT 1 IN (SELECT 1 FROM t2 HAVING a);
ERROR 42S22: Unknown column 'a' in 'having clause'
SELECT * from t2 where topic IN (SELECT topic FROM t2 GROUP BY topic);
mot	topic	date	pseudo
joce	40143	2002-10-22	joce
joce	43506	2002-10-22	joce
SELECT * from t2 where topic IN (SELECT topic FROM t2 GROUP BY topic HAVING topic < 4100);
mot	topic	date	pseudo
SELECT * from t2 where topic IN (SELECT SUM(topic) FROM t1);
mot	topic	date	pseudo
SELECT * from t2 where topic = any (SELECT topic FROM t2 GROUP BY topic);
mot	topic	date	pseudo
joce	40143	2002-10-22	joce
joce	43506	2002-10-22	joce
SELECT * from t2 where topic = any (SELECT topic FROM t2 GROUP BY topic HAVING topic < 4100);
mot	topic	date	pseudo
SELECT * from t2 where topic = any (SELECT SUM(topic) FROM t1);
mot	topic	date	pseudo
SELECT * from t2 where topic = all (SELECT topic FROM t2 GROUP BY topic);
mot	topic	date	pseudo
SELECT * from t2 where topic = all (SELECT topic FROM t2 GROUP BY topic HAVING topic < 4100);
mot	topic	date	pseudo
joce	40143	2002-10-22	joce
joce	43506	2002-10-22	joce
SELECT *, topic = all (SELECT topic FROM t2 GROUP BY topic HAVING topic < 4100) from t2;
mot	topic	date	pseudo	topic = all (SELECT topic FROM t2 GROUP BY topic HAVING topic < 4100)
joce	40143	2002-10-22	joce	1
joce	43506	2002-10-22	joce	1
SELECT * from t2 where topic = all (SELECT SUM(topic) FROM t2);
mot	topic	date	pseudo
SELECT * from t2 where topic <> any (SELECT SUM(topic) FROM t2);
mot	topic	date	pseudo
joce	40143	2002-10-22	joce
joce	43506	2002-10-22	joce
SELECT * from t2 where topic IN (SELECT topic FROM t2 GROUP BY topic HAVING topic < 41000);
mot	topic	date	pseudo
joce	40143	2002-10-22	joce
SELECT * from t2 where topic = any (SELECT topic FROM t2 GROUP BY topic HAVING topic < 41000);
mot	topic	date	pseudo
joce	40143	2002-10-22	joce
SELECT * from t2 where topic = all (SELECT topic FROM t2 GROUP BY topic HAVING topic < 41000);
mot	topic	date	pseudo
joce	40143	2002-10-22	joce
SELECT *, topic = all (SELECT topic FROM t2 GROUP BY topic HAVING topic < 41000) from t2;
mot	topic	date	pseudo	topic = all (SELECT topic FROM t2 GROUP BY topic HAVING topic < 41000)
joce	40143	2002-10-22	joce	1
joce	43506	2002-10-22	joce	0
drop table t1,t2;
CREATE TABLE `t1` (
`numeropost` mediumint(8) unsigned NOT NULL auto_increment,
`maxnumrep` int(10) unsigned NOT NULL default '0',
PRIMARY KEY  (`numeropost`),
UNIQUE KEY `maxnumrep` (`maxnumrep`)
) ENGINE=MyISAM ROW_FORMAT=FIXED;
INSERT INTO t1 (numeropost,maxnumrep) VALUES (1,0),(2,1);
select numeropost as a FROM t1 GROUP BY (SELECT 1 FROM t1 HAVING a=1);
ERROR 21000: Subquery returns more than 1 row
select numeropost as a FROM t1 ORDER BY (SELECT 1 FROM t1 HAVING a=1);
ERROR 21000: Subquery returns more than 1 row
drop table t1;
create table t1 (a int);
insert into t1 values (1),(2),(3);
(select * from t1) union (select * from t1) order by (select a from t1 limit 1);
a
1
2
3
drop table t1;
CREATE TABLE t1 (field char(1) NOT NULL DEFAULT 'b');
INSERT INTO t1 VALUES ();
SELECT field FROM t1 WHERE 1=(SELECT 1 UNION ALL SELECT 1 FROM (SELECT 1) a HAVING field='b');
ERROR 21000: Subquery returns more than 1 row
drop table t1;
CREATE TABLE `t1` (
`numeropost` mediumint(8) unsigned NOT NULL default '0',
`numreponse` int(10) unsigned NOT NULL auto_increment,
`pseudo` varchar(35) NOT NULL default '',
PRIMARY KEY  (`numeropost`,`numreponse`),
UNIQUE KEY `numreponse` (`numreponse`),
KEY `pseudo` (`pseudo`,`numeropost`)
) ENGINE=MyISAM;
SELECT (SELECT numeropost FROM t1 HAVING numreponse=a),numreponse FROM (SELECT * FROM t1) as a;
ERROR 42S22: Reference 'numreponse' not supported (forward reference in item list)
SELECT numreponse, (SELECT numeropost FROM t1 HAVING numreponse=a) FROM (SELECT * FROM t1) as a;
ERROR 42S22: Unknown column 'a' in 'having clause'
SELECT numreponse, (SELECT numeropost FROM t1 HAVING numreponse=1) FROM (SELECT * FROM t1) as a;
numreponse	(SELECT numeropost FROM t1 HAVING numreponse=1)
INSERT INTO t1 (numeropost,numreponse,pseudo) VALUES (1,1,'joce'),(1,2,'joce'),(1,3,'test');
EXPLAIN EXTENDED SELECT numreponse FROM t1 WHERE numeropost='1' AND numreponse=(SELECT 1 FROM t1 WHERE numeropost='1');
ERROR 21000: Subquery returns more than 1 row
EXPLAIN EXTENDED SELECT MAX(numreponse) FROM t1 WHERE numeropost='1';
id	select_type	table	type	possible_keys	key	key_len	ref	rows	filtered	Extra
1	SIMPLE	NULL	NULL	NULL	NULL	NULL	NULL	NULL	NULL	Select tables optimized away
Warnings:
Note	1003	select max(`test`.`t1`.`numreponse`) AS `MAX(numreponse)` from `test`.`t1` where (`test`.`t1`.`numeropost` = '1')
EXPLAIN EXTENDED SELECT numreponse FROM t1 WHERE numeropost='1' AND numreponse=(SELECT MAX(numreponse) FROM t1 WHERE numeropost='1');
id	select_type	table	type	possible_keys	key	key_len	ref	rows	filtered	Extra
1	PRIMARY	t1	const	PRIMARY,numreponse	PRIMARY	7	const,const	1	100.00	Using index
2	SUBQUERY	NULL	NULL	NULL	NULL	NULL	NULL	NULL	NULL	Select tables optimized away
Warnings:
Note	1003	select '3' AS `numreponse` from `test`.`t1` where (('1' = '1'))
drop table t1;
CREATE TABLE t1 (a int(1));
INSERT INTO t1 VALUES (1);
SELECT 1 FROM (SELECT a FROM t1) b HAVING (SELECT b.a)=1;
1
1
drop table t1;
create table t1 (a int NOT NULL, b int, primary key (a));
create table t2 (a int NOT NULL, b int, primary key (a));
insert into t1 values (0, 10),(1, 11),(2, 12);
insert into t2 values (1, 21),(2, 22),(3, 23);
select * from t1;
a	b
0	10
1	11
2	12
update t1 set b= (select b from t1);
ERROR HY000: You can't specify target table 't1' for update in FROM clause
update t1 set b= (select b from t2);
ERROR 21000: Subquery returns more than 1 row
update t1 set b= (select b from t2 where t1.a = t2.a);
select * from t1;
a	b
0	NULL
1	21
2	22
drop table t1, t2;
create table t1 (a int NOT NULL, b int, primary key (a));
create table t2 (a int NOT NULL, b int, primary key (a));
insert into t1 values (0, 10),(1, 11),(2, 12);
insert into t2 values (1, 21),(2, 12),(3, 23);
select * from t1;
a	b
0	10
1	11
2	12
select * from t1 where b = (select b from t2 where t1.a = t2.a);
a	b
2	12
delete from t1 where b = (select b from t1);
ERROR HY000: You can't specify target table 't1' for update in FROM clause
delete from t1 where b = (select b from t2);
ERROR 21000: Subquery returns more than 1 row
delete from t1 where b = (select b from t2 where t1.a = t2.a);
select * from t1;
a	b
0	10
1	11
drop table t1, t2;
create table t11 (a int NOT NULL, b int, primary key (a));
create table t12 (a int NOT NULL, b int, primary key (a));
create table t2 (a int NOT NULL, b int, primary key (a));
insert into t11 values (0, 10),(1, 11),(2, 12);
insert into t12 values (33, 10),(22, 11),(2, 12);
insert into t2 values (1, 21),(2, 12),(3, 23);
select * from t11;
a	b
0	10
1	11
2	12
select * from t12;
a	b
33	10
22	11
2	12
delete t11.*, t12.* from t11,t12 where t11.a = t12.a and t11.b = (select b from t12 where t11.a = t12.a);
ERROR HY000: You can't specify target table 't12' for update in FROM clause
delete t11.*, t12.* from t11,t12 where t11.a = t12.a and t11.b = (select b from t2);
ERROR 21000: Subquery returns more than 1 row
delete t11.*, t12.* from t11,t12 where t11.a = t12.a and t11.b = (select b from t2 where t11.a = t2.a);
select * from t11;
a	b
0	10
1	11
select * from t12;
a	b
33	10
22	11
drop table t11, t12, t2;
CREATE TABLE t1 (x int);
create table t2 (a int);
create table t3 (b int);
insert into t2 values (1);
insert into t3 values (1),(2);
INSERT INTO t1 (x) VALUES ((SELECT x FROM t1));
ERROR HY000: You can't specify target table 't1' for update in FROM clause
INSERT INTO t1 (x) VALUES ((SELECT b FROM t3));
ERROR 21000: Subquery returns more than 1 row
INSERT INTO t1 (x) VALUES ((SELECT a FROM t2));
select * from t1;
x
1
insert into t2 values (1);
INSERT DELAYED INTO t1 (x) VALUES ((SELECT SUM(a) FROM t2));
select * from t1;
x
1
2
INSERT INTO t1 (x) select (SELECT SUM(a)+1 FROM t2) FROM t2;
select * from t1;
x
1
2
3
3
INSERT INTO t1 (x) select (SELECT SUM(x)+2 FROM t1) FROM t2;
select * from t1;
x
1
2
3
3
11
11
INSERT DELAYED INTO t1 (x) VALUES ((SELECT SUM(x) FROM t2));
ERROR 42S22: Unknown column 'x' in 'field list'
INSERT DELAYED INTO t1 (x) VALUES ((SELECT SUM(a) FROM t2));
select * from t1;
x
1
2
3
3
11
11
2
drop table t1, t2, t3;
CREATE TABLE t1 (x int not null, y int, primary key (x));
create table t2 (a int);
create table t3 (a int);
insert into t2 values (1);
insert into t3 values (1),(2);
select * from t1;
x	y
replace into t1 (x, y) VALUES ((SELECT x FROM t1), (SELECT a+1 FROM t2));
ERROR HY000: You can't specify target table 't1' for update in FROM clause
replace into t1 (x, y) VALUES ((SELECT a FROM t3), (SELECT a+1 FROM t2));
ERROR 21000: Subquery returns more than 1 row
replace into t1 (x, y) VALUES ((SELECT a FROM t2), (SELECT a+1 FROM t2));
select * from t1;
x	y
1	2
replace into t1 (x, y) VALUES ((SELECT a FROM t2), (SELECT a+2 FROM t2));
select * from t1;
x	y
1	3
replace DELAYED into t1 (x, y) VALUES ((SELECT a+3 FROM t2), (SELECT a FROM t2));
select * from t1;
x	y
1	3
4	1
replace DELAYED into t1 (x, y) VALUES ((SELECT a+3 FROM t2), (SELECT a+1 FROM t2));
select * from t1;
x	y
1	3
4	2
replace LOW_PRIORITY into t1 (x, y) VALUES ((SELECT a+1 FROM t2), (SELECT a FROM t2));
select * from t1;
x	y
1	3
4	2
2	1
drop table t1, t2, t3;
SELECT * FROM (SELECT 1) b WHERE 1 IN (SELECT *);
ERROR HY000: No tables used
CREATE TABLE t2 (id int(11) default NULL, KEY id (id)) ENGINE=MyISAM CHARSET=latin1;
INSERT INTO t2 VALUES (1),(2);
SELECT * FROM t2 WHERE id IN (SELECT 1);
id
1
EXPLAIN EXTENDED SELECT * FROM t2 WHERE id IN (SELECT 1);
id	select_type	table	type	possible_keys	key	key_len	ref	rows	filtered	Extra
1	PRIMARY	t2	ref	id	id	5	const	1	100.00	Using where; Using index
Warnings:
Note	1249	Select 2 was reduced during optimization
Note	1003	select `test`.`t2`.`id` AS `id` from `test`.`t2` where (`test`.`t2`.`id` = 1)
SELECT * FROM t2 WHERE id IN (SELECT 1 UNION SELECT 3);
id
1
SELECT * FROM t2 WHERE id IN (SELECT 1+(select 1));
id
2
EXPLAIN EXTENDED SELECT * FROM t2 WHERE id IN (SELECT 1+(select 1));
id	select_type	table	type	possible_keys	key	key_len	ref	rows	filtered	Extra
1	PRIMARY	t2	ref	id	id	5	const	1	100.00	Using where; Using index
Warnings:
Note	1249	Select 3 was reduced during optimization
Note	1249	Select 2 was reduced during optimization
Note	1003	select `test`.`t2`.`id` AS `id` from `test`.`t2` where (`test`.`t2`.`id` = (1 + 1))
EXPLAIN EXTENDED SELECT * FROM t2 WHERE id IN (SELECT 1 UNION SELECT 3);
id	select_type	table	type	possible_keys	key	key_len	ref	rows	filtered	Extra
1	PRIMARY	t2	index	NULL	id	5	NULL	2	100.00	Using where; Using index
2	DEPENDENT SUBQUERY	NULL	NULL	NULL	NULL	NULL	NULL	NULL	NULL	No tables used
3	DEPENDENT UNION	NULL	NULL	NULL	NULL	NULL	NULL	NULL	NULL	No tables used
NULL	UNION RESULT	<union2,3>	ALL	NULL	NULL	NULL	NULL	NULL	NULL	
Warnings:
Note	1003	select `test`.`t2`.`id` AS `id` from `test`.`t2` where <in_optimizer>(`test`.`t2`.`id`,<exists>(select 1 AS `1` having (<cache>(`test`.`t2`.`id`) = <ref_null_helper>(1)) union select 3 AS `3` having (<cache>(`test`.`t2`.`id`) = <ref_null_helper>(3))))
SELECT * FROM t2 WHERE id IN (SELECT 5 UNION SELECT 3);
id
SELECT * FROM t2 WHERE id IN (SELECT 5 UNION SELECT 2);
id
2
INSERT INTO t2 VALUES ((SELECT * FROM t2));
ERROR HY000: You can't specify target table 't2' for update in FROM clause
INSERT INTO t2 VALUES ((SELECT id FROM t2));
ERROR HY000: You can't specify target table 't2' for update in FROM clause
SELECT * FROM t2;
id
1
2
CREATE TABLE t1 (id int(11) default NULL, KEY id (id)) ENGINE=MyISAM CHARSET=latin1;
INSERT INTO t1 values (1),(1);
UPDATE t2 SET id=(SELECT * FROM t1);
ERROR 21000: Subquery returns more than 1 row
drop table t2, t1;
create table t1 (a int);
insert into t1 values (1),(2),(3);
select 1 IN (SELECT * from t1);
1 IN (SELECT * from t1)
1
select 10 IN (SELECT * from t1);
10 IN (SELECT * from t1)
0
select NULL IN (SELECT * from t1);
NULL IN (SELECT * from t1)
NULL
update t1 set a=NULL where a=2;
select 1 IN (SELECT * from t1);
1 IN (SELECT * from t1)
1
select 3 IN (SELECT * from t1);
3 IN (SELECT * from t1)
1
select 10 IN (SELECT * from t1);
10 IN (SELECT * from t1)
NULL
select 1 > ALL (SELECT * from t1);
1 > ALL (SELECT * from t1)
0
select 10 > ALL (SELECT * from t1);
10 > ALL (SELECT * from t1)
NULL
select 1 > ANY (SELECT * from t1);
1 > ANY (SELECT * from t1)
NULL
select 10 > ANY (SELECT * from t1);
10 > ANY (SELECT * from t1)
1
drop table t1;
create table t1 (a varchar(20));
insert into t1 values ('A'),('BC'),('DEF');
select 'A' IN (SELECT * from t1);
'A' IN (SELECT * from t1)
1
select 'XYZS' IN (SELECT * from t1);
'XYZS' IN (SELECT * from t1)
0
select NULL IN (SELECT * from t1);
NULL IN (SELECT * from t1)
NULL
update t1 set a=NULL where a='BC';
select 'A' IN (SELECT * from t1);
'A' IN (SELECT * from t1)
1
select 'DEF' IN (SELECT * from t1);
'DEF' IN (SELECT * from t1)
1
select 'XYZS' IN (SELECT * from t1);
'XYZS' IN (SELECT * from t1)
NULL
select 'A' > ALL (SELECT * from t1);
'A' > ALL (SELECT * from t1)
0
select 'XYZS' > ALL (SELECT * from t1);
'XYZS' > ALL (SELECT * from t1)
NULL
select 'A' > ANY (SELECT * from t1);
'A' > ANY (SELECT * from t1)
NULL
select 'XYZS' > ANY (SELECT * from t1);
'XYZS' > ANY (SELECT * from t1)
1
drop table t1;
create table t1 (a float);
insert into t1 values (1.5),(2.5),(3.5);
select 1.5 IN (SELECT * from t1);
1.5 IN (SELECT * from t1)
1
select 10.5 IN (SELECT * from t1);
10.5 IN (SELECT * from t1)
0
select NULL IN (SELECT * from t1);
NULL IN (SELECT * from t1)
NULL
update t1 set a=NULL where a=2.5;
select 1.5 IN (SELECT * from t1);
1.5 IN (SELECT * from t1)
1
select 3.5 IN (SELECT * from t1);
3.5 IN (SELECT * from t1)
1
select 10.5 IN (SELECT * from t1);
10.5 IN (SELECT * from t1)
NULL
select 1.5 > ALL (SELECT * from t1);
1.5 > ALL (SELECT * from t1)
0
select 10.5 > ALL (SELECT * from t1);
10.5 > ALL (SELECT * from t1)
NULL
select 1.5 > ANY (SELECT * from t1);
1.5 > ANY (SELECT * from t1)
NULL
select 10.5 > ANY (SELECT * from t1);
10.5 > ANY (SELECT * from t1)
1
explain extended select (select a+1) from t1;
id	select_type	table	type	possible_keys	key	key_len	ref	rows	filtered	Extra
1	PRIMARY	t1	ALL	NULL	NULL	NULL	NULL	3	100.00	
Warnings:
Note	1276	Field or reference 'test.t1.a' of SELECT #2 was resolved in SELECT #1
Note	1249	Select 2 was reduced during optimization
Note	1003	select (`test`.`t1`.`a` + 1) AS `(select a+1)` from `test`.`t1`
select (select a+1) from t1;
(select a+1)
2.5
NULL
4.5
drop table t1;
CREATE TABLE t1 (a int(11) NOT NULL default '0', PRIMARY KEY  (a));
CREATE TABLE t2 (a int(11) default '0', INDEX (a));
INSERT INTO t1 VALUES (1),(2),(3),(4);
INSERT INTO t2 VALUES (1),(2),(3);
SELECT t1.a, t1.a in (select t2.a from t2) FROM t1;
a	t1.a in (select t2.a from t2)
1	1
2	1
3	1
4	0
explain extended SELECT t1.a, t1.a in (select t2.a from t2) FROM t1;
id	select_type	table	type	possible_keys	key	key_len	ref	rows	filtered	Extra
1	PRIMARY	t1	index	NULL	PRIMARY	4	NULL	4	100.00	Using index
2	DEPENDENT SUBQUERY	t2	index_subquery	a	a	5	func	2	100.00	Using index
Warnings:
Note	1003	select `test`.`t1`.`a` AS `a`,<in_optimizer>(`test`.`t1`.`a`,<exists>(<index_lookup>(<cache>(`test`.`t1`.`a`) in t2 on a checking NULL having <is_not_null_test>(`test`.`t2`.`a`)))) AS `t1.a in (select t2.a from t2)` from `test`.`t1`
CREATE TABLE t3 (a int(11) default '0');
INSERT INTO t3 VALUES (1),(2),(3);
SELECT t1.a, t1.a in (select t2.a from t2,t3 where t3.a=t2.a) FROM t1;
a	t1.a in (select t2.a from t2,t3 where t3.a=t2.a)
1	1
2	1
3	1
4	0
explain extended SELECT t1.a, t1.a in (select t2.a from t2,t3 where t3.a=t2.a) FROM t1;
id	select_type	table	type	possible_keys	key	key_len	ref	rows	filtered	Extra
1	PRIMARY	t1	index	NULL	PRIMARY	4	NULL	4	100.00	Using index
2	DEPENDENT SUBQUERY	t2	ref_or_null	a	a	5	func	2	100.00	Using where; Using index
2	DEPENDENT SUBQUERY	t3	ALL	NULL	NULL	NULL	NULL	3	100.00	Using where; Using join buffer
Warnings:
Note	1003	select `test`.`t1`.`a` AS `a`,<in_optimizer>(`test`.`t1`.`a`,<exists>(select 1 AS `Not_used` from `test`.`t2` join `test`.`t3` where ((`test`.`t3`.`a` = `test`.`t2`.`a`) and ((<cache>(`test`.`t1`.`a`) = `test`.`t2`.`a`) or isnull(`test`.`t2`.`a`))) having <is_not_null_test>(`test`.`t2`.`a`))) AS `t1.a in (select t2.a from t2,t3 where t3.a=t2.a)` from `test`.`t1`
drop table t1,t2,t3;
create table t1 (a float);
select 10.5 IN (SELECT * from t1 LIMIT 1);
ERROR 42000: This version of MySQL doesn't yet support 'LIMIT & IN/ALL/ANY/SOME subquery'
select 10.5 IN (SELECT * from t1 LIMIT 1 UNION SELECT 1.5);
ERROR 42000: This version of MySQL doesn't yet support 'LIMIT & IN/ALL/ANY/SOME subquery'
drop table t1;
create table t1 (a int, b int, c varchar(10));
create table t2 (a int);
insert into t1 values (1,2,'a'),(2,3,'b'),(3,4,'c');
insert into t2 values (1),(2),(NULL);
select a, (select a,b,c from t1 where t1.a=t2.a) = ROW(a,2,'a'),(select c from t1 where a=t2.a)  from t2;
a	(select a,b,c from t1 where t1.a=t2.a) = ROW(a,2,'a')	(select c from t1 where a=t2.a)
1	1	a
2	0	b
NULL	0	NULL
select a, (select a,b,c from t1 where t1.a=t2.a) = ROW(a,3,'b'),(select c from t1 where a=t2.a) from t2;
a	(select a,b,c from t1 where t1.a=t2.a) = ROW(a,3,'b')	(select c from t1 where a=t2.a)
1	0	a
2	1	b
NULL	NULL	NULL
select a, (select a,b,c from t1 where t1.a=t2.a) = ROW(a,4,'c'),(select c from t1 where a=t2.a) from t2;
a	(select a,b,c from t1 where t1.a=t2.a) = ROW(a,4,'c')	(select c from t1 where a=t2.a)
1	0	a
2	0	b
NULL	0	NULL
drop table t1,t2;
create table t1 (a int, b real, c varchar(10));
insert into t1 values (1, 1, 'a'), (2,2,'b'), (NULL, 2, 'b');
select ROW(1, 1, 'a') IN (select a,b,c from t1);
ROW(1, 1, 'a') IN (select a,b,c from t1)
1
select ROW(1, 2, 'a') IN (select a,b,c from t1);
ROW(1, 2, 'a') IN (select a,b,c from t1)
0
select ROW(1, 1, 'a') IN (select b,a,c from t1);
ROW(1, 1, 'a') IN (select b,a,c from t1)
1
select ROW(1, 1, 'a') IN (select a,b,c from t1 where a is not null);
ROW(1, 1, 'a') IN (select a,b,c from t1 where a is not null)
1
select ROW(1, 2, 'a') IN (select a,b,c from t1 where a is not null);
ROW(1, 2, 'a') IN (select a,b,c from t1 where a is not null)
0
select ROW(1, 1, 'a') IN (select b,a,c from t1 where a is not null);
ROW(1, 1, 'a') IN (select b,a,c from t1 where a is not null)
1
select ROW(1, 1, 'a') IN (select a,b,c from t1 where c='b' or c='a');
ROW(1, 1, 'a') IN (select a,b,c from t1 where c='b' or c='a')
1
select ROW(1, 2, 'a') IN (select a,b,c from t1 where c='b' or c='a');
ROW(1, 2, 'a') IN (select a,b,c from t1 where c='b' or c='a')
0
select ROW(1, 1, 'a') IN (select b,a,c from t1 where c='b' or c='a');
ROW(1, 1, 'a') IN (select b,a,c from t1 where c='b' or c='a')
1
select ROW(1, 1, 'a') IN (select b,a,c from t1 limit 2);
ERROR 42000: This version of MySQL doesn't yet support 'LIMIT & IN/ALL/ANY/SOME subquery'
drop table t1;
create table t1 (a int);
insert into t1 values (1);
do @a:=(SELECT a from t1);
select @a;
@a
1
set @a:=2;
set @a:=(SELECT a from t1);
select @a;
@a
1
drop table t1;
do (SELECT a from t1);
ERROR 42S02: Table 'test.t1' doesn't exist
set @a:=(SELECT a from t1);
ERROR 42S02: Table 'test.t1' doesn't exist
CREATE TABLE t1 (a int, KEY(a));
HANDLER t1 OPEN;
HANDLER t1 READ a=((SELECT 1));
ERROR 42000: You have an error in your SQL syntax; check the manual that corresponds to your MySQL server version for the right syntax to use near 'SELECT 1))' at line 1
HANDLER t1 CLOSE;
drop table t1;
create table t1 (a int);
create table t2 (b int);
insert into t1 values (1),(2);
insert into t2 values (1);
select a from t1 where a in (select a from t1 where a in (select b from t2));
a
1
drop table t1, t2;
create table t1 (a int, b int);
create table t2 like t1;
insert into t1 values (1,2),(1,3),(1,4),(1,5);
insert into t2 values (1,2),(1,3);
select * from t1 where row(a,b) in (select a,b from t2);
a	b
1	2
1	3
drop table t1, t2;
CREATE TABLE `t1` (`i` int(11) NOT NULL default '0',PRIMARY KEY  (`i`)) ENGINE=MyISAM CHARSET=latin1;
INSERT INTO t1 VALUES (1);
UPDATE t1 SET i=i+1 WHERE i=(SELECT MAX(i));
select * from t1;
i
2
drop table t1;
CREATE TABLE t1 (a int(1));
EXPLAIN EXTENDED SELECT (SELECT RAND() FROM t1) FROM t1;
id	select_type	table	type	possible_keys	key	key_len	ref	rows	filtered	Extra
1	PRIMARY	t1	system	NULL	NULL	NULL	NULL	0	0.00	const row not found
2	UNCACHEABLE SUBQUERY	t1	system	NULL	NULL	NULL	NULL	0	0.00	const row not found
Warnings:
Note	1003	select (select rand() AS `RAND()` from `test`.`t1`) AS `(SELECT RAND() FROM t1)` from `test`.`t1`
EXPLAIN EXTENDED SELECT (SELECT ENCRYPT('test') FROM t1) FROM t1;
id	select_type	table	type	possible_keys	key	key_len	ref	rows	filtered	Extra
1	PRIMARY	t1	system	NULL	NULL	NULL	NULL	0	0.00	const row not found
2	UNCACHEABLE SUBQUERY	t1	system	NULL	NULL	NULL	NULL	0	0.00	const row not found
Warnings:
Note	1003	select (select encrypt('test') AS `ENCRYPT('test')` from `test`.`t1`) AS `(SELECT ENCRYPT('test') FROM t1)` from `test`.`t1`
EXPLAIN EXTENDED SELECT (SELECT BENCHMARK(1,1) FROM t1) FROM t1;
id	select_type	table	type	possible_keys	key	key_len	ref	rows	filtered	Extra
1	PRIMARY	t1	system	NULL	NULL	NULL	NULL	0	0.00	const row not found
2	UNCACHEABLE SUBQUERY	t1	system	NULL	NULL	NULL	NULL	0	0.00	const row not found
Warnings:
Note	1003	select (select benchmark(1,1) AS `BENCHMARK(1,1)` from `test`.`t1`) AS `(SELECT BENCHMARK(1,1) FROM t1)` from `test`.`t1`
drop table t1;
CREATE TABLE `t1` (
`mot` varchar(30) character set latin1 NOT NULL default '',
`topic` mediumint(8) unsigned NOT NULL default '0',
`date` date NOT NULL default '0000-00-00',
`pseudo` varchar(35) character set latin1 NOT NULL default '',
PRIMARY KEY  (`mot`,`pseudo`,`date`,`topic`),
KEY `pseudo` (`pseudo`,`date`,`topic`),
KEY `topic` (`topic`)
) ENGINE=MyISAM CHARSET=latin1 ROW_FORMAT=DYNAMIC;
CREATE TABLE `t2` (
`mot` varchar(30) character set latin1 NOT NULL default '',
`topic` mediumint(8) unsigned NOT NULL default '0',
`date` date NOT NULL default '0000-00-00',
`pseudo` varchar(35) character set latin1 NOT NULL default '',
PRIMARY KEY  (`mot`,`pseudo`,`date`,`topic`),
KEY `pseudo` (`pseudo`,`date`,`topic`),
KEY `topic` (`topic`)
) ENGINE=MyISAM CHARSET=latin1 ROW_FORMAT=DYNAMIC;
CREATE TABLE `t3` (
`numeropost` mediumint(8) unsigned NOT NULL auto_increment,
`maxnumrep` int(10) unsigned NOT NULL default '0',
PRIMARY KEY  (`numeropost`),
UNIQUE KEY `maxnumrep` (`maxnumrep`)
) ENGINE=MyISAM CHARSET=latin1;
INSERT INTO t1 VALUES ('joce','1','','joce'),('test','2','','test');
Warnings:
Warning	1265	Data truncated for column 'date' at row 1
Warning	1265	Data truncated for column 'date' at row 2
INSERT INTO t2 VALUES ('joce','1','','joce'),('test','2','','test');
Warnings:
Warning	1265	Data truncated for column 'date' at row 1
Warning	1265	Data truncated for column 'date' at row 2
INSERT INTO t3 VALUES (1,1);
SELECT DISTINCT topic FROM t2 WHERE NOT EXISTS(SELECT * FROM t3 WHERE
numeropost=topic);
topic
2
select * from t1;
mot	topic	date	pseudo
joce	1	0000-00-00	joce
test	2	0000-00-00	test
DELETE FROM t1 WHERE topic IN (SELECT DISTINCT topic FROM t2 WHERE NOT
EXISTS(SELECT * FROM t3 WHERE numeropost=topic));
select * from t1;
mot	topic	date	pseudo
joce	1	0000-00-00	joce
drop table t1, t2, t3;
SELECT * FROM (SELECT 1 as a,(SELECT a)) a;
a	(SELECT a)
1	1
CREATE TABLE t1 SELECT * FROM (SELECT 1 as a,(SELECT 1)) a;
SHOW CREATE TABLE t1;
Table	Create Table
t1	CREATE TABLE `t1` (
  `a` int(1) NOT NULL DEFAULT '0',
  `(SELECT 1)` int(1) NOT NULL DEFAULT '0'
) ENGINE=MyISAM DEFAULT CHARSET=latin1
drop table t1;
CREATE TABLE t1 SELECT * FROM (SELECT 1 as a,(SELECT a)) a;
SHOW CREATE TABLE t1;
Table	Create Table
t1	CREATE TABLE `t1` (
  `a` int(1) NOT NULL DEFAULT '0',
  `(SELECT a)` int(1) NOT NULL DEFAULT '0'
) ENGINE=MyISAM DEFAULT CHARSET=latin1
drop table t1;
CREATE TABLE t1 SELECT * FROM (SELECT 1 as a,(SELECT a+0)) a;
SHOW CREATE TABLE t1;
Table	Create Table
t1	CREATE TABLE `t1` (
  `a` int(1) NOT NULL DEFAULT '0',
  `(SELECT a+0)` int(3) NOT NULL DEFAULT '0'
) ENGINE=MyISAM DEFAULT CHARSET=latin1
drop table t1;
CREATE TABLE t1 SELECT (SELECT 1 as a UNION SELECT 1+1 limit 1,1) as a;
select * from t1;
a
2
SHOW CREATE TABLE t1;
Table	Create Table
t1	CREATE TABLE `t1` (
  `a` bigint(20) NOT NULL DEFAULT '0'
) ENGINE=MyISAM DEFAULT CHARSET=latin1
drop table t1;
create table t1 (a int);
insert into t1 values (1), (2), (3);
explain extended select a,(select (select rand() from t1 limit 1)  from t1 limit 1)
from t1;
id	select_type	table	type	possible_keys	key	key_len	ref	rows	filtered	Extra
1	PRIMARY	t1	ALL	NULL	NULL	NULL	NULL	3	100.00	
2	UNCACHEABLE SUBQUERY	t1	ALL	NULL	NULL	NULL	NULL	3	100.00	
3	UNCACHEABLE SUBQUERY	t1	ALL	NULL	NULL	NULL	NULL	3	100.00	
Warnings:
Note	1003	select `test`.`t1`.`a` AS `a`,(select (select rand() AS `rand()` from `test`.`t1` limit 1) AS `(select rand() from t1 limit 1)` from `test`.`t1` limit 1) AS `(select (select rand() from t1 limit 1)  from t1 limit 1)` from `test`.`t1`
drop table t1;
select t1.Continent, t2.Name, t2.Population from t1 LEFT JOIN t2 ON t1.Code = t2.Country  where t2.Population IN (select max(t2.Population) AS Population from t2, t1 where t2.Country = t1.Code group by Continent);
ERROR 42S02: Table 'test.t1' doesn't exist
CREATE TABLE t1 (
ID int(11) NOT NULL auto_increment,
name char(35) NOT NULL default '',
t2 char(3) NOT NULL default '',
District char(20) NOT NULL default '',
Population int(11) NOT NULL default '0',
PRIMARY KEY  (ID)
) ENGINE=MyISAM;
INSERT INTO t1 VALUES (130,'Sydney','AUS','New South Wales',3276207);
INSERT INTO t1 VALUES (131,'Melbourne','AUS','Victoria',2865329);
INSERT INTO t1 VALUES (132,'Brisbane','AUS','Queensland',1291117);
CREATE TABLE t2 (
Code char(3) NOT NULL default '',
Name char(52) NOT NULL default '',
Continent enum('Asia','Europe','North America','Africa','Oceania','Antarctica','South America') NOT NULL default 'Asia',
Region char(26) NOT NULL default '',
SurfaceArea float(10,2) NOT NULL default '0.00',
IndepYear smallint(6) default NULL,
Population int(11) NOT NULL default '0',
LifeExpectancy float(3,1) default NULL,
GNP float(10,2) default NULL,
GNPOld float(10,2) default NULL,
LocalName char(45) NOT NULL default '',
GovernmentForm char(45) NOT NULL default '',
HeadOfState char(60) default NULL,
Capital int(11) default NULL,
Code2 char(2) NOT NULL default '',
PRIMARY KEY  (Code)
) ENGINE=MyISAM;
INSERT INTO t2 VALUES ('AUS','Australia','Oceania','Australia and New Zealand',7741220.00,1901,18886000,79.8,351182.00,392911.00,'Australia','Constitutional Monarchy, Federation','Elisabeth II',135,'AU');
INSERT INTO t2 VALUES ('AZE','Azerbaijan','Asia','Middle East',86600.00,1991,7734000,62.9,4127.00,4100.00,'Azärbaycan','Federal Republic','Heydär Äliyev',144,'AZ');
select t2.Continent, t1.Name, t1.Population from t2 LEFT JOIN t1 ON t2.Code = t1.t2  where t1.Population IN (select max(t1.Population) AS Population from t1, t2 where t1.t2 = t2.Code group by Continent);
Continent	Name	Population
Oceania	Sydney	3276207
drop table t1, t2;
CREATE TABLE `t1` (
`id` mediumint(8) unsigned NOT NULL auto_increment,
`pseudo` varchar(35) character set latin1 NOT NULL default '',
PRIMARY KEY  (`id`),
UNIQUE KEY `pseudo` (`pseudo`)
) ENGINE=MyISAM PACK_KEYS=1 ROW_FORMAT=DYNAMIC;
INSERT INTO t1 (pseudo) VALUES ('test');
SELECT 0 IN (SELECT 1 FROM t1 a);
0 IN (SELECT 1 FROM t1 a)
0
EXPLAIN EXTENDED SELECT 0 IN (SELECT 1 FROM t1 a);
id	select_type	table	type	possible_keys	key	key_len	ref	rows	filtered	Extra
1	PRIMARY	NULL	NULL	NULL	NULL	NULL	NULL	NULL	NULL	No tables used
2	DEPENDENT SUBQUERY	NULL	NULL	NULL	NULL	NULL	NULL	NULL	NULL	Impossible WHERE
Warnings:
Note	1003	select <in_optimizer>(0,<exists>(select 1 AS `Not_used` from `test`.`t1` `a` where 0)) AS `0 IN (SELECT 1 FROM t1 a)`
INSERT INTO t1 (pseudo) VALUES ('test1');
SELECT 0 IN (SELECT 1 FROM t1 a);
0 IN (SELECT 1 FROM t1 a)
0
EXPLAIN EXTENDED SELECT 0 IN (SELECT 1 FROM t1 a);
id	select_type	table	type	possible_keys	key	key_len	ref	rows	filtered	Extra
1	PRIMARY	NULL	NULL	NULL	NULL	NULL	NULL	NULL	NULL	No tables used
2	DEPENDENT SUBQUERY	NULL	NULL	NULL	NULL	NULL	NULL	NULL	NULL	Impossible WHERE
Warnings:
Note	1003	select <in_optimizer>(0,<exists>(select 1 AS `Not_used` from `test`.`t1` `a` where 0)) AS `0 IN (SELECT 1 FROM t1 a)`
drop table t1;
CREATE TABLE `t1` (
`i` int(11) NOT NULL default '0',
PRIMARY KEY  (`i`)
) ENGINE=MyISAM CHARSET=latin1;
INSERT INTO t1 VALUES (1);
UPDATE t1 SET i=i+(SELECT MAX(i) FROM (SELECT 1) t) WHERE i=(SELECT MAX(i));
UPDATE t1 SET i=i+1 WHERE i=(SELECT MAX(i));
UPDATE t1 SET t.i=i+(SELECT MAX(i) FROM (SELECT 1) t);
ERROR 42S22: Unknown column 't.i' in 'field list'
select * from t1;
i
3
drop table t1;
CREATE TABLE t1 (
id int(11) default NULL
) ENGINE=MyISAM CHARSET=latin1;
INSERT INTO t1 VALUES (1),(1),(2),(2),(1),(3);
CREATE TABLE t2 (
id int(11) default NULL,
name varchar(15) default NULL
) ENGINE=MyISAM CHARSET=latin1;
INSERT INTO t2 VALUES (4,'vita'), (1,'vita'), (2,'vita'), (1,'vita');
update t1, t2 set t2.name='lenka' where t2.id in (select id from t1);
select * from t2;
id	name
4	vita
1	lenka
2	lenka
1	lenka
drop table t1,t2;
create table t1 (a int, unique index indexa (a));
insert into t1 values (-1), (-4), (-2), (NULL);
select -10 IN (select a from t1 FORCE INDEX (indexa));
-10 IN (select a from t1 FORCE INDEX (indexa))
NULL
drop table t1;
create table t1 (id int not null auto_increment primary key, salary int, key(salary));
insert into t1 (salary) values (100),(1000),(10000),(10),(500),(5000),(50000);
explain extended SELECT id FROM t1 where salary = (SELECT MAX(salary) FROM t1);
id	select_type	table	type	possible_keys	key	key_len	ref	rows	filtered	Extra
1	PRIMARY	t1	ref	salary	salary	5	const	1	100.00	Using where
2	SUBQUERY	NULL	NULL	NULL	NULL	NULL	NULL	NULL	NULL	Select tables optimized away
Warnings:
Note	1003	select `test`.`t1`.`id` AS `id` from `test`.`t1` where (`test`.`t1`.`salary` = (select max(`test`.`t1`.`salary`) AS `MAX(salary)` from `test`.`t1`))
drop table t1;
CREATE TABLE t1 (
ID int(10) unsigned NOT NULL auto_increment,
SUB_ID int(3) unsigned NOT NULL default '0',
REF_ID int(10) unsigned default NULL,
REF_SUB int(3) unsigned default '0',
PRIMARY KEY (ID,SUB_ID),
UNIQUE KEY t1_PK (ID,SUB_ID),
KEY t1_FK (REF_ID,REF_SUB),
KEY t1_REFID (REF_ID)
) ENGINE=MyISAM CHARSET=cp1251;
INSERT INTO t1 VALUES (1,0,NULL,NULL),(2,0,NULL,NULL);
SELECT DISTINCT REF_ID FROM t1 WHERE ID= (SELECT DISTINCT REF_ID FROM t1 WHERE ID=2);
REF_ID
DROP TABLE t1;
create table t1 (a int, b int);
create table t2 (a int, b int);
insert into t1 values (1,0), (2,0), (3,0);
insert into t2 values (1,1), (2,1), (3,1), (2,2);
update ignore t1 set b=(select b from t2 where t1.a=t2.a);
Warnings:
Error	1242	Subquery returns more than 1 row
select * from t1;
a	b
1	1
2	NULL
3	1
drop table t1, t2;
CREATE TABLE `t1` (
`id` mediumint(8) unsigned NOT NULL auto_increment,
`pseudo` varchar(35) NOT NULL default '',
`email` varchar(60) NOT NULL default '',
PRIMARY KEY  (`id`),
UNIQUE KEY `email` (`email`),
UNIQUE KEY `pseudo` (`pseudo`)
) ENGINE=MyISAM CHARSET=latin1 PACK_KEYS=1 ROW_FORMAT=DYNAMIC;
INSERT INTO t1 (id,pseudo,email) VALUES (1,'test','test'),(2,'test1','test1');
SELECT pseudo as a, pseudo as b FROM t1 GROUP BY (SELECT a) ORDER BY (SELECT id*1);
a	b
test	test
test1	test1
drop table if exists t1;
(SELECT 1 as a) UNION (SELECT 1) ORDER BY (SELECT a+0);
a
1
create table t1 (a int not null, b int, primary key (a));
create table t2 (a int not null, primary key (a));
create table t3 (a int not null, b int, primary key (a));
insert into t1 values (1,10), (2,20), (3,30),  (4,40);
insert into t2 values (2), (3), (4), (5);
insert into t3 values (10,3), (20,4), (30,5);
select * from t2 where t2.a in (select a from t1);
a
2
3
4
explain extended select * from t2 where t2.a in (select a from t1);
id	select_type	table	type	possible_keys	key	key_len	ref	rows	filtered	Extra
1	PRIMARY	t2	index	NULL	PRIMARY	4	NULL	4	100.00	Using where; Using index
2	DEPENDENT SUBQUERY	t1	unique_subquery	PRIMARY	PRIMARY	4	func	1	100.00	Using index
Warnings:
Note	1003	select `test`.`t2`.`a` AS `a` from `test`.`t2` where <in_optimizer>(`test`.`t2`.`a`,<exists>(<primary_index_lookup>(<cache>(`test`.`t2`.`a`) in t1 on PRIMARY)))
select * from t2 where t2.a in (select a from t1 where t1.b <> 30);
a
2
4
explain extended select * from t2 where t2.a in (select a from t1 where t1.b <> 30);
id	select_type	table	type	possible_keys	key	key_len	ref	rows	filtered	Extra
1	PRIMARY	t2	index	NULL	PRIMARY	4	NULL	4	100.00	Using where; Using index
2	DEPENDENT SUBQUERY	t1	unique_subquery	PRIMARY	PRIMARY	4	func	1	100.00	Using where
Warnings:
Note	1003	select `test`.`t2`.`a` AS `a` from `test`.`t2` where <in_optimizer>(`test`.`t2`.`a`,<exists>(<primary_index_lookup>(<cache>(`test`.`t2`.`a`) in t1 on PRIMARY where ((`test`.`t1`.`b` <> 30) and (<cache>(`test`.`t2`.`a`) = `test`.`t1`.`a`)))))
select * from t2 where t2.a in (select t1.a from t1,t3 where t1.b=t3.a);
a
2
3
explain extended select * from t2 where t2.a in (select t1.a from t1,t3 where t1.b=t3.a);
id	select_type	table	type	possible_keys	key	key_len	ref	rows	filtered	Extra
1	PRIMARY	t2	index	NULL	PRIMARY	4	NULL	4	100.00	Using where; Using index
2	DEPENDENT SUBQUERY	t1	eq_ref	PRIMARY	PRIMARY	4	func	1	100.00	
2	DEPENDENT SUBQUERY	t3	eq_ref	PRIMARY	PRIMARY	4	test.t1.b	1	100.00	Using index
Warnings:
Note	1003	select `test`.`t2`.`a` AS `a` from `test`.`t2` where <in_optimizer>(`test`.`t2`.`a`,<exists>(select 1 AS `Not_used` from `test`.`t1` join `test`.`t3` where ((`test`.`t3`.`a` = `test`.`t1`.`b`) and (<cache>(`test`.`t2`.`a`) = `test`.`t1`.`a`))))
drop table t1, t2, t3;
create table t1 (a int, b int, index a (a,b));
create table t2 (a int, index a (a));
create table t3 (a int, b int, index a (a));
insert into t1 values (1,10), (2,20), (3,30), (4,40);
insert into t2 values (2), (3), (4), (5);
insert into t3 values (10,3), (20,4), (30,5);
select * from t2 where t2.a in (select a from t1);
a
2
3
4
explain extended select * from t2 where t2.a in (select a from t1);
id	select_type	table	type	possible_keys	key	key_len	ref	rows	filtered	Extra
1	PRIMARY	t2	index	NULL	a	5	NULL	4	100.00	Using where; Using index
2	DEPENDENT SUBQUERY	t1	index_subquery	a	a	5	func	1001	100.00	Using index; Using where
Warnings:
Note	1003	select `test`.`t2`.`a` AS `a` from `test`.`t2` where <in_optimizer>(`test`.`t2`.`a`,<exists>(<index_lookup>(<cache>(`test`.`t2`.`a`) in t1 on a where (<cache>(`test`.`t2`.`a`) = `test`.`t1`.`a`))))
select * from t2 where t2.a in (select a from t1 where t1.b <> 30);
a
2
4
explain extended select * from t2 where t2.a in (select a from t1 where t1.b <> 30);
id	select_type	table	type	possible_keys	key	key_len	ref	rows	filtered	Extra
1	PRIMARY	t2	index	NULL	a	5	NULL	4	100.00	Using where; Using index
2	DEPENDENT SUBQUERY	t1	index_subquery	a	a	5	func	1001	100.00	Using index; Using where
Warnings:
Note	1003	select `test`.`t2`.`a` AS `a` from `test`.`t2` where <in_optimizer>(`test`.`t2`.`a`,<exists>(<index_lookup>(<cache>(`test`.`t2`.`a`) in t1 on a where ((`test`.`t1`.`b` <> 30) and (<cache>(`test`.`t2`.`a`) = `test`.`t1`.`a`)))))
select * from t2 where t2.a in (select t1.a from t1,t3 where t1.b=t3.a);
a
2
3
explain extended select * from t2 where t2.a in (select t1.a from t1,t3 where t1.b=t3.a);
id	select_type	table	type	possible_keys	key	key_len	ref	rows	filtered	Extra
1	PRIMARY	t2	index	NULL	a	5	NULL	4	100.00	Using where; Using index
2	DEPENDENT SUBQUERY	t1	ref	a	a	5	func	1001	100.00	Using where; Using index
2	DEPENDENT SUBQUERY	t3	index	a	a	5	NULL	3	100.00	Using where; Using index; Using join buffer
Warnings:
Note	1003	select `test`.`t2`.`a` AS `a` from `test`.`t2` where <in_optimizer>(`test`.`t2`.`a`,<exists>(select 1 AS `Not_used` from `test`.`t1` join `test`.`t3` where ((`test`.`t3`.`a` = `test`.`t1`.`b`) and (<cache>(`test`.`t2`.`a`) = `test`.`t1`.`a`))))
insert into t1 values (3,31);
select * from t2 where t2.a in (select a from t1 where t1.b <> 30);
a
2
3
4
select * from t2 where t2.a in (select a from t1 where t1.b <> 30 and t1.b <> 31);
a
2
4
explain extended select * from t2 where t2.a in (select a from t1 where t1.b <> 30);
id	select_type	table	type	possible_keys	key	key_len	ref	rows	filtered	Extra
1	PRIMARY	t2	index	NULL	a	5	NULL	4	100.00	Using where; Using index
2	DEPENDENT SUBQUERY	t1	index_subquery	a	a	5	func	1001	100.00	Using index; Using where
Warnings:
Note	1003	select `test`.`t2`.`a` AS `a` from `test`.`t2` where <in_optimizer>(`test`.`t2`.`a`,<exists>(<index_lookup>(<cache>(`test`.`t2`.`a`) in t1 on a where ((`test`.`t1`.`b` <> 30) and (<cache>(`test`.`t2`.`a`) = `test`.`t1`.`a`)))))
drop table t1, t2, t3;
create table t1 (a int, b int);
create table t2 (a int, b int);
create table t3 (a int, b int);
insert into t1 values (0,100),(1,2), (1,3), (2,2), (2,7), (2,-1), (3,10);
insert into t2 values (0,0), (1,1), (2,1), (3,1), (4,1);
insert into t3 values (3,3), (2,2), (1,1);
select a,(select count(distinct t1.b) as sum from t1,t2 where t1.a=t2.a and t2.b > 0 and t1.a <= t3.b group by t1.a order by sum limit 1) from t3;
a	(select count(distinct t1.b) as sum from t1,t2 where t1.a=t2.a and t2.b > 0 and t1.a <= t3.b group by t1.a order by sum limit 1)
3	1
2	2
1	2
drop table t1,t2,t3;
create table t1 (s1 int);
create table t2 (s1 int);
insert into t1 values (1);
insert into t2 values (1);
select * from t1 where exists (select s1 from t2 having max(t2.s1)=t1.s1);
s1
1
drop table t1,t2;
create table t1 (s1 int);
create table t2 (s1 int);
insert into t1 values (1);
insert into t2 values (1);
update t1 set  s1 = s1 + 1 where 1 = (select x.s1 as A from t2 WHERE t2.s1 > t1.s1 order by A);
ERROR 42S22: Unknown column 'x.s1' in 'field list'
DROP TABLE t1, t2;
CREATE TABLE t1 (s1 CHAR(5) COLLATE latin1_german1_ci,
s2 CHAR(5) COLLATE latin1_swedish_ci);
INSERT INTO t1 VALUES ('z','?');
select * from t1 where s1 > (select max(s2) from t1);
ERROR HY000: Illegal mix of collations (latin1_german1_ci,IMPLICIT) and (latin1_swedish_ci,IMPLICIT) for operation '>'
select * from t1 where s1 > any (select max(s2) from t1);
ERROR HY000: Illegal mix of collations (latin1_german1_ci,IMPLICIT) and (latin1_swedish_ci,IMPLICIT) for operation '>'
drop table t1;
create table t1(toid int,rd int);
create table t2(userid int,pmnew int,pmtotal int);
insert into t2 values(1,0,0),(2,0,0);
insert into t1 values(1,0),(1,0),(1,0),(1,12),(1,15),(1,123),(1,12312),(1,12312),(1,123),(2,0),(2,0),(2,1),(2,2);
select userid,pmtotal,pmnew, (select count(rd) from t1 where toid=t2.userid) calc_total, (select count(rd) from t1 where rd=0 and toid=t2.userid) calc_new from t2 where userid in (select distinct toid from t1);
userid	pmtotal	pmnew	calc_total	calc_new
1	0	0	9	3
2	0	0	4	2
drop table t1, t2;
create table t1 (s1 char(5));
select (select 'a','b' from t1 union select 'a','b' from t1) from t1;
ERROR 21000: Operand should contain 1 column(s)
insert into t1 values ('tttt');
select * from t1 where ('a','b')=(select 'a','b' from t1 union select 'a','b' from t1);
s1
tttt
explain extended (select * from t1);
id	select_type	table	type	possible_keys	key	key_len	ref	rows	filtered	Extra
1	SIMPLE	t1	system	NULL	NULL	NULL	NULL	1	100.00	
Warnings:
Note	1003	(select 'tttt' AS `s1` from `test`.`t1`)
(select * from t1);
s1
tttt
drop table t1;
create table t1 (s1 char(5), index s1(s1));
create table t2 (s1 char(5), index s1(s1));
insert into t1 values ('a1'),('a2'),('a3');
insert into t2 values ('a1'),('a2');
select s1, s1 NOT IN (SELECT s1 FROM t2) from t1;
s1	s1 NOT IN (SELECT s1 FROM t2)
a1	0
a2	0
a3	1
select s1, s1 = ANY (SELECT s1 FROM t2) from t1;
s1	s1 = ANY (SELECT s1 FROM t2)
a1	1
a2	1
a3	0
select s1, s1 <> ALL (SELECT s1 FROM t2) from t1;
s1	s1 <> ALL (SELECT s1 FROM t2)
a1	0
a2	0
a3	1
select s1, s1 NOT IN (SELECT s1 FROM t2 WHERE s1 < 'a2') from t1;
s1	s1 NOT IN (SELECT s1 FROM t2 WHERE s1 < 'a2')
a1	0
a2	1
a3	1
explain extended select s1, s1 NOT IN (SELECT s1 FROM t2) from t1;
id	select_type	table	type	possible_keys	key	key_len	ref	rows	filtered	Extra
1	PRIMARY	t1	index	NULL	s1	6	NULL	3	100.00	Using index
2	DEPENDENT SUBQUERY	t2	index_subquery	s1	s1	6	func	2	100.00	Using index; Full scan on NULL key
Warnings:
Note	1003	select `test`.`t1`.`s1` AS `s1`,(not(<in_optimizer>(`test`.`t1`.`s1`,<exists>(<index_lookup>(<cache>(`test`.`t1`.`s1`) in t2 on s1 checking NULL having trigcond(<is_not_null_test>(`test`.`t2`.`s1`))))))) AS `s1 NOT IN (SELECT s1 FROM t2)` from `test`.`t1`
explain extended select s1, s1 = ANY (SELECT s1 FROM t2) from t1;
id	select_type	table	type	possible_keys	key	key_len	ref	rows	filtered	Extra
1	PRIMARY	t1	index	NULL	s1	6	NULL	3	100.00	Using index
2	DEPENDENT SUBQUERY	t2	index_subquery	s1	s1	6	func	2	100.00	Using index; Full scan on NULL key
Warnings:
Note	1003	select `test`.`t1`.`s1` AS `s1`,<in_optimizer>(`test`.`t1`.`s1`,<exists>(<index_lookup>(<cache>(`test`.`t1`.`s1`) in t2 on s1 checking NULL having trigcond(<is_not_null_test>(`test`.`t2`.`s1`))))) AS `s1 = ANY (SELECT s1 FROM t2)` from `test`.`t1`
explain extended select s1, s1 <> ALL (SELECT s1 FROM t2) from t1;
id	select_type	table	type	possible_keys	key	key_len	ref	rows	filtered	Extra
1	PRIMARY	t1	index	NULL	s1	6	NULL	3	100.00	Using index
2	DEPENDENT SUBQUERY	t2	index_subquery	s1	s1	6	func	2	100.00	Using index; Full scan on NULL key
Warnings:
Note	1003	select `test`.`t1`.`s1` AS `s1`,(not(<in_optimizer>(`test`.`t1`.`s1`,<exists>(<index_lookup>(<cache>(`test`.`t1`.`s1`) in t2 on s1 checking NULL having trigcond(<is_not_null_test>(`test`.`t2`.`s1`))))))) AS `s1 <> ALL (SELECT s1 FROM t2)` from `test`.`t1`
explain extended select s1, s1 NOT IN (SELECT s1 FROM t2 WHERE s1 < 'a2') from t1;
id	select_type	table	type	possible_keys	key	key_len	ref	rows	filtered	Extra
1	PRIMARY	t1	index	NULL	s1	6	NULL	3	100.00	Using index
2	DEPENDENT SUBQUERY	t2	index_subquery	s1	s1	6	func	2	100.00	Using index; Using where; Full scan on NULL key
Warnings:
Note	1003	select `test`.`t1`.`s1` AS `s1`,(not(<in_optimizer>(`test`.`t1`.`s1`,<exists>(<index_lookup>(<cache>(`test`.`t1`.`s1`) in t2 on s1 checking NULL where (`test`.`t2`.`s1` < 'a2') having trigcond(<is_not_null_test>(`test`.`t2`.`s1`))))))) AS `s1 NOT IN (SELECT s1 FROM t2 WHERE s1 < 'a2')` from `test`.`t1`
drop table t1,t2;
create table t2 (a int, b int);
create table t3 (a int);
insert into t3 values (6),(7),(3);
select * from t3 where a >= all (select b from t2);
a
6
7
3
explain extended select * from t3 where a >= all (select b from t2);
id	select_type	table	type	possible_keys	key	key_len	ref	rows	filtered	Extra
1	PRIMARY	t3	ALL	NULL	NULL	NULL	NULL	3	100.00	Using where
2	SUBQUERY	t2	system	NULL	NULL	NULL	NULL	0	0.00	const row not found
Warnings:
Note	1003	select `test`.`t3`.`a` AS `a` from `test`.`t3` where <not>((`test`.`t3`.`a` < (select max('0') from `test`.`t2`)))
select * from t3 where a >= some (select b from t2);
a
explain extended select * from t3 where a >= some (select b from t2);
id	select_type	table	type	possible_keys	key	key_len	ref	rows	filtered	Extra
1	PRIMARY	t3	ALL	NULL	NULL	NULL	NULL	3	100.00	Using where
2	SUBQUERY	t2	system	NULL	NULL	NULL	NULL	0	0.00	const row not found
Warnings:
Note	1003	select `test`.`t3`.`a` AS `a` from `test`.`t3` where <nop>((`test`.`t3`.`a` >= (select min('0') from `test`.`t2`)))
select * from t3 where a >= all (select b from t2 group by 1);
a
6
7
3
explain extended select * from t3 where a >= all (select b from t2 group by 1);
id	select_type	table	type	possible_keys	key	key_len	ref	rows	filtered	Extra
1	PRIMARY	t3	ALL	NULL	NULL	NULL	NULL	3	100.00	Using where
2	SUBQUERY	t2	system	NULL	NULL	NULL	NULL	0	0.00	const row not found
Warnings:
Note	1003	select `test`.`t3`.`a` AS `a` from `test`.`t3` where <not>((`test`.`t3`.`a` < <max>(select '0' AS `b` from `test`.`t2` group by 1)))
select * from t3 where a >= some (select b from t2 group by 1);
a
explain extended select * from t3 where a >= some (select b from t2 group by 1);
id	select_type	table	type	possible_keys	key	key_len	ref	rows	filtered	Extra
1	PRIMARY	t3	ALL	NULL	NULL	NULL	NULL	3	100.00	Using where
2	SUBQUERY	t2	system	NULL	NULL	NULL	NULL	0	0.00	const row not found
Warnings:
Note	1003	select `test`.`t3`.`a` AS `a` from `test`.`t3` where <nop>((`test`.`t3`.`a` >= <min>(select '0' AS `b` from `test`.`t2` group by 1)))
select * from t3 where NULL >= any (select b from t2);
a
explain extended select * from t3 where NULL >= any (select b from t2);
id	select_type	table	type	possible_keys	key	key_len	ref	rows	filtered	Extra
1	PRIMARY	NULL	NULL	NULL	NULL	NULL	NULL	NULL	NULL	Impossible WHERE
2	SUBQUERY	t2	system	NULL	NULL	NULL	NULL	0	0.00	const row not found
Warnings:
Note	1003	select `test`.`t3`.`a` AS `a` from `test`.`t3` where 0
select * from t3 where NULL >= any (select b from t2 group by 1);
a
explain extended select * from t3 where NULL >= any (select b from t2 group by 1);
id	select_type	table	type	possible_keys	key	key_len	ref	rows	filtered	Extra
1	PRIMARY	NULL	NULL	NULL	NULL	NULL	NULL	NULL	NULL	Impossible WHERE
2	SUBQUERY	t2	system	NULL	NULL	NULL	NULL	0	0.00	const row not found
Warnings:
Note	1003	select `test`.`t3`.`a` AS `a` from `test`.`t3` where 0
select * from t3 where NULL >= some (select b from t2);
a
explain extended select * from t3 where NULL >= some (select b from t2);
id	select_type	table	type	possible_keys	key	key_len	ref	rows	filtered	Extra
1	PRIMARY	NULL	NULL	NULL	NULL	NULL	NULL	NULL	NULL	Impossible WHERE
2	SUBQUERY	t2	system	NULL	NULL	NULL	NULL	0	0.00	const row not found
Warnings:
Note	1003	select `test`.`t3`.`a` AS `a` from `test`.`t3` where 0
select * from t3 where NULL >= some (select b from t2 group by 1);
a
explain extended select * from t3 where NULL >= some (select b from t2 group by 1);
id	select_type	table	type	possible_keys	key	key_len	ref	rows	filtered	Extra
1	PRIMARY	NULL	NULL	NULL	NULL	NULL	NULL	NULL	NULL	Impossible WHERE
2	SUBQUERY	t2	system	NULL	NULL	NULL	NULL	0	0.00	const row not found
Warnings:
Note	1003	select `test`.`t3`.`a` AS `a` from `test`.`t3` where 0
insert into t2 values (2,2), (2,1), (3,3), (3,1);
select * from t3 where a > all (select max(b) from t2 group by a);
a
6
7
explain extended select * from t3 where a > all (select max(b) from t2 group by a);
id	select_type	table	type	possible_keys	key	key_len	ref	rows	filtered	Extra
1	PRIMARY	t3	ALL	NULL	NULL	NULL	NULL	3	100.00	Using where
2	SUBQUERY	t2	ALL	NULL	NULL	NULL	NULL	4	100.00	Using temporary; Using filesort
Warnings:
Note	1003	select `test`.`t3`.`a` AS `a` from `test`.`t3` where <not>((`test`.`t3`.`a` <= <max>(select max(`test`.`t2`.`b`) AS `max(b)` from `test`.`t2` group by `test`.`t2`.`a`)))
drop table t2, t3;
CREATE TABLE `t1` ( `id` mediumint(9) NOT NULL auto_increment, `taskid` bigint(20) NOT NULL default '0', `dbid` int(11) NOT NULL default '0', `create_date` datetime NOT NULL default '0000-00-00 00:00:00', `last_update` datetime NOT NULL default '0000-00-00 00:00:00', PRIMARY KEY  (`id`)) ENGINE=MyISAM CHARSET=latin1 AUTO_INCREMENT=3 ;
INSERT INTO `t1` (`id`, `taskid`, `dbid`, `create_date`,`last_update`) VALUES (1, 1, 15, '2003-09-29 10:31:36', '2003-09-29 10:31:36'), (2, 1, 21, now(), now());
CREATE TABLE `t2` (`db_id` int(11) NOT NULL auto_increment,`name` varchar(200) NOT NULL default '',`primary_uid` smallint(6) NOT NULL default '0',`secondary_uid` smallint(6) NOT NULL default '0',PRIMARY KEY  (`db_id`),UNIQUE KEY `name_2` (`name`),FULLTEXT KEY `name` (`name`)) ENGINE=MyISAM CHARSET=latin1 AUTO_INCREMENT=2147483647;
INSERT INTO `t2` (`db_id`, `name`, `primary_uid`, `secondary_uid`) VALUES (18, 'Not Set 1', 0, 0),(19, 'Valid', 1, 2),(20, 'Valid 2', 1, 2),(21, 'Should Not Return', 1, 2),(26, 'Not Set 2', 0, 0),(-1, 'ALL DB\'S', 0, 0);
CREATE TABLE `t3` (`taskgenid` mediumint(9) NOT NULL auto_increment,`dbid` int(11) NOT NULL default '0',`taskid` int(11) NOT NULL default '0',`mon` tinyint(4) NOT NULL default '1',`tues` tinyint(4) NOT NULL default '1',`wed` tinyint(4) NOT NULL default '1',`thur` tinyint(4) NOT NULL default '1',`fri` tinyint(4) NOT NULL default '1',`sat` tinyint(4) NOT NULL default '0',`sun` tinyint(4) NOT NULL default '0',`how_often` smallint(6) NOT NULL default '1',`userid` smallint(6) NOT NULL default '0',`active` tinyint(4) NOT NULL default '1',PRIMARY KEY  (`taskgenid`)) ENGINE=MyISAM CHARSET=latin1 AUTO_INCREMENT=2 ;
INSERT INTO `t3` (`taskgenid`, `dbid`, `taskid`, `mon`, `tues`,`wed`, `thur`, `fri`, `sat`, `sun`, `how_often`, `userid`, `active`) VALUES (1,-1, 1, 1, 1, 1, 1, 1, 0, 0, 1, 0, 1);
CREATE TABLE `t4` (`task_id` smallint(6) NOT NULL default '0',`description` varchar(200) NOT NULL default '') ENGINE=MyISAM CHARSET=latin1;
INSERT INTO `t4` (`task_id`, `description`) VALUES (1, 'Daily Check List'),(2, 'Weekly Status');
select  dbid, name, (date_format(now() , '%Y-%m-%d') - INTERVAL how_often DAY) >= ifnull((SELECT date_format(max(create_date),'%Y-%m-%d') FROM t1 WHERE dbid = b.db_id AND taskid = a.taskgenid), '1950-01-01') from t3 a, t2 b, t4  WHERE dbid = - 1 AND primary_uid = '1' AND t4.task_id = taskid;
dbid	name	(date_format(now() , '%Y-%m-%d') - INTERVAL how_often DAY) >= ifnull((SELECT date_format(max(create_date),'%Y-%m-%d') FROM t1 WHERE dbid = b.db_id AND taskid = a.taskgenid), '1950-01-01')
-1	Valid	1
-1	Valid 2	1
-1	Should Not Return	0
SELECT dbid, name FROM t3 a, t2 b, t4 WHERE dbid = - 1 AND primary_uid = '1' AND ((date_format(now() , '%Y-%m-%d') - INTERVAL how_often DAY) >= ifnull((SELECT date_format(max(create_date),'%Y-%m-%d') FROM t1 WHERE dbid = b.db_id AND taskid = a.taskgenid), '1950-01-01')) AND t4.task_id = taskid;
dbid	name
-1	Valid
-1	Valid 2
drop table t1,t2,t3,t4;
CREATE TABLE t1 (id int(11) default NULL) ENGINE=MyISAM CHARSET=latin1;
INSERT INTO t1 VALUES (1),(5);
CREATE TABLE t2 (id int(11) default NULL) ENGINE=MyISAM CHARSET=latin1;
INSERT INTO t2 VALUES (2),(6);
select * from t1 where (1,2,6) in (select * from t2);
ERROR 21000: Operand should contain 3 column(s)
DROP TABLE t1,t2;
create table t1 (s1 int);
insert into t1 values (1);
insert into t1 values (2);
set sort_buffer_size = (select s1 from t1);
ERROR 21000: Subquery returns more than 1 row
do (select * from t1);
Warnings:
Error	1242	Subquery returns more than 1 row
drop table t1;
create table t1 (s1 char);
insert into t1 values ('e');
select * from t1 where 'f' > any (select s1 from t1);
s1
e
select * from t1 where 'f' > any (select s1 from t1 union select s1 from t1);
s1
e
explain extended select * from t1 where 'f' > any (select s1 from t1 union select s1 from t1);
id	select_type	table	type	possible_keys	key	key_len	ref	rows	filtered	Extra
1	PRIMARY	t1	system	NULL	NULL	NULL	NULL	1	100.00	
2	SUBQUERY	t1	system	NULL	NULL	NULL	NULL	1	100.00	
3	UNION	t1	system	NULL	NULL	NULL	NULL	1	100.00	
NULL	UNION RESULT	<union2,3>	ALL	NULL	NULL	NULL	NULL	NULL	NULL	
Warnings:
Note	1003	select 'e' AS `s1` from `test`.`t1` where 1
drop table t1;
CREATE TABLE t1 (number char(11) NOT NULL default '') ENGINE=MyISAM CHARSET=latin1;
INSERT INTO t1 VALUES ('69294728265'),('18621828126'),('89356874041'),('95895001874');
CREATE TABLE t2 (code char(5) NOT NULL default '',UNIQUE KEY code (code)) ENGINE=MyISAM CHARSET=latin1;
INSERT INTO t2 VALUES ('1'),('1226'),('1245'),('1862'),('18623'),('1874'),('1967'),('6');
select c.number as phone,(select p.code from t2 p where c.number like concat(p.code, '%') order by length(p.code) desc limit 1) as code from t1 c;
phone	code
69294728265	6
18621828126	1862
89356874041	NULL
95895001874	NULL
drop table t1, t2;
create table t1 (s1 int);
create table t2 (s1 int);
select * from t1 where (select count(*) from t2 where t1.s2) = 1;
ERROR 42S22: Unknown column 't1.s2' in 'where clause'
select * from t1 where (select count(*) from t2 group by t1.s2) = 1;
ERROR 42S22: Unknown column 't1.s2' in 'group statement'
select count(*) from t2 group by t1.s2;
ERROR 42S22: Unknown column 't1.s2' in 'group statement'
drop table t1, t2;
CREATE TABLE t1(COLA FLOAT NOT NULL,COLB FLOAT NOT NULL,COLC VARCHAR(20) DEFAULT NULL,PRIMARY KEY (COLA, COLB));
CREATE TABLE t2(COLA FLOAT NOT NULL,COLB FLOAT NOT NULL,COLC CHAR(1) NOT NULL,PRIMARY KEY (COLA));
INSERT INTO t1 VALUES (1,1,'1A3240'), (1,2,'4W2365');
INSERT INTO t2 VALUES (100, 200, 'C');
SELECT DISTINCT COLC FROM t1 WHERE COLA = (SELECT COLA FROM t2 WHERE COLB = 200 AND COLC ='C' LIMIT 1);
COLC
DROP TABLE t1, t2;
CREATE TABLE t1 (a int(1));
INSERT INTO t1 VALUES (1),(1),(1),(1),(1),(2),(3),(4),(5);
SELECT DISTINCT (SELECT a) FROM t1 LIMIT 100;
(SELECT a)
1
2
3
4
5
DROP TABLE t1;
create table t1 (a int, b decimal(13, 3));
insert into t1 values (1, 0.123);
select a, (select max(b) from t1) into outfile "subselect.out.file.1" from t1;
delete from t1;
load data infile "subselect.out.file.1" into table t1;
select * from t1;
a	b
1	0.123
drop table t1;
CREATE TABLE `t1` (
`id` int(11) NOT NULL auto_increment,
`id_cns` tinyint(3) unsigned NOT NULL default '0',
`tipo` enum('','UNO','DUE') NOT NULL default '',
`anno_dep` smallint(4) unsigned zerofill NOT NULL default '0000',
`particolare` mediumint(8) unsigned NOT NULL default '0',
`generale` mediumint(8) unsigned NOT NULL default '0',
`bis` tinyint(3) unsigned NOT NULL default '0',
PRIMARY KEY  (`id`),
UNIQUE KEY `idx_cns_gen_anno` (`anno_dep`,`id_cns`,`generale`,`particolare`),
UNIQUE KEY `idx_cns_par_anno` (`id_cns`,`anno_dep`,`tipo`,`particolare`,`bis`)
);
INSERT INTO `t1` VALUES (1,16,'UNO',1987,2048,9681,0),(2,50,'UNO',1987,1536,13987,0),(3,16,'UNO',1987,2432,14594,0),(4,16,'UNO',1987,1792,13422,0),(5,16,'UNO',1987,1025,10240,0),(6,16,'UNO',1987,1026,7089,0);
CREATE TABLE `t2` (
`id` tinyint(3) unsigned NOT NULL auto_increment,
`max_anno_dep` smallint(6) unsigned NOT NULL default '0',
PRIMARY KEY  (`id`)
);
INSERT INTO `t2` VALUES (16,1987),(50,1990),(51,1990);
SELECT cns.id, cns.max_anno_dep, cns.max_anno_dep = (SELECT s.anno_dep FROM t1 AS s WHERE s.id_cns = cns.id ORDER BY s.anno_dep DESC LIMIT 1) AS PIPPO FROM t2 AS cns;
id	max_anno_dep	PIPPO
16	1987	1
50	1990	0
51	1990	NULL
DROP TABLE t1, t2;
create table t1 (a int);
insert into t1 values (1), (2), (3);
SET SQL_SELECT_LIMIT=1;
select sum(a) from (select * from t1) as a;
sum(a)
6
select 2 in (select * from t1);
2 in (select * from t1)
1
SET SQL_SELECT_LIMIT=default;
drop table t1;
CREATE TABLE t1 (a int, b int, INDEX (a));
INSERT INTO t1 VALUES (1, 1), (1, 2), (1, 3);
SELECT * FROM t1 WHERE a = (SELECT MAX(a) FROM t1 WHERE a = 1) ORDER BY b;
a	b
1	1
1	2
1	3
DROP TABLE t1;
create table t1(val varchar(10));
insert into t1 values ('aaa'), ('bbb'),('eee'),('mmm'),('ppp');
select count(*) from t1 as w1 where w1.val in (select w2.val from t1 as w2 where w2.val like 'm%') and w1.val in (select w3.val from t1 as w3 where w3.val like 'e%');
count(*)
0
drop table t1;
create table t1 (id int not null, text varchar(20) not null default '', primary key (id));
insert into t1 (id, text) values (1, 'text1'), (2, 'text2'), (3, 'text3'), (4, 'text4'), (5, 'text5'), (6, 'text6'), (7, 'text7'), (8, 'text8'), (9, 'text9'), (10, 'text10'), (11, 'text11'), (12, 'text12');
select * from t1 where id not in (select id from t1 where id < 8);
id	text
8	text8
9	text9
10	text10
11	text11
12	text12
select * from t1 as tt where not exists (select id from t1 where id < 8 and (id = tt.id or id is null) having id is not null);
id	text
8	text8
9	text9
10	text10
11	text11
12	text12
explain extended select * from t1 where id not in (select id from t1 where id < 8);
id	select_type	table	type	possible_keys	key	key_len	ref	rows	filtered	Extra
1	PRIMARY	t1	ALL	NULL	NULL	NULL	NULL	12	100.00	Using where
2	DEPENDENT SUBQUERY	t1	unique_subquery	PRIMARY	PRIMARY	4	func	1	100.00	Using index; Using where
Warnings:
Note	1003	select `test`.`t1`.`id` AS `id`,`test`.`t1`.`text` AS `text` from `test`.`t1` where (not(<in_optimizer>(`test`.`t1`.`id`,<exists>(<primary_index_lookup>(<cache>(`test`.`t1`.`id`) in t1 on PRIMARY where ((`test`.`t1`.`id` < 8) and (<cache>(`test`.`t1`.`id`) = `test`.`t1`.`id`)))))))
explain extended select * from t1 as tt where not exists (select id from t1 where id < 8 and (id = tt.id or id is null) having id is not null);
id	select_type	table	type	possible_keys	key	key_len	ref	rows	filtered	Extra
1	PRIMARY	tt	ALL	NULL	NULL	NULL	NULL	12	100.00	Using where
2	DEPENDENT SUBQUERY	t1	eq_ref	PRIMARY	PRIMARY	4	test.tt.id	1	100.00	Using where; Using index
Warnings:
Note	1276	Field or reference 'test.tt.id' of SELECT #2 was resolved in SELECT #1
Note	1003	select `test`.`tt`.`id` AS `id`,`test`.`tt`.`text` AS `text` from `test`.`t1` `tt` where (not(exists(select `test`.`t1`.`id` AS `id` from `test`.`t1` where ((`test`.`t1`.`id` < 8) and (`test`.`t1`.`id` = `test`.`tt`.`id`)) having (`test`.`t1`.`id` is not null))))
insert into t1 (id, text) values (1000, 'text1000'), (1001, 'text1001');
create table t2 (id int not null, text varchar(20) not null default '', primary key (id));
insert into t2 (id, text) values (1, 'text1'), (2, 'text2'), (3, 'text3'), (4, 'text4'), (5, 'text5'), (6, 'text6'), (7, 'text7'), (8, 'text8'), (9, 'text9'), (10, 'text10'), (11, 'text1'), (12, 'text2'), (13, 'text3'), (14, 'text4'), (15, 'text5'), (16, 'text6'), (17, 'text7'), (18, 'text8'), (19, 'text9'), (20, 'text10'),(21, 'text1'), (22, 'text2'), (23, 'text3'), (24, 'text4'), (25, 'text5'), (26, 'text6'), (27, 'text7'), (28, 'text8'), (29, 'text9'), (30, 'text10'), (31, 'text1'), (32, 'text2'), (33, 'text3'), (34, 'text4'), (35, 'text5'), (36, 'text6'), (37, 'text7'), (38, 'text8'), (39, 'text9'), (40, 'text10'), (41, 'text1'), (42, 'text2'), (43, 'text3'), (44, 'text4'), (45, 'text5'), (46, 'text6'), (47, 'text7'), (48, 'text8'), (49, 'text9'), (50, 'text10');
select * from t1 a left join t2 b on (a.id=b.id or b.id is null) join t1 c on (if(isnull(b.id), 1000, b.id)=c.id);
id	text	id	text	id	text
1	text1	1	text1	1	text1
2	text2	2	text2	2	text2
3	text3	3	text3	3	text3
4	text4	4	text4	4	text4
5	text5	5	text5	5	text5
6	text6	6	text6	6	text6
7	text7	7	text7	7	text7
8	text8	8	text8	8	text8
9	text9	9	text9	9	text9
10	text10	10	text10	10	text10
11	text11	11	text1	11	text11
12	text12	12	text2	12	text12
1000	text1000	NULL	NULL	1000	text1000
1001	text1001	NULL	NULL	1000	text1000
explain extended select * from t1 a left join t2 b on (a.id=b.id or b.id is null) join t1 c on (if(isnull(b.id), 1000, b.id)=c.id);
id	select_type	table	type	possible_keys	key	key_len	ref	rows	filtered	Extra
1	SIMPLE	a	ALL	NULL	NULL	NULL	NULL	14	100.00	
1	SIMPLE	b	eq_ref	PRIMARY	PRIMARY	4	test.a.id	2	100.00	
1	SIMPLE	c	eq_ref	PRIMARY	PRIMARY	4	func	1	100.00	Using where
Warnings:
Note	1003	select `test`.`a`.`id` AS `id`,`test`.`a`.`text` AS `text`,`test`.`b`.`id` AS `id`,`test`.`b`.`text` AS `text`,`test`.`c`.`id` AS `id`,`test`.`c`.`text` AS `text` from `test`.`t1` `a` left join `test`.`t2` `b` on(((`test`.`b`.`id` = `test`.`a`.`id`) or isnull(`test`.`b`.`id`))) join `test`.`t1` `c` where (if(isnull(`test`.`b`.`id`),1000,`test`.`b`.`id`) = `test`.`c`.`id`)
drop table t1,t2;
create table t1 (a int);
insert into t1 values (1);
explain select benchmark(1000, (select a from t1 where a=sha(rand())));
id	select_type	table	type	possible_keys	key	key_len	ref	rows	Extra
1	PRIMARY	NULL	NULL	NULL	NULL	NULL	NULL	NULL	No tables used
2	UNCACHEABLE SUBQUERY	t1	system	NULL	NULL	NULL	NULL	1	
drop table t1;
create table t1(id int);
create table t2(id int);
create table t3(flag int);
select (select * from t3 where id not null) from t1, t2;
ERROR 42000: You have an error in your SQL syntax; check the manual that corresponds to your MySQL server version for the right syntax to use near 'null) from t1, t2' at line 1
drop table t1,t2,t3;
CREATE TABLE t1 (id INT);
CREATE TABLE t2 (id INT);
INSERT INTO t1 VALUES (1), (2);
INSERT INTO t2 VALUES (1);
SELECT t1.id, ( SELECT COUNT(t.id) FROM t2 AS t WHERE t.id = t1.id ) AS c FROM t1 LEFT JOIN t2 USING (id);
id	c
1	1
2	0
SELECT id, ( SELECT COUNT(t.id) FROM t2 AS t WHERE t.id = t1.id ) AS c FROM t1 LEFT JOIN t2 USING (id);
id	c
1	1
2	0
SELECT t1.id, ( SELECT COUNT(t.id) FROM t2 AS t WHERE t.id = t1.id ) AS c FROM t1 LEFT JOIN t2 USING (id) ORDER BY t1.id;
id	c
1	1
2	0
SELECT id, ( SELECT COUNT(t.id) FROM t2 AS t WHERE t.id = t1.id ) AS c FROM t1 LEFT JOIN t2 USING (id) ORDER BY id;
id	c
1	1
2	0
DROP TABLE t1,t2;
CREATE TABLE t1 ( a int, b int );
INSERT INTO t1 VALUES (1,1),(2,2),(3,3);
SELECT a FROM t1 WHERE a > ANY ( SELECT a FROM t1 WHERE b = 2 );
a
3
SELECT a FROM t1 WHERE a < ANY ( SELECT a FROM t1 WHERE b = 2 );
a
1
SELECT a FROM t1 WHERE a = ANY ( SELECT a FROM t1 WHERE b = 2 );
a
2
SELECT a FROM t1 WHERE a >= ANY ( SELECT a FROM t1 WHERE b = 2 );
a
2
3
SELECT a FROM t1 WHERE a <= ANY ( SELECT a FROM t1 WHERE b = 2 );
a
1
2
SELECT a FROM t1 WHERE a <> ANY ( SELECT a FROM t1 WHERE b = 2 );
a
1
3
SELECT a FROM t1 WHERE a > ALL ( SELECT a FROM t1 WHERE b = 2 );
a
3
SELECT a FROM t1 WHERE a < ALL ( SELECT a FROM t1 WHERE b = 2 );
a
1
SELECT a FROM t1 WHERE a = ALL ( SELECT a FROM t1 WHERE b = 2 );
a
2
SELECT a FROM t1 WHERE a >= ALL ( SELECT a FROM t1 WHERE b = 2 );
a
2
3
SELECT a FROM t1 WHERE a <= ALL ( SELECT a FROM t1 WHERE b = 2 );
a
1
2
SELECT a FROM t1 WHERE a <> ALL ( SELECT a FROM t1 WHERE b = 2 );
a
1
3
ALTER TABLE t1 ADD INDEX (a);
SELECT a FROM t1 WHERE a > ANY ( SELECT a FROM t1 WHERE b = 2 );
a
3
SELECT a FROM t1 WHERE a < ANY ( SELECT a FROM t1 WHERE b = 2 );
a
1
SELECT a FROM t1 WHERE a = ANY ( SELECT a FROM t1 WHERE b = 2 );
a
2
SELECT a FROM t1 WHERE a >= ANY ( SELECT a FROM t1 WHERE b = 2 );
a
2
3
SELECT a FROM t1 WHERE a <= ANY ( SELECT a FROM t1 WHERE b = 2 );
a
1
2
SELECT a FROM t1 WHERE a <> ANY ( SELECT a FROM t1 WHERE b = 2 );
a
1
3
SELECT a FROM t1 WHERE a > ALL ( SELECT a FROM t1 WHERE b = 2 );
a
3
SELECT a FROM t1 WHERE a < ALL ( SELECT a FROM t1 WHERE b = 2 );
a
1
SELECT a FROM t1 WHERE a = ALL ( SELECT a FROM t1 WHERE b = 2 );
a
2
SELECT a FROM t1 WHERE a >= ALL ( SELECT a FROM t1 WHERE b = 2 );
a
2
3
SELECT a FROM t1 WHERE a <= ALL ( SELECT a FROM t1 WHERE b = 2 );
a
1
2
SELECT a FROM t1 WHERE a <> ALL ( SELECT a FROM t1 WHERE b = 2 );
a
1
3
SELECT a FROM t1 WHERE a > ANY (SELECT a FROM t1 HAVING a = 2);
a
3
SELECT a FROM t1 WHERE a < ANY (SELECT a FROM t1 HAVING a = 2);
a
1
SELECT a FROM t1 WHERE a = ANY (SELECT a FROM t1 HAVING a = 2);
a
2
SELECT a FROM t1 WHERE a >= ANY (SELECT a FROM t1 HAVING a = 2);
a
2
3
SELECT a FROM t1 WHERE a <= ANY (SELECT a FROM t1 HAVING a = 2);
a
1
2
SELECT a FROM t1 WHERE a <> ANY (SELECT a FROM t1 HAVING a = 2);
a
1
3
SELECT a FROM t1 WHERE a > ALL (SELECT a FROM t1 HAVING a = 2);
a
3
SELECT a FROM t1 WHERE a < ALL (SELECT a FROM t1 HAVING a = 2);
a
1
SELECT a FROM t1 WHERE a = ALL (SELECT a FROM t1 HAVING a = 2);
a
2
SELECT a FROM t1 WHERE a >= ALL (SELECT a FROM t1 HAVING a = 2);
a
2
3
SELECT a FROM t1 WHERE a <= ALL (SELECT a FROM t1 HAVING a = 2);
a
1
2
SELECT a FROM t1 WHERE a <> ALL (SELECT a FROM t1 HAVING a = 2);
a
1
3
SELECT a FROM t1 WHERE a > ANY (SELECT a FROM t1 WHERE b = 2 UNION SELECT a FROM t1 WHERE b = 2);
a
3
SELECT a FROM t1 WHERE a < ANY (SELECT a FROM t1 WHERE b = 2 UNION SELECT a FROM t1 WHERE b = 2);
a
1
SELECT a FROM t1 WHERE a = ANY (SELECT a FROM t1 WHERE b = 2 UNION SELECT a FROM t1 WHERE b = 2);
a
2
SELECT a FROM t1 WHERE a >= ANY (SELECT a FROM t1 WHERE b = 2 UNION SELECT a FROM t1 WHERE b = 2);
a
2
3
SELECT a FROM t1 WHERE a <= ANY (SELECT a FROM t1 WHERE b = 2 UNION SELECT a FROM t1 WHERE b = 2);
a
1
2
SELECT a FROM t1 WHERE a <> ANY (SELECT a FROM t1 WHERE b = 2 UNION SELECT a FROM t1 WHERE b = 2);
a
1
3
SELECT a FROM t1 WHERE a > ALL (SELECT a FROM t1 WHERE b = 2 UNION SELECT a FROM t1 WHERE b = 2);
a
3
SELECT a FROM t1 WHERE a < ALL (SELECT a FROM t1 WHERE b = 2 UNION SELECT a FROM t1 WHERE b = 2);
a
1
SELECT a FROM t1 WHERE a = ALL (SELECT a FROM t1 WHERE b = 2 UNION SELECT a FROM t1 WHERE b = 2);
a
2
SELECT a FROM t1 WHERE a >= ALL (SELECT a FROM t1 WHERE b = 2 UNION SELECT a FROM t1 WHERE b = 2);
a
2
3
SELECT a FROM t1 WHERE a <= ALL (SELECT a FROM t1 WHERE b = 2 UNION SELECT a FROM t1 WHERE b = 2);
a
1
2
SELECT a FROM t1 WHERE a <> ALL (SELECT a FROM t1 WHERE b = 2 UNION SELECT a FROM t1 WHERE b = 2);
a
1
3
SELECT a FROM t1 WHERE a > ANY (SELECT a FROM t1 HAVING a = 2 UNION SELECT a FROM t1 HAVING a = 2);
a
3
SELECT a FROM t1 WHERE a < ANY (SELECT a FROM t1 HAVING a = 2 UNION SELECT a FROM t1 HAVING a = 2);
a
1
SELECT a FROM t1 WHERE a = ANY (SELECT a FROM t1 HAVING a = 2 UNION SELECT a FROM t1 HAVING a = 2);
a
2
SELECT a FROM t1 WHERE a >= ANY (SELECT a FROM t1 HAVING a = 2 UNION SELECT a FROM t1 HAVING a = 2);
a
2
3
SELECT a FROM t1 WHERE a <= ANY (SELECT a FROM t1 HAVING a = 2 UNION SELECT a FROM t1 HAVING a = 2);
a
1
2
SELECT a FROM t1 WHERE a <> ANY (SELECT a FROM t1 HAVING a = 2 UNION SELECT a FROM t1 HAVING a = 2);
a
1
3
SELECT a FROM t1 WHERE a > ALL (SELECT a FROM t1 HAVING a = 2 UNION SELECT a FROM t1 HAVING a = 2);
a
3
SELECT a FROM t1 WHERE a < ALL (SELECT a FROM t1 HAVING a = 2 UNION SELECT a FROM t1 HAVING a = 2);
a
1
SELECT a FROM t1 WHERE a = ALL (SELECT a FROM t1 HAVING a = 2 UNION SELECT a FROM t1 HAVING a = 2);
a
2
SELECT a FROM t1 WHERE a >= ALL (SELECT a FROM t1 HAVING a = 2 UNION SELECT a FROM t1 HAVING a = 2);
a
2
3
SELECT a FROM t1 WHERE a <= ALL (SELECT a FROM t1 HAVING a = 2 UNION SELECT a FROM t1 HAVING a = 2);
a
1
2
SELECT a FROM t1 WHERE a <> ALL (SELECT a FROM t1 HAVING a = 2 UNION SELECT a FROM t1 HAVING a = 2);
a
1
3
SELECT a FROM t1 WHERE (1,2) > ANY (SELECT a FROM t1 WHERE b = 2);
ERROR 21000: Operand should contain 1 column(s)
SELECT a FROM t1 WHERE a > ANY (SELECT a,2 FROM t1 WHERE b = 2);
ERROR 21000: Operand should contain 1 column(s)
SELECT a FROM t1 WHERE (1,2) > ANY (SELECT a,2 FROM t1 WHERE b = 2);
ERROR 21000: Operand should contain 1 column(s)
SELECT a FROM t1 WHERE (1,2) > ALL (SELECT a FROM t1 WHERE b = 2);
ERROR 21000: Operand should contain 1 column(s)
SELECT a FROM t1 WHERE a > ALL (SELECT a,2 FROM t1 WHERE b = 2);
ERROR 21000: Operand should contain 1 column(s)
SELECT a FROM t1 WHERE (1,2) > ALL (SELECT a,2 FROM t1 WHERE b = 2);
ERROR 21000: Operand should contain 1 column(s)
SELECT a FROM t1 WHERE (1,2) = ALL (SELECT a,2 FROM t1 WHERE b = 2);
ERROR 21000: Operand should contain 1 column(s)
SELECT a FROM t1 WHERE (1,2) <> ANY (SELECT a,2 FROM t1 WHERE b = 2);
ERROR 21000: Operand should contain 1 column(s)
SELECT a FROM t1 WHERE (1,2) = ANY (SELECT a FROM t1 WHERE b = 2);
ERROR 21000: Operand should contain 2 column(s)
SELECT a FROM t1 WHERE a = ANY (SELECT a,2 FROM t1 WHERE b = 2);
ERROR 21000: Operand should contain 1 column(s)
SELECT a FROM t1 WHERE (1,2) = ANY (SELECT a,2 FROM t1 WHERE b = 2);
a
SELECT a FROM t1 WHERE (1,2) <> ALL (SELECT a FROM t1 WHERE b = 2);
ERROR 21000: Operand should contain 2 column(s)
SELECT a FROM t1 WHERE a <> ALL (SELECT a,2 FROM t1 WHERE b = 2);
ERROR 21000: Operand should contain 1 column(s)
SELECT a FROM t1 WHERE (1,2) <> ALL (SELECT a,2 FROM t1 WHERE b = 2);
a
1
2
3
SELECT a FROM t1 WHERE (a,1) = ANY (SELECT a,1 FROM t1 WHERE b = 2);
a
2
SELECT a FROM t1 WHERE (a,1) <> ALL (SELECT a,1 FROM t1 WHERE b = 2);
a
1
3
SELECT a FROM t1 WHERE (a,1) = ANY (SELECT a,1 FROM t1 HAVING a = 2);
a
2
SELECT a FROM t1 WHERE (a,1) <> ALL (SELECT a,1 FROM t1 HAVING a = 2);
a
1
3
SELECT a FROM t1 WHERE (a,1) = ANY (SELECT a,1 FROM t1 WHERE b = 2 UNION SELECT a,1 FROM t1 WHERE b = 2);
a
2
SELECT a FROM t1 WHERE (a,1) <> ALL (SELECT a,1 FROM t1 WHERE b = 2 UNION SELECT a,1 FROM t1 WHERE b = 2);
a
1
3
SELECT a FROM t1 WHERE (a,1) = ANY (SELECT a,1 FROM t1 HAVING a = 2 UNION SELECT a,1 FROM t1 HAVING a = 2);
a
2
SELECT a FROM t1 WHERE (a,1) <> ALL (SELECT a,1 FROM t1 HAVING a = 2 UNION SELECT a,1 FROM t1 HAVING a = 2);
a
1
3
SELECT a FROM t1 WHERE a > ANY (SELECT a FROM t1 WHERE b = 2 group by a);
a
3
SELECT a FROM t1 WHERE a < ANY (SELECT a FROM t1 WHERE b = 2 group by a);
a
1
SELECT a FROM t1 WHERE a = ANY (SELECT a FROM t1 WHERE b = 2 group by a);
a
2
SELECT a FROM t1 WHERE a >= ANY (SELECT a FROM t1 WHERE b = 2 group by a);
a
2
3
SELECT a FROM t1 WHERE a <= ANY (SELECT a FROM t1 WHERE b = 2 group by a);
a
1
2
SELECT a FROM t1 WHERE a <> ANY (SELECT a FROM t1 WHERE b = 2 group by a);
a
1
3
SELECT a FROM t1 WHERE a > ALL (SELECT a FROM t1 WHERE b = 2 group by a);
a
3
SELECT a FROM t1 WHERE a < ALL (SELECT a FROM t1 WHERE b = 2 group by a);
a
1
SELECT a FROM t1 WHERE a = ALL (SELECT a FROM t1 WHERE b = 2 group by a);
a
2
SELECT a FROM t1 WHERE a >= ALL (SELECT a FROM t1 WHERE b = 2 group by a);
a
2
3
SELECT a FROM t1 WHERE a <= ALL (SELECT a FROM t1 WHERE b = 2 group by a);
a
1
2
SELECT a FROM t1 WHERE a <> ALL (SELECT a FROM t1 WHERE b = 2 group by a);
a
1
3
SELECT a FROM t1 WHERE a > ANY (SELECT a FROM t1 group by a HAVING a = 2);
a
3
SELECT a FROM t1 WHERE a < ANY (SELECT a FROM t1 group by a HAVING a = 2);
a
1
SELECT a FROM t1 WHERE a = ANY (SELECT a FROM t1 group by a HAVING a = 2);
a
2
SELECT a FROM t1 WHERE a >= ANY (SELECT a FROM t1 group by a HAVING a = 2);
a
2
3
SELECT a FROM t1 WHERE a <= ANY (SELECT a FROM t1 group by a HAVING a = 2);
a
1
2
SELECT a FROM t1 WHERE a <> ANY (SELECT a FROM t1 group by a HAVING a = 2);
a
1
3
SELECT a FROM t1 WHERE a > ALL (SELECT a FROM t1 group by a HAVING a = 2);
a
3
SELECT a FROM t1 WHERE a < ALL (SELECT a FROM t1 group by a HAVING a = 2);
a
1
SELECT a FROM t1 WHERE a = ALL (SELECT a FROM t1 group by a HAVING a = 2);
a
2
SELECT a FROM t1 WHERE a >= ALL (SELECT a FROM t1 group by a HAVING a = 2);
a
2
3
SELECT a FROM t1 WHERE a <= ALL (SELECT a FROM t1 group by a HAVING a = 2);
a
1
2
SELECT a FROM t1 WHERE a <> ALL (SELECT a FROM t1 group by a HAVING a = 2);
a
1
3
SELECT concat(EXISTS(SELECT a FROM t1 WHERE b = 2 and a.a > t1.a), '-') from t1 a;
concat(EXISTS(SELECT a FROM t1 WHERE b = 2 and a.a > t1.a), '-')
0-
0-
1-
SELECT concat(EXISTS(SELECT a FROM t1 WHERE b = 2 and a.a < t1.a), '-') from t1 a;
concat(EXISTS(SELECT a FROM t1 WHERE b = 2 and a.a < t1.a), '-')
1-
0-
0-
SELECT concat(EXISTS(SELECT a FROM t1 WHERE b = 2 and a.a = t1.a), '-') from t1 a;
concat(EXISTS(SELECT a FROM t1 WHERE b = 2 and a.a = t1.a), '-')
0-
1-
0-
DROP TABLE t1;
CREATE TABLE t1 ( a double, b double );
INSERT INTO t1 VALUES (1,1),(2,2),(3,3);
SELECT a FROM t1 WHERE a > ANY (SELECT a FROM t1 WHERE b = 2e0);
a
3
SELECT a FROM t1 WHERE a < ANY (SELECT a FROM t1 WHERE b = 2e0);
a
1
SELECT a FROM t1 WHERE a = ANY (SELECT a FROM t1 WHERE b = 2e0);
a
2
SELECT a FROM t1 WHERE a >= ANY (SELECT a FROM t1 WHERE b = 2e0);
a
2
3
SELECT a FROM t1 WHERE a <= ANY (SELECT a FROM t1 WHERE b = 2e0);
a
1
2
SELECT a FROM t1 WHERE a <> ANY (SELECT a FROM t1 WHERE b = 2e0);
a
1
3
SELECT a FROM t1 WHERE a > ALL (SELECT a FROM t1 WHERE b = 2e0);
a
3
SELECT a FROM t1 WHERE a < ALL (SELECT a FROM t1 WHERE b = 2e0);
a
1
SELECT a FROM t1 WHERE a = ALL (SELECT a FROM t1 WHERE b = 2e0);
a
2
SELECT a FROM t1 WHERE a >= ALL (SELECT a FROM t1 WHERE b = 2e0);
a
2
3
SELECT a FROM t1 WHERE a <= ALL (SELECT a FROM t1 WHERE b = 2e0);
a
1
2
SELECT a FROM t1 WHERE a <> ALL (SELECT a FROM t1 WHERE b = 2e0);
a
1
3
DROP TABLE t1;
CREATE TABLE t1 ( a char(1), b char(1));
INSERT INTO t1 VALUES ('1','1'),('2','2'),('3','3');
SELECT a FROM t1 WHERE a > ANY (SELECT a FROM t1 WHERE b = '2');
a
3
SELECT a FROM t1 WHERE a < ANY (SELECT a FROM t1 WHERE b = '2');
a
1
SELECT a FROM t1 WHERE a = ANY (SELECT a FROM t1 WHERE b = '2');
a
2
SELECT a FROM t1 WHERE a >= ANY (SELECT a FROM t1 WHERE b = '2');
a
2
3
SELECT a FROM t1 WHERE a <= ANY (SELECT a FROM t1 WHERE b = '2');
a
1
2
SELECT a FROM t1 WHERE a <> ANY (SELECT a FROM t1 WHERE b = '2');
a
1
3
SELECT a FROM t1 WHERE a > ALL (SELECT a FROM t1 WHERE b = '2');
a
3
SELECT a FROM t1 WHERE a < ALL (SELECT a FROM t1 WHERE b = '2');
a
1
SELECT a FROM t1 WHERE a = ALL (SELECT a FROM t1 WHERE b = '2');
a
2
SELECT a FROM t1 WHERE a >= ALL (SELECT a FROM t1 WHERE b = '2');
a
2
3
SELECT a FROM t1 WHERE a <= ALL (SELECT a FROM t1 WHERE b = '2');
a
1
2
SELECT a FROM t1 WHERE a <> ALL (SELECT a FROM t1 WHERE b = '2');
a
1
3
DROP TABLE t1;
create table t1 (a int, b int);
insert into t1 values (1,2),(3,4);
select * from t1 up where exists (select * from t1 where t1.a=up.a);
a	b
1	2
3	4
explain extended select * from t1 up where exists (select * from t1 where t1.a=up.a);
id	select_type	table	type	possible_keys	key	key_len	ref	rows	filtered	Extra
1	PRIMARY	up	ALL	NULL	NULL	NULL	NULL	2	100.00	Using where
2	DEPENDENT SUBQUERY	t1	ALL	NULL	NULL	NULL	NULL	2	100.00	Using where
Warnings:
Note	1276	Field or reference 'test.up.a' of SELECT #2 was resolved in SELECT #1
Note	1003	select `test`.`up`.`a` AS `a`,`test`.`up`.`b` AS `b` from `test`.`t1` `up` where exists(select 1 AS `Not_used` from `test`.`t1` where (`test`.`t1`.`a` = `test`.`up`.`a`))
drop table t1;
CREATE TABLE t1 (t1_a int);
INSERT INTO t1 VALUES (1);
CREATE TABLE t2 (t2_a int, t2_b int, PRIMARY KEY (t2_a, t2_b));
INSERT INTO t2 VALUES (1, 1), (1, 2);
SELECT * FROM t1, t2 table2 WHERE t1_a = 1 AND table2.t2_a = 1
HAVING table2.t2_b = (SELECT MAX(t2_b) FROM t2 WHERE t2_a = table2.t2_a);
t1_a	t2_a	t2_b
1	1	2
DROP TABLE t1, t2;
CREATE TABLE t1 (id int(11) default NULL,name varchar(10) default NULL);
INSERT INTO t1 VALUES (1,'Tim'),(2,'Rebecca'),(3,NULL);
CREATE TABLE t2 (id int(11) default NULL, pet varchar(10) default NULL);
INSERT INTO t2 VALUES (1,'Fido'),(2,'Spot'),(3,'Felix');
SELECT a.*, b.* FROM (SELECT * FROM t1) AS a JOIN t2 as b on a.id=b.id;
id	name	id	pet
1	Tim	1	Fido
2	Rebecca	2	Spot
3	NULL	3	Felix
drop table t1,t2;
CREATE TABLE t1 ( a int, b int );
CREATE TABLE t2 ( c int, d int );
INSERT INTO t1 VALUES (1,2), (2,3), (3,4);
SELECT a AS abc, b FROM t1 outr WHERE b = 
(SELECT MIN(b) FROM t1 WHERE a=outr.a);
abc	b
1	2
2	3
3	4
INSERT INTO t2 SELECT a AS abc, b FROM t1 outr WHERE b = 
(SELECT MIN(b) FROM t1 WHERE a=outr.a);
select * from t2;
c	d
1	2
2	3
3	4
CREATE TABLE t3 SELECT a AS abc, b FROM t1 outr WHERE b = 
(SELECT MIN(b) FROM t1 WHERE a=outr.a);
select * from t3;
abc	b
1	2
2	3
3	4
prepare stmt1 from "INSERT INTO t2 SELECT a AS abc, b FROM t1 outr WHERE b = (SELECT MIN(b) FROM t1 WHERE a=outr.a);";
execute stmt1;
deallocate prepare stmt1;
select * from t2;
c	d
1	2
2	3
3	4
1	2
2	3
3	4
drop table t3;
prepare stmt1 from "CREATE TABLE t3 SELECT a AS abc, b FROM t1 outr WHERE b = (SELECT MIN(b) FROM t1 WHERE a=outr.a);";
execute stmt1;
select * from t3;
abc	b
1	2
2	3
3	4
deallocate prepare stmt1;
DROP TABLE t1, t2, t3;
CREATE TABLE `t1` ( `a` int(11) default NULL) ENGINE=MyISAM DEFAULT CHARSET=latin1;
insert into t1 values (1);
CREATE TABLE `t2` ( `b` int(11) default NULL, `a` int(11) default NULL) ENGINE=MyISAM DEFAULT CHARSET=latin1;
insert into t2 values (1,2);
select t000.a, count(*) `C` FROM t1 t000 GROUP BY t000.a HAVING count(*) > ALL (SELECT count(*) FROM t2 t001 WHERE t001.a=1);
a	C
1	1
drop table t1,t2;
create table t1 (a int not null auto_increment primary key, b varchar(40), fulltext(b));
insert into t1 (b) values ('ball'),('ball games'), ('games'), ('foo'), ('foobar'), ('Serg'), ('Sergei'),('Georg'), ('Patrik'),('Hakan');
create table t2 (a int);
insert into t2 values (1),(3),(2),(7);
select a,b from t1 where match(b) against ('Ball') > 0;
a	b
1	ball
2	ball games
select a from t2 where a in (select a from t1 where match(b) against ('Ball') > 0);
a
1
2
drop table t1,t2;
CREATE TABLE t1(`IZAVORGANG_ID` VARCHAR(11) CHARACTER SET latin1 COLLATE latin1_bin,`KUERZEL` VARCHAR(10) CHARACTER SET latin1 COLLATE latin1_bin,`IZAANALYSEART_ID` VARCHAR(11) CHARACTER SET latin1 COLLATE latin1_bin,`IZAPMKZ_ID` VARCHAR(11) CHARACTER SET latin1 COLLATE latin1_bin);
CREATE INDEX AK01IZAVORGANG ON t1(izaAnalyseart_id,Kuerzel);
INSERT INTO t1(`IZAVORGANG_ID`,`KUERZEL`,`IZAANALYSEART_ID`,`IZAPMKZ_ID`)VALUES('D0000000001','601','D0000000001','I0000000001');
INSERT INTO t1(`IZAVORGANG_ID`,`KUERZEL`,`IZAANALYSEART_ID`,`IZAPMKZ_ID`)VALUES('D0000000002','602','D0000000001','I0000000001');
INSERT INTO t1(`IZAVORGANG_ID`,`KUERZEL`,`IZAANALYSEART_ID`,`IZAPMKZ_ID`)VALUES('D0000000003','603','D0000000001','I0000000001');
INSERT INTO t1(`IZAVORGANG_ID`,`KUERZEL`,`IZAANALYSEART_ID`,`IZAPMKZ_ID`)VALUES('D0000000004','101','D0000000001','I0000000001');
SELECT `IZAVORGANG_ID` FROM t1 WHERE `KUERZEL` IN(SELECT MIN(`KUERZEL`)`Feld1` FROM t1 WHERE `KUERZEL` LIKE'601%'And`IZAANALYSEART_ID`='D0000000001');
IZAVORGANG_ID
D0000000001
drop table t1;
CREATE TABLE `t1` ( `aid` int(11) NOT NULL default '0', `bid` int(11) NOT NULL default '0', PRIMARY KEY  (`aid`,`bid`));
CREATE TABLE `t2` ( `aid` int(11) NOT NULL default '0', `bid` int(11) NOT NULL default '0', PRIMARY KEY  (`aid`,`bid`));
insert into t1 values (1,1),(1,2),(2,1),(2,2);
insert into t2 values (1,2),(2,2);
select * from t1 where t1.aid not in (select aid from t2 where bid=t1.bid);
aid	bid
1	1
2	1
alter table t2 drop primary key;
alter table t2 add key KEY1 (aid, bid);
select * from t1 where t1.aid not in (select aid from t2 where bid=t1.bid);
aid	bid
1	1
2	1
alter table t2 drop key KEY1;
alter table t2 add primary key (bid, aid);
select * from t1 where t1.aid not in (select aid from t2 where bid=t1.bid);
aid	bid
1	1
2	1
drop table t1,t2;
CREATE TABLE t1 (howmanyvalues bigint, avalue int);
INSERT INTO t1 VALUES (1, 1),(2, 1),(2, 2),(3, 1),(3, 2),(3, 3),(4, 1),(4, 2),(4, 3),(4, 4);
SELECT howmanyvalues, count(*) from t1 group by howmanyvalues;
howmanyvalues	count(*)
1	1
2	2
3	3
4	4
SELECT a.howmanyvalues, (SELECT count(*) from t1 b where b.howmanyvalues = a.howmanyvalues) as mycount from t1 a group by a.howmanyvalues;
howmanyvalues	mycount
1	1
2	2
3	3
4	4
CREATE INDEX t1_howmanyvalues_idx ON t1 (howmanyvalues);
SELECT a.howmanyvalues, (SELECT count(*) from t1 b where b.howmanyvalues+1 = a.howmanyvalues+1) as mycount from t1 a group by a.howmanyvalues;
howmanyvalues	mycount
1	1
2	2
3	3
4	4
SELECT a.howmanyvalues, (SELECT count(*) from t1 b where b.howmanyvalues = a.howmanyvalues) as mycount from t1 a group by a.howmanyvalues;
howmanyvalues	mycount
1	1
2	2
3	3
4	4
SELECT a.howmanyvalues, (SELECT count(*) from t1 b where b.howmanyvalues = a.avalue) as mycount from t1 a group by a.howmanyvalues;
howmanyvalues	mycount
1	1
2	1
3	1
4	1
drop table t1;
create table t1 (x int);
select  (select b.x from t1 as b where b.x=a.x) from t1 as a where a.x=2 group by a.x;
(select b.x from t1 as b where b.x=a.x)
drop table t1;
CREATE TABLE `t1` ( `master` int(10) unsigned NOT NULL default '0', `map` smallint(6) unsigned NOT NULL default '0', `slave` int(10) unsigned NOT NULL default '0', `access` int(10) unsigned NOT NULL default '0', UNIQUE KEY `access_u` (`master`,`map`,`slave`));
INSERT INTO `t1` VALUES (1,0,0,700),(1,1,1,400),(1,5,5,400),(1,12,12,400),(1,12,32,400),(4,12,32,400);
CREATE TABLE `t2` ( `id` int(10) unsigned NOT NULL default '0', `pid` int(10) unsigned NOT NULL default '0', `map` smallint(6) unsigned NOT NULL default '0', `level` tinyint(4) unsigned NOT NULL default '0', `title` varchar(255) default NULL, PRIMARY KEY  (`id`,`pid`,`map`), KEY `level` (`level`), KEY `id` (`id`,`map`)) ;
INSERT INTO `t2` VALUES (6,5,12,7,'a'),(12,0,0,7,'a'),(12,1,0,7,'a'),(12,5,5,7,'a'),(12,5,12,7,'a');
SELECT b.sc FROM (SELECT (SELECT a.access FROM t1 a WHERE a.map = op.map AND a.slave = op.pid AND a.master = 1) ac FROM t2 op WHERE op.id = 12 AND op.map = 0) b;
ERROR 42S22: Unknown column 'b.sc' in 'field list'
SELECT b.ac FROM (SELECT (SELECT a.access FROM t1 a WHERE a.map = op.map AND a.slave = op.pid AND a.master = 1) ac FROM t2 op WHERE op.id = 12 AND op.map = 0) b;
ac
700
NULL
drop tables t1,t2;
create table t1 (a int not null, b int not null, c int, primary key (a,b));
insert into t1 values (1,1,1), (2,2,2), (3,3,3);
set @b:= 0;
explain select sum(a) from t1 where b > @b;
id	select_type	table	type	possible_keys	key	key_len	ref	rows	Extra
1	SIMPLE	t1	index	NULL	PRIMARY	8	NULL	3	Using where; Using index
set @a:= (select sum(a) from t1 where b > @b);
explain select a from t1 where c=2;
id	select_type	table	type	possible_keys	key	key_len	ref	rows	Extra
1	SIMPLE	t1	ALL	NULL	NULL	NULL	NULL	3	Using where
do @a:= (select sum(a) from t1 where b > @b);
explain select a from t1 where c=2;
id	select_type	table	type	possible_keys	key	key_len	ref	rows	Extra
1	SIMPLE	t1	ALL	NULL	NULL	NULL	NULL	3	Using where
drop table t1;
set @got_val= (SELECT 1 FROM (SELECT 'A' as my_col) as T1 ) ;
create table t1 (a int, b int);
create table t2 (a int, b int);
insert into t1 values (1,1),(1,2),(1,3),(2,4),(2,5);
insert into t2 values (1,3),(2,1);
select distinct a,b, (select max(b) from t2 where t1.b=t2.a) from t1 order by t1.b;
a	b	(select max(b) from t2 where t1.b=t2.a)
1	1	3
1	2	1
1	3	NULL
2	4	NULL
2	5	NULL
drop table t1, t2;
create table t1 (id int);
create table t2 (id int, body text, fulltext (body));
insert into t1 values(1),(2),(3);
insert into t2 values (1,'test'), (2,'mysql'), (3,'test'), (4,'test');
select count(distinct id) from t1 where id in (select id from t2 where match(body) against ('mysql' in boolean mode));
count(distinct id)
1
drop table t2,t1;
create table t1 (s1 int,s2 int);
insert into t1 values (20,15);
select * from t1 where  (('a',null) <=> (select 'a',s2 from t1 where s1 = 0));
s1	s2
drop table t1;
create table t1 (s1 int);
insert into t1 values (1),(null);
select * from t1 where s1 < all (select s1 from t1);
s1
select s1, s1 < all (select s1 from t1) from t1;
s1	s1 < all (select s1 from t1)
1	0
NULL	NULL
drop table t1;
CREATE TABLE t1 (
Code char(3) NOT NULL default '',
Name char(52) NOT NULL default '',
Continent enum('Asia','Europe','North America','Africa','Oceania','Antarctica','South America') NOT NULL default 'Asia',
Region char(26) NOT NULL default '',
SurfaceArea float(10,2) NOT NULL default '0.00',
IndepYear smallint(6) default NULL,
Population int(11) NOT NULL default '0',
LifeExpectancy float(3,1) default NULL,
GNP float(10,2) default NULL,
GNPOld float(10,2) default NULL,
LocalName char(45) NOT NULL default '',
GovernmentForm char(45) NOT NULL default '',
HeadOfState char(60) default NULL,
Capital int(11) default NULL,
Code2 char(2) NOT NULL default ''
) ENGINE=MyISAM;
INSERT INTO t1 VALUES ('XXX','Xxxxx','Oceania','Xxxxxx',26.00,0,0,0,0,0,'Xxxxx','Xxxxx','Xxxxx',NULL,'XX');
INSERT INTO t1 VALUES ('ASM','American Samoa','Oceania','Polynesia',199.00,0,68000,75.1,334.00,NULL,'Amerika Samoa','US Territory','George W. Bush',54,'AS');
INSERT INTO t1 VALUES ('ATF','French Southern territories','Antarctica','Antarctica',7780.00,0,0,NULL,0.00,NULL,'Terres australes françaises','Nonmetropolitan Territory of France','Jacques Chirac',NULL,'TF');
INSERT INTO t1 VALUES ('UMI','United States Minor Outlying Islands','Oceania','Micronesia/Caribbean',16.00,0,0,NULL,0.00,NULL,'United States Minor Outlying Islands','Dependent Territory of the US','George W. Bush',NULL,'UM');
/*!40000 ALTER TABLE t1 ENABLE KEYS */;
SELECT DISTINCT Continent AS c FROM t1 outr WHERE 
Code <> SOME ( SELECT Code FROM t1 WHERE Continent = outr.Continent AND 
Population < 200);
c
Oceania
drop table t1;
create table t1 (a1 int);
create table t2 (b1 int);
select * from t1 where a2 > any(select b1 from t2);
ERROR 42S22: Unknown column 'a2' in 'IN/ALL/ANY subquery'
select * from t1 where a1 > any(select b1 from t2);
a1
drop table t1,t2;
create table t1 (a integer, b integer);
select (select * from t1) = (select 1,2);
(select * from t1) = (select 1,2)
NULL
select (select 1,2) = (select * from t1);
(select 1,2) = (select * from t1)
NULL
select  row(1,2) = ANY (select * from t1);
row(1,2) = ANY (select * from t1)
0
select  row(1,2) != ALL (select * from t1);
row(1,2) != ALL (select * from t1)
1
drop table t1;
create table t1 (a integer, b integer);
select row(1,(2,2)) in (select * from t1 );
ERROR 21000: Operand should contain 2 column(s)
select row(1,(2,2)) = (select * from t1 );
ERROR 21000: Operand should contain 2 column(s)
select (select * from t1) = row(1,(2,2));
ERROR 21000: Operand should contain 1 column(s)
drop table t1;
create  table t1 (a integer);
insert into t1 values (1);
select 1 = ALL (select 1 from t1 where 1 = xx ), 1 as xx ;
ERROR 42S22: Reference 'xx' not supported (forward reference in item list)
select 1 = ALL (select 1 from t1 where 1 = xx ), 1 as xx;
ERROR 42S22: Reference 'xx' not supported (forward reference in item list)
select 1 as xx, 1 = ALL (  select 1 from t1 where 1 = xx );
xx	1 = ALL (  select 1 from t1 where 1 = xx )
1	1
select 1 = ALL (select 1 from t1 where 1 = xx ), 1 as xx;
ERROR 42S22: Reference 'xx' not supported (forward reference in item list)
select 1 = ALL (select 1 from t1 where 1 = xx ), 1 as xx from DUAL;
ERROR 42S22: Reference 'xx' not supported (forward reference in item list)
drop table t1;
CREATE TABLE t1 (
categoryId int(11) NOT NULL,
courseId int(11) NOT NULL,
startDate datetime NOT NULL,
endDate datetime NOT NULL,
createDate datetime NOT NULL,
modifyDate timestamp NOT NULL,
attributes text NOT NULL
);
INSERT INTO t1 VALUES (1,41,'2004-02-09','2010-01-01','2004-02-09','2004-02-09',''),
(1,86,'2004-08-16','2004-08-16','2004-08-16','2004-08-16',''),
(1,87,'2004-08-16','2004-08-16','2004-08-16','2004-08-16',''),
(2,52,'2004-03-15','2004-10-01','2004-03-15','2004-09-17',''),
(2,53,'2004-03-16','2004-10-01','2004-03-16','2004-09-17',''),
(2,88,'2004-08-16','2004-08-16','2004-08-16','2004-08-16',''),
(2,89,'2004-08-16','2004-08-16','2004-08-16','2004-08-16',''),
(3,51,'2004-02-09','2010-01-01','2004-02-09','2004-02-09',''),
(5,12,'2004-02-18','2010-01-01','2004-02-18','2004-02-18','');
CREATE TABLE t2 (
userId int(11) NOT NULL,
courseId int(11) NOT NULL,
date datetime NOT NULL
);
INSERT INTO t2 VALUES (5141,71,'2003-11-18'),
(5141,72,'2003-11-25'),(5141,41,'2004-08-06'),
(5141,52,'2004-08-06'),(5141,53,'2004-08-06'),
(5141,12,'2004-08-06'),(5141,86,'2004-10-21'),
(5141,87,'2004-10-21'),(5141,88,'2004-10-21'),
(5141,89,'2004-10-22'),(5141,51,'2004-10-26');
CREATE TABLE t3 (
groupId int(11) NOT NULL,
parentId int(11) NOT NULL,
startDate datetime NOT NULL,
endDate datetime NOT NULL,
createDate datetime NOT NULL,
modifyDate timestamp NOT NULL,
ordering int(11)
);
INSERT INTO t3 VALUES (12,9,'1000-01-01','3999-12-31','2004-01-29','2004-01-29',NULL);
CREATE TABLE t4 (
id int(11) NOT NULL,
groupTypeId int(11) NOT NULL,
groupKey varchar(50) NOT NULL,
name text,
ordering int(11),
description text,
createDate datetime NOT NULL,
modifyDate timestamp NOT NULL
);
INSERT INTO t4 VALUES (9,5,'stationer','stationer',0,'Stationer','2004-01-29','2004-01-29'),
(12,5,'group2','group2',0,'group2','2004-01-29','2004-01-29');
CREATE TABLE t5 (
userId int(11) NOT NULL,
groupId int(11) NOT NULL,
createDate datetime NOT NULL,
modifyDate timestamp NOT NULL
);
INSERT INTO t5 VALUES (5141,12,'2004-08-06','2004-08-06');
select
count(distinct t2.userid) pass,
groupstuff.*,
count(t2.courseid) crse,
t1.categoryid, 
t2.courseid,
date_format(date, '%b%y') as colhead
from t2   
join t1 on t2.courseid=t1.courseid  
join
(
select 
t5.userid,  
parentid,  
parentgroup,  
childid,  
groupname,  
grouptypeid  
from t5 
join 
(
select t4.id as parentid,  
t4.name as parentgroup,  
t4.id as childid,  
t4.name as groupname,  
t4.grouptypeid  
from   t4  
) as gin on t5.groupid=gin.childid 
) as groupstuff on t2.userid = groupstuff.userid 
group by 
groupstuff.groupname, colhead , t2.courseid;
pass	userid	parentid	parentgroup	childid	groupname	grouptypeid	crse	categoryid	courseid	colhead
1	5141	12	group2	12	group2	5	1	5	12	Aug04
1	5141	12	group2	12	group2	5	1	1	41	Aug04
1	5141	12	group2	12	group2	5	1	2	52	Aug04
1	5141	12	group2	12	group2	5	1	2	53	Aug04
1	5141	12	group2	12	group2	5	1	3	51	Oct04
1	5141	12	group2	12	group2	5	1	1	86	Oct04
1	5141	12	group2	12	group2	5	1	1	87	Oct04
1	5141	12	group2	12	group2	5	1	2	88	Oct04
1	5141	12	group2	12	group2	5	1	2	89	Oct04
drop table t1, t2, t3, t4, t5;
create table t1 (a int);
insert into t1 values (1), (2), (3);
SELECT 1 FROM t1 WHERE (SELECT 1) in (SELECT 1);
1
1
1
1
drop table t1;
create table t1 (a int);
create table t2 (a int);
insert into t1 values (1),(2);
insert into t2 values (0),(1),(2),(3);
select a from t2 where a in (select a from t1);
a
1
2
select a from t2 having a in (select a from t1);
a
1
2
prepare stmt1 from "select a from t2 where a in (select a from t1)";
execute stmt1;
a
1
2
execute stmt1;
a
1
2
deallocate prepare stmt1;
prepare stmt1 from "select a from t2 having a in (select a from t1)";
execute stmt1;
a
1
2
execute stmt1;
a
1
2
deallocate prepare stmt1;
drop table t1, t2;
create table t1 (a int, b int);
insert into t1 values (1,2);
select 1 = (select * from t1);
ERROR 21000: Operand should contain 1 column(s)
select (select * from t1) = 1;
ERROR 21000: Operand should contain 2 column(s)
select (1,2) = (select a from t1);
ERROR 21000: Operand should contain 2 column(s)
select (select a from t1) = (1,2);
ERROR 21000: Operand should contain 1 column(s)
select (1,2,3) = (select * from t1);
ERROR 21000: Operand should contain 3 column(s)
select (select * from t1) = (1,2,3);
ERROR 21000: Operand should contain 2 column(s)
drop table t1;
CREATE TABLE `t1` (
`itemid` bigint(20) unsigned NOT NULL auto_increment,
`sessionid` bigint(20) unsigned default NULL,
`time` int(10) unsigned NOT NULL default '0',
`type` set('A','D','E','F','G','I','L','N','U') collate latin1_general_ci NOT
NULL default '',
`data` text collate latin1_general_ci NOT NULL,
PRIMARY KEY  (`itemid`)
) DEFAULT CHARSET=latin1 COLLATE=latin1_general_ci;
INSERT INTO `t1` VALUES (1, 1, 1, 'D', '');
CREATE TABLE `t2` (
`sessionid` bigint(20) unsigned NOT NULL auto_increment,
`pid` int(10) unsigned NOT NULL default '0',
`date` int(10) unsigned NOT NULL default '0',
`ip` varchar(15) collate latin1_general_ci NOT NULL default '',
PRIMARY KEY  (`sessionid`)
) DEFAULT CHARSET=latin1 COLLATE=latin1_general_ci;
INSERT INTO `t2` VALUES (1, 1, 1, '10.10.10.1');
SELECT s.ip, count( e.itemid ) FROM `t1` e JOIN t2 s ON s.sessionid = e.sessionid WHERE e.sessionid = ( SELECT sessionid FROM t2 ORDER BY sessionid DESC LIMIT 1 ) GROUP BY s.ip HAVING count( e.itemid ) >0 LIMIT 0 , 30;
ip	count( e.itemid )
10.10.10.1	1
drop tables t1,t2;
create table t1 (fld enum('0','1'));
insert into t1 values ('1');
select * from (select max(fld) from t1) as foo;
max(fld)
1
drop table t1;
CREATE TABLE t1 (one int, two int, flag char(1));
CREATE TABLE t2 (one int, two int, flag char(1));
INSERT INTO t1 VALUES(1,2,'Y'),(2,3,'Y'),(3,4,'Y'),(5,6,'N'),(7,8,'N');
INSERT INTO t2 VALUES(1,2,'Y'),(2,3,'Y'),(3,4,'Y'),(5,6,'N'),(7,8,'N');
SELECT * FROM t1
WHERE ROW(one,two) IN (SELECT DISTINCT one,two FROM t2 WHERE flag = 'N');
one	two	flag
5	6	N
7	8	N
SELECT * FROM t1
WHERE ROW(one,two) IN (SELECT DISTINCT one,two FROM t1 WHERE flag = 'N');
one	two	flag
5	6	N
7	8	N
insert into t2 values (null,null,'N');
insert into t2 values (null,3,'0');
insert into t2 values (null,5,'0');
insert into t2 values (10,null,'0');
insert into t1 values (10,3,'0');
insert into t1 values (10,5,'0');
insert into t1 values (10,10,'0');
SELECT one,two,ROW(one,two) IN (SELECT one,two FROM t2 WHERE flag = 'N') as 'test' from t1;
one	two	test
1	2	NULL
2	3	NULL
3	4	NULL
5	6	1
7	8	1
10	3	NULL
10	5	NULL
10	10	NULL
SELECT one,two from t1 where ROW(one,two) IN (SELECT one,two FROM t2 WHERE flag = 'N');
one	two
5	6
7	8
SELECT one,two,ROW(one,two) IN (SELECT one,two FROM t2 WHERE flag = 'N' group by one,two) as 'test' from t1;
one	two	test
1	2	NULL
2	3	NULL
3	4	NULL
5	6	1
7	8	1
10	3	NULL
10	5	NULL
10	10	NULL
SELECT one,two,ROW(one,two) IN (SELECT one,two FROM t2 WHERE flag = '0') as 'test' from t1;
one	two	test
1	2	0
2	3	NULL
3	4	0
5	6	0
7	8	0
10	3	NULL
10	5	NULL
10	10	NULL
SELECT one,two,ROW(one,two) IN (SELECT one,two FROM t2 WHERE flag = '0' group by one,two) as 'test' from t1;
one	two	test
1	2	0
2	3	NULL
3	4	0
5	6	0
7	8	0
10	3	NULL
10	5	NULL
10	10	NULL
explain extended SELECT one,two,ROW(one,two) IN (SELECT one,two FROM t2 WHERE flag = '0') as 'test' from t1;
id	select_type	table	type	possible_keys	key	key_len	ref	rows	filtered	Extra
1	PRIMARY	t1	ALL	NULL	NULL	NULL	NULL	8	100.00	
2	DEPENDENT SUBQUERY	t2	ALL	NULL	NULL	NULL	NULL	9	100.00	Using where
Warnings:
Note	1003	select `test`.`t1`.`one` AS `one`,`test`.`t1`.`two` AS `two`,<in_optimizer>((`test`.`t1`.`one`,`test`.`t1`.`two`),<exists>(select `test`.`t2`.`one` AS `one`,`test`.`t2`.`two` AS `two` from `test`.`t2` where ((`test`.`t2`.`flag` = '0') and trigcond(((<cache>(`test`.`t1`.`one`) = `test`.`t2`.`one`) or isnull(`test`.`t2`.`one`))) and trigcond(((<cache>(`test`.`t1`.`two`) = `test`.`t2`.`two`) or isnull(`test`.`t2`.`two`)))) having (trigcond(<is_not_null_test>(`test`.`t2`.`one`)) and trigcond(<is_not_null_test>(`test`.`t2`.`two`))))) AS `test` from `test`.`t1`
explain extended SELECT one,two from t1 where ROW(one,two) IN (SELECT one,two FROM t2 WHERE flag = 'N');
id	select_type	table	type	possible_keys	key	key_len	ref	rows	filtered	Extra
1	PRIMARY	t1	ALL	NULL	NULL	NULL	NULL	8	100.00	Using where
2	DEPENDENT SUBQUERY	t2	ALL	NULL	NULL	NULL	NULL	9	100.00	Using where
Warnings:
Note	1003	select `test`.`t1`.`one` AS `one`,`test`.`t1`.`two` AS `two` from `test`.`t1` where <in_optimizer>((`test`.`t1`.`one`,`test`.`t1`.`two`),<exists>(select `test`.`t2`.`one` AS `one`,`test`.`t2`.`two` AS `two` from `test`.`t2` where ((`test`.`t2`.`flag` = 'N') and (<cache>(`test`.`t1`.`one`) = `test`.`t2`.`one`) and (<cache>(`test`.`t1`.`two`) = `test`.`t2`.`two`))))
explain extended SELECT one,two,ROW(one,two) IN (SELECT one,two FROM t2 WHERE flag = '0' group by one,two) as 'test' from t1;
id	select_type	table	type	possible_keys	key	key_len	ref	rows	filtered	Extra
1	PRIMARY	t1	ALL	NULL	NULL	NULL	NULL	8	100.00	
2	DEPENDENT SUBQUERY	t2	ALL	NULL	NULL	NULL	NULL	9	100.00	Using where; Using temporary; Using filesort
Warnings:
Note	1003	select `test`.`t1`.`one` AS `one`,`test`.`t1`.`two` AS `two`,<in_optimizer>((`test`.`t1`.`one`,`test`.`t1`.`two`),<exists>(select `test`.`t2`.`one` AS `one`,`test`.`t2`.`two` AS `two` from `test`.`t2` where (`test`.`t2`.`flag` = '0') group by `test`.`t2`.`one`,`test`.`t2`.`two` having (trigcond(((<cache>(`test`.`t1`.`one`) = `test`.`t2`.`one`) or isnull(`test`.`t2`.`one`))) and trigcond(((<cache>(`test`.`t1`.`two`) = `test`.`t2`.`two`) or isnull(`test`.`t2`.`two`))) and trigcond(<is_not_null_test>(`test`.`t2`.`one`)) and trigcond(<is_not_null_test>(`test`.`t2`.`two`))))) AS `test` from `test`.`t1`
DROP TABLE t1,t2;
CREATE TABLE t1 (a char(5), b char(5));
INSERT INTO t1 VALUES (NULL,'aaa'), ('aaa','aaa');
SELECT * FROM t1 WHERE (a,b) IN (('aaa','aaa'), ('aaa','bbb'));
a	b
aaa	aaa
DROP TABLE t1;
CREATE TABLE t1 (a int);
CREATE TABLE t2 (a int, b int);
CREATE TABLE t3 (b int NOT NULL);
INSERT INTO t1 VALUES (1), (2), (3), (4);
INSERT INTO t2 VALUES (1,10), (3,30);
SELECT * FROM t2 LEFT JOIN t3 ON t2.b=t3.b
WHERE t3.b IS NOT NULL OR t2.a > 10;
a	b	b
SELECT * FROM t1
WHERE t1.a NOT IN (SELECT a FROM t2 LEFT JOIN t3 ON t2.b=t3.b
WHERE t3.b IS NOT NULL OR t2.a > 10);
a
1
2
3
4
DROP TABLE t1,t2,t3;
CREATE TABLE t1 (f1 INT);
CREATE TABLE t2 (f2 INT);
INSERT INTO t1 VALUES (1);
SELECT * FROM t1 WHERE f1 > ALL (SELECT f2 FROM t2);
f1
1
SELECT * FROM t1 WHERE f1 > ALL (SELECT f2 FROM t2 WHERE 1=0);
f1
1
INSERT INTO t2 VALUES (1);
INSERT INTO t2 VALUES (2);
SELECT * FROM t1 WHERE f1 > ALL (SELECT f2 FROM t2 WHERE f2=0);
f1
1
DROP TABLE t1, t2;
select 1 from dual where 1 < any (select 2);
1
1
select 1 from dual where 1 < all (select 2);
1
1
select 1 from dual where 2 > any (select 1);
1
1
select 1 from dual where 2 > all (select 1);
1
1
select 1 from dual where 1 < any (select 2 from dual);
1
1
select 1 from dual where 1 < all (select 2 from dual where 1!=1);
1
1
create table t1 (s1 char);
insert into t1 values (1),(2);
select * from t1 where (s1 < any (select s1 from t1));
s1
1
select * from t1 where not (s1 < any (select s1 from t1));
s1
2
select * from t1 where (s1 < ALL (select s1+1 from t1));
s1
1
select * from t1 where not(s1 < ALL (select s1+1 from t1));
s1
2
select * from t1 where (s1+1 = ANY (select s1 from t1));
s1
1
select * from t1 where NOT(s1+1 = ANY (select s1 from t1));
s1
2
select * from t1 where (s1 = ALL (select s1/s1 from t1));
s1
1
select * from t1 where NOT(s1 = ALL (select s1/s1 from t1));
s1
2
drop table t1;
create table t1 (
retailerID varchar(8) NOT NULL,
statusID   int(10) unsigned NOT NULL,
changed    datetime NOT NULL,
UNIQUE KEY retailerID (retailerID, statusID, changed)
);
INSERT INTO t1 VALUES("0026", "1", "2005-12-06 12:18:56");
INSERT INTO t1 VALUES("0026", "2", "2006-01-06 12:25:53");
INSERT INTO t1 VALUES("0037", "1", "2005-12-06 12:18:56");
INSERT INTO t1 VALUES("0037", "2", "2006-01-06 12:25:53");
INSERT INTO t1 VALUES("0048", "1", "2006-01-06 12:37:50");
INSERT INTO t1 VALUES("0059", "1", "2006-01-06 12:37:50");
select * from t1 r1 
where (r1.retailerID,(r1.changed)) in 
(SELECT r2.retailerId,(max(changed)) from t1 r2 
group by r2.retailerId);
retailerID	statusID	changed
0026	2	2006-01-06 12:25:53
0037	2	2006-01-06 12:25:53
0048	1	2006-01-06 12:37:50
0059	1	2006-01-06 12:37:50
drop table t1;
create table t1(a int, primary key (a));
insert into t1 values (10);
create table t2 (a int primary key, b varchar(32), c int, unique key b(c, b));
insert into t2(a, c, b) values (1,10,'359'), (2,10,'35988'), (3,10,'35989');
explain SELECT sql_no_cache t1.a, r.a, r.b FROM t1 LEFT JOIN t2 r 
ON r.a = (SELECT t2.a FROM t2 WHERE t2.c = t1.a AND t2.b <= '359899' 
ORDER BY t2.c DESC, t2.b DESC LIMIT 1) WHERE t1.a = 10;
id	select_type	table	type	possible_keys	key	key_len	ref	rows	Extra
1	PRIMARY	t1	system	PRIMARY	NULL	NULL	NULL	1	
1	PRIMARY	r	const	PRIMARY	PRIMARY	4	const	1	
2	DEPENDENT SUBQUERY	t2	range	b	b	40	NULL	2	Using where
SELECT sql_no_cache t1.a, r.a, r.b FROM t1 LEFT JOIN t2 r 
ON r.a = (SELECT t2.a FROM t2 WHERE t2.c = t1.a AND t2.b <= '359899' 
ORDER BY t2.c DESC, t2.b DESC LIMIT 1) WHERE t1.a = 10;
a	a	b
10	3	35989
explain SELECT sql_no_cache t1.a, r.a, r.b FROM t1 LEFT JOIN t2 r 
ON r.a = (SELECT t2.a FROM t2 WHERE t2.c = t1.a AND t2.b <= '359899' 
ORDER BY t2.c, t2.b LIMIT 1) WHERE t1.a = 10;
id	select_type	table	type	possible_keys	key	key_len	ref	rows	Extra
1	PRIMARY	t1	system	PRIMARY	NULL	NULL	NULL	1	
1	PRIMARY	r	const	PRIMARY	PRIMARY	4	const	1	
2	DEPENDENT SUBQUERY	t2	range	b	b	40	NULL	2	Using where
SELECT sql_no_cache t1.a, r.a, r.b FROM t1 LEFT JOIN t2 r 
ON r.a = (SELECT t2.a FROM t2 WHERE t2.c = t1.a AND t2.b <= '359899' 
ORDER BY t2.c, t2.b LIMIT 1) WHERE t1.a = 10;
a	a	b
10	1	359
drop table t1,t2;
CREATE TABLE t1 (                  
field1 int NOT NULL,                 
field2 int NOT NULL,                 
field3 int NOT NULL,                 
PRIMARY KEY  (field1,field2,field3)  
);
CREATE TABLE t2 (             
fieldA int NOT NULL,            
fieldB int NOT NULL,            
PRIMARY KEY  (fieldA,fieldB)     
);
INSERT INTO t1 VALUES
(1,1,1), (1,1,2), (1,2,1), (1,2,2), (1,2,3), (1,3,1);
INSERT INTO t2 VALUES (1,1), (1,2), (1,3);
SELECT field1, field2, COUNT(*)
FROM t1 GROUP BY field1, field2;
field1	field2	COUNT(*)
1	1	2
1	2	3
1	3	1
SELECT field1, field2
FROM  t1
GROUP BY field1, field2
HAVING COUNT(*) >= ALL (SELECT fieldB 
FROM t2 WHERE fieldA = field1);
field1	field2
1	2
SELECT field1, field2
FROM  t1
GROUP BY field1, field2
HAVING COUNT(*) < ANY (SELECT fieldB 
FROM t2 WHERE fieldA = field1);
field1	field2
1	1
1	3
DROP TABLE t1, t2;
CREATE TABLE t1(a int, INDEX (a));
INSERT INTO t1 VALUES (1), (3), (5), (7);
INSERT INTO t1 VALUES (NULL);
CREATE TABLE t2(a int);
INSERT INTO t2 VALUES (1),(2),(3);
EXPLAIN SELECT a, a IN (SELECT a FROM t1) FROM t2;
id	select_type	table	type	possible_keys	key	key_len	ref	rows	Extra
1	PRIMARY	t2	ALL	NULL	NULL	NULL	NULL	3	
2	DEPENDENT SUBQUERY	t1	index_subquery	a	a	5	func	2	Using index; Full scan on NULL key
SELECT a, a IN (SELECT a FROM t1) FROM t2;
a	a IN (SELECT a FROM t1)
1	1
2	NULL
3	1
DROP TABLE t1,t2;
CREATE TABLE t1 (a DATETIME);
INSERT INTO t1 VALUES ('1998-09-23'), ('2003-03-25');
CREATE TABLE t2 AS SELECT 
(SELECT a FROM t1 WHERE a < '2000-01-01') AS sub_a 
FROM t1 WHERE a > '2000-01-01';
SHOW CREATE TABLE t2;
Table	Create Table
t2	CREATE TABLE `t2` (
  `sub_a` datetime DEFAULT NULL
) ENGINE=MyISAM DEFAULT CHARSET=latin1
CREATE TABLE t3 AS (SELECT a FROM t1 WHERE a < '2000-01-01') UNION (SELECT a FROM t1 WHERE a > '2000-01-01');
SHOW CREATE TABLE t3;
Table	Create Table
t3	CREATE TABLE `t3` (
  `a` datetime DEFAULT NULL
) ENGINE=MyISAM DEFAULT CHARSET=latin1
DROP TABLE t1,t2,t3;
CREATE TABLE t1 (a int);
INSERT INTO t1 VALUES (1), (2);
SELECT a FROM t1 WHERE (SELECT 1 FROM DUAL WHERE 1=0) > 0;
a
SELECT a FROM t1 WHERE (SELECT 1 FROM DUAL WHERE 1=0) IS NULL;
a
1
2
EXPLAIN SELECT a FROM t1 WHERE (SELECT 1 FROM DUAL WHERE 1=0) IS NULL;
id	select_type	table	type	possible_keys	key	key_len	ref	rows	Extra
1	PRIMARY	t1	ALL	NULL	NULL	NULL	NULL	2	
2	SUBQUERY	NULL	NULL	NULL	NULL	NULL	NULL	NULL	Impossible WHERE
DROP TABLE t1;
CREATE TABLE t1 (a int);
INSERT INTO t1 VALUES (2), (4), (1), (3);
CREATE TABLE t2 (b int, c int);
INSERT INTO t2 VALUES
(2,1), (1,3), (2,1), (4,4), (2,2), (1,4);
SELECT a FROM t1 ORDER BY (SELECT c FROM t2 WHERE b > 2 );
a
2
4
1
3
SELECT a FROM t1 ORDER BY (SELECT c FROM t2 WHERE b > 1);
ERROR 21000: Subquery returns more than 1 row
SELECT a FROM t1 ORDER BY (SELECT c FROM t2 WHERE b > 2), a;
a
1
2
3
4
SELECT a FROM t1 ORDER BY (SELECT c FROM t2 WHERE b > 1), a;
ERROR 21000: Subquery returns more than 1 row
SELECT b, MAX(c) FROM t2 GROUP BY b, (SELECT c FROM t2 WHERE b > 2);
b	MAX(c)
1	4
2	2
4	4
SELECT b, MAX(c) FROM t2 GROUP BY b, (SELECT c FROM t2 WHERE b > 1);
ERROR 21000: Subquery returns more than 1 row
SELECT a FROM t1 GROUP BY a
HAVING IFNULL((SELECT b FROM t2 WHERE b > 2),
(SELECT c FROM t2 WHERE c=a AND b > 2 ORDER BY b)) > 3;
a
1
2
3
4
SELECT a FROM t1 GROUP BY a
HAVING IFNULL((SELECT b FROM t2 WHERE b > 1),
(SELECT c FROM t2 WHERE c=a AND b > 2 ORDER BY b)) > 3;
ERROR 21000: Subquery returns more than 1 row
SELECT a FROM t1 GROUP BY a
HAVING IFNULL((SELECT b FROM t2 WHERE b > 4),
(SELECT c FROM t2 WHERE c=a AND b > 2 ORDER BY b)) > 3;
a
4
SELECT a FROM t1 GROUP BY a
HAVING IFNULL((SELECT b FROM t2 WHERE b > 4),
(SELECT c FROM t2 WHERE c=a AND b > 1 ORDER BY b)) > 3;
ERROR 21000: Subquery returns more than 1 row
SELECT a FROM t1
ORDER BY IFNULL((SELECT b FROM t2 WHERE b > 2),
(SELECT c FROM t2 WHERE c=a AND b > 2 ORDER BY b));
a
2
4
1
3
SELECT a FROM t1
ORDER BY IFNULL((SELECT b FROM t2 WHERE b > 1),
(SELECT c FROM t2 WHERE c=a AND b > 1 ORDER BY b));
ERROR 21000: Subquery returns more than 1 row
SELECT a FROM t1
ORDER BY IFNULL((SELECT b FROM t2 WHERE b > 4),
(SELECT c FROM t2 WHERE c=a AND b > 2 ORDER BY b));
a
2
1
3
4
SELECT a FROM t1
ORDER BY IFNULL((SELECT b FROM t2 WHERE b > 4),
(SELECT c FROM t2 WHERE c=a AND b > 1 ORDER BY b));
ERROR 21000: Subquery returns more than 1 row
DROP TABLE t1,t2;
create table t1 (df decimal(5,1));
insert into t1 values(1.1);
insert into t1 values(2.2);
select * from t1 where df <= all (select avg(df) from t1 group by df);
df
1.1
select * from t1 where df >= all (select avg(df) from t1 group by df);
df
2.2
drop table t1;
create table t1 (df decimal(5,1));
insert into t1 values(1.1);
select 1.1 * exists(select * from t1);
1.1 * exists(select * from t1)
1.1
drop table t1;
CREATE TABLE t1 (
grp int(11) default NULL,
a decimal(10,2) default NULL);
insert into t1 values (1, 1), (2, 2), (2, 3), (3, 4), (3, 5), (3, 6), (NULL, NULL);
select * from t1;
grp	a
1	1.00
2	2.00
2	3.00
3	4.00
3	5.00
3	6.00
NULL	NULL
select min(a) from t1 group by grp;
min(a)
NULL
1.00
2.00
4.00
drop table t1;
CREATE table t1 ( c1 integer );
INSERT INTO t1 VALUES ( 1 );
INSERT INTO t1 VALUES ( 2 );
INSERT INTO t1 VALUES ( 3 );
CREATE TABLE t2 ( c2 integer );
INSERT INTO t2 VALUES ( 1 );
INSERT INTO t2 VALUES ( 4 );
INSERT INTO t2 VALUES ( 5 );
SELECT * FROM t1 LEFT JOIN t2 ON c1 = c2 WHERE c2 IN (1);
c1	c2
1	1
SELECT * FROM t1 LEFT JOIN t2 ON c1 = c2
WHERE c2 IN ( SELECT c2 FROM t2 WHERE c2 IN ( 1 ) );
c1	c2
1	1
DROP TABLE t1,t2;
CREATE TABLE t1 ( c1 integer );
INSERT INTO t1 VALUES ( 1 );
INSERT INTO t1 VALUES ( 2 );
INSERT INTO t1 VALUES ( 3 );
INSERT INTO t1 VALUES ( 6 );
CREATE TABLE t2 ( c2 integer );
INSERT INTO t2 VALUES ( 1 );
INSERT INTO t2 VALUES ( 4 );
INSERT INTO t2 VALUES ( 5 );
INSERT INTO t2 VALUES ( 6 );
CREATE TABLE t3 ( c3 integer );
INSERT INTO t3 VALUES ( 7 );
INSERT INTO t3 VALUES ( 8 );
SELECT c1,c2 FROM t1 LEFT JOIN t2 ON c1 = c2 
WHERE EXISTS (SELECT c3 FROM t3 WHERE c2 IS NULL );
c1	c2
2	NULL
3	NULL
DROP TABLE t1,t2,t3;
CREATE TABLE `t1` (
`itemid` bigint(20) unsigned NOT NULL auto_increment,
`sessionid` bigint(20) unsigned default NULL,
`time` int(10) unsigned NOT NULL default '0',
`type` set('A','D','E','F','G','I','L','N','U') collate latin1_general_ci NOT
NULL default '',
`data` text collate latin1_general_ci NOT NULL,
PRIMARY KEY  (`itemid`)
) DEFAULT CHARSET=latin1 COLLATE=latin1_general_ci;
INSERT INTO `t1` VALUES (1, 1, 1, 'D', '');
CREATE TABLE `t2` (
`sessionid` bigint(20) unsigned NOT NULL auto_increment,
`pid` int(10) unsigned NOT NULL default '0',
`date` int(10) unsigned NOT NULL default '0',
`ip` varchar(15) collate latin1_general_ci NOT NULL default '',
PRIMARY KEY  (`sessionid`)
) DEFAULT CHARSET=latin1 COLLATE=latin1_general_ci;
INSERT INTO `t2` VALUES (1, 1, 1, '10.10.10.1');
SELECT s.ip, count( e.itemid ) FROM `t1` e JOIN t2 s ON s.sessionid = e.sessionid WHERE e.sessionid = ( SELECT sessionid FROM t2 ORDER BY sessionid DESC LIMIT 1 ) GROUP BY s.ip HAVING count( e.itemid ) >0 LIMIT 0 , 30;
ip	count( e.itemid )
10.10.10.1	1
drop tables t1,t2;
CREATE TABLE t1 (EMPNUM   CHAR(3));
CREATE TABLE t2 (EMPNUM   CHAR(3) );
INSERT INTO t1 VALUES ('E1'),('E2');
INSERT INTO t2 VALUES ('E1');
DELETE FROM t1
WHERE t1.EMPNUM NOT IN
(SELECT t2.EMPNUM
FROM t2
WHERE t1.EMPNUM = t2.EMPNUM);
select * from t1;
EMPNUM
E1
DROP TABLE t1,t2;
CREATE TABLE t1(select_id BIGINT, values_id BIGINT);
INSERT INTO t1 VALUES (1, 1);
CREATE TABLE t2 (select_id BIGINT, values_id BIGINT, 
PRIMARY KEY(select_id,values_id));
INSERT INTO t2 VALUES (0, 1), (0, 2), (0, 3), (1, 5);
SELECT values_id FROM t1 
WHERE values_id IN (SELECT values_id FROM t2
WHERE select_id IN (1, 0));
values_id
1
SELECT values_id FROM t1 
WHERE values_id IN (SELECT values_id FROM t2
WHERE select_id BETWEEN 0 AND 1);
values_id
1
SELECT values_id FROM t1 
WHERE values_id IN (SELECT values_id FROM t2
WHERE select_id = 0 OR select_id = 1);
values_id
1
DROP TABLE t1, t2;
create table t1 (fld enum('0','1'));
insert into t1 values ('1');
select * from (select max(fld) from t1) as foo;
max(fld)
1
drop table t1;
CREATE TABLE t1 (a int, b int);
CREATE TABLE t2 (c int, d int);
CREATE TABLE t3 (e int);
INSERT INTO t1 VALUES 
(1,10), (2,10), (1,20), (2,20), (3,20), (2,30), (4,40);
INSERT INTO t2 VALUES
(2,10), (2,20), (4,10), (5,10), (3,20), (2,40);
INSERT INTO t3 VALUES (10), (30), (10), (20) ;
SELECT a, MAX(b), MIN(b) FROM t1 GROUP BY a;
a	MAX(b)	MIN(b)
1	20	10
2	30	10
3	20	20
4	40	40
SELECT * FROM t2;
c	d
2	10
2	20
4	10
5	10
3	20
2	40
SELECT * FROM t3;
e
10
30
10
20
SELECT a FROM t1 GROUP BY a
HAVING a IN (SELECT c FROM t2 WHERE MAX(b)>20);
a
2
4
SELECT a FROM t1 GROUP BY a
HAVING a IN (SELECT c FROM t2 WHERE MAX(b)<d);
a
2
SELECT a FROM t1 GROUP BY a
HAVING a IN (SELECT c FROM t2 WHERE MAX(b)>d);
a
2
4
SELECT a FROM t1 GROUP BY a
HAVING a IN (SELECT c FROM t2
WHERE d >= SOME(SELECT e FROM t3 WHERE MAX(b)=e));
a
2
3
SELECT a FROM t1 GROUP BY a
HAVING a IN (SELECT c FROM t2
WHERE  EXISTS(SELECT e FROM t3 WHERE MAX(b)=e AND e <= d));
a
2
3
SELECT a FROM t1 GROUP BY a
HAVING a IN (SELECT c FROM t2
WHERE d > SOME(SELECT e FROM t3 WHERE MAX(b)=e));
a
2
SELECT a FROM t1 GROUP BY a
HAVING a IN (SELECT c FROM t2
WHERE  EXISTS(SELECT e FROM t3 WHERE MAX(b)=e AND e < d));
a
2
SELECT a FROM t1 GROUP BY a
HAVING a IN (SELECT c FROM t2
WHERE MIN(b) < d AND 
EXISTS(SELECT e FROM t3 WHERE MAX(b)=e AND e <= d));
a
2
SELECT a, SUM(a) FROM t1 GROUP BY a;
a	SUM(a)
1	2
2	6
3	3
4	4
SELECT a FROM t1
WHERE EXISTS(SELECT c FROM t2 GROUP BY c HAVING SUM(a) = c) GROUP BY a;
a
3
4
SELECT a FROM t1 GROUP BY a
HAVING EXISTS(SELECT c FROM t2 GROUP BY c HAVING SUM(a) = c);
a
1
3
4
SELECT a FROM t1
WHERE a < 3 AND
EXISTS(SELECT c FROM t2 GROUP BY c HAVING SUM(a) != c) GROUP BY a;
a
1
2
SELECT a FROM t1
WHERE a < 3 AND
EXISTS(SELECT c FROM t2 GROUP BY c HAVING SUM(a) != c);
a
1
2
1
2
2
SELECT t1.a FROM t1 GROUP BY t1.a
HAVING t1.a < ALL(SELECT t2.c FROM t2 GROUP BY t2.c
HAVING EXISTS(SELECT t3.e FROM t3 GROUP BY t3.e
HAVING SUM(t1.a+t2.c) < t3.e/4));
a
1
2
SELECT t1.a FROM t1 GROUP BY t1.a
HAVING t1.a > ALL(SELECT t2.c FROM t2
WHERE EXISTS(SELECT t3.e FROM t3 GROUP BY t3.e
HAVING SUM(t1.a+t2.c) < t3.e/4));
a
4
SELECT t1.a FROM t1 GROUP BY t1.a
HAVING t1.a > ALL(SELECT t2.c FROM t2
WHERE EXISTS(SELECT t3.e FROM t3 
WHERE SUM(t1.a+t2.c) < t3.e/4));
ERROR HY000: Invalid use of group function
SELECT t1.a from t1 GROUP BY t1.a HAVING AVG(SUM(t1.b)) > 20;
ERROR HY000: Invalid use of group function
SELECT t1.a FROM t1 GROUP BY t1.a
HAVING t1.a IN (SELECT t2.c FROM t2 GROUP BY t2.c
HAVING AVG(t2.c+SUM(t1.b)) > 20);
a
2
3
4
SELECT t1.a FROM t1 GROUP BY t1.a
HAVING t1.a IN (SELECT t2.c FROM t2 GROUP BY t2.c
HAVING AVG(SUM(t1.b)) > 20);
a
2
4
SELECT t1.a, SUM(b) AS sum  FROM t1 GROUP BY t1.a
HAVING t1.a IN (SELECT t2.c FROM t2 GROUP BY t2.c
HAVING t2.c+sum > 20);
a	sum
2	60
3	20
4	40
DROP TABLE t1,t2,t3;
CREATE TABLE t1 (a varchar(5), b varchar(10));
INSERT INTO t1 VALUES
('AAA', 5), ('BBB', 4), ('BBB', 1), ('CCC', 2),
('CCC', 7), ('AAA', 2), ('AAA', 4), ('BBB', 3), ('AAA', 8);
SELECT * FROM t1 WHERE (a,b) = ANY (SELECT a, max(b) FROM t1 GROUP BY a);
a	b
BBB	4
CCC	7
AAA	8
EXPLAIN
SELECT * FROM t1 WHERE (a,b) = ANY (SELECT a, max(b) FROM t1 GROUP BY a);
id	select_type	table	type	possible_keys	key	key_len	ref	rows	Extra
1	PRIMARY	t1	ALL	NULL	NULL	NULL	NULL	9	Using where
2	DEPENDENT SUBQUERY	t1	ALL	NULL	NULL	NULL	NULL	9	Using temporary; Using filesort
ALTER TABLE t1 ADD INDEX(a);
SELECT * FROM t1 WHERE (a,b) = ANY (SELECT a, max(b) FROM t1 GROUP BY a);
a	b
BBB	4
CCC	7
AAA	8
EXPLAIN
SELECT * FROM t1 WHERE (a,b) = ANY (SELECT a, max(b) FROM t1 GROUP BY a);
id	select_type	table	type	possible_keys	key	key_len	ref	rows	Extra
1	PRIMARY	t1	ALL	NULL	NULL	NULL	NULL	9	Using where
2	DEPENDENT SUBQUERY	t1	index	NULL	a	8	NULL	1	Using filesort
DROP TABLE t1;
create table t1( f1 int,f2 int);
insert into t1 values (1,1),(2,2);
select tt.t from (select 'crash1' as t, f2 from t1) as tt left join t1 on tt.t = 'crash2' and tt.f2 = t1.f2 where tt.t = 'crash1';
t
crash1
crash1
drop table t1;
create table t1 (c int, key(c));
insert into t1 values (1142477582), (1142455969);
create table t2 (a int, b int);
insert into t2 values (2, 1), (1, 0);
delete from t1 where c <= 1140006215 and (select b from t2 where a = 2) = 1;
drop table t1, t2;
CREATE TABLE t1 (a INT);
CREATE VIEW v1 AS SELECT * FROM t1 WHERE no_such_column = ANY (SELECT 1);
ERROR 42S22: Unknown column 'no_such_column' in 'where clause'
CREATE VIEW v2 AS SELECT * FROM t1 WHERE no_such_column = (SELECT 1);
ERROR 42S22: Unknown column 'no_such_column' in 'where clause'
SELECT * FROM t1 WHERE no_such_column = ANY (SELECT 1);
ERROR 42S22: Unknown column 'no_such_column' in 'IN/ALL/ANY subquery'
DROP TABLE t1;
create table t1 (i int, j bigint);
insert into t1 values (1, 2), (2, 2), (3, 2);
select * from (select min(i) from t1 where j=(select * from (select min(j) from t1) t2)) t3;
min(i)
1
drop table t1;
CREATE TABLE t1 (i BIGINT UNSIGNED);
INSERT INTO t1 VALUES (10000000000000000000);
INSERT INTO t1 VALUES (1);
CREATE TABLE t2 (i BIGINT UNSIGNED);
INSERT INTO t2 VALUES (10000000000000000000);
INSERT INTO t2 VALUES (1);
/* simple test */
SELECT t1.i FROM t1 JOIN t2 ON t1.i = t2.i;
i
10000000000000000000
1
/* subquery test */
SELECT t1.i FROM t1 WHERE t1.i = (SELECT MAX(i) FROM t2);
i
10000000000000000000
/* subquery test with cast*/
SELECT t1.i FROM t1 WHERE t1.i = CAST((SELECT MAX(i) FROM t2) AS UNSIGNED);
i
10000000000000000000
DROP TABLE t1;
DROP TABLE t2;
CREATE TABLE t1 (
id bigint(20) unsigned NOT NULL auto_increment,
name varchar(255) NOT NULL,
PRIMARY KEY  (id)
);
INSERT INTO t1 VALUES
(1, 'Balazs'), (2, 'Joe'), (3, 'Frank');
CREATE TABLE t2 (
id bigint(20) unsigned NOT NULL auto_increment,
mid bigint(20) unsigned NOT NULL,
date date NOT NULL,
PRIMARY KEY  (id)
);
INSERT INTO t2 VALUES 
(1, 1, '2006-03-30'), (2, 2, '2006-04-06'), (3, 3, '2006-04-13'),
(4, 2, '2006-04-20'), (5, 1, '2006-05-01');
SELECT *,
(SELECT date FROM t2 WHERE mid = t1.id
ORDER BY date DESC LIMIT 0, 1) AS date_last,
(SELECT date FROM t2 WHERE mid = t1.id
ORDER BY date DESC LIMIT 3, 1) AS date_next_to_last
FROM t1;
id	name	date_last	date_next_to_last
1	Balazs	2006-05-01	NULL
2	Joe	2006-04-20	NULL
3	Frank	2006-04-13	NULL
SELECT *,
(SELECT COUNT(*) FROM t2 WHERE mid = t1.id
ORDER BY date DESC LIMIT 1, 1) AS date_count
FROM t1;
id	name	date_count
1	Balazs	NULL
2	Joe	NULL
3	Frank	NULL
SELECT *,
(SELECT date FROM t2 WHERE mid = t1.id
ORDER BY date DESC LIMIT 0, 1) AS date_last,
(SELECT date FROM t2 WHERE mid = t1.id
ORDER BY date DESC LIMIT 1, 1) AS date_next_to_last
FROM t1;
id	name	date_last	date_next_to_last
1	Balazs	2006-05-01	2006-03-30
2	Joe	2006-04-20	2006-04-06
3	Frank	2006-04-13	NULL
DROP TABLE t1,t2;
CREATE TABLE t1 (
i1 int(11) NOT NULL default '0',
i2 int(11) NOT NULL default '0',
t datetime NOT NULL default '0000-00-00 00:00:00',
PRIMARY KEY  (i1,i2,t)
);
INSERT INTO t1 VALUES 
(24,1,'2005-03-03 16:31:31'),(24,1,'2005-05-27 12:40:07'),
(24,1,'2005-05-27 12:40:08'),(24,1,'2005-05-27 12:40:10'),
(24,1,'2005-05-27 12:40:25'),(24,1,'2005-05-27 12:40:30'),
(24,2,'2005-03-03 13:43:05'),(24,2,'2005-03-03 16:23:31'),
(24,2,'2005-03-03 16:31:30'),(24,2,'2005-05-27 12:37:02'),
(24,2,'2005-05-27 12:40:06');
CREATE TABLE t2 (
i1 int(11) NOT NULL default '0',
i2 int(11) NOT NULL default '0',
t datetime default NULL,
PRIMARY KEY  (i1)
);
INSERT INTO t2 VALUES (24,1,'2006-06-20 12:29:40');
EXPLAIN
SELECT * FROM t1,t2
WHERE t1.t = (SELECT t1.t FROM t1 
WHERE t1.t < t2.t  AND t1.i2=1 AND t2.i1=t1.i1
ORDER BY t1.t DESC LIMIT 1);
id	select_type	table	type	possible_keys	key	key_len	ref	rows	Extra
1	PRIMARY	t2	system	NULL	NULL	NULL	NULL	1	
1	PRIMARY	t1	index	NULL	PRIMARY	16	NULL	11	Using where; Using index
2	DEPENDENT SUBQUERY	t1	range	PRIMARY	PRIMARY	16	NULL	5	Using where; Using index
SELECT * FROM t1,t2
WHERE t1.t = (SELECT t1.t FROM t1 
WHERE t1.t < t2.t  AND t1.i2=1 AND t2.i1=t1.i1
ORDER BY t1.t DESC LIMIT 1);
i1	i2	t	i1	i2	t
24	1	2005-05-27 12:40:30	24	1	2006-06-20 12:29:40
DROP TABLE t1, t2;
CREATE TABLE t1 (i INT);
(SELECT i FROM t1) UNION (SELECT i FROM t1);
i
SELECT sql_no_cache * FROM t1 WHERE NOT EXISTS 
(
(SELECT i FROM t1) UNION 
(SELECT i FROM t1)
);
ERROR 42000: You have an error in your SQL syntax; check the manual that corresponds to your MySQL server version for the right syntax to use near 'UNION 
(SELECT i FROM t1)
)' at line 3
SELECT * FROM t1 
WHERE NOT EXISTS (((SELECT i FROM t1) UNION (SELECT i FROM t1)));
ERROR 42000: You have an error in your SQL syntax; check the manual that corresponds to your MySQL server version for the right syntax to use near 'UNION (SELECT i FROM t1)))' at line 2
explain select ((select t11.i from t1 t11) union (select t12.i from t1 t12))
from t1;
ERROR 42000: You have an error in your SQL syntax; check the manual that corresponds to your MySQL server version for the right syntax to use near 'union (select t12.i from t1 t12))
from t1' at line 1
explain select * from t1 where not exists 
((select t11.i from t1 t11) union (select t12.i from t1 t12));
ERROR 42000: You have an error in your SQL syntax; check the manual that corresponds to your MySQL server version for the right syntax to use near 'union (select t12.i from t1 t12))' at line 2
DROP TABLE t1;
CREATE TABLE t1 (a VARCHAR(250), b INT auto_increment, PRIMARY KEY (b));
insert into t1 (a) values (FLOOR(rand() * 100));
insert into t1 (a) select FLOOR(rand() * 100) from t1;
insert into t1 (a) select FLOOR(rand() * 100) from t1;
insert into t1 (a) select FLOOR(rand() * 100) from t1;
insert into t1 (a) select FLOOR(rand() * 100) from t1;
insert into t1 (a) select FLOOR(rand() * 100) from t1;
insert into t1 (a) select FLOOR(rand() * 100) from t1;
insert into t1 (a) select FLOOR(rand() * 100) from t1;
insert into t1 (a) select FLOOR(rand() * 100) from t1;
insert into t1 (a) select FLOOR(rand() * 100) from t1;
insert into t1 (a) select FLOOR(rand() * 100) from t1;
insert into t1 (a) select FLOOR(rand() * 100) from t1;
insert into t1 (a) select FLOOR(rand() * 100) from t1;
insert into t1 (a) select FLOOR(rand() * 100) from t1;
SELECT a, 
(SELECT REPEAT(' ',250) FROM t1 i1 
WHERE i1.b=t1.a ORDER BY RAND() LIMIT 1) AS a 
FROM t1 ORDER BY a LIMIT 5;
a	a
0	NULL
0	NULL
0	NULL
0	NULL
0	NULL
DROP TABLE t1;
CREATE TABLE t1 (a INT, b INT);
CREATE TABLE t2 (a INT);
INSERT INTO t2 values (1);
INSERT INTO t1 VALUES (1,1),(1,2),(2,3),(3,4);
SELECT (SELECT COUNT(DISTINCT t1.b) from t2) FROM t1 GROUP BY t1.a;
(SELECT COUNT(DISTINCT t1.b) from t2)
2
1
1
SELECT (SELECT COUNT(DISTINCT t1.b) from t2 union select 1 from t2 where 12 < 3)
FROM t1 GROUP BY t1.a;
(SELECT COUNT(DISTINCT t1.b) from t2 union select 1 from t2 where 12 < 3)
2
1
1
SELECT COUNT(DISTINCT t1.b), (SELECT COUNT(DISTINCT t1.b)) FROM t1 GROUP BY t1.a;
COUNT(DISTINCT t1.b)	(SELECT COUNT(DISTINCT t1.b))
2	2
1	1
1	1
SELECT COUNT(DISTINCT t1.b), 
(SELECT COUNT(DISTINCT t1.b) union select 1 from DUAL where 12 < 3)
FROM t1 GROUP BY t1.a;
COUNT(DISTINCT t1.b)	(SELECT COUNT(DISTINCT t1.b) union select 1 from DUAL where 12 < 3)
2	2
1	1
1	1
SELECT (
SELECT (
SELECT COUNT(DISTINCT t1.b)
)
) 
FROM t1 GROUP BY t1.a;
(
SELECT (
SELECT COUNT(DISTINCT t1.b)
)
)
2
1
1
SELECT (
SELECT (
SELECT (
SELECT COUNT(DISTINCT t1.b)
)
) 
FROM t1 GROUP BY t1.a LIMIT 1) 
FROM t1 t2
GROUP BY t2.a;
(
SELECT (
SELECT (
SELECT COUNT(DISTINCT t1.b)
)
) 
FROM t1 GROUP BY t1.a LIMIT 1)
2
2
2
DROP TABLE t1,t2;
CREATE TABLE t1 (a int, b int auto_increment, PRIMARY KEY (b));
CREATE TABLE t2 (x int auto_increment, y int, z int,
PRIMARY KEY (x), FOREIGN KEY (y) REFERENCES t1 (b));
SET SESSION sort_buffer_size = 32 * 1024;
Warnings:
Warning	1292	Truncated incorrect sort_buffer_size value: '32768'
SELECT SQL_NO_CACHE COUNT(*) 
FROM (SELECT  a, b, (SELECT x FROM t2 WHERE y=b ORDER BY z DESC LIMIT 1) c
FROM t1) t;
COUNT(*)
3000
SET SESSION sort_buffer_size = 8 * 1024 * 1024;
SELECT SQL_NO_CACHE COUNT(*) 
FROM (SELECT  a, b, (SELECT x FROM t2 WHERE y=b ORDER BY z DESC LIMIT 1) c
FROM t1) t;
COUNT(*)
3000
DROP TABLE t1,t2;
CREATE TABLE t1 (id char(4) PRIMARY KEY, c int);
CREATE TABLE t2 (c int);
INSERT INTO t1 VALUES ('aa', 1);
INSERT INTO t2 VALUES (1);
SELECT * FROM t1
WHERE EXISTS (SELECT c FROM t2 WHERE c=1
UNION
SELECT c from t2 WHERE c=t1.c);
id	c
aa	1
INSERT INTO t1 VALUES ('bb', 2), ('cc', 3), ('dd',1);
SELECT * FROM t1
WHERE EXISTS (SELECT c FROM t2 WHERE c=1
UNION
SELECT c from t2 WHERE c=t1.c);
id	c
aa	1
bb	2
cc	3
dd	1
INSERT INTO t2 VALUES (2);
CREATE TABLE t3 (c int);
INSERT INTO t3 VALUES (1);
SELECT * FROM t1
WHERE EXISTS (SELECT t2.c FROM t2 JOIN t3 ON t2.c=t3.c WHERE t2.c=1
UNION
SELECT c from t2 WHERE c=t1.c);
id	c
aa	1
bb	2
cc	3
dd	1
DROP TABLE t1,t2,t3;
CREATE TABLE t1(f1 int);
CREATE TABLE t2(f2 int, f21 int, f3 timestamp);
INSERT INTO t1 VALUES (1),(1),(2),(2);
INSERT INTO t2 VALUES (1,1,"2004-02-29 11:11:11"), (2,2,"2004-02-29 11:11:11");
SELECT ((SELECT f2 FROM t2 WHERE f21=f1 LIMIT 1) * COUNT(f1)) AS sq FROM t1 GROUP BY f1;
sq
2
4
SELECT (SELECT SUM(1) FROM t2 ttt GROUP BY t2.f3 LIMIT 1) AS tt FROM t2;
tt
2
2
PREPARE stmt1 FROM 'SELECT ((SELECT f2 FROM t2 WHERE f21=f1 LIMIT 1) * COUNT(f1)) AS sq FROM t1 GROUP BY f1';
EXECUTE stmt1;
sq
2
4
EXECUTE stmt1;
sq
2
4
DEALLOCATE PREPARE stmt1;
SELECT f2, AVG(f21), 
(SELECT t.f3 FROM t2 AS t WHERE t2.f2=t.f2 AND t.f3=MAX(t2.f3)) AS test
FROM t2 GROUP BY f2;
f2	AVG(f21)	test
1	1.0000	2004-02-29 11:11:11
2	2.0000	2004-02-29 11:11:11
DROP TABLE t1,t2;
CREATE TABLE t1 (a int, b INT, c CHAR(10) NOT NULL);
INSERT INTO t1 VALUES                                                         
(1,1,'a'), (1,2,'b'), (1,3,'c'), (1,4,'d'), (1,5,'e'),                      
(2,1,'f'), (2,2,'g'), (2,3,'h'), (3,4,'i'), (3,3,'j'),                      
(3,2,'k'), (3,1,'l'), (1,9,'m');
SELECT a, MAX(b),                                                             
(SELECT t.c FROM t1 AS t WHERE t1.a=t.a AND t.b=MAX(t1.b)) AS test      
FROM t1 GROUP BY a;
a	MAX(b)	test
1	9	m
2	3	h
3	4	i
DROP TABLE t1;
DROP TABLE IF EXISTS t1;
DROP TABLE IF EXISTS t2;
DROP TABLE IF EXISTS t1xt2;
CREATE TABLE t1 (
id_1 int(5) NOT NULL,
t varchar(4) DEFAULT NULL
);
CREATE TABLE t2 (
id_2 int(5) NOT NULL,
t varchar(4) DEFAULT NULL
);
CREATE TABLE t1xt2 (
id_1 int(5) NOT NULL,
id_2 int(5) NOT NULL
);
INSERT INTO t1 VALUES (1, 'a'), (2, 'b'), (3, 'c'), (4, 'd');
INSERT INTO t2 VALUES (2, 'bb'), (3, 'cc'), (4, 'dd'), (12, 'aa');
INSERT INTO t1xt2 VALUES (2, 2), (3, 3), (4, 4);
SELECT DISTINCT t1.id_1 FROM t1 WHERE
(12 IN (SELECT t1xt2.id_2 FROM t1xt2 WHERE t1.id_1 = t1xt2.id_1));
id_1
SELECT DISTINCT t1.id_1 FROM t1 WHERE
(12 IN ((SELECT t1xt2.id_2 FROM t1xt2 WHERE t1.id_1 = t1xt2.id_1)));
id_1
SELECT DISTINCT t1.id_1 FROM t1 WHERE
(12 IN (((SELECT t1xt2.id_2 FROM t1xt2 WHERE t1.id_1 = t1xt2.id_1))));
id_1
SELECT DISTINCT t1.id_1 FROM t1 WHERE
(12 NOT IN (SELECT t1xt2.id_2 FROM t1xt2 WHERE t1.id_1 = t1xt2.id_1));
id_1
1
2
3
4
SELECT DISTINCT t1.id_1 FROM t1 WHERE
(12 NOT IN ((SELECT t1xt2.id_2 FROM t1xt2 where t1.id_1 = t1xt2.id_1)));
id_1
1
2
3
4
SELECT DISTINCT t1.id_1 FROM t1 WHERE
(12 NOT IN (((SELECT t1xt2.id_2 FROM t1xt2 where t1.id_1 = t1xt2.id_1))));
id_1
1
2
3
4
insert INTO t1xt2 VALUES (1, 12);
SELECT DISTINCT t1.id_1 FROM t1 WHERE
(12 IN (SELECT t1xt2.id_2 FROM t1xt2 WHERE t1.id_1 = t1xt2.id_1));
id_1
1
SELECT DISTINCT t1.id_1 FROM t1 WHERE
(12 IN ((SELECT t1xt2.id_2 FROM t1xt2 WHERE t1.id_1 = t1xt2.id_1)));
id_1
1
SELECT DISTINCT t1.id_1 FROM t1 WHERE
(12 IN (((SELECT t1xt2.id_2 FROM t1xt2 WHERE t1.id_1 = t1xt2.id_1))));
id_1
1
SELECT DISTINCT t1.id_1 FROM t1 WHERE
(12 NOT IN (SELECT t1xt2.id_2 FROM t1xt2 WHERE t1.id_1 = t1xt2.id_1));
id_1
2
3
4
SELECT DISTINCT t1.id_1 FROM t1 WHERE
(12 NOT IN ((SELECT t1xt2.id_2 FROM t1xt2 WHERE t1.id_1 = t1xt2.id_1)));
id_1
2
3
4
SELECT DISTINCT t1.id_1 FROM t1 WHERE
(12 NOT IN (((SELECT t1xt2.id_2 FROM t1xt2 WHERE t1.id_1 = t1xt2.id_1))));
id_1
2
3
4
insert INTO t1xt2 VALUES (2, 12);
SELECT DISTINCT t1.id_1 FROM t1 WHERE
(12 IN (SELECT t1xt2.id_2 FROM t1xt2 WHERE t1.id_1 = t1xt2.id_1));
id_1
1
2
SELECT DISTINCT t1.id_1 FROM t1 WHERE
(12 IN ((SELECT t1xt2.id_2 FROM t1xt2 WHERE t1.id_1 = t1xt2.id_1)));
id_1
1
2
SELECT DISTINCT t1.id_1 FROM t1 WHERE
(12 IN (((SELECT t1xt2.id_2 FROM t1xt2 WHERE t1.id_1 = t1xt2.id_1))));
id_1
1
2
SELECT DISTINCT t1.id_1 FROM t1 WHERE
(12 NOT IN (SELECT t1xt2.id_2 FROM t1xt2 WHERE t1.id_1 = t1xt2.id_1));
id_1
3
4
SELECT DISTINCT t1.id_1 FROM t1 WHERE
(12 NOT IN ((SELECT t1xt2.id_2 FROM t1xt2 WHERE t1.id_1 = t1xt2.id_1)));
id_1
3
4
SELECT DISTINCT t1.id_1 FROM t1 WHERE
(12 NOT IN (((SELECT t1xt2.id_2 FROM t1xt2 WHERE t1.id_1 = t1xt2.id_1))));
id_1
3
4
DROP TABLE t1;
DROP TABLE t2;
DROP TABLE t1xt2;
CREATE TABLE t1 (a int);
INSERT INTO t1 VALUES (3), (1), (2);
SELECT 'this is ' 'a test.' AS col1, a AS col2 FROM t1;
col1	col2
this is a test.	3
this is a test.	1
this is a test.	2
SELECT * FROM (SELECT 'this is ' 'a test.' AS col1, a AS t2 FROM t1) t;
col1	t2
this is a test.	3
this is a test.	1
this is a test.	2
DROP table t1;
CREATE TABLE t1 (a int, b int);
CREATE TABLE t2 (m int, n int);
INSERT INTO t1 VALUES (2,2), (2,2), (3,3), (3,3), (3,3), (4,4);
INSERT INTO t2 VALUES (1,11), (2,22), (3,32), (4,44), (4,44);
SELECT COUNT(*), a,
(SELECT m FROM t2 WHERE m = count(*) LIMIT 1)
FROM t1 GROUP BY a;
COUNT(*)	a	(SELECT m FROM t2 WHERE m = count(*) LIMIT 1)
2	2	2
3	3	3
1	4	1
SELECT COUNT(*), a,
(SELECT MIN(m) FROM t2 WHERE m = count(*))
FROM t1 GROUP BY a;
COUNT(*)	a	(SELECT MIN(m) FROM t2 WHERE m = count(*))
2	2	2
3	3	3
1	4	1
SELECT COUNT(*), a       
FROM t1 GROUP BY a
HAVING (SELECT MIN(m) FROM t2 WHERE m = count(*)) > 1;
COUNT(*)	a
2	2
3	3
DROP TABLE t1,t2;
CREATE TABLE t1 (a int, b int);
CREATE TABLE t2 (m int, n int);
INSERT INTO t1 VALUES (2,2), (2,2), (3,3), (3,3), (3,3), (4,4);
INSERT INTO t2 VALUES (1,11), (2,22), (3,32), (4,44), (4,44);
SELECT COUNT(*) c, a,
(SELECT GROUP_CONCAT(COUNT(a)) FROM t2 WHERE m = a)
FROM t1 GROUP BY a;
c	a	(SELECT GROUP_CONCAT(COUNT(a)) FROM t2 WHERE m = a)
2	2	2
3	3	3
1	4	1,1
SELECT COUNT(*) c, a,
(SELECT GROUP_CONCAT(COUNT(a)+1) FROM t2 WHERE m = a)
FROM t1 GROUP BY a;
c	a	(SELECT GROUP_CONCAT(COUNT(a)+1) FROM t2 WHERE m = a)
2	2	3
3	3	4
1	4	2,2
DROP table t1,t2;
CREATE TABLE t1 (a int, b INT, d INT, c CHAR(10) NOT NULL, PRIMARY KEY (a, b));
INSERT INTO t1 VALUES (1,1,0,'a'), (1,2,0,'b'), (1,3,0,'c'), (1,4,0,'d'),
(1,5,0,'e'), (2,1,0,'f'), (2,2,0,'g'), (2,3,0,'h'), (3,4,0,'i'), (3,3,0,'j'),
(3,2,0,'k'), (3,1,0,'l'), (1,9,0,'m'), (1,0,10,'n'), (2,0,5,'o'), (3,0,7,'p');
SELECT a, MAX(b),
(SELECT t.c FROM t1 AS t WHERE t1.a=t.a AND t.b=MAX(t1.b + 0)) as test 
FROM t1 GROUP BY a;
a	MAX(b)	test
1	9	m
2	3	h
3	4	i
SELECT a x, MAX(b),
(SELECT t.c FROM t1 AS t WHERE x=t.a AND t.b=MAX(t1.b + 0)) as test
FROM t1 GROUP BY a;
x	MAX(b)	test
1	9	m
2	3	h
3	4	i
SELECT a, AVG(b),
(SELECT t.c FROM t1 AS t WHERE t1.a=t.a AND t.b=AVG(t1.b)) AS test
FROM t1 WHERE t1.d=0 GROUP BY a;
a	AVG(b)	test
1	4.0000	d
2	2.0000	g
3	2.5000	NULL
SELECT tt.a,
(SELECT (SELECT c FROM t1 as t WHERE t1.a=t.a AND t.d=MAX(t1.b + tt.a)
LIMIT 1) FROM t1 WHERE t1.a=tt.a GROUP BY a LIMIT 1) as test 
FROM t1 as tt;
a	test
1	n
1	n
1	n
1	n
1	n
1	n
1	n
2	o
2	o
2	o
2	o
3	p
3	p
3	p
3	p
3	p
SELECT tt.a,
(SELECT (SELECT t.c FROM t1 AS t WHERE t1.a=t.a AND t.d=MAX(t1.b + tt.a)
LIMIT 1)
FROM t1 WHERE t1.a=tt.a GROUP BY a LIMIT 1) as test 
FROM t1 as tt GROUP BY tt.a;
a	test
1	n
2	o
3	p
SELECT tt.a, MAX(
(SELECT (SELECT t.c FROM t1 AS t WHERE t1.a=t.a AND t.d=MAX(t1.b + tt.a)
LIMIT 1)
FROM t1 WHERE t1.a=tt.a GROUP BY a LIMIT 1)) as test 
FROM t1 as tt GROUP BY tt.a;
a	test
1	n
2	o
3	p
DROP TABLE t1;
CREATE TABLE t1 (a int, b int);
INSERT INTO t1 VALUES (2,22),(1,11),(2,22);
SELECT a FROM t1 WHERE (SELECT COUNT(b) FROM DUAL) > 0 GROUP BY a;
a
1
2
SELECT a FROM t1 WHERE (SELECT COUNT(b) FROM DUAL) > 1 GROUP BY a;
a
SELECT a FROM t1 t0
WHERE (SELECT COUNT(t0.b) FROM t1 t WHERE t.b>20) GROUP BY a;
a
1
2
SET @@sql_mode='ansi';
SELECT a FROM t1 WHERE (SELECT COUNT(b) FROM DUAL) > 0 GROUP BY a;
ERROR HY000: Invalid use of group function
SELECT a FROM t1 WHERE (SELECT COUNT(b) FROM DUAL) > 1 GROUP BY a;
ERROR HY000: Invalid use of group function
SELECT a FROM t1 t0
WHERE (SELECT COUNT(t0.b) FROM t1 t WHERE t.b>20) GROUP BY a;
ERROR HY000: Invalid use of group function
SET @@sql_mode=default;
DROP TABLE t1;
CREATE TABLE t1 (a INT);
INSERT INTO t1 values (1),(1),(1),(1);
CREATE TABLE t2 (x INT);
INSERT INTO t1 values (1000),(1001),(1002);
SELECT SUM( (SELECT COUNT(a) FROM t2) ) FROM t1;
ERROR HY000: Invalid use of group function
SELECT SUM( (SELECT SUM(COUNT(a)) FROM t2) ) FROM t1;
ERROR HY000: Invalid use of group function
SELECT COUNT(1) FROM DUAL;
COUNT(1)
1
SELECT SUM( (SELECT AVG( (SELECT t1.a FROM t2) ) FROM DUAL) ) FROM t1;
ERROR HY000: Invalid use of group function
SELECT 
SUM( (SELECT AVG( (SELECT COUNT(*) FROM t1 t HAVING t1.a < 12) ) FROM t2) )
FROM t1;
ERROR HY000: Invalid use of group function
SELECT t1.a as XXA, 
SUM( (SELECT AVG( (SELECT COUNT(*) FROM t1 t HAVING XXA < 12) ) FROM t2) )
FROM t1;
ERROR HY000: Invalid use of group function
DROP TABLE t1,t2;
CREATE TABLE t1 (a int, b int, KEY (a));
INSERT INTO t1 VALUES (1,1),(2,1);
EXPLAIN SELECT 1 FROM t1 WHERE a = (SELECT COUNT(*) FROM t1 GROUP BY b);
id	select_type	table	type	possible_keys	key	key_len	ref	rows	Extra
1	PRIMARY	t1	ref	a	a	5	const	1	Using where; Using index
2	SUBQUERY	t1	ALL	NULL	NULL	NULL	NULL	2	Using temporary; Using filesort
DROP TABLE t1;
CREATE TABLE t1 (id int NOT NULL, st CHAR(2), INDEX idx(id));
INSERT INTO t1 VALUES
(3,'FL'), (2,'GA'), (4,'FL'), (1,'GA'), (5,'NY'), (7,'FL'), (6,'NY');
CREATE TABLE t2 (id int NOT NULL, INDEX idx(id));
INSERT INTO t2 VALUES (7), (5), (1), (3);
SELECT id, st FROM t1 
WHERE st IN ('GA','FL') AND EXISTS(SELECT 1 FROM t2 WHERE t2.id=t1.id);
id	st
3	FL
1	GA
7	FL
SELECT id, st FROM t1 
WHERE st IN ('GA','FL') AND EXISTS(SELECT 1 FROM t2 WHERE t2.id=t1.id)
GROUP BY id;
id	st
1	GA
3	FL
7	FL
SELECT id, st FROM t1 
WHERE st IN ('GA','FL') AND NOT EXISTS(SELECT 1 FROM t2 WHERE t2.id=t1.id);
id	st
2	GA
4	FL
SELECT id, st FROM t1 
WHERE st IN ('GA','FL') AND NOT EXISTS(SELECT 1 FROM t2 WHERE t2.id=t1.id)
GROUP BY id;
id	st
2	GA
4	FL
DROP TABLE t1,t2;
CREATE TABLE t1 (a int);
INSERT INTO t1 VALUES (1), (2);
EXPLAIN EXTENDED
SELECT * FROM (SELECT count(*) FROM t1 GROUP BY a) as res;
id	select_type	table	type	possible_keys	key	key_len	ref	rows	filtered	Extra
1	PRIMARY	<derived2>	ALL	NULL	NULL	NULL	NULL	2	100.00	
2	DERIVED	t1	ALL	NULL	NULL	NULL	NULL	2	100.00	Using temporary; Using filesort
Warnings:
Note	1003	select `res`.`count(*)` AS `count(*)` from (select count(0) AS `count(*)` from `test`.`t1` group by `test`.`t1`.`a`) `res`
DROP TABLE t1;
CREATE TABLE t1 (
a varchar(255) default NULL,
b timestamp NOT NULL default CURRENT_TIMESTAMP on update CURRENT_TIMESTAMP,
INDEX idx(a,b)
);
CREATE TABLE t2 (
a varchar(255) default NULL
);
INSERT INTO t1 VALUES ('abcdefghijk','2007-05-07 06:00:24');
INSERT INTO t1 SELECT * FROM t1;
INSERT INTO t1 SELECT * FROM t1;
INSERT INTO t1 SELECT * FROM t1;
INSERT INTO t1 SELECT * FROM t1;
INSERT INTO t1 SELECT * FROM t1;
INSERT INTO t1 SELECT * FROM t1;
INSERT INTO t1 SELECT * FROM t1;
INSERT INTO t1 SELECT * FROM t1;
INSERT INTO `t1` VALUES ('asdf','2007-02-08 01:11:26');
INSERT INTO `t2` VALUES ('abcdefghijk');
INSERT INTO `t2` VALUES ('asdf');
SET session sort_buffer_size=8192;
Warnings:
Warning	1292	Truncated incorrect sort_buffer_size value: '8192'
SELECT (SELECT 1 FROM  t1 WHERE t1.a=t2.a ORDER BY t1.b LIMIT 1) AS d1 FROM t2;
d1
1
1
DROP TABLE t1,t2;
CREATE TABLE t1 (a INTEGER, b INTEGER);
CREATE TABLE t2 (x INTEGER);
INSERT INTO t1 VALUES (1,11), (2,22), (2,22);
INSERT INTO t2 VALUES (1), (2);
SELECT a, COUNT(b), (SELECT COUNT(b) FROM t2) FROM t1 GROUP BY a;
ERROR 21000: Subquery returns more than 1 row
SELECT a, COUNT(b), (SELECT COUNT(b)+0 FROM t2) FROM t1 GROUP BY a;
ERROR 21000: Subquery returns more than 1 row
SELECT (SELECT SUM(t1.a)/AVG(t2.x) FROM t2) FROM t1;
(SELECT SUM(t1.a)/AVG(t2.x) FROM t2)
3.3333
DROP TABLE t1,t2;
CREATE TABLE t1 (a INT, b INT);
INSERT INTO t1 VALUES (1, 2), (1,3), (1,4), (2,1), (2,2);
SELECT a1.a, COUNT(*) FROM t1 a1 WHERE a1.a = 1
AND EXISTS( SELECT a2.a FROM t1 a2 WHERE a2.a = a1.a)
GROUP BY a1.a;
a	COUNT(*)
1	3
DROP TABLE t1;
CREATE TABLE t1 (a INT);
CREATE TABLE t2 (a INT);
INSERT INTO t1 VALUES (1),(2);
INSERT INTO t2 VALUES (1),(2);
SELECT (SELECT SUM(t1.a) FROM t2 WHERE a=0) FROM t1;
(SELECT SUM(t1.a) FROM t2 WHERE a=0)
NULL
SELECT (SELECT SUM(t1.a) FROM t2 WHERE a!=0) FROM t1;
ERROR 21000: Subquery returns more than 1 row
SELECT (SELECT SUM(t1.a) FROM t2 WHERE a=1) FROM t1;
(SELECT SUM(t1.a) FROM t2 WHERE a=1)
3
DROP TABLE t1,t2;
CREATE TABLE t1 (a1 INT, a2 INT);
CREATE TABLE t2 (b1 INT, b2 INT);
INSERT INTO t1 VALUES (100, 200);
INSERT INTO t1 VALUES (101, 201);
INSERT INTO t2 VALUES (101, 201);
INSERT INTO t2 VALUES (103, 203);
SELECT ((a1,a2) IN (SELECT * FROM t2 WHERE b2 > 0)) IS NULL FROM t1;
((a1,a2) IN (SELECT * FROM t2 WHERE b2 > 0)) IS NULL
0
0
DROP TABLE t1, t2;
CREATE TABLE t1 (s1 BINARY(5), s2 VARBINARY(5));
INSERT INTO t1 VALUES (0x41,0x41), (0x42,0x42), (0x43,0x43);
SELECT s1, s2 FROM t1 WHERE s2 IN (SELECT s1 FROM t1);
s1	s2
SELECT s1, s2 FROM t1 WHERE (s2, 10) IN (SELECT s1, 10 FROM t1);
s1	s2
CREATE INDEX I1 ON t1 (s1);
CREATE INDEX I2 ON t1 (s2);
SELECT s1, s2 FROM t1 WHERE s2 IN (SELECT s1 FROM t1);
s1	s2
SELECT s1, s2 FROM t1 WHERE (s2, 10) IN (SELECT s1, 10 FROM t1);
s1	s2
TRUNCATE t1;
INSERT INTO t1 VALUES (0x41,0x41);
SELECT * FROM t1 WHERE s1 = (SELECT s2 FROM t1);
s1	s2
DROP TABLE t1;
CREATE TABLE t1 (a1 VARBINARY(2) NOT NULL DEFAULT '0', PRIMARY KEY (a1));
CREATE TABLE t2 (a2 BINARY(2) default '0', INDEX (a2));
CREATE TABLE t3 (a3 BINARY(2) default '0');
INSERT INTO t1 VALUES (1),(2),(3),(4);
INSERT INTO t2 VALUES (1),(2),(3);
INSERT INTO t3 VALUES (1),(2),(3);
SELECT LEFT(t2.a2, 1) FROM t2,t3 WHERE t3.a3=t2.a2;
LEFT(t2.a2, 1)
1
2
3
SELECT t1.a1, t1.a1 in (SELECT t2.a2 FROM t2,t3 WHERE t3.a3=t2.a2) FROM t1;
a1	t1.a1 in (SELECT t2.a2 FROM t2,t3 WHERE t3.a3=t2.a2)
1	0
2	0
3	0
4	0
DROP TABLE t1,t2,t3;
CREATE TABLE t1 (a1 BINARY(3) PRIMARY KEY, b1 VARBINARY(3));
CREATE TABLE t2 (a2 VARBINARY(3) PRIMARY KEY);
CREATE TABLE t3 (a3 VARBINARY(3) PRIMARY KEY);
INSERT INTO t1 VALUES (1,10), (2,20), (3,30), (4,40);
INSERT INTO t2 VALUES (2), (3), (4), (5);
INSERT INTO t3 VALUES (10), (20), (30);
SELECT LEFT(t1.a1,1) FROM t1,t3 WHERE t1.b1=t3.a3;
LEFT(t1.a1,1)
1
2
3
SELECT a2 FROM t2 WHERE t2.a2 IN (SELECT t1.a1 FROM t1,t3 WHERE t1.b1=t3.a3);
a2
DROP TABLE t1, t2, t3;
CREATE TABLE t1 (a CHAR(1), b VARCHAR(10));
INSERT INTO t1 VALUES ('a', 'aa');
INSERT INTO t1 VALUES ('a', 'aaa');
SELECT a,b FROM t1 WHERE b IN (SELECT a FROM t1);
a	b
CREATE INDEX I1 ON t1 (a);
CREATE INDEX I2 ON t1 (b);
EXPLAIN SELECT a,b FROM t1 WHERE b IN (SELECT a FROM t1);
id	select_type	table	type	possible_keys	key	key_len	ref	rows	Extra
1	PRIMARY	t1	ALL	NULL	NULL	NULL	NULL	2	Using where
2	DEPENDENT SUBQUERY	t1	index_subquery	I1	I1	2	func	2	Using index; Using where
SELECT a,b FROM t1 WHERE b IN (SELECT a FROM t1);
a	b
CREATE TABLE t2 (a VARCHAR(1), b VARCHAR(10));
INSERT INTO t2 SELECT * FROM t1;
CREATE INDEX I1 ON t2 (a);
CREATE INDEX I2 ON t2 (b);
EXPLAIN SELECT a,b FROM t2 WHERE b IN (SELECT a FROM t2);
id	select_type	table	type	possible_keys	key	key_len	ref	rows	Extra
1	PRIMARY	t2	ALL	NULL	NULL	NULL	NULL	2	Using where
2	DEPENDENT SUBQUERY	t2	index_subquery	I1	I1	4	func	2	Using index; Using where
SELECT a,b FROM t2 WHERE b IN (SELECT a FROM t2);
a	b
EXPLAIN
SELECT a,b FROM t1 WHERE b IN (SELECT a FROM t1 WHERE LENGTH(a)<500);
id	select_type	table	type	possible_keys	key	key_len	ref	rows	Extra
1	PRIMARY	t1	ALL	NULL	NULL	NULL	NULL	2	Using where
2	DEPENDENT SUBQUERY	t1	index_subquery	I1	I1	2	func	2	Using index; Using where
SELECT a,b FROM t1 WHERE b IN (SELECT a FROM t1 WHERE LENGTH(a)<500);
a	b
DROP TABLE t1,t2;
CREATE TABLE t1(a INT, b INT);
INSERT INTO t1 VALUES (1,1), (1,2), (2,3), (2,4);
EXPLAIN 
SELECT a AS out_a, MIN(b) FROM t1
WHERE b > (SELECT MIN(b) FROM t1 WHERE a = out_a)
GROUP BY a;
ERROR 42S22: Unknown column 'out_a' in 'where clause'
SELECT a AS out_a, MIN(b) FROM t1
WHERE b > (SELECT MIN(b) FROM t1 WHERE a = out_a)
GROUP BY a;
ERROR 42S22: Unknown column 'out_a' in 'where clause'
EXPLAIN 
SELECT a AS out_a, MIN(b) FROM t1 t1_outer
WHERE b > (SELECT MIN(b) FROM t1 WHERE a = t1_outer.a)
GROUP BY a;
id	select_type	table	type	possible_keys	key	key_len	ref	rows	Extra
1	PRIMARY	t1_outer	ALL	NULL	NULL	NULL	NULL	4	Using where; Using temporary; Using filesort
2	DEPENDENT SUBQUERY	t1	ALL	NULL	NULL	NULL	NULL	4	Using where
SELECT a AS out_a, MIN(b) FROM t1 t1_outer
WHERE b > (SELECT MIN(b) FROM t1 WHERE a = t1_outer.a)
GROUP BY a;
out_a	MIN(b)
1	2
2	4
DROP TABLE t1;
CREATE TABLE t1 (a INT);
CREATE TABLE t2 (a INT);
INSERT INTO t1 VALUES (1),(2);
INSERT INTO t2 VALUES (1),(2);
SELECT 2 FROM t1 WHERE EXISTS ((SELECT 1 FROM t2 WHERE t1.a=t2.a));
2
2
2
EXPLAIN EXTENDED
SELECT 2 FROM t1 WHERE EXISTS ((SELECT 1 FROM t2 WHERE t1.a=t2.a));
id	select_type	table	type	possible_keys	key	key_len	ref	rows	filtered	Extra
1	PRIMARY	t1	ALL	NULL	NULL	NULL	NULL	2	100.00	Using where
2	DEPENDENT SUBQUERY	t2	ALL	NULL	NULL	NULL	NULL	2	100.00	Using where
Warnings:
Note	1276	Field or reference 'test.t1.a' of SELECT #2 was resolved in SELECT #1
Note	1003	select 2 AS `2` from `test`.`t1` where exists(select 1 AS `1` from `test`.`t2` where (`test`.`t1`.`a` = `test`.`t2`.`a`))
EXPLAIN EXTENDED
SELECT 2 FROM t1 WHERE EXISTS ((SELECT 1 FROM t2 WHERE t1.a=t2.a) UNION 
(SELECT 1 FROM t2 WHERE t1.a = t2.a));
ERROR 42000: You have an error in your SQL syntax; check the manual that corresponds to your MySQL server version for the right syntax to use near 'UNION 
(SELECT 1 FROM t2 WHERE t1.a = t2.a))' at line 2
DROP TABLE t1,t2;
create table t1(f11 int, f12 int);
create table t2(f21 int unsigned not null, f22 int, f23 varchar(10));
insert into t1 values(1,1),(2,2), (3, 3);
set session sort_buffer_size= 33*1024;
select count(*) from t1 where f12 = 
(select f22 from t2 where f22 = f12 order by f21 desc, f22, f23 limit 1);
count(*)
3
drop table t1,t2;
CREATE TABLE t4 (
f7 varchar(32) collate utf8_bin NOT NULL default '',
f10 varchar(32) collate utf8_bin default NULL,
PRIMARY KEY  (f7)
);
INSERT INTO t4 VALUES(1,1), (2,null);
CREATE TABLE t2 (
f4 varchar(32) collate utf8_bin NOT NULL default '',
f2 varchar(50) collate utf8_bin default NULL,
f3 varchar(10) collate utf8_bin default NULL,
PRIMARY KEY  (f4),
UNIQUE KEY uk1 (f2)
);
INSERT INTO t2 VALUES(1,1,null), (2,2,null);
CREATE TABLE t1 (
f8 varchar(32) collate utf8_bin NOT NULL default '',
f1 varchar(10) collate utf8_bin default NULL,
f9 varchar(32) collate utf8_bin default NULL,
PRIMARY KEY  (f8)
);
INSERT INTO t1 VALUES (1,'P',1), (2,'P',1), (3,'R',2);
CREATE TABLE t3 (
f6 varchar(32) collate utf8_bin NOT NULL default '',
f5 varchar(50) collate utf8_bin default NULL,
PRIMARY KEY (f6)
);
INSERT INTO t3 VALUES (1,null), (2,null);
SELECT
IF(t1.f1 = 'R', a1.f2, t2.f2) AS a4,
IF(t1.f1 = 'R', a1.f3, t2.f3) AS f3,
SUM(
IF(
(SELECT VPC.f2
FROM t2 VPC, t4 a2, t2 a3
WHERE
VPC.f4 = a2.f10 AND a3.f2 = a4
LIMIT 1) IS NULL, 
0, 
t3.f5
)
) AS a6
FROM 
t2, t3, t1 JOIN t2 a1 ON t1.f9 = a1.f4
GROUP BY a4;
a4	f3	a6
1	NULL	NULL
2	NULL	NULL
DROP TABLE t1, t2, t3, t4;
<<<<<<< HEAD
End of 5.0 tests.
CREATE TABLE t1 (a int, b int);
INSERT INTO t1 VALUES (2,22),(1,11),(2,22);
SELECT a FROM t1 WHERE (SELECT COUNT(b) FROM DUAL) > 0 GROUP BY a;
a
1
2
SELECT a FROM t1 WHERE (SELECT COUNT(b) FROM DUAL) > 1 GROUP BY a;
a
SELECT a FROM t1 t0
WHERE (SELECT COUNT(t0.b) FROM t1 t WHERE t.b>20) GROUP BY a;
a
1
2
SET @@sql_mode='ansi';
SELECT a FROM t1 WHERE (SELECT COUNT(b) FROM DUAL) > 0 GROUP BY a;
ERROR HY000: Invalid use of group function
SELECT a FROM t1 WHERE (SELECT COUNT(b) FROM DUAL) > 1 GROUP BY a;
ERROR HY000: Invalid use of group function
SELECT a FROM t1 t0
WHERE (SELECT COUNT(t0.b) FROM t1 t WHERE t.b>20) GROUP BY a;
ERROR HY000: Invalid use of group function
SET @@sql_mode=default;
DROP TABLE t1;
CREATE TABLE t1 (s1 char(1));
INSERT INTO t1 VALUES ('a');
SELECT * FROM t1 WHERE _utf8'a' = ANY (SELECT s1 FROM t1);
s1
a
DROP TABLE t1;
=======
create table t1 (a float(5,4) zerofill);
create table t2 (a float(5,4),b float(2,0));
select t1.a from t1 where   
t1.a= (select b from t2 limit 1) and not
t1.a= (select a from t2 limit 1) ;
a
drop table t1;
End of 5.0 tests.
>>>>>>> 84182140
<|MERGE_RESOLUTION|>--- conflicted
+++ resolved
@@ -4339,7 +4339,13 @@
 1	NULL	NULL
 2	NULL	NULL
 DROP TABLE t1, t2, t3, t4;
-<<<<<<< HEAD
+create table t1 (a float(5,4) zerofill);
+create table t2 (a float(5,4),b float(2,0));
+select t1.a from t1 where   
+t1.a= (select b from t2 limit 1) and not
+t1.a= (select a from t2 limit 1) ;
+a
+drop table t1;
 End of 5.0 tests.
 CREATE TABLE t1 (a int, b int);
 INSERT INTO t1 VALUES (2,22),(1,11),(2,22);
@@ -4369,14 +4375,4 @@
 SELECT * FROM t1 WHERE _utf8'a' = ANY (SELECT s1 FROM t1);
 s1
 a
-DROP TABLE t1;
-=======
-create table t1 (a float(5,4) zerofill);
-create table t2 (a float(5,4),b float(2,0));
-select t1.a from t1 where   
-t1.a= (select b from t2 limit 1) and not
-t1.a= (select a from t2 limit 1) ;
-a
-drop table t1;
-End of 5.0 tests.
->>>>>>> 84182140
+DROP TABLE t1;