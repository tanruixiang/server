--- conflicted
+++ resolved
@@ -104,7 +104,13 @@
 test.v1	check	status	OK
 information_schema.routines	check	note	The storage engine for the table doesn't support check
 drop view v1;
-<<<<<<< HEAD
+CREATE TABLE t1(a INT);
+CREATE TABLE t2(a INT);
+test.t1
+Error    : Incorrect information in file: './test/t1.frm'
+error    : Corrupt
+test.t2                                            OK
+DROP TABLE t1, t2;
 End of 5.0 tests
 create table t1(a int);
 create view v1 as select * from t1;
@@ -123,14 +129,4 @@
 v1
 v-1
 drop view v1, `v-1`;
-drop table t1;
-=======
-CREATE TABLE t1(a INT);
-CREATE TABLE t2(a INT);
-test.t1
-Error    : Incorrect information in file: './test/t1.frm'
-error    : Corrupt
-test.t2                                            OK
-DROP TABLE t1, t2;
-End of 5.0 tests
->>>>>>> ee3594b2
+drop table t1;