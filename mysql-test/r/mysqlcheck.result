--- conflicted
+++ resolved
@@ -1,11 +1,6 @@
-<<<<<<< HEAD
 call mtr.add_suppression("Invalid .old.. table or database name");
-DROP TABLE IF EXISTS t1, `t``1`, `t 1`;
-drop view if exists v1;
-=======
 DROP TABLE IF EXISTS t1, `t``1`, `t 1`, test.`t.1`, v1;
 drop view if exists t1, `t``1`, `t 1`, test.`t.1`, v1;
->>>>>>> 5f63c9c0
 drop database if exists client_test_db;
 mtr.global_suppressions                            OK
 mtr.test_suppressions                              OK
