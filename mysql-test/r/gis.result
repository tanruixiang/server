--- conflicted
+++ resolved
@@ -972,69 +972,6 @@
 min(`col002`)
 NULL
 drop table t1;
-<<<<<<< HEAD
-End of 5.0 tests
-create table t1 (f1 tinyint(1), f2 char(1), f3 varchar(1), f4 geometry, f5 datetime);
-create view v1 as select * from t1;
-desc v1;
-Field	Type	Null	Key	Default	Extra
-f1	tinyint(1)	YES		NULL	
-f2	char(1)	YES		NULL	
-f3	varchar(1)	YES		NULL	
-f4	geometry	YES		NULL	
-f5	datetime	YES		NULL	
-drop view v1;
-drop table t1;
-SELECT MultiPoint(12345,'');
-MultiPoint(12345,'')
-NULL
-SELECT MultiPoint(123451,'');
-MultiPoint(123451,'')
-NULL
-SELECT MultiPoint(1234512,'');
-MultiPoint(1234512,'')
-NULL
-SELECT MultiPoint(12345123,'');
-MultiPoint(12345123,'')
-NULL
-SELECT MultiLineString(12345,'');
-MultiLineString(12345,'')
-NULL
-SELECT MultiLineString(123451,'');
-MultiLineString(123451,'')
-NULL
-SELECT MultiLineString(1234512,'');
-MultiLineString(1234512,'')
-NULL
-SELECT MultiLineString(12345123,'');
-MultiLineString(12345123,'')
-NULL
-SELECT LineString(12345,'');
-LineString(12345,'')
-NULL
-SELECT LineString(123451,'');
-LineString(123451,'')
-NULL
-SELECT LineString(1234512,'');
-LineString(1234512,'')
-NULL
-SELECT LineString(12345123,'');
-LineString(12345123,'')
-NULL
-SELECT Polygon(12345,'');
-Polygon(12345,'')
-NULL
-SELECT Polygon(123451,'');
-Polygon(123451,'')
-NULL
-SELECT Polygon(1234512,'');
-Polygon(1234512,'')
-NULL
-SELECT Polygon(12345123,'');
-Polygon(12345123,'')
-NULL
-End of 5.1 tests
-=======
 #
 # Bug #47780: crash when comparing GIS items from subquery
 #
@@ -1048,4 +985,63 @@
 1
 DROP TABLE t1;
 End of 5.0 tests
->>>>>>> dd02c4a1
+create table t1 (f1 tinyint(1), f2 char(1), f3 varchar(1), f4 geometry, f5 datetime);
+create view v1 as select * from t1;
+desc v1;
+Field	Type	Null	Key	Default	Extra
+f1	tinyint(1)	YES		NULL	
+f2	char(1)	YES		NULL	
+f3	varchar(1)	YES		NULL	
+f4	geometry	YES		NULL	
+f5	datetime	YES		NULL	
+drop view v1;
+drop table t1;
+SELECT MultiPoint(12345,'');
+MultiPoint(12345,'')
+NULL
+SELECT MultiPoint(123451,'');
+MultiPoint(123451,'')
+NULL
+SELECT MultiPoint(1234512,'');
+MultiPoint(1234512,'')
+NULL
+SELECT MultiPoint(12345123,'');
+MultiPoint(12345123,'')
+NULL
+SELECT MultiLineString(12345,'');
+MultiLineString(12345,'')
+NULL
+SELECT MultiLineString(123451,'');
+MultiLineString(123451,'')
+NULL
+SELECT MultiLineString(1234512,'');
+MultiLineString(1234512,'')
+NULL
+SELECT MultiLineString(12345123,'');
+MultiLineString(12345123,'')
+NULL
+SELECT LineString(12345,'');
+LineString(12345,'')
+NULL
+SELECT LineString(123451,'');
+LineString(123451,'')
+NULL
+SELECT LineString(1234512,'');
+LineString(1234512,'')
+NULL
+SELECT LineString(12345123,'');
+LineString(12345123,'')
+NULL
+SELECT Polygon(12345,'');
+Polygon(12345,'')
+NULL
+SELECT Polygon(123451,'');
+Polygon(123451,'')
+NULL
+SELECT Polygon(1234512,'');
+Polygon(1234512,'')
+NULL
+SELECT Polygon(12345123,'');
+Polygon(12345123,'')
+NULL
+End of 5.1 tests