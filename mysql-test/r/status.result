--- conflicted
+++ resolved
@@ -300,11 +300,7 @@
 Created_tmp_tables	2
 Handler_tmp_update	2
 Handler_tmp_write	7
-<<<<<<< HEAD
-Rows_tmp_read	36
-=======
-Rows_tmp_read	37
->>>>>>> 446554a1
+Rows_tmp_read	38
 drop table t1;
 CREATE TABLE t1 (i int(11) DEFAULT NULL, KEY i (i) ) ENGINE=MyISAM;
 insert into t1 values (1),(2),(3),(4),(5);
