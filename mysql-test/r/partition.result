drop table if exists t1, t2;
#
# Bug#11765667: bug#58655: ASSERTION FAILED,
#                          SERVER CRASHES WITH MYSQLD GOT SIGNAL 6
#
CREATE TABLE t1 (
id MEDIUMINT NOT NULL AUTO_INCREMENT,
dt DATE, st VARCHAR(255), uid INT,
id2nd LONGBLOB, filler VARCHAR(255), PRIMARY KEY(id, dt)
);
INSERT INTO t1 (dt, st, uid, id2nd, filler) VALUES
('1991-03-14', 'Initial Insert', 200, 1234567, 'No Data'),
('1991-02-26', 'Initial Insert', 201, 1234567, 'No Data'),
('1992-03-16', 'Initial Insert', 234, 1234567, 'No Data'),
('1992-07-02', 'Initial Insert', 287, 1234567, 'No Data'),
('1991-05-26', 'Initial Insert', 256, 1234567, 'No Data'),
('1991-04-25', 'Initial Insert', 222, 1234567, 'No Data'),
('1993-03-12', 'Initial Insert', 267, 1234567, 'No Data'),
('1993-03-14', 'Initial Insert', 291, 1234567, 'No Data'),
('1991-12-20', 'Initial Insert', 298, 1234567, 'No Data'),
('1994-10-31', 'Initial Insert', 220, 1234567, 'No Data');
ALTER TABLE t1 PARTITION BY LIST (YEAR(dt)) (
PARTITION d1 VALUES IN (1991, 1994),
PARTITION d2 VALUES IN (1993),
PARTITION d3 VALUES IN (1992, 1995, 1996)
);
INSERT INTO t1 (dt, st, uid, id2nd, filler) VALUES
('1991-07-14', 'After Partitioning Insert', 299, 1234567, 'Insert row');
UPDATE t1 SET filler='Updating the row' WHERE uid=298;
DROP TABLE t1;
#
# Bug#59297: Can't find record in 'tablename' on update inner join
#
CREATE TABLE t1 (
a char(2) NOT NULL,
b char(2) NOT NULL,
c int(10) unsigned NOT NULL,
d varchar(255) DEFAULT NULL,
e varchar(1000) DEFAULT NULL,
PRIMARY KEY (a, b, c),
KEY (a),
KEY (a, b)
)
/*!50100 PARTITION BY KEY (a)
PARTITIONS 20 */;
INSERT INTO t1 (a, b, c, d, e) VALUES
('07', '03', 343, '1', '07_03_343'),
('01', '04', 343, '2', '01_04_343'),
('01', '06', 343, '3', '01_06_343'),
('01', '07', 343, '4', '01_07_343'),
('01', '08', 343, '5', '01_08_343'),
('01', '09', 343, '6', '01_09_343'),
('03', '03', 343, '7', '03_03_343'),
('03', '06', 343, '8', '03_06_343'),
('03', '07', 343, '9', '03_07_343'),
('04', '03', 343, '10', '04_03_343'),
('04', '06', 343, '11', '04_06_343'),
('05', '03', 343, '12', '05_03_343'),
('11', '03', 343, '13', '11_03_343'),
('11', '04', 343, '14', '11_04_343')
;
UPDATE t1 AS A,
(SELECT '03' AS a, '06' AS b, 343 AS c, 'last' AS d) AS B
SET A.e = B.d  
WHERE A.a = '03'  
AND A.b = '06' 
AND A.c = 343;
DROP TABLE t1;
#
# Bug#59503: explain extended crash in get_mm_leaf
#
CREATE TABLE t1 (a VARCHAR(51) CHARACTER SET latin1)
ENGINE=MyISAM
PARTITION BY KEY (a) PARTITIONS 1;
INSERT INTO t1 VALUES ('a'),('b'),('c');
EXPLAIN EXTENDED SELECT 1 FROM t1 WHERE a > 1;
id	select_type	table	type	possible_keys	key	key_len	ref	rows	filtered	Extra
1	SIMPLE	t1	ALL	NULL	NULL	NULL	NULL	3	100.00	Using where
Warnings:
Note	1003	select 1 AS `1` from `test`.`t1` where (`test`.`t1`.`a` > 1)
DROP TABLE t1;
#
# Bug#57778: failed primary key add to partitioned innodb table
#            inconsistent and crashes
#
CREATE TABLE t1 (a INT NOT NULL, b INT NOT NULL)
PARTITION BY KEY (a) PARTITIONS 2;
INSERT INTO t1 VALUES (0,1), (0,2);
ALTER TABLE t1 ADD PRIMARY KEY (a);
ERROR 23000: Duplicate entry '0' for key 'PRIMARY'
SHOW CREATE TABLE t1;
Table	Create Table
t1	CREATE TABLE `t1` (
  `a` int(11) NOT NULL,
  `b` int(11) NOT NULL
) ENGINE=MyISAM DEFAULT CHARSET=latin1
/*!50100 PARTITION BY KEY (a)
PARTITIONS 2 */
SELECT * FROM t1;
a	b
0	1
0	2
UPDATE t1 SET a = 1, b = 1 WHERE a = 0 AND b = 2;
ALTER TABLE t1 ADD PRIMARY KEY (a);
SELECT * FROM t1;
a	b
1	1
0	1
ALTER TABLE t1 DROP PRIMARY KEY;
SELECT * FROM t1;
a	b
1	1
0	1
DROP TABLE t1;
#
# Bug#57113: ha_partition::extra(ha_extra_function):
#            Assertion `m_extra_cache' failed
CREATE TABLE t1
(id INT NOT NULL PRIMARY KEY,
name VARCHAR(16) NOT NULL,
year YEAR,
INDEX name (name(8))
)
PARTITION BY HASH(id) PARTITIONS 2;
INSERT INTO t1 VALUES ( 1, 'FooBar', '1924' );
CREATE TABLE t2 (id INT);
INSERT INTO t2 VALUES (1),(2);
UPDATE t1, t2 SET t1.year = '1955' WHERE t1.name = 'FooBar';
DROP TABLE t1, t2;
#
# Bug#55458: Partitioned MyISAM table gets crashed by multi-table update 
#
CREATE TABLE t1 (
`id` int NOT NULL,
`user_num` int DEFAULT NULL,
PRIMARY KEY (`id`)
) ENGINE=MyISAM CHARSET=latin1;
INSERT INTO t1 VALUES (1,8601);
INSERT INTO t1 VALUES (2,8601);
INSERT INTO t1 VALUES (3,8601);
INSERT INTO t1 VALUES (4,8601);
CREATE TABLE t2 (
`id` int(11) NOT NULL,
`user_num` int DEFAULT NULL,
`name` varchar(64) NOT NULL,
PRIMARY KEY (`id`)
) ENGINE=MyISAM CHARSET=latin1
PARTITION BY HASH (id)
PARTITIONS 2;
INSERT INTO t2 VALUES (1,8601,'John');
INSERT INTO t2 VALUES (2,8601,'JS');
INSERT INTO t2 VALUES (3,8601,'John S');
UPDATE t1, t2 SET t2.name = 'John Smith' WHERE t1.user_num = t2.user_num;
DROP TABLE t1, t2;
# Bug#39338: Fieldnames in
#   INFORMATIONSCHEMA.PARTITIONS.PARTITION_EXPRESSION become unescaped
# NOTE: the partition expression is saved as a string, so changing from
#       normal quotes to ansi quotes does not change the expression, only
#       for partition by KEY.
CREATE TABLE t1 (
ID int(11) NOT NULL,
`aaaa,aaaaa` tinyint(3) UNSIGNED NOT NULL DEFAULT '0',
ddddddddd int(11) NOT NULL DEFAULT '0',
new_field0 varchar(50),
PRIMARY KEY(ID, `aaaa,aaaaa`, ddddddddd))
PARTITION BY RANGE(ID)
PARTITIONS 3
SUBPARTITION BY LINEAR KEY(ID,`aaaa,aaaaa`)
SUBPARTITIONS 2 (
PARTITION p01 VALUES LESS THAN(100),
PARTITION p11 VALUES LESS THAN(200),
PARTITION p21 VALUES LESS THAN MAXVALUE);
SELECT PARTITION_EXPRESSION, SUBPARTITION_EXPRESSION FROM INFORMATION_SCHEMA.PARTITIONS WHERE TABLE_NAME='t1';
PARTITION_EXPRESSION	SUBPARTITION_EXPRESSION
ID	`ID`,`aaaa,aaaaa`
ID	`ID`,`aaaa,aaaaa`
ID	`ID`,`aaaa,aaaaa`
ID	`ID`,`aaaa,aaaaa`
ID	`ID`,`aaaa,aaaaa`
ID	`ID`,`aaaa,aaaaa`
show create table t1;
Table	Create Table
t1	CREATE TABLE `t1` (
  `ID` int(11) NOT NULL,
  `aaaa,aaaaa` tinyint(3) unsigned NOT NULL DEFAULT '0',
  `ddddddddd` int(11) NOT NULL DEFAULT '0',
  `new_field0` varchar(50) DEFAULT NULL,
  PRIMARY KEY (`ID`,`aaaa,aaaaa`,`ddddddddd`)
) ENGINE=MyISAM DEFAULT CHARSET=latin1
/*!50100 PARTITION BY RANGE (ID)
SUBPARTITION BY LINEAR KEY (`ID`,`aaaa,aaaaa`)
SUBPARTITIONS 2
(PARTITION p01 VALUES LESS THAN (100) ENGINE = MyISAM,
 PARTITION p11 VALUES LESS THAN (200) ENGINE = MyISAM,
 PARTITION p21 VALUES LESS THAN MAXVALUE ENGINE = MyISAM) */
drop table t1;
CREATE TABLE t1 (a INT, b INT)
PARTITION BY LIST (a)
SUBPARTITION BY HASH (b)
(PARTITION p1 VALUES IN (1));
ALTER TABLE t1 ADD COLUMN c INT;
DROP TABLE t1;
CREATE TABLE t1 (
a int NOT NULL,
b int NOT NULL);
CREATE TABLE t2 (
a int NOT NULL,
b int NOT NULL,
INDEX(b)
)
PARTITION BY HASH(a) PARTITIONS 2;
INSERT INTO t1 VALUES (399, 22);
INSERT INTO t2 VALUES (1, 22), (1, 42);
INSERT INTO t2 SELECT 1, 399 FROM t2, t1
WHERE t1.b = t2.b;
DROP TABLE t1, t2;
CREATE TABLE t1 (
a timestamp NOT NULL DEFAULT CURRENT_TIMESTAMP,
b varchar(10),
PRIMARY KEY (a)
)
PARTITION BY RANGE (UNIX_TIMESTAMP(a)) (
PARTITION p1 VALUES LESS THAN (1199134800),
PARTITION pmax VALUES LESS THAN MAXVALUE
);
INSERT INTO t1 VALUES ('2007-07-30 17:35:48', 'p1');
INSERT INTO t1 VALUES ('2009-07-14 17:35:55', 'pmax');
INSERT INTO t1 VALUES ('2009-09-21 17:31:42', 'pmax');
SELECT * FROM t1;
a	b
2007-07-30 17:35:48	p1
2009-07-14 17:35:55	pmax
2009-09-21 17:31:42	pmax
SELECT * FROM t1 where a between '2007-01-01' and '2007-08-01';
a	b
2007-07-30 17:35:48	p1
EXPLAIN PARTITIONS SELECT * FROM t1 where a between '2007-01-01' and '2007-08-01';
id	select_type	table	partitions	type	possible_keys	key	key_len	ref	rows	Extra
1	SIMPLE	t1	p1	system	PRIMARY	NULL	NULL	NULL	1	
EXPLAIN PARTITIONS SELECT * FROM t1 where a = '2007-07-30 17:35:48';
id	select_type	table	partitions	type	possible_keys	key	key_len	ref	rows	Extra
1	SIMPLE	t1	p1	system	PRIMARY	NULL	NULL	NULL	1	
ALTER TABLE t1 REORGANIZE PARTITION pmax INTO (
PARTITION p3 VALUES LESS THAN (1247688000),
PARTITION pmax VALUES LESS THAN MAXVALUE);
SELECT * FROM t1;
a	b
2007-07-30 17:35:48	p1
2009-07-14 17:35:55	pmax
2009-09-21 17:31:42	pmax
SELECT * FROM t1 where a between '2007-01-01' and '2007-08-01';
a	b
2007-07-30 17:35:48	p1
EXPLAIN PARTITIONS SELECT * FROM t1 where a between '2007-01-01' and '2007-08-01';
id	select_type	table	partitions	type	possible_keys	key	key_len	ref	rows	Extra
1	SIMPLE	t1	p1	system	PRIMARY	NULL	NULL	NULL	1	
EXPLAIN PARTITIONS SELECT * FROM t1 where a = '2007-07-30 17:35:48';
id	select_type	table	partitions	type	possible_keys	key	key_len	ref	rows	Extra
1	SIMPLE	t1	p1	system	PRIMARY	NULL	NULL	NULL	1	
SHOW CREATE TABLE t1;
Table	Create Table
t1	CREATE TABLE `t1` (
  `a` timestamp NOT NULL DEFAULT CURRENT_TIMESTAMP,
  `b` varchar(10) DEFAULT NULL,
  PRIMARY KEY (`a`)
) ENGINE=MyISAM DEFAULT CHARSET=latin1
/*!50100 PARTITION BY RANGE (UNIX_TIMESTAMP(a))
(PARTITION p1 VALUES LESS THAN (1199134800) ENGINE = MyISAM,
 PARTITION p3 VALUES LESS THAN (1247688000) ENGINE = MyISAM,
 PARTITION pmax VALUES LESS THAN MAXVALUE ENGINE = MyISAM) */
DROP TABLE t1;
create table t1 (a int NOT NULL, b varchar(5) NOT NULL)
default charset=utf8
partition by list (a)
subpartition by key (b)
(partition p0 values in (1),
partition p1 values in (2));
drop table t1;
create table t1 (a int, b int, key(a))
partition by list (a)
( partition p0 values in (1),
partition p1 values in (2));
insert into t1 values (1,1),(2,1),(2,2),(2,3);
show indexes from t1;
Table	Non_unique	Key_name	Seq_in_index	Column_name	Collation	Cardinality	Sub_part	Packed	Null	Index_type	Comment	Index_comment
t1	1	a	1	a	A	NULL	NULL	NULL	YES	BTREE		
analyze table t1;
Table	Op	Msg_type	Msg_text
test.t1	analyze	status	OK
show indexes from t1;
Table	Non_unique	Key_name	Seq_in_index	Column_name	Collation	Cardinality	Sub_part	Packed	Null	Index_type	Comment	Index_comment
t1	1	a	1	a	A	1	NULL	NULL	YES	BTREE		
drop table t1;
create table t1 (a int)
partition by hash (a);
create index i on t1 (a);
insert into t1 values (1);
insert into t1 select * from t1;
create index i on t1 (a);
ERROR 42000: Duplicate key name 'i'
create index i2 on t1 (a);
Warnings:
Note	1831	Duplicate index `i2`. This is deprecated and will be disallowed in a future release.
drop table t1;
CREATE TABLE t1 (a INT, FOREIGN KEY (a) REFERENCES t0 (a))
ENGINE=MyISAM
PARTITION BY HASH (a);
ERROR HY000: Foreign key clause is not yet supported in conjunction with partitioning
CREATE TABLE t1 (
pk INT NOT NULL AUTO_INCREMENT,
PRIMARY KEY (pk)
)
/*!50100 PARTITION BY HASH (pk)
PARTITIONS 2 */;
INSERT INTO t1 VALUES (NULL);
INSERT INTO t1 VALUES (NULL);
INSERT INTO t1 VALUES (NULL);
SELECT * FROM t1 WHERE pk < 0 ORDER BY pk;
pk
DROP TABLE t1;
SET sql_mode=no_engine_substitution;
CREATE TABLE t1 (a INT)
ENGINE=NonExistentEngine;
ERROR 42000: Unknown storage engine 'NonExistentEngine'
CREATE TABLE t1 (a INT)
ENGINE=NonExistentEngine
PARTITION BY HASH (a);
ERROR 42000: Unknown storage engine 'NonExistentEngine'
CREATE TABLE t1 (a INT)
ENGINE=Memory;
ALTER TABLE t1 ENGINE=NonExistentEngine;
ERROR 42000: Unknown storage engine 'NonExistentEngine'
ALTER TABLE t1
PARTITION BY HASH (a)
(PARTITION p0 ENGINE=Memory,
PARTITION p1 ENGINE=NonExistentEngine);
ERROR 42000: Unknown storage engine 'NonExistentEngine'
ALTER TABLE t1 ENGINE=NonExistentEngine;
ERROR 42000: Unknown storage engine 'NonExistentEngine'
SHOW CREATE TABLE t1;
Table	Create Table
t1	CREATE TABLE `t1` (
  `a` int(11) DEFAULT NULL
) ENGINE=MEMORY DEFAULT CHARSET=latin1
DROP TABLE t1;
SET sql_mode='';
CREATE TABLE t1 (a INT)
ENGINE=NonExistentEngine;
Warnings:
Warning	1286	Unknown storage engine 'NonExistentEngine'
Warning	1266	Using storage engine MyISAM for table 't1'
DROP TABLE t1;
CREATE TABLE t1 (a INT)
ENGINE=NonExistentEngine
PARTITION BY HASH (a);
Warnings:
Warning	1286	Unknown storage engine 'NonExistentEngine'
Warning	1266	Using storage engine MyISAM for table 't1'
DROP TABLE t1;
CREATE TABLE t1 (a INT)
ENGINE=Memory;
ALTER TABLE t1 ENGINE=NonExistentEngine;
Warnings:
Warning	1286	Unknown storage engine 'NonExistentEngine'
ALTER TABLE t1
PARTITION BY HASH (a)
(PARTITION p0 ENGINE=Memory,
PARTITION p1 ENGINE=NonExistentEngine);
Warnings:
Warning	1286	Unknown storage engine 'NonExistentEngine'
ALTER TABLE t1 ENGINE=NonExistentEngine;
Warnings:
Warning	1286	Unknown storage engine 'NonExistentEngine'
SHOW CREATE TABLE t1;
Table	Create Table
t1	CREATE TABLE `t1` (
  `a` int(11) DEFAULT NULL
) ENGINE=MEMORY DEFAULT CHARSET=latin1
/*!50100 PARTITION BY HASH (a)
(PARTITION p0 ENGINE = MEMORY,
 PARTITION p1 ENGINE = MEMORY) */
DROP TABLE t1;
SET sql_mode=DEFAULT;
CREATE TABLE t1 (a INT NOT NULL, KEY(a))
PARTITION BY RANGE(a)
(PARTITION p1 VALUES LESS THAN (200), PARTITION pmax VALUES LESS THAN MAXVALUE);
INSERT INTO t1 VALUES (2), (40), (40), (70), (60), (90), (199);
SELECT a FROM t1 WHERE a BETWEEN 60 AND 95 ORDER BY a ASC;
a
60
70
90
SELECT a FROM t1 WHERE a BETWEEN 60 AND 95;
a
60
70
90
INSERT INTO t1 VALUES (200), (250), (210);
SELECT a FROM t1 WHERE a BETWEEN 60 AND 220 ORDER BY a ASC;
a
60
70
90
199
200
210
SELECT a FROM t1 WHERE a BETWEEN 200 AND 220 ORDER BY a ASC;
a
200
210
SELECT a FROM t1 WHERE a BETWEEN 60 AND 95 ORDER BY a DESC;
a
90
70
60
SELECT a FROM t1 WHERE a BETWEEN 60 AND 220 ORDER BY a DESC;
a
210
200
199
90
70
60
SELECT a FROM t1 WHERE a BETWEEN 200 AND 220 ORDER BY a DESC;
a
210
200
SELECT a FROM t1 WHERE a BETWEEN 60 AND 220;
a
199
200
210
60
70
90
SELECT a FROM t1 WHERE a BETWEEN 200 AND 220;
a
200
210
SELECT a FROM t1 WHERE a BETWEEN 60 AND 95;
a
60
70
90
SELECT a FROM t1 WHERE a BETWEEN 60 AND 220;
a
199
200
210
60
70
90
SELECT a FROM t1 WHERE a BETWEEN 200 AND 220;
a
200
210
DROP TABLE t1;
CREATE TABLE t1 (
a INT NOT NULL,   
b MEDIUMINT NOT NULL,   
c INT NOT NULL,
KEY b (b)
) ENGINE=MyISAM
PARTITION BY LIST (a) (
PARTITION p0 VALUES IN (1) 
);
INSERT INTO t1 VALUES (1,1,0), (1,1,1), (1,1,2), (1,1,53), (1,1,4), (1,1,5),
(1,1,6), (1,1,7), (1,1,8), (1,1,9), (1,1,10), (1,1,11), (1,1,12), (1,1,13),
(1,1,14), (1,1,15), (1,1,16), (1,1,67), (1,1,18), (1,1,19), (1,1,20), (1,1,21),
(1,1,22), (1,1,23), (1,1,24), (1,1,75), (1,1,26), (1,1,27), (1,1,128),
(1,1,79), (1,1,30), (1,1,31), (1,1,32), (1,1,33), (1,1,34), (1,1,85), (1,1,36),
(1,1,37), (1,1,38), (1,1,39), (1,1,40), (1,1,241), (1,1,42), (1,1,43),
(1,1,44), (1,1,45), (1,1,46), (1,1,147), (1,1,48), (1,1,49), (1,2,0), (1,2,1),
(1,2,2), (1,2,3), (1,2,4), (1,2,5), (1,2,6), (1,2,7), (1,2,8), (1,2,9),
(1,2,10), (1,2,11), (1,2,12), (1,2,13), (1,2,14), (1,2,15), (1,2,16), (1,2,17),
(1,2,18), (1,2,19), (1,2,20), (1,2,21), (1,2,22), (1,2,23), (1,2,24), (1,2,25),
(1,2,26), (1,2,27), (1,2,28), (1,2,29), (1,2,30), (1,2,31), (1,2,32), (1,2,33),
(1,2,34), (1,2,35), (1,2,36), (1,2,37), (1,2,38), (1,2,39), (1,2,40), (1,2,41),
(1,2,42), (1,2,43), (1,2,44), (1,2,45), (1,2,46), (1,2,47), (1,2,48), (1,2,49),
(1,6,0), (1,6,1), (1,6,2), (1,6,3), (1,6,4), (1,6,5), (1,6,6), (1,6,7),
(1,6,8), (1,6,9), (1,6,10), (1,6,11), (1,6,12), (1,6,13), (1,6,14), (1,6,15),
(1,6,16), (1,6,17), (1,6,18), (1,6,19), (1,6,20), (1,6,21), (1,6,22), (1,6,23),
(1,6,24), (1,6,25), (1,6,26), (1,6,27), (1,6,28), (1,6,29), (1,6,30), (1,6,31),
(1,6,32), (1,6,33), (1,6,34), (1,6,35), (1,6,36), (1,6,37), (1,6,38), (1,6,39),
(1,6,40), (1,6,41), (1,6,42), (1,6,43), (1,6,44), (1,6,45), (1,6,46), (1,6,47),
(1,6,48), (1,6,49), (1,7,0), (1,7,1), (1,7,2), (1,7,3), (1,7,4), (1,7,5),
(1,7,6), (1,7,7), (1,7,8), (1,7,9), (1,7,10), (1,7,11), (1,7,12), (1,7,13),
(1,7,14), (1,7,15), (1,7,16), (1,7,17), (1,7,18), (1,7,19), (1,7,20), (1,7,21),
(1,7,22), (1,7,23), (1,7,24), (1,7,25), (1,7,26), (1,7,27), (1,7,28), (1,7,29),
(1,7,30), (1,7,31), (1,7,32), (1,7,33), (1,7,34), (1,7,35), (1,7,38), (1,7,39),
(1,7,90), (1,7,41), (1,7,43), (1,7,48), (1,7,49), (1,9,0), (1,9,1), (1,9,2),
(1,9,3), (1,9,4), (1,9,5), (1,9,6), (1,9,7), (1,9,8), (1,9,9), (1,9,10),
(1,9,11), (1,9,12), (1,9,13), (1,9,14), (1,9,15), (1,9,16), (1,9,17), (1,9,18),
(1,9,19), (1,9,20), (1,9,21), (1,9,22), (1,9,23), (1,9,24), (1,9,25), (1,9,26),
(1,9,29), (1,9,32), (1,9,35), (1,9,38), (1,10,0), (1,10,1), (1,10,2), (1,10,3),
(1,10,4), (1,10,5), (1,10,6), (1,10,7), (1,10,8), (1,10,9), (1,10,10),
(1,10,11), (1,10,13), (1,10,14), (1,10,15), (1,10,16), (1,10,17), (1,10,18),
(1,10,22), (1,10,24), (1,10,25), (1,10,26), (1,10,28), (1,10,131), (1,10,33),
(1,10,84), (1,10,35), (1,10,40), (1,10,42), (1,10,49), (1,11,0), (1,11,1),
(1,11,2), (1,11,3), (1,11,4), (1,11,5), (1,11,6), (1,11,7), (1,11,8), (1,11,9),
(1,11,10), (1,11,11), (1,11,12), (1,11,13), (1,11,14), (1,11,15), (1,11,16),
(1,11,17), (1,11,18), (1,11,19), (1,11,20), (1,11,21), (1,11,22), (1,11,23),
(1,11,24), (1,11,25), (1,11,26), (1,11,27), (1,11,28), (1,11,30), (1,11,31),
(1,11,32), (1,11,33), (1,11,34), (1,11,35), (1,11,37), (1,11,39), (1,11,40),
(1,11,42), (1,11,44), (1,11,45), (1,11,47), (1,11,48), (1,14,104), (1,14,58),
(1,14,12), (1,14,13), (1,14,15), (1,14,16), (1,14,17), (1,14,34), (1,15,0),
(1,15,1), (1,15,2), (1,15,3), (1,15,4), (1,15,5), (1,15,7), (1,15,9),
(1,15,15), (1,15,27), (1,15,49), (1,16,0), (1,16,1), (1,16,3), (1,17,4),
(1,19,1);
SELECT COUNT(*) FROM t1 WHERE b NOT IN ( 1,2,6,7,9,10,11 );
COUNT(*)
24
SELECT SUM(c) FROM t1 WHERE b NOT IN ( 1,2,6,7,9,10,11 );
SUM(c)
400
ALTER TABLE t1 DROP INDEX b;
SELECT COUNT(*) FROM t1 WHERE b NOT IN ( 1,2,6,7,9,10,11 );
COUNT(*)
24
SELECT SUM(c) FROM t1 WHERE b NOT IN ( 1,2,6,7,9,10,11 );
SUM(c)
400
ALTER TABLE t1 ENGINE = Memory;
SELECT COUNT(*) FROM t1 WHERE b NOT IN ( 1,2,6,7,9,10,11 );
COUNT(*)
24
SELECT SUM(c) FROM t1 WHERE b NOT IN ( 1,2,6,7,9,10,11 );
SUM(c)
400
ALTER TABLE t1 ADD INDEX b USING HASH (b);
SELECT COUNT(*) FROM t1 WHERE b NOT IN ( 1,2,6,7,9,10,11 );
COUNT(*)
24
SELECT SUM(c) FROM t1 WHERE b NOT IN ( 1,2,6,7,9,10,11 );
SUM(c)
400
DROP TABLE t1;
CREATE TABLE `t1` (
`c1` int(11) DEFAULT NULL,
KEY `c1` (`c1`)
) ENGINE=MyISAM DEFAULT CHARSET=latin1;
CREATE TABLE `t2` (
`c1` int(11) DEFAULT NULL,
KEY `c1` (`c1`)
) ENGINE=MyISAM DEFAULT CHARSET=latin1 /*!50100 PARTITION BY RANGE (c1) (PARTITION a VALUES LESS THAN (100) ENGINE = MyISAM, PARTITION b VALUES LESS THAN MAXVALUE ENGINE = MyISAM) */;
INSERT INTO `t1` VALUES (1),(2),(3),(4),(5),(6),(7),(8),(9),(10),(11),(12),(13),(14),(15),(16),(17),(18),(19),(20);
INSERT INTO `t2` VALUES (1),(2),(3),(4),(5),(6),(7),(8),(9),(10),(11),(12),(13),(14),(15),(16),(17),(18),(19),(20);
EXPLAIN PARTITIONS SELECT c1 FROM t1 WHERE (c1 > 10 AND c1 < 13) OR (c1 > 17 AND c1 < 20);
id	select_type	table	partitions	type	possible_keys	key	key_len	ref	rows	Extra
1	SIMPLE	t1	NULL	range	c1	c1	5	NULL	4	Using where; Using index
FLUSH STATUS;
SELECT c1 FROM t1 WHERE (c1 > 10 AND c1 < 13) OR (c1 > 17 AND c1 < 20);
c1
11
12
18
19
SHOW STATUS LIKE 'Handler_read_%';
Variable_name	Value
Handler_read_first	0
Handler_read_key	2
Handler_read_last	0
Handler_read_next	4
Handler_read_prev	0
Handler_read_retry	0
Handler_read_rnd	0
Handler_read_rnd_deleted	0
Handler_read_rnd_next	0
EXPLAIN PARTITIONS SELECT c1 FROM t2 WHERE (c1 > 10 AND c1 < 13) OR (c1 > 17 AND c1 < 20);
id	select_type	table	partitions	type	possible_keys	key	key_len	ref	rows	Extra
1	SIMPLE	t2	a	range	c1	c1	5	NULL	4	Using where; Using index
FLUSH STATUS;
SELECT c1 FROM t2 WHERE (c1 > 10 AND c1 < 13) OR (c1 > 17 AND c1 < 20);
c1
11
12
18
19
SHOW STATUS LIKE 'Handler_read_%';
Variable_name	Value
Handler_read_first	0
Handler_read_key	2
Handler_read_last	0
Handler_read_next	4
Handler_read_prev	0
Handler_read_retry	0
Handler_read_rnd	0
Handler_read_rnd_deleted	0
Handler_read_rnd_next	0
DROP TABLE t1,t2;
CREATE TABLE `t1` (
`c1` int(11) DEFAULT NULL,
KEY `c1` (`c1`)
) ENGINE=MyISAM DEFAULT CHARSET=latin1;
CREATE TABLE `t2` (
`c1` int(11) DEFAULT NULL,
KEY `c1` (`c1`)
) ENGINE=MyISAM DEFAULT CHARSET=latin1
/*!50100 PARTITION BY RANGE (c1)
(PARTITION a VALUES LESS THAN (100) ENGINE = MyISAM,
PARTITION b VALUES LESS THAN MAXVALUE ENGINE = MyISAM) */;
INSERT INTO `t1` VALUES (1),(2),(3),(4),(5),(6),(7),(8),(9),(10),(11),(12),(13),(14),(15),(16),(17),(18),(19),(20);
INSERT INTO `t2` VALUES (1),(2),(3),(4),(5),(6),(7),(8),(9),(10),(11),(12),(13),(14),(15),(16),(17),(18),(19),(20);
EXPLAIN PARTITIONS SELECT c1 FROM t1 WHERE (c1 > 2 AND c1 < 5);
id	select_type	table	partitions	type	possible_keys	key	key_len	ref	rows	Extra
1	SIMPLE	t1	NULL	range	c1	c1	5	NULL	2	Using where; Using index
FLUSH STATUS;
SELECT c1 FROM t1 WHERE (c1 > 2 AND c1 < 5);
c1
3
4
SHOW STATUS LIKE 'Handler_read_%';
Variable_name	Value
Handler_read_first	0
Handler_read_key	1
Handler_read_last	0
Handler_read_next	2
Handler_read_prev	0
Handler_read_retry	0
Handler_read_rnd	0
Handler_read_rnd_deleted	0
Handler_read_rnd_next	0
EXPLAIN PARTITIONS SELECT c1 FROM t2 WHERE (c1 > 2 AND c1 < 5);
id	select_type	table	partitions	type	possible_keys	key	key_len	ref	rows	Extra
1	SIMPLE	t2	a	range	c1	c1	5	NULL	2	Using where; Using index
FLUSH STATUS;
SELECT c1 FROM t2 WHERE (c1 > 2 AND c1 < 5);
c1
3
4
SHOW STATUS LIKE 'Handler_read_%';
Variable_name	Value
Handler_read_first	0
Handler_read_key	1
Handler_read_last	0
Handler_read_next	2
Handler_read_prev	0
Handler_read_retry	0
Handler_read_rnd	0
Handler_read_rnd_deleted	0
Handler_read_rnd_next	0
EXPLAIN PARTITIONS SELECT c1 FROM t1 WHERE (c1 > 12 AND c1 < 15);
id	select_type	table	partitions	type	possible_keys	key	key_len	ref	rows	Extra
1	SIMPLE	t1	NULL	range	c1	c1	5	NULL	2	Using where; Using index
FLUSH STATUS;
SELECT c1 FROM t1 WHERE (c1 > 12 AND c1 < 15);
c1
13
14
SHOW STATUS LIKE 'Handler_read_%';
Variable_name	Value
Handler_read_first	0
Handler_read_key	1
Handler_read_last	0
Handler_read_next	2
Handler_read_prev	0
Handler_read_retry	0
Handler_read_rnd	0
Handler_read_rnd_deleted	0
Handler_read_rnd_next	0
EXPLAIN PARTITIONS SELECT c1 FROM t2 WHERE (c1 > 12 AND c1 < 15);
id	select_type	table	partitions	type	possible_keys	key	key_len	ref	rows	Extra
1	SIMPLE	t2	a	range	c1	c1	5	NULL	2	Using where; Using index
FLUSH STATUS;
SELECT c1 FROM t2 WHERE (c1 > 12 AND c1 < 15);
c1
13
14
SHOW STATUS LIKE 'Handler_read_%';
Variable_name	Value
Handler_read_first	0
Handler_read_key	1
Handler_read_last	0
Handler_read_next	2
Handler_read_prev	0
Handler_read_retry	0
Handler_read_rnd	0
Handler_read_rnd_deleted	0
Handler_read_rnd_next	0
DROP TABLE t1,t2;
create table t1 (a int) partition by list ((a/3)*10 div 1)
(partition p0 values in (0), partition p1 values in (1));
ERROR HY000: This partition function is not allowed
CREATE TABLE t1 (
d DATE NOT NULL
)
PARTITION BY RANGE( YEAR(d) ) (
PARTITION p0 VALUES LESS THAN (1960),
PARTITION p1 VALUES LESS THAN (1970),
PARTITION p2 VALUES LESS THAN (1980),
PARTITION p3 VALUES LESS THAN (1990)
);
ALTER TABLE t1 ADD PARTITION (
PARTITION `p5` VALUES LESS THAN (2010)
COMMENT 'APSTART \' APEND'
);
SELECT * FROM t1 LIMIT 1;
d
DROP TABLE t1;
create table t1 (id int auto_increment, s1 int, primary key (id));
insert into t1 values (null,1);
insert into t1 values (null,6);
select * from t1;
id	s1
1	1
2	6
alter table t1 partition by range (id) (
partition p0 values less than (3),
partition p1 values less than maxvalue
);
drop table t1;
create table t1 (a int)
partition by key(a)
partitions 0.2+e1;
ERROR 42000: Only integers allowed as number here near '0.2+e1' at line 3
create table t1 (a int)
partition by key(a)
partitions -1;
ERROR 42000: You have an error in your SQL syntax; check the manual that corresponds to your MariaDB server version for the right syntax to use near '-1' at line 3
create table t1 (a int)
partition by key(a)
partitions 1.5;
ERROR 42000: Only integers allowed as number here near '1.5' at line 3
create table t1 (a int)
partition by key(a)
partitions 1e+300;
ERROR 42000: Only integers allowed as number here near '1e+300' at line 3
create table t1 (a int)
partition by list (a)
(partition p0 values in (1));
create procedure pz()
alter table t1 engine = myisam;
call pz();
call pz();
drop procedure pz;
drop table t1;
create table t1 (a bigint)
partition by range (a)
(partition p0 values less than (0xFFFFFFFFFFFFFFFF),
partition p1 values less than (10));
ERROR HY000: VALUES value for partition 'p0' must have type INT
create table t1 (a bigint)
partition by list (a)
(partition p0 values in (0xFFFFFFFFFFFFFFFF),
partition p1 values in (10));
ERROR HY000: VALUES value for partition 'p0' must have type INT
create table t1 (a bigint unsigned)
partition by range (a)
(partition p0 values less than (100),
partition p1 values less than MAXVALUE);
insert into t1 values (1);
drop table t1;
create table t1 (a bigint unsigned)
partition by hash (a);
insert into t1 values (0xFFFFFFFFFFFFFFFD);
insert into t1 values (0xFFFFFFFFFFFFFFFE);
select * from t1 where (a + 1) < 10;
a
select * from t1 where (a + 1) > 10;
a
18446744073709551613
18446744073709551614
drop table t1;
create table t1 (a int)
partition by key(a)
(partition p0 engine = MEMORY);
drop table t1;
create table t1 (a int)
partition by range (a)
subpartition by key (a)
(partition p0 values less than (1));
alter table t1 add partition (partition p1 values less than (2));
show create table t1;
Table	Create Table
t1	CREATE TABLE `t1` (
  `a` int(11) DEFAULT NULL
) ENGINE=MyISAM DEFAULT CHARSET=latin1
/*!50100 PARTITION BY RANGE (a)
SUBPARTITION BY KEY (a)
(PARTITION p0 VALUES LESS THAN (1) ENGINE = MyISAM,
 PARTITION p1 VALUES LESS THAN (2) ENGINE = MyISAM) */
alter table t1 reorganize partition p1 into (partition p1 values less than (3));
show create table t1;
Table	Create Table
t1	CREATE TABLE `t1` (
  `a` int(11) DEFAULT NULL
) ENGINE=MyISAM DEFAULT CHARSET=latin1
/*!50100 PARTITION BY RANGE (a)
SUBPARTITION BY KEY (a)
(PARTITION p0 VALUES LESS THAN (1) ENGINE = MyISAM,
 PARTITION p1 VALUES LESS THAN (3) ENGINE = MyISAM) */
drop table t1;
CREATE TABLE t1 (
a int not null,
b int not null,
c int not null,
primary key(a,b))
partition by key (a);
select count(*) from t1;
count(*)
0
show create table t1;
Table	Create Table
t1	CREATE TABLE `t1` (
  `a` int(11) NOT NULL,
  `b` int(11) NOT NULL,
  `c` int(11) NOT NULL,
  PRIMARY KEY (`a`,`b`)
) ENGINE=MyISAM DEFAULT CHARSET=latin1
/*!50100 PARTITION BY KEY (a) */
drop table t1;
CREATE TABLE t1 (
a int not null,
b int not null,
c int not null,
primary key(a,b))
partition by key (a, b);
drop table t1;
CREATE TABLE t1 (
a int not null,
b int not null,
c int not null,
primary key(a,b))
partition by key (a)
partitions 3
(partition x1, partition x2, partition x3);
drop table t1;
CREATE TABLE t1 (
a int not null,
b int not null,
c int not null,
primary key(a,b))
partition by key (a)
partitions 3
(partition x1 nodegroup 0,
partition x2 nodegroup 1,
partition x3 nodegroup 2);
drop table t1;
CREATE TABLE t1 (
a int not null,
b int not null,
c int not null,
primary key(a,b))
partition by key (a)
partitions 3
(partition x1 engine myisam,
partition x2 engine myisam,
partition x3 engine myisam);
drop table t1;
CREATE TABLE t1 (
a int not null,
b int not null,
c int not null,
primary key(a,b))
partition by key (a)
partitions 3
(partition x1 tablespace ts1,
partition x2 tablespace ts2,
partition x3 tablespace ts3);
CREATE TABLE t2 LIKE t1;
drop table t2;
drop table t1;
CREATE TABLE t1 (
a int not null,
b int not null,
c int not null,
primary key(a,b))
partition by list (a)
partitions 3
(partition x1 values in (1,2,9,4) tablespace ts1,
partition x2 values in (3, 11, 5, 7) tablespace ts2,
partition x3 values in (16, 8, 5+19, 70-43) tablespace ts3);
drop table t1;
CREATE TABLE t1 (
a int not null,
b int not null,
c int not null,
primary key(a,b))
partition by list (b*a)
partitions 3
(partition x1 values in (1,2,9,4) tablespace ts1,
partition x2 values in (3, 11, 5, 7) tablespace ts2,
partition x3 values in (16, 8, 5+19, 70-43) tablespace ts3);
drop table t1;
CREATE TABLE t1 (
a int not null,
b int not null,
c int not null,
primary key(a,b))
partition by list (b*a)
(partition x1 values in (1) tablespace ts1,
partition x2 values in (3, 11, 5, 7) tablespace ts2,
partition x3 values in (16, 8, 5+19, 70-43) tablespace ts3);
drop table t1;
CREATE TABLE t1 (
a int not null)
partition by key(a);
LOCK TABLES t1 WRITE;
insert into t1 values (1);
insert into t1 values (2);
insert into t1 values (3);
insert into t1 values (4);
UNLOCK TABLES;
drop table t1;
CREATE TABLE t1 (a int, name VARCHAR(50), purchased DATE)
PARTITION BY RANGE (a)
(PARTITION p0 VALUES LESS THAN (3),
PARTITION p1 VALUES LESS THAN (7),
PARTITION p2 VALUES LESS THAN (9),
PARTITION p3 VALUES LESS THAN (11));
INSERT INTO t1 VALUES
(1, 'desk organiser', '2003-10-15'),
(2, 'CD player', '1993-11-05'),
(3, 'TV set', '1996-03-10'),
(4, 'bookcase', '1982-01-10'),
(5, 'exercise bike', '2004-05-09'),
(6, 'sofa', '1987-06-05'),
(7, 'popcorn maker', '2001-11-22'),
(8, 'acquarium', '1992-08-04'),
(9, 'study desk', '1984-09-16'),
(10, 'lava lamp', '1998-12-25');
SELECT * from t1 ORDER BY a;
a	name	purchased
1	desk organiser	2003-10-15
2	CD player	1993-11-05
3	TV set	1996-03-10
4	bookcase	1982-01-10
5	exercise bike	2004-05-09
6	sofa	1987-06-05
7	popcorn maker	2001-11-22
8	acquarium	1992-08-04
9	study desk	1984-09-16
10	lava lamp	1998-12-25
ALTER TABLE t1 DROP PARTITION p0;
SELECT * from t1 ORDER BY a;
a	name	purchased
3	TV set	1996-03-10
4	bookcase	1982-01-10
5	exercise bike	2004-05-09
6	sofa	1987-06-05
7	popcorn maker	2001-11-22
8	acquarium	1992-08-04
9	study desk	1984-09-16
10	lava lamp	1998-12-25
drop table t1;
CREATE TABLE t1 (a int)
PARTITION BY LIST (a)
(PARTITION p0 VALUES IN (1,2,3), PARTITION p1 VALUES IN (4,5,6));
insert into t1 values (1),(2),(3),(4),(5),(6);
select * from t1;
a
1
2
3
4
5
6
truncate t1;
select * from t1;
a
truncate t1;
select * from t1;
a
drop table t1;
CREATE TABLE t1 (a int, b int, primary key(a,b))
PARTITION BY KEY(b,a) PARTITIONS 4;
insert into t1 values (0,0),(1,1),(2,2),(3,3),(4,4),(5,5),(6,6);
select * from t1 where a = 4;
a	b
4	4
drop table t1;
CREATE TABLE t1 (c1 INT, c2 INT, PRIMARY KEY USING BTREE (c1,c2)) ENGINE=MEMORY
PARTITION BY KEY(c2,c1) PARTITIONS 4;
INSERT INTO t1 VALUES (0,0),(1,1),(2,2),(3,3),(4,4),(5,5),(6,6);
SELECT * FROM t1 WHERE c1 = 4;
c1	c2
4	4
DROP TABLE t1;
CREATE TABLE t1 (a int)
PARTITION BY LIST (a)
PARTITIONS 1
(PARTITION x1 VALUES IN (1) ENGINE=MEMORY);
show create table t1;
Table	Create Table
t1	CREATE TABLE `t1` (
  `a` int(11) DEFAULT NULL
) ENGINE=MEMORY DEFAULT CHARSET=latin1
/*!50100 PARTITION BY LIST (a)
(PARTITION x1 VALUES IN (1) ENGINE = MEMORY) */
drop table t1;
CREATE TABLE t1 (a int, unique(a))
PARTITION BY LIST (a)
(PARTITION x1 VALUES IN (10), PARTITION x2 VALUES IN (20));
REPLACE t1 SET a = 4;
ERROR HY000: Table has no partition for value 4
drop table t1;
CREATE TABLE t1 (a int)
PARTITION BY LIST (a)
(PARTITION x1 VALUES IN (2), PARTITION x2 VALUES IN (3));
insert into t1 values (2), (3);
insert into t1 values (4);
ERROR HY000: Table has no partition for value 4
insert into t1 values (1);
ERROR HY000: Table has no partition for value 1
drop table t1;
CREATE TABLE t1 (a int)
PARTITION BY HASH(a)
PARTITIONS 5;
SHOW CREATE TABLE t1;
Table	Create Table
t1	CREATE TABLE `t1` (
  `a` int(11) DEFAULT NULL
) ENGINE=MyISAM DEFAULT CHARSET=latin1
/*!50100 PARTITION BY HASH (a)
PARTITIONS 5 */
drop table t1;
CREATE TABLE t1 (a int)
PARTITION BY RANGE (a)
(PARTITION x1 VALUES LESS THAN (2));
insert into t1 values (1);
update t1 set a = 5;
ERROR HY000: Table has no partition for value 5
drop table t1;
CREATE TABLE t1 (a int)
PARTITION BY LIST (a)
(PARTITION x1 VALUES IN (10), PARTITION x2 VALUES IN (20));
analyze table t1;
Table	Op	Msg_type	Msg_text
test.t1	analyze	status	OK
drop table t1;
create table t1
(a int)
partition by range (a)
( partition p0 values less than(10),
partition p1 values less than (20),
partition p2 values less than (25));
alter table t1 reorganize partition p2 into (partition p2 values less than (30));
show create table t1;
Table	Create Table
t1	CREATE TABLE `t1` (
  `a` int(11) DEFAULT NULL
) ENGINE=MyISAM DEFAULT CHARSET=latin1
/*!50100 PARTITION BY RANGE (a)
(PARTITION p0 VALUES LESS THAN (10) ENGINE = MyISAM,
 PARTITION p1 VALUES LESS THAN (20) ENGINE = MyISAM,
 PARTITION p2 VALUES LESS THAN (30) ENGINE = MyISAM) */
drop table t1;
CREATE TABLE t1 (a int, b int)
PARTITION BY RANGE (a)
(PARTITION x0 VALUES LESS THAN (2),
PARTITION x1 VALUES LESS THAN (4),
PARTITION x2 VALUES LESS THAN (6),
PARTITION x3 VALUES LESS THAN (8),
PARTITION x4 VALUES LESS THAN (10),
PARTITION x5 VALUES LESS THAN (12),
PARTITION x6 VALUES LESS THAN (14),
PARTITION x7 VALUES LESS THAN (16),
PARTITION x8 VALUES LESS THAN (18),
PARTITION x9 VALUES LESS THAN (20));
ALTER TABLE t1 REORGANIZE PARTITION x0,x1,x2 INTO
(PARTITION x1 VALUES LESS THAN (6));
show create table t1;
Table	Create Table
t1	CREATE TABLE `t1` (
  `a` int(11) DEFAULT NULL,
  `b` int(11) DEFAULT NULL
) ENGINE=MyISAM DEFAULT CHARSET=latin1
/*!50100 PARTITION BY RANGE (a)
(PARTITION x1 VALUES LESS THAN (6) ENGINE = MyISAM,
 PARTITION x3 VALUES LESS THAN (8) ENGINE = MyISAM,
 PARTITION x4 VALUES LESS THAN (10) ENGINE = MyISAM,
 PARTITION x5 VALUES LESS THAN (12) ENGINE = MyISAM,
 PARTITION x6 VALUES LESS THAN (14) ENGINE = MyISAM,
 PARTITION x7 VALUES LESS THAN (16) ENGINE = MyISAM,
 PARTITION x8 VALUES LESS THAN (18) ENGINE = MyISAM,
 PARTITION x9 VALUES LESS THAN (20) ENGINE = MyISAM) */
drop table t1;
create table t1 (a int not null, b int not null) partition by LIST (a+b) (
partition p0 values in (12),
partition p1 values in (14)
);
insert into t1 values (10,1);
ERROR HY000: Table has no partition for value 11
drop table t1;
create table t1 (f1 integer,f2 integer, f3 varchar(10), primary key(f1,f2))
partition by range(f1) subpartition by hash(f2) subpartitions 2
(partition p1 values less than (0),
partition p2 values less than (2),
partition p3 values less than (2147483647));
insert into t1 values(10,10,'10');
insert into t1 values(2,2,'2');
select * from t1 where f1 = 2;
f1	f2	f3
2	2	2
drop table t1;
create table t1 (f1 integer,f2 integer, unique index(f1))
partition by range(f1 div 2)
subpartition by hash(f1) subpartitions 2
(partition partb values less than (2),
partition parte values less than (4),
partition partf values less than (10000));
insert into t1 values(10,1);
select * from t1 where f1 = 10;
f1	f2
10	1
drop table t1;
set session default_storage_engine= 'memory';
create table t1 (f_int1 int(11) default null) engine = memory
partition by range (f_int1) subpartition by hash (f_int1)
(partition part1 values less than (1000)
(subpartition subpart11 engine = memory));
drop table t1;
set session default_storage_engine='myisam';
create table t1 (f_int1 integer, f_int2 integer, primary key (f_int1))
partition by hash(f_int1) partitions 2;
insert into t1 values (1,1),(2,2);
replace into t1 values (1,1),(2,2);
drop table t1;
create table t1 (s1 int, unique (s1)) partition by list (s1) (partition x1 VALUES in (10), partition x2 values in (20));
alter table t1 add partition (partition x3 values in (30));
drop table t1;
create table t1 (a int)
partition by key(a)
partitions 2
(partition p0 engine=myisam, partition p1 engine=myisam);
show create table t1;
Table	Create Table
t1	CREATE TABLE `t1` (
  `a` int(11) DEFAULT NULL
) ENGINE=MyISAM DEFAULT CHARSET=latin1
/*!50100 PARTITION BY KEY (a)
(PARTITION p0 ENGINE = MyISAM,
 PARTITION p1 ENGINE = MyISAM) */
alter table t1;
show create table t1;
Table	Create Table
t1	CREATE TABLE `t1` (
  `a` int(11) DEFAULT NULL
) ENGINE=MyISAM DEFAULT CHARSET=latin1
/*!50100 PARTITION BY KEY (a)
(PARTITION p0 ENGINE = MyISAM,
 PARTITION p1 ENGINE = MyISAM) */
alter table t1 engine=myisam;
show create table t1;
Table	Create Table
t1	CREATE TABLE `t1` (
  `a` int(11) DEFAULT NULL
) ENGINE=MyISAM DEFAULT CHARSET=latin1
/*!50100 PARTITION BY KEY (a)
(PARTITION p0 ENGINE = MyISAM,
 PARTITION p1 ENGINE = MyISAM) */
alter table t1 engine=heap;
show create table t1;
Table	Create Table
t1	CREATE TABLE `t1` (
  `a` int(11) DEFAULT NULL
) ENGINE=MEMORY DEFAULT CHARSET=latin1
/*!50100 PARTITION BY KEY (a)
(PARTITION p0 ENGINE = MEMORY,
 PARTITION p1 ENGINE = MEMORY) */
alter table t1 remove partitioning;
show create table t1;
Table	Create Table
t1	CREATE TABLE `t1` (
  `a` int(11) DEFAULT NULL
) ENGINE=MEMORY DEFAULT CHARSET=latin1
drop table t1;
create table t1 (a int)
engine=myisam
partition by key(a)
partitions 2
(partition p0 engine=myisam, partition p1 engine=myisam);
show create table t1;
Table	Create Table
t1	CREATE TABLE `t1` (
  `a` int(11) DEFAULT NULL
) ENGINE=MyISAM DEFAULT CHARSET=latin1
/*!50100 PARTITION BY KEY (a)
(PARTITION p0 ENGINE = MyISAM,
 PARTITION p1 ENGINE = MyISAM) */
alter table t1 add column b int remove partitioning;
show create table t1;
Table	Create Table
t1	CREATE TABLE `t1` (
  `a` int(11) DEFAULT NULL,
  `b` int(11) DEFAULT NULL
) ENGINE=MyISAM DEFAULT CHARSET=latin1
alter table t1
engine=myisam
partition by key(a)
(partition p0 engine=myisam, partition p1);
show create table t1;
Table	Create Table
t1	CREATE TABLE `t1` (
  `a` int(11) DEFAULT NULL,
  `b` int(11) DEFAULT NULL
) ENGINE=MyISAM DEFAULT CHARSET=latin1
/*!50100 PARTITION BY KEY (a)
(PARTITION p0 ENGINE = MyISAM,
 PARTITION p1 ENGINE = MyISAM) */
alter table t1
engine=heap
partition by key(a)
(partition p0, partition p1 engine=heap);
show create table t1;
Table	Create Table
t1	CREATE TABLE `t1` (
  `a` int(11) DEFAULT NULL,
  `b` int(11) DEFAULT NULL
) ENGINE=MEMORY DEFAULT CHARSET=latin1
/*!50100 PARTITION BY KEY (a)
(PARTITION p0 ENGINE = MEMORY,
 PARTITION p1 ENGINE = MEMORY) */
alter table t1 engine=myisam, add column c int remove partitioning;
show create table t1;
Table	Create Table
t1	CREATE TABLE `t1` (
  `a` int(11) DEFAULT NULL,
  `b` int(11) DEFAULT NULL,
  `c` int(11) DEFAULT NULL
) ENGINE=MyISAM DEFAULT CHARSET=latin1
alter table t1
engine=heap
partition by key (a)
(partition p0, partition p1);
show create table t1;
Table	Create Table
t1	CREATE TABLE `t1` (
  `a` int(11) DEFAULT NULL,
  `b` int(11) DEFAULT NULL,
  `c` int(11) DEFAULT NULL
) ENGINE=MEMORY DEFAULT CHARSET=latin1
/*!50100 PARTITION BY KEY (a)
(PARTITION p0 ENGINE = MEMORY,
 PARTITION p1 ENGINE = MEMORY) */
alter table t1
partition by key (a)
(partition p0, partition p1);
show create table t1;
Table	Create Table
t1	CREATE TABLE `t1` (
  `a` int(11) DEFAULT NULL,
  `b` int(11) DEFAULT NULL,
  `c` int(11) DEFAULT NULL
) ENGINE=MEMORY DEFAULT CHARSET=latin1
/*!50100 PARTITION BY KEY (a)
(PARTITION p0 ENGINE = MEMORY,
 PARTITION p1 ENGINE = MEMORY) */
alter table t1
engine=heap
partition by key (a)
(partition p0, partition p1);
show create table t1;
Table	Create Table
t1	CREATE TABLE `t1` (
  `a` int(11) DEFAULT NULL,
  `b` int(11) DEFAULT NULL,
  `c` int(11) DEFAULT NULL
) ENGINE=MEMORY DEFAULT CHARSET=latin1
/*!50100 PARTITION BY KEY (a)
(PARTITION p0 ENGINE = MEMORY,
 PARTITION p1 ENGINE = MEMORY) */
alter table t1
partition by key(a)
(partition p0, partition p1 engine=heap);
alter table t1
partition by key(a)
(partition p0 engine=heap, partition p1);
alter table t1
engine=heap
partition by key (a)
(partition p0 engine=heap, partition p1 engine=myisam);
ERROR HY000: The mix of handlers in the partitions is not allowed in this version of MariaDB
alter table t1
partition by key (a)
(partition p0 engine=heap, partition p1 engine=myisam);
ERROR HY000: The mix of handlers in the partitions is not allowed in this version of MariaDB
drop table t1;
CREATE TABLE t1 (
f_int1 INTEGER, f_int2 INTEGER,
f_char1 CHAR(10), f_char2 CHAR(10), f_charbig VARCHAR(1000)
)
PARTITION BY RANGE(f_int1 DIV 2)
SUBPARTITION BY HASH(f_int1)
SUBPARTITIONS 2
(PARTITION parta VALUES LESS THAN (0),
PARTITION partb VALUES LESS THAN (5),
PARTITION parte VALUES LESS THAN (10),
PARTITION partf VALUES LESS THAN (2147483647));
INSERT INTO t1 SET f_int1 = NULL , f_int2 = -20, f_char1 = CAST(-20 AS CHAR),
f_char2 = CAST(-20 AS CHAR), f_charbig = '#NULL#';
SELECT * FROM t1 WHERE f_int1 IS NULL;
f_int1	f_int2	f_char1	f_char2	f_charbig
NULL	-20	-20	-20	#NULL#
SELECT * FROM t1;
f_int1	f_int2	f_char1	f_char2	f_charbig
NULL	-20	-20	-20	#NULL#
drop table t1;
CREATE TABLE t1 (
f_int1 INTEGER, f_int2 INTEGER,
f_char1 CHAR(10), f_char2 CHAR(10), f_charbig VARCHAR(1000)  )
PARTITION BY LIST(MOD(f_int1,2))
SUBPARTITION BY KEY(f_int1)
(PARTITION part1 VALUES IN (-1) (SUBPARTITION sp1, SUBPARTITION sp2),
PARTITION part2 VALUES IN (0) (SUBPARTITION sp3, SUBPARTITION sp5),
PARTITION part3 VALUES IN (1) (SUBPARTITION sp4, SUBPARTITION sp6));
INSERT INTO t1 SET f_int1 = 2, f_int2 = 2, f_char1 = '2', f_char2 = '2', f_charbig = '===2===';
INSERT INTO t1 SET f_int1 = 2, f_int2 = 2, f_char1 = '2', f_char2 = '2', f_charbig = '===2===';
SELECT * FROM t1 WHERE f_int1  IS NULL;
f_int1	f_int2	f_char1	f_char2	f_charbig
drop table t1;
create procedure p ()
begin
create table t1 (s1 mediumint,s2 mediumint)
partition by list (s2)
(partition p1 values in (0),
partition p2 values in (1));
end//
call p()//
drop procedure p//
drop table t1;
create procedure p ()
begin
create table t1 (a int not null,b int not null,c int not null,primary key (a,b))
partition by range (a)
subpartition by hash (a+b)
(partition x1 values less than (1)
(subpartition x11,
subpartition x12),
partition x2 values less than (5)
(subpartition x21,
subpartition x22));
end//
call p()//
drop procedure p//
drop table t1//
create table t1 (a int,b int,c int,key(a,b))
partition by range (a)
partitions 3
(partition x1 values less than (0) tablespace ts1,
partition x2 values less than (10) tablespace ts2,
partition x3 values less than maxvalue tablespace ts3);
insert into t1 values (NULL, 1, 1);
insert into t1 values (0, 1, 1);
insert into t1 values (12, 1, 1);
select partition_name, partition_description, table_rows
from information_schema.partitions where table_schema ='test';
partition_name	partition_description	table_rows
x1	0	1
x2	10	1
x3	MAXVALUE	1
drop table t1;
create table t1 (a int,b int, c int)
partition by list(a)
partitions 2
(partition x123 values in (11,12),
partition x234 values in (1 ,NULL, NULL));
ERROR HY000: Multiple definition of same constant in list partitioning
create table t1 (a int,b int, c int)
partition by list(a)
partitions 2
(partition x123 values in (11, NULL),
partition x234 values in (1 ,NULL));
ERROR HY000: Multiple definition of same constant in list partitioning
create table t1 (a int,b int, c int)
partition by list(a)
partitions 2
(partition x123 values in (11, 12),
partition x234 values in (5, 1));
insert into t1 values (NULL,1,1);
ERROR HY000: Table has no partition for value NULL
drop table t1;
create table t1 (a int,b int, c int)
partition by list(a)
partitions 2
(partition x123 values in (11, 12),
partition x234 values in (NULL, 1));
insert into t1 values (11,1,6);
insert into t1 values (NULL,1,1);
select partition_name, partition_description, table_rows
from information_schema.partitions where table_schema ='test';
partition_name	partition_description	table_rows
x123	11,12	1
x234	NULL,1	1
drop table t1;
create table t1 (a int)
partition by list (a)
(partition p0 values in (1));
alter table t1 rebuild partition;
ERROR 42000: You have an error in your SQL syntax; check the manual that corresponds to your MariaDB server version for the right syntax to use near '' at line 1
drop table t1;
create table t1 (a int)
partition by list (a)
(partition p0 values in (5));
insert into t1 values (0);
ERROR HY000: Table has no partition for value 0
drop table t1;
create table t1 (a int)
partition by range (a) subpartition by hash (a)
(partition p0 values less than (100));
show create table t1;
Table	Create Table
t1	CREATE TABLE `t1` (
  `a` int(11) DEFAULT NULL
) ENGINE=MyISAM DEFAULT CHARSET=latin1
/*!50100 PARTITION BY RANGE (a)
SUBPARTITION BY HASH (a)
(PARTITION p0 VALUES LESS THAN (100) ENGINE = MyISAM) */
alter table t1 add partition (partition p1 values less than (200)
(subpartition subpart21));
show create table t1;
Table	Create Table
t1	CREATE TABLE `t1` (
  `a` int(11) DEFAULT NULL
) ENGINE=MyISAM DEFAULT CHARSET=latin1
/*!50100 PARTITION BY RANGE (a)
SUBPARTITION BY HASH (a)
(PARTITION p0 VALUES LESS THAN (100)
 (SUBPARTITION p0sp0 ENGINE = MyISAM),
 PARTITION p1 VALUES LESS THAN (200)
 (SUBPARTITION subpart21 ENGINE = MyISAM)) */
drop table t1;
create table t1 (a int)
partition by key (a);
show create table t1;
Table	Create Table
t1	CREATE TABLE `t1` (
  `a` int(11) DEFAULT NULL
) ENGINE=MyISAM DEFAULT CHARSET=latin1
/*!50100 PARTITION BY KEY (a) */
alter table t1 add partition (partition p1);
show create table t1;
Table	Create Table
t1	CREATE TABLE `t1` (
  `a` int(11) DEFAULT NULL
) ENGINE=MyISAM DEFAULT CHARSET=latin1
/*!50100 PARTITION BY KEY (a)
(PARTITION p0 ENGINE = MyISAM,
 PARTITION p1 ENGINE = MyISAM) */
drop table t1;
create table t1 (a int, b int)
partition by range (a)
subpartition by hash(a)
(partition p0 values less than (0) (subpartition sp0),
partition p1 values less than (1));
ERROR 42000: Wrong number of subpartitions defined, mismatch with previous setting near ')' at line 5
create table t1 (a int, b int)
partition by range (a)
subpartition by hash(a)
(partition p0 values less than (0),
partition p1 values less than (1) (subpartition sp0));
ERROR 42000: Wrong number of subpartitions defined, mismatch with previous setting near 'subpartition sp0))' at line 5
create table t1 (a int, b int)
partition by list (a)
subpartition by hash(a)
(partition p0 values in (0),
partition p1 values in (1) (subpartition sp0));
ERROR 42000: Wrong number of subpartitions defined, mismatch with previous setting near 'subpartition sp0))' at line 5
create table t1 (a int)
partition by hash (a)
(partition p0 (subpartition sp0));
ERROR HY000: It is only possible to mix RANGE/LIST partitioning with HASH/KEY partitioning for subpartitioning
create table t1 (a int)
partition by range (a)
(partition p0 values less than (1));
alter table t1 add partition (partition p1 values in (2));
ERROR HY000: Only LIST PARTITIONING can use VALUES IN in partition definition
alter table t1 add partition (partition p1);
ERROR HY000: Syntax error: RANGE PARTITIONING requires definition of VALUES LESS THAN for each partition
drop table t1;
create table t1 (a int)
partition by list (a)
(partition p0 values in (1));
alter table t1 add partition (partition p1 values less than (2));
ERROR HY000: Only RANGE PARTITIONING can use VALUES LESS THAN in partition definition
alter table t1 add partition (partition p1);
ERROR HY000: Syntax error: LIST PARTITIONING requires definition of VALUES IN for each partition
drop table t1;
create table t1 (a int)
partition by hash (a)
(partition p0);
alter table t1 add partition (partition p1 values less than (2));
ERROR HY000: Only RANGE PARTITIONING can use VALUES LESS THAN in partition definition
alter table t1 add partition (partition p1 values in (2));
ERROR HY000: Only LIST PARTITIONING can use VALUES IN in partition definition
drop table t1;
create table t1 (a int)
partition by list (a)
(partition p0 values in (1));
alter table t1 rebuild partition;
ERROR 42000: You have an error in your SQL syntax; check the manual that corresponds to your MariaDB server version for the right syntax to use near '' at line 1
drop table t1;
create table t2 (s1 int not null auto_increment, primary key (s1)) partition by list (s1) (partition p1 values in (1),partition p2 values in (2),partition p3 values in (3),partition p4 values in (4));
insert into t2 values (null),(null),(null);
select * from t2;
s1
1
2
3
select * from t2 where s1 < 2;
s1
1
update t2 set s1 = s1 + 1 order by s1 desc;
select * from t2 where s1 < 3;
s1
2
select * from t2 where s1 = 2;
s1
2
drop table t2;
create temporary table t1 (a int) partition by hash(a);
ERROR HY000: Cannot create temporary table with partitions
create table t1 (a int, b int) partition by list (a)
(partition p1 values in (1), partition p2 values in (2));
alter table t1 add primary key (b);
ERROR HY000: A PRIMARY KEY must include all columns in the table's partitioning function
show create table t1;
Table	Create Table
t1	CREATE TABLE `t1` (
  `a` int(11) DEFAULT NULL,
  `b` int(11) DEFAULT NULL
) ENGINE=MyISAM DEFAULT CHARSET=latin1
/*!50100 PARTITION BY LIST (a)
(PARTITION p1 VALUES IN (1) ENGINE = MyISAM,
 PARTITION p2 VALUES IN (2) ENGINE = MyISAM) */
drop table t1;
create table t1 (a int unsigned not null auto_increment primary key)
partition by key(a);
alter table t1 rename t2, add c char(10), comment "no comment";
show create table t2;
Table	Create Table
t2	CREATE TABLE `t2` (
  `a` int(10) unsigned NOT NULL AUTO_INCREMENT,
  `c` char(10) DEFAULT NULL,
  PRIMARY KEY (`a`)
) ENGINE=MyISAM DEFAULT CHARSET=latin1 COMMENT='no comment'
/*!50100 PARTITION BY KEY (a) */
drop table t2;
create table t1 (f1 int) partition by hash (f1) as select 1;
drop table t1;
prepare stmt1 from 'create table t1 (s1 int) partition by hash (s1)';
execute stmt1;
execute stmt1;
ERROR 42S01: Table 't1' already exists
drop table t1;
CREATE PROCEDURE test.p1(IN i INT)
BEGIN
DECLARE CONTINUE HANDLER FOR sqlexception BEGIN END;
DROP TABLE IF EXISTS t1;
CREATE TABLE t1 (num INT,PRIMARY KEY(num));
START TRANSACTION;
INSERT INTO t1 VALUES(i);
savepoint t1_save;
INSERT INTO t1 VALUES (14);
ROLLBACK to savepoint t1_save;
COMMIT;
END|
CALL test.p1(12);
Warnings:
Warning	1196	Some non-transactional changed tables couldn't be rolled back
CALL test.p1(13);
Warnings:
Warning	1196	Some non-transactional changed tables couldn't be rolled back
drop table t1;
drop procedure test.p1;
CREATE TABLE t1 (a int not null)
partition by key(a)
(partition p0 COMMENT='first partition');
drop table t1;
CREATE TABLE t1 (`a b` int not null)
partition by key(`a b`);
drop table t1;
CREATE TABLE t1 (`a b` int not null)
partition by hash(`a b`);
drop table t1;
create table t1 (f1 integer) partition by range(f1)
(partition p1 values less than (0), partition p2 values less than (10));
insert into t1 set f1 = null;
select * from t1 where f1 is null;
f1
NULL
explain partitions select * from t1 where f1 is null;
id	select_type	table	partitions	type	possible_keys	key	key_len	ref	rows	Extra
1	SIMPLE	t1	p1	system	NULL	NULL	NULL	NULL	1	
drop table t1;
create table t1 (f1 integer) partition by list(f1)
(partition p1 values in (1), partition p2 values in (null));
insert into t1 set f1 = null;
insert into t1 set f1 = 1;
select * from t1 where f1 is null or f1 = 1;
f1
1
NULL
drop table t1;
create table t1 (f1 smallint)
partition by list (f1) (partition p0 values in (null));
insert into t1 values (null);
select * from t1 where f1 is null;
f1
NULL
select * from t1 where f1 < 1;
f1
select * from t1 where f1 <= NULL;
f1
select * from t1 where f1 < NULL;
f1
select * from t1 where f1 >= NULL;
f1
select * from t1 where f1 > NULL;
f1
select * from t1 where f1 > 1;
f1
drop table t1;
create table t1 (f1 smallint)
partition by range (f1) (partition p0 values less than (0));
insert into t1 values (null);
select * from t1 where f1 is null;
f1
NULL
drop table t1;
create table t1 (f1 integer) partition by list(f1)
(
partition p1 values in (1),
partition p2 values in (NULL),
partition p3 values in (2),
partition p4 values in (3),
partition p5 values in (4)
);
insert into t1 values (1),(2),(3),(4),(null);
select * from t1 where f1 < 3;
f1
1
2
explain partitions select * from t1 where f1 < 3;
id	select_type	table	partitions	type	possible_keys	key	key_len	ref	rows	Extra
1	SIMPLE	t1	p1,p3	ALL	NULL	NULL	NULL	NULL	2	Using where
select * from t1 where f1 is null;
f1
NULL
explain partitions select * from t1 where f1 is null;
id	select_type	table	partitions	type	possible_keys	key	key_len	ref	rows	Extra
1	SIMPLE	t1	p2	system	NULL	NULL	NULL	NULL	1	
drop table t1;
create table t1 (f1 int) partition by list(f1 div 2)
(
partition p1 values in (1),
partition p2 values in (NULL),
partition p3 values in (2),
partition p4 values in (3),
partition p5 values in (4)
);
insert into t1 values (2),(4),(6),(8),(null);
select * from t1 where f1 < 3;
f1
2
explain partitions select * from t1 where f1 < 3;
id	select_type	table	partitions	type	possible_keys	key	key_len	ref	rows	Extra
1	SIMPLE	t1	p1,p2,p3,p4,p5	ALL	NULL	NULL	NULL	NULL	5	Using where
select * from t1 where f1 is null;
f1
NULL
explain partitions select * from t1 where f1 is null;
id	select_type	table	partitions	type	possible_keys	key	key_len	ref	rows	Extra
1	SIMPLE	t1	p2	system	NULL	NULL	NULL	NULL	1	
drop table t1;
create table t1 (a int) partition by LIST(a) (
partition pn values in (NULL),
partition p0 values in (0),
partition p1 values in (1),
partition p2 values in (2)
);
insert into t1 values (NULL),(0),(1),(2);
select * from t1 where a is null or a < 2;
a
NULL
0
1
explain partitions select * from t1 where a is null or a < 2;
id	select_type	table	partitions	type	possible_keys	key	key_len	ref	rows	Extra
1	SIMPLE	t1	pn,p0,p1	ALL	NULL	NULL	NULL	NULL	3	Using where
select * from t1 where a is null or a < 0 or a > 1;
a
NULL
2
explain partitions select * from t1 where a is null or a < 0 or a > 1;
id	select_type	table	partitions	type	possible_keys	key	key_len	ref	rows	Extra
1	SIMPLE	t1	pn,p2	ALL	NULL	NULL	NULL	NULL	2	Using where
drop table t1;
CREATE TABLE t1 (id INT NOT NULL PRIMARY KEY, name VARCHAR(20)) 
ENGINE=MyISAM DEFAULT CHARSET=latin1
PARTITION BY RANGE(id)
(PARTITION p0  VALUES LESS THAN (10) ENGINE = MyISAM,
PARTITION p1 VALUES LESS THAN (20) ENGINE = MyISAM,
PARTITION p2 VALUES LESS THAN (30) ENGINE = MyISAM);
SHOW TABLE STATUS;
Name	Engine	Version	Row_format	Rows	Avg_row_length	Data_length	Max_data_length	Index_length	Data_free	Auto_increment	Create_time	Update_time	Check_time	Collation	Checksum	Create_options	Comment
t1	MyISAM	10	Dynamic	0	0	0	0	0	0	NULL	NULL	NULL	NULL	latin1_swedish_ci	NULL	partitioned	
DROP TABLE t1;
create table t1 (a bigint unsigned)
partition by list (a)
(partition p0 values in (0-1));
ERROR HY000: Partition constant is out of partition function domain
create table t1 (a bigint unsigned)
partition by range (a)
(partition p0 values less than (10));
insert into t1 values (0xFFFFFFFFFFFFFFFF);
ERROR HY000: Table has no partition for value 18446744073709551615
drop table t1;
create table t1 (a int)
partition by list (a)
(partition `s1 s2` values in (0));
drop table t1;
create table t1 (a int)
partition by list (a)
(partition `7` values in (0));
drop table t1;
create table t1 (a int)
partition by list (a)
(partition `s1 s2 ` values in (0));
ERROR HY000: Incorrect partition name
create table t1 (a int)
partition by list (a)
subpartition by hash (a)
(partition p1 values in (0) (subpartition `p1 p2 `));
ERROR HY000: Incorrect partition name
CREATE TABLE t1 (a int)
PARTITION BY LIST (a)
(PARTITION p0 VALUES IN (NULL));
SHOW CREATE TABLE t1;
Table	Create Table
t1	CREATE TABLE `t1` (
  `a` int(11) DEFAULT NULL
) ENGINE=MyISAM DEFAULT CHARSET=latin1
/*!50100 PARTITION BY LIST (a)
(PARTITION p0 VALUES IN (NULL) ENGINE = MyISAM) */
DROP TABLE t1;
CREATE TABLE t1 (a int)
PARTITION BY RANGE(a)
(PARTITION p0 VALUES LESS THAN (NULL));
ERROR HY000: Not allowed to use NULL value in VALUES LESS THAN
create table t1 (s1 int auto_increment primary key)
partition by list (s1)
(partition p1 values in (1),
partition p2 values in (2),
partition p3 values in (3));
insert into t1 values (null);
insert into t1 values (null);
insert into t1 values (null);
select auto_increment from information_schema.tables where table_name='t1';
auto_increment
4
select * from t1;
s1
1
2
3
drop table t1;
create table t1 (a int) engine=memory
partition by key(a);
insert into t1 values (1);
create index inx1 on t1(a);
drop table t1;
create table t1 (a int)
PARTITION BY KEY (a)
(PARTITION p0);
set session sql_mode='no_table_options';
show create table t1;
Table	Create Table
t1	CREATE TABLE `t1` (
  `a` int(11) DEFAULT NULL
)
/*!50100 PARTITION BY KEY (a)
(PARTITION p0) */
set session sql_mode='';
drop table t1;
create table t1 (a int)
partition by key (a)
(partition p0 engine = MERGE);
ERROR HY000: Engine cannot be used in partitioned tables
create table t1 (a varchar(1))
partition by key (a)
as select 'a';
show create table t1;
Table	Create Table
t1	CREATE TABLE `t1` (
  `a` varchar(1) DEFAULT NULL
) ENGINE=MyISAM DEFAULT CHARSET=latin1
/*!50100 PARTITION BY KEY (a) */
drop table t1;
CREATE TABLE t1 (a int) ENGINE = MYISAM PARTITION BY KEY(a);
INSERT into t1 values (1), (2);
SHOW TABLE STATUS;
Name	Engine	Version	Row_format	Rows	Avg_row_length	Data_length	Max_data_length	Index_length	Data_free	Auto_increment	Create_time	Update_time	Check_time	Collation	Checksum	Create_options	Comment
t1	MyISAM	10	Fixed	2	7	14	0	0	0	NULL	NULL	NULL	NULL	latin1_swedish_ci	NULL	partitioned	
DELETE from t1 where a = 1;
SHOW TABLE STATUS;
Name	Engine	Version	Row_format	Rows	Avg_row_length	Data_length	Max_data_length	Index_length	Data_free	Auto_increment	Create_time	Update_time	Check_time	Collation	Checksum	Create_options	Comment
t1	MyISAM	10	Fixed	1	14	14	0	0	7	NULL	NULL	NULL	NULL	latin1_swedish_ci	NULL	partitioned	
ALTER TABLE t1 OPTIMIZE PARTITION p0;
Table	Op	Msg_type	Msg_text
test.t1	optimize	status	OK
SHOW TABLE STATUS;
Name	Engine	Version	Row_format	Rows	Avg_row_length	Data_length	Max_data_length	Index_length	Data_free	Auto_increment	Create_time	Update_time	Check_time	Collation	Checksum	Create_options	Comment
t1	MyISAM	10	Fixed	1	7	7	0	1024	0	NULL	NULL	NULL	NULL	latin1_swedish_ci	NULL	partitioned	
DROP TABLE t1;
CREATE TABLE t1 (a int, index(a)) PARTITION BY KEY(a);
ALTER TABLE t1 DISABLE KEYS;
ALTER TABLE t1 ENABLE KEYS;
DROP TABLE t1;
create table t1 (a int)
engine=MEMORY
partition by key (a);
REPAIR TABLE t1;
Table	Op	Msg_type	Msg_text
test.t1	repair	status	OK
OPTIMIZE TABLE t1;
Table	Op	Msg_type	Msg_text
test.t1	optimize	note	The storage engine for the table doesn't support optimize
CHECK TABLE t1;
Table	Op	Msg_type	Msg_text
test.t1	check	status	OK
ANALYZE TABLE t1;
Table	Op	Msg_type	Msg_text
test.t1	analyze	note	The storage engine for the table doesn't support analyze
drop table t1;
drop procedure if exists mysqltest_1;
create table t1 (a int)
partition by list (a)
(partition p0 values in (0));
insert into t1 values (0);
create procedure mysqltest_1 ()
begin
begin
declare continue handler for sqlexception begin end;
update ignore t1 set a = 1 where a = 0;
end;
prepare stmt1 from 'alter table t1';
execute stmt1;
end//
call mysqltest_1()//
drop table t1;
drop procedure mysqltest_1;
create table t1 (a int, index(a))
partition by hash(a);
insert into t1 values (1),(2);
select * from t1 ORDER BY a DESC;
a
2
1
drop table t1;
create table t1 (a bigint unsigned not null, primary key(a))
engine = myisam
partition by key (a)
partitions 10;
show create table t1;
Table	Create Table
t1	CREATE TABLE `t1` (
  `a` bigint(20) unsigned NOT NULL,
  PRIMARY KEY (`a`)
) ENGINE=MyISAM DEFAULT CHARSET=latin1
/*!50100 PARTITION BY KEY (a)
PARTITIONS 10 */
insert into t1 values (18446744073709551615), (0xFFFFFFFFFFFFFFFE),
(18446744073709551613), (18446744073709551612);
select * from t1;
a
18446744073709551612
18446744073709551613
18446744073709551614
18446744073709551615
select * from t1 where a = 18446744073709551615;
a
18446744073709551615
delete from t1 where a = 18446744073709551615;
select * from t1;
a
18446744073709551612
18446744073709551613
18446744073709551614
drop table t1;
CREATE TABLE t1 (
num int(11) NOT NULL, cs int(11) NOT NULL)
PARTITION BY RANGE (num) SUBPARTITION BY HASH (
cs) SUBPARTITIONS 2 (PARTITION p_X VALUES LESS THAN MAXVALUE);
ALTER TABLE t1 
REORGANIZE PARTITION p_X INTO ( 
PARTITION p_100 VALUES LESS THAN (100), 
PARTITION p_X VALUES LESS THAN MAXVALUE 
);
drop table t1;
CREATE TABLE t2 (
taken datetime NOT NULL DEFAULT '0000-00-00 00:00:00',
id int(11) NOT NULL DEFAULT '0',
PRIMARY KEY (id,taken),
KEY taken (taken)
) ENGINE=MyISAM DEFAULT CHARSET=latin1;
INSERT INTO t2 VALUES 
('2006-09-27 21:50:01',16421),
('2006-10-02 21:50:01',16421),
('2006-09-27 21:50:01',19092),
('2006-09-28 21:50:01',19092),
('2006-09-29 21:50:01',19092),
('2006-09-30 21:50:01',19092),
('2006-10-01 21:50:01',19092),
('2006-10-02 21:50:01',19092),
('2006-09-27 21:50:01',22589),
('2006-09-29 21:50:01',22589);
CREATE TABLE t1 (
id int(8) NOT NULL,
PRIMARY KEY (id)
) ENGINE=MyISAM DEFAULT CHARSET=latin1;
INSERT INTO t1 VALUES 
(16421),
(19092),
(22589);
CREATE TABLE t4 (
taken datetime NOT NULL DEFAULT '0000-00-00 00:00:00',
id int(11) NOT NULL DEFAULT '0',
PRIMARY KEY (id,taken),
KEY taken (taken)
) ENGINE=MyISAM DEFAULT CHARSET=latin1 
PARTITION BY RANGE (to_days(taken)) 
(
PARTITION p01 VALUES LESS THAN (732920) , 
PARTITION p02 VALUES LESS THAN (732950) , 
PARTITION p03 VALUES LESS THAN MAXVALUE ) ;
INSERT INTO t4 select * from t2;
set @f_date='2006-09-28';
set @t_date='2006-10-02';
SELECT t1.id AS MyISAM_part
FROM t1
WHERE t1.id IN (
SELECT distinct id
FROM t4
WHERE taken BETWEEN @f_date AND date_add(@t_date, INTERVAL 1 DAY))
ORDER BY t1.id;
MyISAM_part
16421
19092
22589
drop table t1, t2, t4;
CREATE TABLE t1 (
taken datetime NOT NULL DEFAULT '0000-00-00 00:00:00',
id int(11) NOT NULL DEFAULT '0',
status varchar(20) NOT NULL DEFAULT '',
PRIMARY KEY (id,taken)
) ENGINE=MyISAM DEFAULT CHARSET=latin1
PARTITION BY RANGE (to_days(taken))
(
PARTITION p15 VALUES LESS THAN (732950) ,
PARTITION p16 VALUES LESS THAN MAXVALUE ) ;
INSERT INTO t1 VALUES
('2006-09-27 21:50:01',22589,'Open'),
('2006-09-29 21:50:01',22589,'Verified');
DROP TABLE IF EXISTS t2;
Warnings:
Note	1051	Unknown table 'test.t2'
CREATE TABLE t2 (
id int(8) NOT NULL,
severity tinyint(4) NOT NULL DEFAULT '0',
priority tinyint(4) NOT NULL DEFAULT '0',
status varchar(20) DEFAULT NULL,
alien tinyint(4) NOT NULL
) ENGINE=MyISAM DEFAULT CHARSET=latin1;
INSERT INTO t2 VALUES
(22589,1,1,'Need Feedback',0);
SELECT t2.id FROM t2 WHERE t2.id IN (SELECT id FROM t1 WHERE status = 'Verified');
id
22589
drop table t1, t2;
create table t1 (c1 varchar(255),c2 tinyint,primary key(c1))
partition by key (c1) partitions 10 ;
insert into t1 values ('aaa','1') on duplicate key update c2 = c2 + 1;
insert into t1 values ('aaa','1') on duplicate key update c2 = c2 + 1;
select * from t1;
c1	c2
aaa	2
drop table t1;
create table t1 (s1 bigint) partition by list (s1) (partition p1 values in (-9223372036854775808));
drop table t1;
create table t1(a int auto_increment, b int, primary key (b, a)) 
partition by hash(b) partitions 2;
insert into t1 values (null, 1);
show table status;
Name	Engine	Version	Row_format	Rows	Avg_row_length	Data_length	Max_data_length	Index_length	Data_free	Auto_increment	Create_time	Update_time	Check_time	Collation	Checksum	Create_options	Comment
t1	MyISAM	10	Fixed	1	9	9	0	0	0	1	NULL	NULL	NULL	latin1_swedish_ci	NULL	partitioned	
drop table t1;
create table t1(a int auto_increment primary key)
partition by key(a) partitions 2;
insert into t1 values (null), (null), (null);
show table status;
Name	Engine	Version	Row_format	Rows	Avg_row_length	Data_length	Max_data_length	Index_length	Data_free	Auto_increment	Create_time	Update_time	Check_time	Collation	Checksum	Create_options	Comment
t1	MyISAM	10	Fixed	3	7	21	0	0	0	4	NULL	NULL	NULL	latin1_swedish_ci	NULL	partitioned	
drop table t1;
CREATE TABLE t1(a INT NOT NULL, b TINYBLOB, KEY(a))
PARTITION BY RANGE(a) ( PARTITION p0 VALUES LESS THAN (32));
INSERT INTO t1 VALUES (1, REPEAT('a', 10));
INSERT INTO t1 SELECT a + 1, b FROM t1;
INSERT INTO t1 SELECT a + 2, b FROM t1;
INSERT INTO t1 SELECT a + 4, b FROM t1;
INSERT INTO t1 SELECT a + 8, b FROM t1;
ALTER TABLE t1 ADD PARTITION (PARTITION p1 VALUES LESS THAN (64));
ALTER TABLE t1 DROP PARTITION p1;
DROP TABLE t1;
create table t (s1 int) engine=myisam partition by key (s1);
create trigger t_ad after delete on t for each row insert into t values (old.s1);
insert into t values (1);
drop table t;
create table t2 (b int);
create table t1 (b int)
PARTITION BY RANGE (t2.b) (
PARTITION p1 VALUES LESS THAN (10),
PARTITION p2 VALUES LESS THAN (20)
) select * from t2;
ERROR 42S22: Unknown column 't2.b' in 'partition function'
create table t1 (a int)
PARTITION BY RANGE (b) (
PARTITION p1 VALUES LESS THAN (10),
PARTITION p2 VALUES LESS THAN (20)
) select * from t2;
show create table t1;
Table	Create Table
t1	CREATE TABLE `t1` (
  `a` int(11) DEFAULT NULL,
  `b` int(11) DEFAULT NULL
) ENGINE=MyISAM DEFAULT CHARSET=latin1
/*!50100 PARTITION BY RANGE (b)
(PARTITION p1 VALUES LESS THAN (10) ENGINE = MyISAM,
 PARTITION p2 VALUES LESS THAN (20) ENGINE = MyISAM) */
drop table t1, t2;
create table t1
(s1 timestamp on update current_timestamp, s2 int)
partition by key(s1) partitions 3;
insert into t1 values (null,null);
drop table t1;
create table t1 (
c0 int,
c1 bigint,
c2 set('sweet'),
key (c2,c1,c0), 
key(c0)
) engine=myisam partition by hash (c0) partitions 5;
insert ignore into t1 set c0 = -6502262, c1 = 3992917, c2 = 35019;
insert ignore into t1 set c0 = 241221, c1 = -6862346, c2 = 56644;
select c1 from t1 group by (select c0 from t1 limit 1);
c1
-6862346
drop table t1;
CREATE TABLE t1(a int)
PARTITION BY RANGE (a) (
PARTITION p1 VALUES LESS THAN (10),
PARTITION p2 VALUES LESS THAN (20)
);
ALTER TABLE t1 OPTIMIZE PARTITION p1 EXTENDED;
ERROR 42000: You have an error in your SQL syntax; check the manual that corresponds to your MariaDB server version for the right syntax to use near 'EXTENDED' at line 1
ALTER TABLE t1 ANALYZE PARTITION p1 EXTENDED;
ERROR 42000: You have an error in your SQL syntax; check the manual that corresponds to your MariaDB server version for the right syntax to use near 'EXTENDED' at line 1
ALTER TABLE t1 ANALYZE PARTITION p1;
Table	Op	Msg_type	Msg_text
test.t1	analyze	status	OK
ALTER TABLE t1 CHECK PARTITION p1;
Table	Op	Msg_type	Msg_text
test.t1	check	status	OK
ALTER TABLE t1 REPAIR PARTITION p1;
Table	Op	Msg_type	Msg_text
test.t1	repair	status	OK
ALTER TABLE t1 OPTIMIZE PARTITION p1;
Table	Op	Msg_type	Msg_text
test.t1	optimize	status	OK
DROP TABLE t1;
CREATE TABLE t1 (s1 BIGINT UNSIGNED)
PARTITION BY RANGE (s1) (
PARTITION p0 VALUES LESS THAN (0), 
PARTITION p1 VALUES LESS THAN (1), 
PARTITION p2 VALUES LESS THAN (18446744073709551615)
);
INSERT INTO t1 VALUES (0), (18446744073709551614);
INSERT INTO t1 VALUES (18446744073709551615);
ERROR HY000: Table has no partition for value 18446744073709551615
DROP TABLE t1;
CREATE TABLE t1 (s1 BIGINT UNSIGNED)
PARTITION BY RANGE (s1) (
PARTITION p0 VALUES LESS THAN (0),
PARTITION p1 VALUES LESS THAN (1),
PARTITION p2 VALUES LESS THAN (18446744073709551614),
PARTITION p3 VALUES LESS THAN MAXVALUE
);
INSERT INTO t1 VALUES (-1), (0), (18446744073709551613), 
(18446744073709551614), (18446744073709551615);
Warnings:
Warning	1264	Out of range value for column 's1' at row 1
SELECT * FROM t1;
s1
0
0
18446744073709551613
18446744073709551614
18446744073709551615
SELECT * FROM t1 WHERE s1 = 0;
s1
0
0
SELECT * FROM t1 WHERE s1 = 18446744073709551614;
s1
18446744073709551614
SELECT * FROM t1 WHERE s1 = 18446744073709551615;
s1
18446744073709551615
DROP TABLE t1;
CREATE TABLE t1 (s1 BIGINT UNSIGNED)  
PARTITION BY RANGE (s1) (
PARTITION p0 VALUES LESS THAN (0),
PARTITION p1 VALUES LESS THAN (1),
PARTITION p2 VALUES LESS THAN (18446744073709551615),
PARTITION p3 VALUES LESS THAN MAXVALUE
);
DROP TABLE t1;
CREATE TABLE t1
(int_column INT, char_column CHAR(5),
PRIMARY KEY(char_column,int_column))
PARTITION BY KEY(char_column,int_column)
PARTITIONS 101;
INSERT INTO t1 (int_column, char_column) VALUES
(      39868 ,'zZZRW'),       
(     545592 ,'zZzSD'),       
(       4936 ,'zzzsT'),       
(       9274 ,'ZzZSX'),       
(     970185 ,'ZZzTN'),       
(     786036 ,'zZzTO'),       
(      37240 ,'zZzTv'),       
(     313801 ,'zzzUM'),       
(     782427 ,'ZZZva'),       
(     907955 ,'zZZvP'),       
(     453491 ,'zzZWV'),       
(     756594 ,'ZZZXU'),       
(     718061 ,'ZZzZH');
SELECT * FROM t1 ORDER BY char_column DESC;
int_column	char_column
718061	ZZzZH
756594	ZZZXU
453491	zzZWV
907955	zZZvP
782427	ZZZva
313801	zzzUM
37240	zZzTv
786036	zZzTO
970185	ZZzTN
9274	ZzZSX
4936	zzzsT
545592	zZzSD
39868	zZZRW
DROP TABLE t1;
CREATE TABLE t1(id MEDIUMINT NOT NULL AUTO_INCREMENT,
user CHAR(25), PRIMARY KEY(id))
PARTITION BY RANGE(id)
SUBPARTITION BY hash(id) subpartitions 2
(PARTITION pa1 values less than (10),
PARTITION pa2 values less than (20),
PARTITION pa11 values less than MAXVALUE);
show create table t1;
Table	Create Table
t1	CREATE TABLE `t1` (
  `id` mediumint(9) NOT NULL AUTO_INCREMENT,
  `user` char(25) DEFAULT NULL,
  PRIMARY KEY (`id`)
) ENGINE=MyISAM AUTO_INCREMENT=16 DEFAULT CHARSET=latin1
/*!50100 PARTITION BY RANGE (id)
SUBPARTITION BY HASH (id)
SUBPARTITIONS 2
(PARTITION pa1 VALUES LESS THAN (10) ENGINE = MyISAM,
 PARTITION pa2 VALUES LESS THAN (20) ENGINE = MyISAM,
 PARTITION pa11 VALUES LESS THAN MAXVALUE ENGINE = MyISAM) */
drop table t1;
CREATE TABLE  t1 (
`ID` bigint(20) NOT NULL AUTO_INCREMENT,
`createdDate` TIMESTAMP NOT NULL DEFAULT CURRENT_TIMESTAMP,
`number` int,
PRIMARY KEY (`ID`, number)
)
PARTITION BY RANGE (number) (
PARTITION p0 VALUES LESS THAN (6),
PARTITION p1 VALUES LESS THAN (11)
);
create table t2 (
`ID` bigint(20),
`createdDate` TIMESTAMP,
`number` int
);
INSERT INTO t1 SET number=1;
insert into t2 select * from t1;
SELECT SLEEP(1);
SLEEP(1)
0
UPDATE t1 SET number=6;
select count(*) from t1, t2 where t1.createdDate = t2.createdDate;
count(*)
1
drop table t1, t2;
SET @orig_sql_mode = @@SQL_MODE;
SET SQL_MODE='STRICT_ALL_TABLES,ERROR_FOR_DIVISION_BY_ZERO';
CREATE TABLE t1 (c1 INT)
PARTITION BY LIST(1 DIV c1) (
PARTITION p0 VALUES IN (NULL),
PARTITION p1 VALUES IN (1)
);
INSERT INTO t1 VALUES (0);
ERROR 22012: Division by 0
SELECT * FROM t1;
c1
TRUNCATE t1;
INSERT INTO t1 VALUES (NULL), (0), (1), (2);
ERROR 22012: Division by 0
SELECT * FROM t1;
c1
NULL
DROP TABLE t1;
SET SQL_MODE= @orig_sql_mode;
create table t1 (s1 int) partition by hash(s1) partitions 2;
create index i on t1 (s1);
insert into t1 values (1);
insert into t1 select s1 from t1;
insert into t1 select s1 from t1;
insert into t1 select s1 from t1 order by s1 desc;
select * from t1;
s1
1
1
1
1
1
1
1
1
drop table t1;
create table t1 (s1 int) partition by range(s1) 
(partition pa1 values less than (10),
partition pa2 values less than MAXVALUE);
create index i on t1 (s1);
insert into t1 values (1);
insert into t1 select s1 from t1;
insert into t1 select s1 from t1;
insert into t1 select s1 from t1 order by s1 desc;
select * from t1;
s1
1
1
1
1
1
1
1
1
drop table t1;
create table t1 (s1 int) partition by range(s1) 
(partition pa1 values less than (10),
partition pa2 values less than MAXVALUE);
create index i on t1 (s1);
insert into t1 values (20);
insert into t1 select s1 from t1;
insert into t1 select s1 from t1;
insert into t1 select s1 from t1 order by s1 desc;
select * from t1;
s1
20
20
20
20
20
20
20
20
drop table t1;
create table t1 (s1 int) partition by range(s1) 
(partition pa1 values less than (10),
partition pa2 values less than MAXVALUE);
create index i on t1 (s1);
insert into t1 values (1), (2), (3), (4), (5), (6), (7), (8);
insert into t1 select s1 from t1;
insert into t1 select s1 from t1;
insert into t1 select s1 from t1;
insert into t1 select s1 from t1;
insert into t1 select s1 from t1 order by s1 desc;
insert into t1 select s1 from t1 where s1=3;
select count(*) from t1;
count(*)
288
drop table t1;
#
# Bug#42944: partition not pruned correctly
#
CREATE TABLE t1 (a int) PARTITION BY RANGE (a)
(PARTITION p0 VALUES LESS THAN (100),
PARTITION p1 VALUES LESS THAN (200),
PARTITION p2 VALUES LESS THAN (300),
PARTITION p3 VALUES LESS THAN MAXVALUE);
INSERT INTO t1 VALUES (10), (100), (200), (300), (400);
EXPLAIN PARTITIONS SELECT * FROM t1 WHERE a>=200;
id	select_type	table	partitions	type	possible_keys	key	key_len	ref	rows	Extra
1	SIMPLE	t1	p2,p3	ALL	NULL	NULL	NULL	NULL	3	Using where
DROP TABLE t1;
CREATE TABLE t1 ( a INT, b INT, c INT, KEY bc(b, c) )
PARTITION BY KEY (a, b) PARTITIONS 3
;
INSERT INTO t1 VALUES
(17, 1, -8),
(3,  1, -7),
(23, 1, -6),
(22, 1, -5),
(11, 1, -4),
(21, 1, -3),
(19, 1, -2),
(30, 1, -1),
(20, 1, 1),
(16, 1, 2),
(18, 1, 3),
(9,  1, 4),
(15, 1, 5),
(28, 1, 6),
(29, 1, 7),
(25, 1, 8),
(10, 1, 9),
(13, 1, 10),
(27, 1, 11),
(24, 1, 12),
(12, 1, 13),
(26, 1, 14),
(14, 1, 15)
;
SELECT b, c FROM t1 WHERE b = 1 GROUP BY b, c;
b	c
1	-8
1	-7
1	-6
1	-5
1	-4
1	-3
1	-2
1	-1
1	1
1	2
1	3
1	4
1	5
1	6
1	7
1	8
1	9
1	10
1	11
1	12
1	13
1	14
1	15
EXPLAIN
SELECT b, c FROM t1 WHERE b = 1 GROUP BY b, c;
id	select_type	table	type	possible_keys	key	key_len	ref	rows	Extra
1	SIMPLE	t1	range	bc	bc	10	NULL	7	Using where; Using index for group-by
DROP TABLE t1;
#
# Bug #45807: crash accessing partitioned table and sql_mode 
#   contains ONLY_FULL_GROUP_BY
# Bug#46923: select count(*) from partitioned table fails with
# ONLY_FULL_GROUP_BY
#
SET SESSION SQL_MODE='ONLY_FULL_GROUP_BY';
CREATE TABLE t1(id INT,KEY(id)) ENGINE=MYISAM 
PARTITION BY HASH(id) PARTITIONS 2;
SELECT COUNT(*) FROM t1;
COUNT(*)
0
DROP TABLE t1;
SET SESSION SQL_MODE=DEFAULT;
#
# Bug#46198: Hang after failed ALTER TABLE on partitioned table.
#
DROP TABLE IF EXISTS t1;
CREATE TABLE t1 (s1 INT PRIMARY KEY) PARTITION BY HASH(s1);
LOCK TABLES t1 WRITE, t1 b READ;
UNLOCK TABLES;
ALTER TABLE t1 DROP PARTITION p1;
ERROR HY000: DROP PARTITION can only be used on RANGE/LIST partitions
SELECT * FROM t1;
s1
DROP TABLE t1;
CREATE TABLE t1 (s1 VARCHAR(5) PRIMARY KEY) PARTITION BY KEY(s1);
LOCK TABLES t1 WRITE, t1 b READ;
UNLOCK TABLES;
ALTER TABLE t1 ADD COLUMN (s3 VARCHAR(5) UNIQUE);
ERROR HY000: A UNIQUE INDEX must include all columns in the table's partitioning function
SELECT * FROM t1;
s1
DROP TABLE t1;
#
# BUG#51868 - crash with myisam_use_mmap and partitioned myisam tables
#
SET GLOBAL myisam_use_mmap=1;
CREATE TABLE t1(a INT) PARTITION BY HASH(a) PARTITIONS 1;
INSERT INTO t1 VALUES(0);
FLUSH TABLE t1;
TRUNCATE TABLE t1;
INSERT INTO t1 VALUES(0);
DROP TABLE t1;
SET GLOBAL myisam_use_mmap=default;
#
# Bug#13580775 ASSERTION FAILED: RECORD_LENGTH == M_RECORD_LENGTH,
# FILE FILESORT_UTILS.CC
#
CREATE TABLE t1 (
a INT PRIMARY KEY,
b INT,
c CHAR(1),
d INT,
KEY (c,d)
) PARTITION BY KEY () PARTITIONS 1;
INSERT INTO t1 VALUES (1,1,'a',1), (2,2,'a',1);
SELECT 1 FROM t1 WHERE 1 IN
(SELECT  group_concat(b)
FROM t1
WHERE c > geomfromtext('point(1 1)')
GROUP BY b
);
1
1
1
DROP TABLE t1;
#
# Bug#13011410 CRASH IN FILESORT CODE WITH GROUP BY/ROLLUP
#
CREATE TABLE t1 (
a INT,
b MEDIUMINT,
c VARCHAR(300) CHARACTER SET hp8 COLLATE hp8_bin,
PRIMARY KEY (a,c(299))) 
ENGINE=myisam
PARTITION BY LINEAR KEY () PARTITIONS 2;
INSERT INTO t1 VALUES (1,2,'test'), (2,3,'hi'), (4,5,'bye');
SELECT 1 FROM t1 WHERE b < SOME
( SELECT 1 FROM t1 WHERE a >= 1
GROUP BY b WITH ROLLUP
HAVING b > geomfromtext("")
);
1
DROP TABLE t1;

MDEV-612  Valgrind error in  ha_maria::check_if_incompatible_data

CREATE TABLE t1 (a INT, b INT, KEY(a)) ENGINE=Aria PARTITION BY KEY(a) PARTITIONS 2;
ALTER TABLE t1 ADD KEY (b);
drop table t1;
End of 5.1 tests
#
# BUG#55385: UPDATE statement throws an error, but still updates
#            the table entries
CREATE TABLE t1_part (
partkey int,
nokey int
) PARTITION BY LINEAR HASH(partkey) PARTITIONS 3;
INSERT INTO t1_part VALUES (1, 1) , (10, 10);
CREATE VIEW v1 AS SELECT * FROM t1_part;

# Should be (1,1),(10,10)
SELECT * FROM t1_part;
partkey	nokey
1	1
10	10

# Case 1
# Update is refused because partitioning key is updated
UPDATE t1_part AS A NATURAL JOIN t1_part B SET A.partkey = 2, B.nokey = 3;
ERROR HY000: Primary key/partition key update is not allowed since the table is updated both as 'A' and 'B'.
UPDATE t1_part AS A NATURAL JOIN t1_part B SET A.nokey = 2, B.partkey = 3;
ERROR HY000: Primary key/partition key update is not allowed since the table is updated both as 'A' and 'B'.

# Case 2
# Like 1, but partition accessed through a view
UPDATE t1_part AS A NATURAL JOIN v1 as B SET A.nokey = 2 , B.partkey = 3;
ERROR HY000: Primary key/partition key update is not allowed since the table is updated both as 'A' and 'B'.
UPDATE v1 AS A NATURAL JOIN t1_part as B SET A.nokey = 2 , B.partkey = 3;
ERROR HY000: Primary key/partition key update is not allowed since the table is updated both as 'A' and 'B'.

# Should be (1,1),(10,10)
SELECT * FROM t1_part;
partkey	nokey
1	1
10	10

# Case 3
# Update is accepted because partitioning key is not updated
UPDATE t1_part AS A NATURAL JOIN t1_part B SET A.nokey = 2 , B.nokey = 3;

# Should be (1,3),(10,3)
SELECT * FROM t1_part;
partkey	nokey
1	3
10	3

DROP VIEW v1;
DROP TABLE t1_part;
#
# BUG#598247: partition.test produces valgrind errors in 5.3-based branches
#
CREATE TABLE t1 (
a INT DEFAULT NULL,
b DOUBLE DEFAULT NULL,
c INT DEFAULT NULL,
KEY idx2(b,a)
) engine=myisam PARTITION BY HASH(c) PARTITIONS 3;
INSERT INTO t1 VALUES (6,8,9);
INSERT INTO t1 VALUES (6,8,10);
SELECT 1 FROM t1 JOIN t1 AS t2 USING (a);
1
1
1
1
1
drop table t1;
#
# LP BUG#1001117 Crash on a simple select that uses a temptable view
# MySQL Bug #12330344 Crash and/or valgrind errors in free_io_cache with join, view,
# partitioned table
#
CREATE TABLE t1(a INT PRIMARY KEY) PARTITION BY LINEAR KEY (a);
CREATE ALGORITHM=TEMPTABLE VIEW vtmp AS
SELECT 1 FROM t1 AS t1_0 JOIN t1 ON t1_0.a LIKE (SELECT 1 FROM t1);
SELECT * FROM vtmp;
1
DROP VIEW vtmp;
DROP TABLE t1;
#
# MDEV-365 "Got assertion when doing alter table on a partition"
#
CREATE TABLE t1 ( i INT ) ENGINE=Aria PARTITION BY HASH(i) PARTITIONS 2;
INSERT INTO t1 VALUES (1),(2),(2),(3),(4);
ALTER TABLE t1 ADD PARTITION PARTITIONS 2;
SELECT * from t1 order by i;
i
1
2
2
3
4
DROP TABLE t1;
#
# MDEV-5555: Incorrect index_merge on BTREE indices
#
CREATE TABLE t1 (
id bigint(20) unsigned NOT NULL,
id2 bigint(20) unsigned NOT NULL,
dob date DEFAULT NULL,
address char(100) DEFAULT NULL,
city char(35) DEFAULT NULL,
hours_worked_per_week smallint(5) unsigned DEFAULT NULL,
weeks_worked_last_year tinyint(3) unsigned DEFAULT NULL,
KEY dob (dob),
KEY address (address),
KEY city (city),
KEY hours_worked_per_week (hours_worked_per_week),
KEY weeks_worked_last_year (weeks_worked_last_year)
) ENGINE=MyISAM DEFAULT CHARSET=latin1
PARTITION BY KEY (id) PARTITIONS 5;
# Insert some rows 
select * from t1 where hours_worked_per_week = 40 and weeks_worked_last_year = 52 and dob < '1949-11-21';
id	id2	dob	address	city	hours_worked_per_week	weeks_worked_last_year
16	16	1949-11-07	address16	city16	40	52
50	50	1923-09-08	address50	city50	40	52
select * from t1 IGNORE INDEX(dob, weeks_worked_last_year, hours_worked_per_week) where hours_worked_per_week = 40 and weeks_worked_last_year = 52 and dob < '1949-11-21';
id	id2	dob	address	city	hours_worked_per_week	weeks_worked_last_year
16	16	1949-11-07	address16	city16	40	52
50	50	1923-09-08	address50	city50	40	52
drop table t1;
#
# MDEV-6322: The PARTITION engine can return wrong query results
#
CREATE TABLE t1 (
CustomerID varchar(5) DEFAULT NULL,
CompanyName varchar(40) DEFAULT NULL,
ContactName varchar(30) DEFAULT NULL,
ContactTitle varchar(30) DEFAULT NULL,
Address varchar(60) DEFAULT NULL,
City varchar(15) DEFAULT NULL,
Region varchar(15) DEFAULT NULL,
PostalCode varchar(10) DEFAULT NULL,
Country varchar(15) NOT NULL,
Phone varchar(24) DEFAULT NULL,
Fax varchar(24) DEFAULT NULL
) ENGINE=MyISAM DEFAULT CHARSET=latin1
PARTITION BY LIST  COLUMNS(Country)
(PARTITION p1 VALUES IN ('Germany','Austria','Switzerland','Poland'),
PARTITION p2 VALUES IN ('USA','Canada','Mexico'),
PARTITION p3 VALUES IN ('Spain','Portugal','Italy'),
PARTITION p4 VALUES IN ('UK','Ireland'),
PARTITION p5 VALUES IN ('France','Belgium'),
PARTITION p6 VALUES IN ('Sweden','Finland','Denmark','Norway'),
PARTITION p7 VALUES IN ('Venezuela','Argentina','Brazil')
);
INSERT INTO t1 (CustomerID, City, Country) VALUES 
('ANATR','México D.F','Mexico'),
('ANTON','México D.F','Mexico'),
('BOTTM','Tsawassen','Canada'),
('CENTC','México D.F','Mexico'),
('GREAL','Eugene','USA'),
('HUNGC','Elgin','USA'),
('LAUGB','Vancouver','Canada'),
('LAZYK','Walla Walla','USA'),
('LETSS','San Francisco','USA'),
('LONEP','Portland','USA');
SELECT * FROM t1 WHERE Country = 'USA';
CustomerID	CompanyName	ContactName	ContactTitle	Address	City	Region	PostalCode	Country	Phone	Fax
GREAL	NULL	NULL	NULL	NULL	Eugene	NULL	NULL	USA	NULL	NULL
HUNGC	NULL	NULL	NULL	NULL	Elgin	NULL	NULL	USA	NULL	NULL
LAZYK	NULL	NULL	NULL	NULL	Walla Walla	NULL	NULL	USA	NULL	NULL
LETSS	NULL	NULL	NULL	NULL	San Francisco	NULL	NULL	USA	NULL	NULL
LONEP	NULL	NULL	NULL	NULL	Portland	NULL	NULL	USA	NULL	NULL
DROP TABLE t1;
CREATE TABLE t1 ( d DATE NOT NULL)
PARTITION BY RANGE( YEAR(d) ) (
PARTITION p0 VALUES LESS THAN (1960),
PARTITION p1 VALUES LESS THAN (1970),
PARTITION p2 VALUES LESS THAN (1980),
PARTITION p3 VALUES LESS THAN (1990)
);
ALTER TABLE t1 ADD PARTITION IF NOT EXISTS(
PARTITION `p5` VALUES LESS THAN (2010)
COMMENT 'APSTART \' APEND'
);
ALTER TABLE t1 ADD PARTITION IF NOT EXISTS(
PARTITION `p5` VALUES LESS THAN (2010)
COMMENT 'APSTART \' APEND'
);
Warnings:
Note	1517	Duplicate partition name p5
alter table t1 drop partition if exists p5;
alter table t1 drop partition if exists p5;
Warnings:
Note	1507	Error in list of partitions to DROP
DROP TABLE t1;
CREATE TABLE t1 (a INT) ENGINE=MyISAM PARTITION BY RANGE(a) (PARTITION p1 VALUES LESS THAN (0));
ALTER TABLE t1 ADD PARTITION (PARTITION p2 VALUES LESS THAN (1));
PREPARE stmt FROM 'ALTER TABLE t1 ADD PARTITION IF NOT EXISTS (PARTITION p2 VALUES LESS THAN (2))';
EXECUTE stmt;
Warnings:
Note	1517	Duplicate partition name p2
EXECUTE stmt;
Warnings:
Note	1517	Duplicate partition name p2
DEALLOCATE PREPARE stmt;
DROP TABLE t1;
#
<<<<<<< HEAD
# End of 10.0 tests
#
#
# MDEV-8283 crash in get_mm_leaf with xor on binary col
#
CREATE TABLE t1(a BINARY(80)) PARTITION BY KEY(a) PARTITIONS 3;
SELECT 1 FROM t1 WHERE a XOR 'a';
1
DROP TABLE t1;
#
# End of 10.1 tests
#
=======
# MDEV-17032: Estimates are higher for partitions of a table with @@use_stat_tables= PREFERABLY
#
create table t0(a int);
insert into t0 values (0),(1),(2),(3),(4),(5),(6),(7),(8),(9);
create table t1(a int);
insert into t1 select A.a + B.a* 10 + C.a * 100 from t0 A, t0 B, t0 C;
create table t2 (
part_key int,
a int,
b int
) partition by list(part_key) (
partition p0 values in (0),
partition p1 values in (1),
partition p2 values in (2),
partition p3 values in (3),
partition p4 values in (4)
);
insert into t2
select mod(a,5), a/100, mod(a,5) from t1;
set @save_use_stat_tables= @@use_stat_tables;
set @save_optimizer_use_condition_selectivity=@@optimizer_use_condition_selectivity;
#
# Tests using stats provided by the storage engine
#
explain extended select * from t2 where part_key=1;
id	select_type	table	type	possible_keys	key	key_len	ref	rows	filtered	Extra
1	SIMPLE	t2	ALL	NULL	NULL	NULL	NULL	200	100.00	Using where
Warnings:
Note	1003	select `test`.`t2`.`part_key` AS `part_key`,`test`.`t2`.`a` AS `a`,`test`.`t2`.`b` AS `b` from `test`.`t2` where (`test`.`t2`.`part_key` = 1)
explain partitions select * from t2 where part_key=1;
id	select_type	table	partitions	type	possible_keys	key	key_len	ref	rows	Extra
1	SIMPLE	t2	p1	ALL	NULL	NULL	NULL	NULL	200	Using where
explain extended select * from t2 where  part_key in (1,2);
id	select_type	table	type	possible_keys	key	key_len	ref	rows	filtered	Extra
1	SIMPLE	t2	ALL	NULL	NULL	NULL	NULL	400	100.00	Using where
Warnings:
Note	1003	select `test`.`t2`.`part_key` AS `part_key`,`test`.`t2`.`a` AS `a`,`test`.`t2`.`b` AS `b` from `test`.`t2` where (`test`.`t2`.`part_key` in (1,2))
explain partitions select * from t2 where  part_key in (1,2);
id	select_type	table	partitions	type	possible_keys	key	key_len	ref	rows	Extra
1	SIMPLE	t2	p1,p2	ALL	NULL	NULL	NULL	NULL	400	Using where
explain extended select * from t2 where b=5;
id	select_type	table	type	possible_keys	key	key_len	ref	rows	filtered	Extra
1	SIMPLE	t2	ALL	NULL	NULL	NULL	NULL	1000	100.00	Using where
Warnings:
Note	1003	select `test`.`t2`.`part_key` AS `part_key`,`test`.`t2`.`a` AS `a`,`test`.`t2`.`b` AS `b` from `test`.`t2` where (`test`.`t2`.`b` = 5)
explain partitions select * from t2 where b=5;
id	select_type	table	partitions	type	possible_keys	key	key_len	ref	rows	Extra
1	SIMPLE	t2	p0,p1,p2,p3,p4	ALL	NULL	NULL	NULL	NULL	1000	Using where
explain extended select * from t2 partition(p0)  where b=1;
id	select_type	table	type	possible_keys	key	key_len	ref	rows	filtered	Extra
1	SIMPLE	t2	ALL	NULL	NULL	NULL	NULL	200	100.00	Using where
Warnings:
Note	1003	select `test`.`t2`.`part_key` AS `part_key`,`test`.`t2`.`a` AS `a`,`test`.`t2`.`b` AS `b` from `test`.`t2` PARTITION (`p0`) where (`test`.`t2`.`b` = 1)
set @save_histogram_size=@@histogram_size;
set @@histogram_size=100;
set @@use_stat_tables= PREFERABLY;
set @@optimizer_use_condition_selectivity=4;
analyze table t2;
Table	Op	Msg_type	Msg_text
test.t2	analyze	status	Engine-independent statistics collected
test.t2	analyze	status	OK
#
# Tests using EITS
#
# filtered should be 100
explain extended select * from t2 where part_key=1;
id	select_type	table	type	possible_keys	key	key_len	ref	rows	filtered	Extra
1	SIMPLE	t2	ALL	NULL	NULL	NULL	NULL	200	100.00	Using where
Warnings:
Note	1003	select `test`.`t2`.`part_key` AS `part_key`,`test`.`t2`.`a` AS `a`,`test`.`t2`.`b` AS `b` from `test`.`t2` where (`test`.`t2`.`part_key` = 1)
explain partitions select * from t2 where part_key=1;
id	select_type	table	partitions	type	possible_keys	key	key_len	ref	rows	Extra
1	SIMPLE	t2	p1	ALL	NULL	NULL	NULL	NULL	200	Using where
# filtered should be 100
explain extended select * from t2 where  part_key in (1,2);
id	select_type	table	type	possible_keys	key	key_len	ref	rows	filtered	Extra
1	SIMPLE	t2	ALL	NULL	NULL	NULL	NULL	400	100.00	Using where
Warnings:
Note	1003	select `test`.`t2`.`part_key` AS `part_key`,`test`.`t2`.`a` AS `a`,`test`.`t2`.`b` AS `b` from `test`.`t2` where (`test`.`t2`.`part_key` in (1,2))
explain partitions select * from t2 where  part_key in (1,2);
id	select_type	table	partitions	type	possible_keys	key	key_len	ref	rows	Extra
1	SIMPLE	t2	p1,p2	ALL	NULL	NULL	NULL	NULL	400	Using where
explain extended select * from t2 where b=5;
id	select_type	table	type	possible_keys	key	key_len	ref	rows	filtered	Extra
1	SIMPLE	t2	ALL	NULL	NULL	NULL	NULL	1000	19.80	Using where
Warnings:
Note	1003	select `test`.`t2`.`part_key` AS `part_key`,`test`.`t2`.`a` AS `a`,`test`.`t2`.`b` AS `b` from `test`.`t2` where (`test`.`t2`.`b` = 5)
explain partitions select * from t2 where b=5;
id	select_type	table	partitions	type	possible_keys	key	key_len	ref	rows	Extra
1	SIMPLE	t2	p0,p1,p2,p3,p4	ALL	NULL	NULL	NULL	NULL	1000	Using where
explain extended select * from t2 partition(p0)  where b=1;
id	select_type	table	type	possible_keys	key	key_len	ref	rows	filtered	Extra
1	SIMPLE	t2	ALL	NULL	NULL	NULL	NULL	200	19.80	Using where
Warnings:
Note	1003	select `test`.`t2`.`part_key` AS `part_key`,`test`.`t2`.`a` AS `a`,`test`.`t2`.`b` AS `b` from `test`.`t2` PARTITION (`p0`) where (`test`.`t2`.`b` = 1)
set @@use_stat_tables= @save_use_stat_tables;
set @@optimizer_use_condition_selectivity= @save_optimizer_use_condition_selectivity;
set @@histogram_size= @save_histogram_size;
drop table t0,t1,t2;
>>>>>>> d956709b
<|MERGE_RESOLUTION|>--- conflicted
+++ resolved
@@ -2646,20 +2646,6 @@
 DEALLOCATE PREPARE stmt;
 DROP TABLE t1;
 #
-<<<<<<< HEAD
-# End of 10.0 tests
-#
-#
-# MDEV-8283 crash in get_mm_leaf with xor on binary col
-#
-CREATE TABLE t1(a BINARY(80)) PARTITION BY KEY(a) PARTITIONS 3;
-SELECT 1 FROM t1 WHERE a XOR 'a';
-1
-DROP TABLE t1;
-#
-# End of 10.1 tests
-#
-=======
 # MDEV-17032: Estimates are higher for partitions of a table with @@use_stat_tables= PREFERABLY
 #
 create table t0(a int);
@@ -2759,4 +2745,16 @@
 set @@optimizer_use_condition_selectivity= @save_optimizer_use_condition_selectivity;
 set @@histogram_size= @save_histogram_size;
 drop table t0,t1,t2;
->>>>>>> d956709b
+#
+# End of 10.0 tests
+#
+#
+# MDEV-8283 crash in get_mm_leaf with xor on binary col
+#
+CREATE TABLE t1(a BINARY(80)) PARTITION BY KEY(a) PARTITIONS 3;
+SELECT 1 FROM t1 WHERE a XOR 'a';
+1
+DROP TABLE t1;
+#
+# End of 10.1 tests
+#