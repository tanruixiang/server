drop table if exists t1;
create table t1 (a int)
partition by key(a)
(partition p0 engine = MEMORY);
drop table t1;
create table t1 (a int)
partition by range (a)
subpartition by key (a)
(partition p0 values less than (1));
alter table t1 add partition (partition p1 values less than (2));
show create table t1;
Table	Create Table
t1	CREATE TABLE `t1` (
  `a` int(11) DEFAULT NULL
) ENGINE=MyISAM DEFAULT CHARSET=latin1 PARTITION BY RANGE (a) SUBPARTITION BY KEY (a) (PARTITION p0 VALUES LESS THAN (1) ENGINE = MyISAM, PARTITION p1 VALUES LESS THAN (2) ENGINE = MyISAM)
alter table t1 reorganize partition p1 into (partition p1 values less than (3));
show create table t1;
Table	Create Table
t1	CREATE TABLE `t1` (
  `a` int(11) DEFAULT NULL
) ENGINE=MyISAM DEFAULT CHARSET=latin1 PARTITION BY RANGE (a) SUBPARTITION BY KEY (a) (PARTITION p0 VALUES LESS THAN (1) ENGINE = MyISAM, PARTITION p1 VALUES LESS THAN (3) ENGINE = MyISAM)
drop table t1;
CREATE TABLE t1 (
a int not null,
b int not null,
c int not null,
primary key(a,b))
partition by key (a);
select count(*) from t1;
count(*)
0
show create table t1;
Table	Create Table
t1	CREATE TABLE `t1` (
  `a` int(11) NOT NULL,
  `b` int(11) NOT NULL,
  `c` int(11) NOT NULL,
  PRIMARY KEY (`a`,`b`)
) ENGINE=MyISAM DEFAULT CHARSET=latin1 PARTITION BY KEY (a) 
drop table t1;
CREATE TABLE t1 (
a int not null,
b int not null,
c int not null,
primary key(a,b))
partition by key (a, b);
drop table t1;
CREATE TABLE t1 (
a int not null,
b int not null,
c int not null,
primary key(a,b))
partition by key (a)
partitions 3
(partition x1, partition x2, partition x3);
drop table t1;
CREATE TABLE t1 (
a int not null,
b int not null,
c int not null,
primary key(a,b))
partition by key (a)
partitions 3
(partition x1 nodegroup 0,
partition x2 nodegroup 1,
partition x3 nodegroup 2);
drop table t1;
CREATE TABLE t1 (
a int not null,
b int not null,
c int not null,
primary key(a,b))
partition by key (a)
partitions 3
(partition x1 engine myisam,
partition x2 engine myisam,
partition x3 engine myisam);
drop table t1;
CREATE TABLE t1 (
a int not null,
b int not null,
c int not null,
primary key(a,b))
partition by key (a)
partitions 3
(partition x1 tablespace ts1,
partition x2 tablespace ts2,
partition x3 tablespace ts3);
CREATE TABLE t2 LIKE t1;
drop table t2;
drop table t1;
CREATE TABLE t1 (
a int not null,
b int not null,
c int not null,
primary key(a,b))
partition by list (a)
partitions 3
(partition x1 values in (1,2,9,4) tablespace ts1,
partition x2 values in (3, 11, 5, 7) tablespace ts2,
partition x3 values in (16, 8, 5+19, 70-43) tablespace ts3);
drop table t1;
CREATE TABLE t1 (
a int not null,
b int not null,
c int not null,
primary key(a,b))
partition by list (b*a)
partitions 3
(partition x1 values in (1,2,9,4) tablespace ts1,
partition x2 values in (3, 11, 5, 7) tablespace ts2,
partition x3 values in (16, 8, 5+19, 70-43) tablespace ts3);
drop table t1;
CREATE TABLE t1 (
a int not null,
b int not null,
c int not null,
primary key(a,b))
partition by list (b*a)
(partition x1 values in (1) tablespace ts1,
partition x2 values in (3, 11, 5, 7) tablespace ts2,
partition x3 values in (16, 8, 5+19, 70-43) tablespace ts3);
drop table t1;
CREATE TABLE t1 (
a int not null)
partition by key(a);
LOCK TABLES t1 WRITE;
insert into t1 values (1);
insert into t1 values (2);
insert into t1 values (3);
insert into t1 values (4);
UNLOCK TABLES;
drop table t1;
CREATE TABLE t1 (a int, name VARCHAR(50), purchased DATE)
PARTITION BY RANGE (a)
(PARTITION p0 VALUES LESS THAN (3),
PARTITION p1 VALUES LESS THAN (7),
PARTITION p2 VALUES LESS THAN (9),
PARTITION p3 VALUES LESS THAN (11));
INSERT INTO t1 VALUES
(1, 'desk organiser', '2003-10-15'),
(2, 'CD player', '1993-11-05'),
(3, 'TV set', '1996-03-10'),
(4, 'bookcase', '1982-01-10'),
(5, 'exercise bike', '2004-05-09'),
(6, 'sofa', '1987-06-05'),
(7, 'popcorn maker', '2001-11-22'),
(8, 'acquarium', '1992-08-04'),
(9, 'study desk', '1984-09-16'),
(10, 'lava lamp', '1998-12-25');
SELECT * from t1 ORDER BY a;
a	name	purchased
1	desk organiser	2003-10-15
2	CD player	1993-11-05
3	TV set	1996-03-10
4	bookcase	1982-01-10
5	exercise bike	2004-05-09
6	sofa	1987-06-05
7	popcorn maker	2001-11-22
8	acquarium	1992-08-04
9	study desk	1984-09-16
10	lava lamp	1998-12-25
ALTER TABLE t1 DROP PARTITION p0;
SELECT * from t1 ORDER BY a;
a	name	purchased
3	TV set	1996-03-10
4	bookcase	1982-01-10
5	exercise bike	2004-05-09
6	sofa	1987-06-05
7	popcorn maker	2001-11-22
8	acquarium	1992-08-04
9	study desk	1984-09-16
10	lava lamp	1998-12-25
drop table t1;
CREATE TABLE t1 (a int)
PARTITION BY LIST (a)
(PARTITION p0 VALUES IN (1,2,3), PARTITION p1 VALUES IN (4,5,6));
insert into t1 values (1),(2),(3),(4),(5),(6);
select * from t1;
a
1
2
3
4
5
6
truncate t1;
select * from t1;
a
truncate t1;
select * from t1;
a
drop table t1;
CREATE TABLE t1 (a int, b int, primary key(a,b))
PARTITION BY KEY(b,a) PARTITIONS 4;
insert into t1 values (0,0),(1,1),(2,2),(3,3),(4,4),(5,5),(6,6);
select * from t1 where a = 4;
a	b
4	4
drop table t1;
CREATE TABLE t1 (a int)
PARTITION BY LIST (a)
PARTITIONS 1
(PARTITION x1 VALUES IN (1) ENGINE=MEMORY);
show create table t1;
Table	Create Table
t1	CREATE TABLE `t1` (
  `a` int(11) DEFAULT NULL
) ENGINE=MEMORY DEFAULT CHARSET=latin1 PARTITION BY LIST (a) (PARTITION x1 VALUES IN (1) ENGINE = MEMORY)
drop table t1;
CREATE TABLE t1 (a int, unique(a))
PARTITION BY LIST (a)
(PARTITION x1 VALUES IN (10), PARTITION x2 VALUES IN (20));
REPLACE t1 SET a = 4;
ERROR HY000: Table has no partition for value 4
drop table t1;
CREATE TABLE t1 (a int)
PARTITION BY LIST (a)
(PARTITION x1 VALUES IN (2), PARTITION x2 VALUES IN (3));
insert into t1 values (2), (3);
insert into t1 values (4);
ERROR HY000: Table has no partition for value 4
insert into t1 values (1);
ERROR HY000: Table has no partition for value 1
drop table t1;
CREATE TABLE t1 (a int)
PARTITION BY HASH(a)
PARTITIONS 5;
SHOW CREATE TABLE t1;
Table	Create Table
t1	CREATE TABLE `t1` (
  `a` int(11) DEFAULT NULL
) ENGINE=MyISAM DEFAULT CHARSET=latin1 PARTITION BY HASH (a) PARTITIONS 5 
drop table t1;
CREATE TABLE t1 (a int)
PARTITION BY RANGE (a)
(PARTITION x1 VALUES LESS THAN (2));
insert into t1 values (1);
update t1 set a = 5;
ERROR HY000: Table has no partition for value 5
drop table t1;
CREATE TABLE t1 (a int)
PARTITION BY LIST (a)
(PARTITION x1 VALUES IN (10), PARTITION x2 VALUES IN (20));
analyze table t1;
Table	Op	Msg_type	Msg_text
test.t1	analyze	status	OK
drop table t1;
CREATE TABLE `t1` (
`id` int(11) default NULL
) ENGINE=BLACKHOLE DEFAULT CHARSET=latin1 PARTITION BY HASH (id) ;
SELECT * FROM t1;
id
drop table t1;
CREATE TABLE `t1` (
`id` int(11) default NULL
) ENGINE=BLACKHOLE DEFAULT CHARSET=latin1 PARTITION BY HASH (id) ;
SELECT * FROM t1;
id
drop table t1;
create table t1
(a int)
partition by range (a)
( partition p0 values less than(10),
partition p1 values less than (20),
partition p2 values less than (25));
alter table t1 reorganize partition p2 into (partition p2 values less than (30));
show create table t1;
Table	Create Table
t1	CREATE TABLE `t1` (
  `a` int(11) DEFAULT NULL
) ENGINE=MyISAM DEFAULT CHARSET=latin1 PARTITION BY RANGE (a) (PARTITION p0 VALUES LESS THAN (10) ENGINE = MyISAM, PARTITION p1 VALUES LESS THAN (20) ENGINE = MyISAM, PARTITION p2 VALUES LESS THAN (30) ENGINE = MyISAM)
drop table t1;
CREATE TABLE t1 (a int, b int)
PARTITION BY RANGE (a)
(PARTITION x0 VALUES LESS THAN (2),
PARTITION x1 VALUES LESS THAN (4),
PARTITION x2 VALUES LESS THAN (6),
PARTITION x3 VALUES LESS THAN (8),
PARTITION x4 VALUES LESS THAN (10),
PARTITION x5 VALUES LESS THAN (12),
PARTITION x6 VALUES LESS THAN (14),
PARTITION x7 VALUES LESS THAN (16),
PARTITION x8 VALUES LESS THAN (18),
PARTITION x9 VALUES LESS THAN (20));
ALTER TABLE t1 REORGANIZE PARTITION x0,x1,x2 INTO
(PARTITION x1 VALUES LESS THAN (6));
show create table t1;
Table	Create Table
t1	CREATE TABLE `t1` (
  `a` int(11) DEFAULT NULL,
  `b` int(11) DEFAULT NULL
) ENGINE=MyISAM DEFAULT CHARSET=latin1 PARTITION BY RANGE (a) (PARTITION x1 VALUES LESS THAN (6) ENGINE = MyISAM, PARTITION x3 VALUES LESS THAN (8) ENGINE = MyISAM, PARTITION x4 VALUES LESS THAN (10) ENGINE = MyISAM, PARTITION x5 VALUES LESS THAN (12) ENGINE = MyISAM, PARTITION x6 VALUES LESS THAN (14) ENGINE = MyISAM, PARTITION x7 VALUES LESS THAN (16) ENGINE = MyISAM, PARTITION x8 VALUES LESS THAN (18) ENGINE = MyISAM, PARTITION x9 VALUES LESS THAN (20) ENGINE = MyISAM)
drop table t1;
create table t1 (a int not null, b int not null) partition by LIST (a+b) (
partition p0 values in (12),
partition p1 values in (14)
);
insert into t1 values (10,1);
ERROR HY000: Table has no partition for value 11
drop table t1;
create table t1 (f1 integer,f2 integer, f3 varchar(10), primary key(f1,f2))
partition by range(f1) subpartition by hash(f2) subpartitions 2
(partition p1 values less than (0),
partition p2 values less than (2),
partition p3 values less than (2147483647));
insert into t1 values(10,10,'10');
insert into t1 values(2,2,'2');
select * from t1 where f1 = 2;
f1	f2	f3
2	2	2
drop table t1;
create table t1 (f1 integer,f2 integer, unique index(f1))
partition by range(f1 div 2)
subpartition by hash(f1) subpartitions 2
(partition partb values less than (2),
partition parte values less than (4),
partition partf values less than (10000));
insert into t1 values(10,1);
select * from t1 where f1 = 10;
f1	f2
10	1
drop table t1;
set session storage_engine= 'memory';
create table t1 (f_int1 int(11) default null) engine = memory
partition by range (f_int1) subpartition by hash (f_int1)
(partition part1 values less than (1000)
(subpartition subpart11 engine = memory));
drop table t1;
set session storage_engine='myisam';
create table t1 (f_int1 integer, f_int2 integer, primary key (f_int1))
partition by hash(f_int1) partitions 2;
insert into t1 values (1,1),(2,2);
replace into t1 values (1,1),(2,2);
drop table t1;
create table t1 (s1 int, unique (s1)) partition by list (s1) (partition x1 VALUES in (10), partition x2 values in (20));
alter table t1 add partition (partition x3 values in (30));
drop table t1;
create table t1 (a int)
partition by key(a)
partitions 2
(partition p0 engine=myisam, partition p1 engine=myisam);
show create table t1;
Table	Create Table
t1	CREATE TABLE `t1` (
  `a` int(11) DEFAULT NULL
) ENGINE=MyISAM DEFAULT CHARSET=latin1 PARTITION BY KEY (a) (PARTITION p0 ENGINE = MyISAM, PARTITION p1 ENGINE = MyISAM)
alter table t1;
show create table t1;
Table	Create Table
t1	CREATE TABLE `t1` (
  `a` int(11) DEFAULT NULL
) ENGINE=MyISAM DEFAULT CHARSET=latin1 PARTITION BY KEY (a) (PARTITION p0 ENGINE = MyISAM, PARTITION p1 ENGINE = MyISAM)
alter table t1 engine=myisam;
show create table t1;
Table	Create Table
t1	CREATE TABLE `t1` (
  `a` int(11) DEFAULT NULL
) ENGINE=MyISAM DEFAULT CHARSET=latin1 PARTITION BY KEY (a) (PARTITION p0 ENGINE = MyISAM, PARTITION p1 ENGINE = MyISAM)
alter table t1 engine=heap;
show create table t1;
Table	Create Table
t1	CREATE TABLE `t1` (
  `a` int(11) DEFAULT NULL
) ENGINE=MEMORY DEFAULT CHARSET=latin1 PARTITION BY KEY (a) (PARTITION p0 ENGINE = MEMORY, PARTITION p1 ENGINE = MEMORY)
alter table t1 remove partitioning;
show create table t1;
Table	Create Table
t1	CREATE TABLE `t1` (
  `a` int(11) DEFAULT NULL
) ENGINE=MEMORY DEFAULT CHARSET=latin1
drop table t1;
create table t1 (a int)
engine=myisam
partition by key(a)
partitions 2
(partition p0 engine=myisam, partition p1 engine=myisam);
show create table t1;
Table	Create Table
t1	CREATE TABLE `t1` (
  `a` int(11) DEFAULT NULL
) ENGINE=MyISAM DEFAULT CHARSET=latin1 PARTITION BY KEY (a) (PARTITION p0 ENGINE = MyISAM, PARTITION p1 ENGINE = MyISAM)
alter table t1 add column b int remove partitioning;
show create table t1;
Table	Create Table
t1	CREATE TABLE `t1` (
  `a` int(11) DEFAULT NULL,
  `b` int(11) DEFAULT NULL
) ENGINE=MyISAM DEFAULT CHARSET=latin1
alter table t1
engine=myisam
partition by key(a)
(partition p0 engine=myisam, partition p1);
show create table t1;
Table	Create Table
t1	CREATE TABLE `t1` (
  `a` int(11) DEFAULT NULL,
  `b` int(11) DEFAULT NULL
) ENGINE=MyISAM DEFAULT CHARSET=latin1 PARTITION BY KEY (a) (PARTITION p0 ENGINE = MyISAM, PARTITION p1 ENGINE = MyISAM)
alter table t1
engine=heap
partition by key(a)
(partition p0, partition p1 engine=heap);
show create table t1;
Table	Create Table
t1	CREATE TABLE `t1` (
  `a` int(11) DEFAULT NULL,
  `b` int(11) DEFAULT NULL
) ENGINE=MEMORY DEFAULT CHARSET=latin1 PARTITION BY KEY (a) (PARTITION p0 ENGINE = MEMORY, PARTITION p1 ENGINE = MEMORY)
alter table t1 engine=myisam, add column c int remove partitioning;
show create table t1;
Table	Create Table
t1	CREATE TABLE `t1` (
  `a` int(11) DEFAULT NULL,
  `b` int(11) DEFAULT NULL,
  `c` int(11) DEFAULT NULL
) ENGINE=MyISAM DEFAULT CHARSET=latin1
alter table t1
engine=heap
partition by key (a)
(partition p0, partition p1);
show create table t1;
Table	Create Table
t1	CREATE TABLE `t1` (
  `a` int(11) DEFAULT NULL,
  `b` int(11) DEFAULT NULL,
  `c` int(11) DEFAULT NULL
) ENGINE=MEMORY DEFAULT CHARSET=latin1 PARTITION BY KEY (a) (PARTITION p0 ENGINE = MEMORY, PARTITION p1 ENGINE = MEMORY)
alter table t1
partition by key (a)
(partition p0, partition p1);
show create table t1;
Table	Create Table
t1	CREATE TABLE `t1` (
  `a` int(11) DEFAULT NULL,
  `b` int(11) DEFAULT NULL,
  `c` int(11) DEFAULT NULL
) ENGINE=MEMORY DEFAULT CHARSET=latin1 PARTITION BY KEY (a) (PARTITION p0 ENGINE = MEMORY, PARTITION p1 ENGINE = MEMORY)
alter table t1
engine=heap
partition by key (a)
(partition p0, partition p1);
show create table t1;
Table	Create Table
t1	CREATE TABLE `t1` (
  `a` int(11) DEFAULT NULL,
  `b` int(11) DEFAULT NULL,
  `c` int(11) DEFAULT NULL
) ENGINE=MEMORY DEFAULT CHARSET=latin1 PARTITION BY KEY (a) (PARTITION p0 ENGINE = MEMORY, PARTITION p1 ENGINE = MEMORY)
alter table t1
partition by key(a)
(partition p0, partition p1 engine=heap);
ERROR HY000: The mix of handlers in the partitions is not allowed in this version of MySQL
alter table t1
partition by key(a)
(partition p0 engine=heap, partition p1);
ERROR HY000: The mix of handlers in the partitions is not allowed in this version of MySQL
alter table t1
engine=heap
partition by key (a)
(partition p0 engine=heap, partition p1 engine=myisam);
ERROR HY000: The mix of handlers in the partitions is not allowed in this version of MySQL
alter table t1
partition by key (a)
(partition p0 engine=heap, partition p1 engine=myisam);
ERROR HY000: The mix of handlers in the partitions is not allowed in this version of MySQL
drop table t1;
CREATE TABLE t1 (
f_int1 INTEGER, f_int2 INTEGER,
f_char1 CHAR(10), f_char2 CHAR(10), f_charbig VARCHAR(1000)
)
PARTITION BY RANGE(f_int1 DIV 2)
SUBPARTITION BY HASH(f_int1)
SUBPARTITIONS 2
(PARTITION parta VALUES LESS THAN (0),
PARTITION partb VALUES LESS THAN (5),
PARTITION parte VALUES LESS THAN (10),
PARTITION partf VALUES LESS THAN (2147483647));
INSERT INTO t1 SET f_int1 = NULL , f_int2 = -20, f_char1 = CAST(-20 AS CHAR),
f_char2 = CAST(-20 AS CHAR), f_charbig = '#NULL#';
SELECT * FROM t1 WHERE f_int1 IS NULL;
f_int1	f_int2	f_char1	f_char2	f_charbig
NULL	-20	-20	-20	#NULL#
SELECT * FROM t1;
f_int1	f_int2	f_char1	f_char2	f_charbig
NULL	-20	-20	-20	#NULL#
drop table t1;
CREATE TABLE t1 (
f_int1 INTEGER, f_int2 INTEGER,
f_char1 CHAR(10), f_char2 CHAR(10), f_charbig VARCHAR(1000)  )
PARTITION BY LIST(MOD(f_int1,2))
SUBPARTITION BY KEY(f_int1)
(PARTITION part1 VALUES IN (-1) (SUBPARTITION sp1, SUBPARTITION sp2),
PARTITION part2 VALUES IN (0) (SUBPARTITION sp3, SUBPARTITION sp5),
PARTITION part3 VALUES IN (1) (SUBPARTITION sp4, SUBPARTITION sp6));
INSERT INTO t1 SET f_int1 = 2, f_int2 = 2, f_char1 = '2', f_char2 = '2', f_charbig = '===2===';
INSERT INTO t1 SET f_int1 = 2, f_int2 = 2, f_char1 = '2', f_char2 = '2', f_charbig = '===2===';
SELECT * FROM t1 WHERE f_int1  IS NULL;
f_int1	f_int2	f_char1	f_char2	f_charbig
drop table t1;
create procedure p ()
begin
create table t1 (s1 mediumint,s2 mediumint)
partition by list (s2)
(partition p1 values in (0),
partition p2 values in (1));
end//
call p()//
drop procedure p//
drop table t1;
create procedure p ()
begin
create table t1 (a int not null,b int not null,c int not null,primary key (a,b))
partition by range (a)
subpartition by hash (a+b)
(partition x1 values less than (1)
(subpartition x11,
subpartition x12),
partition x2 values less than (5)
(subpartition x21,
subpartition x22));
end//
call p()//
drop procedure p//
drop table t1//
create table t1 (a int,b int,c int,key(a,b))
partition by range (a)
partitions 3
(partition x1 values less than (0) tablespace ts1,
partition x2 values less than (10) tablespace ts2,
partition x3 values less than maxvalue tablespace ts3);
insert into t1 values (NULL, 1, 1);
insert into t1 values (0, 1, 1);
insert into t1 values (12, 1, 1);
select partition_name, partition_description, table_rows
from information_schema.partitions where table_schema ='test';
partition_name	partition_description	table_rows
x1	0	1
x2	10	1
x3	MAXVALUE	1
drop table t1;
create table t1 (a int,b int, c int)
partition by list(a)
partitions 2
(partition x123 values in (11,12),
partition x234 values in (1 ,NULL, NULL));
ERROR HY000: Multiple definition of same constant in list partitioning
create table t1 (a int,b int, c int)
partition by list(a)
partitions 2
(partition x123 values in (11, NULL),
partition x234 values in (1 ,NULL));
ERROR HY000: Multiple definition of same constant in list partitioning
create table t1 (a int,b int, c int)
partition by list(a)
partitions 2
(partition x123 values in (11, 12),
partition x234 values in (5, 1));
insert into t1 values (NULL,1,1);
ERROR HY000: Table has no partition for value NULL
drop table t1;
create table t1 (a int,b int, c int)
partition by list(a)
partitions 2
(partition x123 values in (11, 12),
partition x234 values in (NULL, 1));
insert into t1 values (11,1,6);
insert into t1 values (NULL,1,1);
select partition_name, partition_description, table_rows
from information_schema.partitions where table_schema ='test';
partition_name	partition_description	table_rows
x123	11,12	1
x234	NULL,1	1
drop table t1;
create table t1 (a int)
partition by list (a)
(partition p0 values in (1));
alter table t1 rebuild partition;
ERROR 42000: You have an error in your SQL syntax; check the manual that corresponds to your MySQL server version for the right syntax to use near '' at line 1
drop table t1;
create table t1 (a int)
partition by list (a)
(partition p0 values in (5));
insert into t1 values (0);
ERROR HY000: Table has no partition for value 0
drop table t1;
create table t1 (a int)
partition by range (a) subpartition by hash (a)
(partition p0 values less than (100));
show create table t1;
Table	Create Table
t1	CREATE TABLE `t1` (
  `a` int(11) DEFAULT NULL
<<<<<<< HEAD
) ENGINE=MyISAM DEFAULT CHARSET=latin1 PARTITION BY RANGE (a) SUBPARTITION BY HASH (a) (PARTITION p0 VALUES LESS THAN (100) ENGINE = MyISAM)
=======
) ENGINE=MyISAM DEFAULT CHARSET=latin1 PARTITION BY RANGE (a) SUBPARTITION BY HASH (a) (PARTITION p0 VALUES LESS THAN (100))
>>>>>>> bd349cff
alter table t1 add partition (partition p1 values less than (200)
(subpartition subpart21));
show create table t1;
Table	Create Table
t1	CREATE TABLE `t1` (
  `a` int(11) DEFAULT NULL
) ENGINE=MyISAM DEFAULT CHARSET=latin1 PARTITION BY RANGE (a) SUBPARTITION BY HASH (a) (PARTITION p0 VALUES LESS THAN (100) (SUBPARTITION p0sp0 ENGINE = MyISAM), PARTITION p1 VALUES LESS THAN (200) (SUBPARTITION subpart21 ENGINE = MyISAM))
drop table t1;
create table t1 (a int)
partition by key (a);
show create table t1;
Table	Create Table
t1	CREATE TABLE `t1` (
  `a` int(11) DEFAULT NULL
) ENGINE=MyISAM DEFAULT CHARSET=latin1 PARTITION BY KEY (a) 
alter table t1 add partition (partition p1);
show create table t1;
Table	Create Table
t1	CREATE TABLE `t1` (
  `a` int(11) DEFAULT NULL
) ENGINE=MyISAM DEFAULT CHARSET=latin1 PARTITION BY KEY (a) (PARTITION p0 ENGINE = MyISAM, PARTITION p1 ENGINE = MyISAM)
drop table t1;
create table t1 (a int, b int)
partition by range (a)
subpartition by hash(a)
(partition p0 values less than (0) (subpartition sp0),
partition p1 values less than (1));
ERROR 42000: Wrong number of subpartitions defined, mismatch with previous setting near ')' at line 5
create table t1 (a int, b int)
partition by range (a)
subpartition by hash(a)
(partition p0 values less than (0),
partition p1 values less than (1) (subpartition sp0));
ERROR 42000: Wrong number of subpartitions defined, mismatch with previous setting near '))' at line 5
create table t1 (a int)
partition by hash (a)
(partition p0 (subpartition sp0));
ERROR HY000: It is only possible to mix RANGE/LIST partitioning with HASH/KEY partitioning for subpartitioning
create table t1 (a int)
partition by range (a)
(partition p0 values less than (1));
alter table t1 add partition (partition p1 values in (2));
ERROR HY000: Only LIST PARTITIONING can use VALUES IN in partition definition
alter table t1 add partition (partition p1);
ERROR HY000: RANGE PARTITIONING requires definition of VALUES LESS THAN for each partition
drop table t1;
create table t1 (a int)
partition by list (a)
(partition p0 values in (1));
alter table t1 add partition (partition p1 values less than (2));
ERROR HY000: Only RANGE PARTITIONING can use VALUES LESS THAN in partition definition
alter table t1 add partition (partition p1);
ERROR HY000: LIST PARTITIONING requires definition of VALUES IN for each partition
drop table t1;
create table t1 (a int)
partition by hash (a)
(partition p0);
alter table t1 add partition (partition p1 values less than (2));
ERROR HY000: Only RANGE PARTITIONING can use VALUES LESS THAN in partition definition
alter table t1 add partition (partition p1 values in (2));
ERROR HY000: Only LIST PARTITIONING can use VALUES IN in partition definition
drop table t1;
create table t1 (a int)
partition by list (a)
(partition p0 values in (1));
alter table t1 rebuild partition;
ERROR 42000: You have an error in your SQL syntax; check the manual that corresponds to your MySQL server version for the right syntax to use near '' at line 1
drop table t1;
create table t1 (a int) engine=innodb partition by hash(a) ;
show table status like 't1';
Name	Engine	Version	Row_format	Rows	Avg_row_length	Data_length	Max_data_length	Index_length	Data_free	Auto_increment	Create_time	Update_time	Check_time	Collation	Checksum	Create_options	Comment
t1	InnoDB	10	Compact	2	8192	16384	0	0	0	NULL	NULL	NULL	NULL	latin1_swedish_ci	NULL	partitioned	
drop table t1;
create table t2 (s1 int not null auto_increment, primary key (s1)) partition by list (s1) (partition p1 values in (1),partition p2 values in (2),partition p3 values in (3),partition p4 values in (4));
insert into t2 values (null),(null),(null);
select * from t2;
s1
1
2
3
select * from t2 where s1 < 2;
s1
1
update t2 set s1 = s1 + 1 order by s1 desc;
select * from t2 where s1 < 3;
s1
2
select * from t2 where s1 = 2;
s1
2
drop table t2;
create temporary table t1 (a int) partition by hash(a);
ERROR HY000: Cannot create temporary table with partitions
create table t1 (a int, b int) partition by list (a)
(partition p1 values in (1), partition p2 values in (2));
alter table t1 add primary key (b);
ERROR HY000: A PRIMARY KEY need to include all fields in the partition function
show create table t1;
Table	Create Table
t1	CREATE TABLE `t1` (
  `a` int(11) DEFAULT NULL,
  `b` int(11) DEFAULT NULL
) ENGINE=MyISAM DEFAULT CHARSET=latin1 PARTITION BY LIST (a) (PARTITION p1 VALUES IN (1) ENGINE = MyISAM, PARTITION p2 VALUES IN (2) ENGINE = MyISAM)
drop table t1;
create table t1 (a int unsigned not null auto_increment primary key)
partition by key(a);
alter table t1 rename t2, add c char(10), comment "no comment";
show create table t2;
Table	Create Table
t2	CREATE TABLE `t2` (
  `a` int(10) unsigned NOT NULL AUTO_INCREMENT,
  `c` char(10) DEFAULT NULL,
  PRIMARY KEY (`a`)
) ENGINE=MyISAM DEFAULT CHARSET=latin1 COMMENT='no comment' PARTITION BY KEY (a) 
drop table t2;
create table t1 (s1 char(2) character set utf8)
partition by list (case when s1 > 'cz' then 1 else 2 end)
(partition p1 values in (1),
partition p2 values in (2));
drop table t1;
create table t1 (f1 int) partition by hash (f1) as select 1;
drop table t1;
prepare stmt1 from 'create table t1 (s1 int) partition by hash (s1)';
execute stmt1;
execute stmt1;
ERROR 42S01: Table 't1' already exists
drop table t1;
CREATE PROCEDURE test.p1(IN i INT)
BEGIN
DECLARE CONTINUE HANDLER FOR sqlexception BEGIN END;
DROP TABLE IF EXISTS t1;
CREATE TABLE t1 (num INT,PRIMARY KEY(num));
START TRANSACTION;
INSERT INTO t1 VALUES(i);
savepoint t1_save;
INSERT INTO t1 VALUES (14);
ROLLBACK to savepoint t1_save;
COMMIT;
END|
CALL test.p1(12);
Warnings:
Note	1051	Unknown table 't1'
Warning	1196	Some non-transactional changed tables couldn't be rolled back
CALL test.p1(13);
Warnings:
Warning	1196	Some non-transactional changed tables couldn't be rolled back
drop table t1;
CREATE TABLE t1 (a int not null)
partition by key(a)
(partition p0 COMMENT='first partition');
drop table t1;
CREATE TABLE t1 (`a b` int not null)
partition by key(`a b`);
drop table t1;
CREATE TABLE t1 (`a b` int not null)
partition by hash(`a b`);
drop table t1;
create table t1 (f1 integer) partition by range(f1)
(partition p1 values less than (0), partition p2 values less than (10));
insert into t1 set f1 = null;
select * from t1 where f1 is null;
f1
NULL
explain partitions select * from t1 where f1 is null;
id	select_type	table	partitions	type	possible_keys	key	key_len	ref	rows	Extra
1	SIMPLE	t1	p1	system	NULL	NULL	NULL	NULL	1	
drop table t1;
create table t1 (f1 integer) partition by list(f1)
(partition p1 values in (1), partition p2 values in (null));
insert into t1 set f1 = null;
insert into t1 set f1 = 1;
select * from t1 where f1 is null or f1 = 1;
f1
1
NULL
drop table t1;
create table t1 (f1 smallint)
partition by list (f1) (partition p0 values in (null));
insert into t1 values (null);
select * from t1 where f1 is null;
f1
NULL
drop table t1;
create table t1 (f1 smallint)
partition by range (f1) (partition p0 values less than (0));
insert into t1 values (null);
select * from t1 where f1 is null;
f1
NULL
drop table t1;
create table t1 (f1 integer) partition by list(f1)
(
partition p1 values in (1),
partition p2 values in (NULL),
partition p3 values in (2),
partition p4 values in (3),
partition p5 values in (4)
);
insert into t1 values (1),(2),(3),(4),(null);
select * from t1 where f1 < 3;
f1
1
2
explain partitions select * from t1 where f1 < 3;
id	select_type	table	partitions	type	possible_keys	key	key_len	ref	rows	Extra
1	SIMPLE	t1	p1,p3	ALL	NULL	NULL	NULL	NULL	2	Using where
select * from t1 where f1 is null;
f1
NULL
explain partitions select * from t1 where f1 is null;
id	select_type	table	partitions	type	possible_keys	key	key_len	ref	rows	Extra
1	SIMPLE	t1	p2	system	NULL	NULL	NULL	NULL	1	
drop table t1;
create table t1 (f1 int) partition by list(f1 div 2)
(
partition p1 values in (1),
partition p2 values in (NULL),
partition p3 values in (2),
partition p4 values in (3),
partition p5 values in (4)
);
insert into t1 values (2),(4),(6),(8),(null);
select * from t1 where f1 < 3;
f1
2
explain partitions select * from t1 where f1 < 3;
id	select_type	table	partitions	type	possible_keys	key	key_len	ref	rows	Extra
1	SIMPLE	t1	p1,p2,p3,p4,p5	ALL	NULL	NULL	NULL	NULL	5	Using where
select * from t1 where f1 is null;
f1
NULL
explain partitions select * from t1 where f1 is null;
id	select_type	table	partitions	type	possible_keys	key	key_len	ref	rows	Extra
1	SIMPLE	t1	p2	system	NULL	NULL	NULL	NULL	1	
drop table t1;
create table t1 (a int) partition by LIST(a) (
partition pn values in (NULL),
partition p0 values in (0),
partition p1 values in (1),
partition p2 values in (2)
);
insert into t1 values (NULL),(0),(1),(2);
select * from t1 where a is null or a < 2;
a
NULL
0
1
explain partitions select * from t1 where a is null or a < 2;
id	select_type	table	partitions	type	possible_keys	key	key_len	ref	rows	Extra
1	SIMPLE	t1	pn,p0,p1	ALL	NULL	NULL	NULL	NULL	3	Using where
select * from t1 where a is null or a < 0 or a > 1;
a
NULL
2
explain partitions select * from t1 where a is null or a < 0 or a > 1;
id	select_type	table	partitions	type	possible_keys	key	key_len	ref	rows	Extra
1	SIMPLE	t1	pn,p2	ALL	NULL	NULL	NULL	NULL	2	Using where
drop table t1;
CREATE TABLE t1 (id INT NOT NULL PRIMARY KEY, name VARCHAR(20)) 
ENGINE=MyISAM DEFAULT CHARSET=latin1
PARTITION BY RANGE(id)
(PARTITION p0  VALUES LESS THAN (10) ENGINE = MyISAM,
PARTITION p1 VALUES LESS THAN (20) ENGINE = MyISAM,
PARTITION p2 VALUES LESS THAN (30) ENGINE = MyISAM);
SHOW TABLE STATUS;
Name	Engine	Version	Row_format	Rows	Avg_row_length	Data_length	Max_data_length	Index_length	Data_free	Auto_increment	Create_time	Update_time	Check_time	Collation	Checksum	Create_options	Comment
t1	MyISAM	10	Dynamic	0	0	0	0	0	0	NULL	NULL	NULL	NULL	latin1_swedish_ci	NULL	partitioned	
DROP TABLE t1;
create table t1 (a int)
partition by list (a)
(partition `s1 s2` values in (0));
drop table t1;
create table t1 (a int)
partition by list (a)
(partition `7` values in (0));
drop table t1;
create table t1 (a int)
partition by list (a)
(partition `s1 s2 ` values in (0));
ERROR HY000: Incorrect partition name
create table t1 (a int)
partition by list (a)
subpartition by hash (a)
(partition p1 values in (0) (subpartition `p1 p2 `));
ERROR HY000: Incorrect partition name
CREATE TABLE t1 (a int)
PARTITION BY LIST (a)
(PARTITION p0 VALUES IN (NULL));
SHOW CREATE TABLE t1;
Table	Create Table
t1	CREATE TABLE `t1` (
  `a` int(11) DEFAULT NULL
) ENGINE=MyISAM DEFAULT CHARSET=latin1 PARTITION BY LIST (a) (PARTITION p0 VALUES IN (NULL) ENGINE = MyISAM)
DROP TABLE t1;
CREATE TABLE t1 (a int)
PARTITION BY RANGE(a)
(PARTITION p0 VALUES LESS THAN (NULL));
ERROR 42000: Not allowed to use NULL value in VALUES LESS THAN near '))' at line 3
create table t1 (s1 int auto_increment primary key)
partition by list (s1)
(partition p1 values in (1),
partition p2 values in (2),
partition p3 values in (3));
insert into t1 values (null);
insert into t1 values (null);
insert into t1 values (null);
select auto_increment from information_schema.tables where table_name='t1';
auto_increment
4
select * from t1;
s1
1
2
3
drop table t1;
<<<<<<< HEAD
create table t1 (a int) engine=memory
partition by key(a);
insert into t1 values (1);
create index inx1 on t1(a);
drop table t1;
create table t1 (a int)
partition by key (a)
(partition p0 engine = MERGE);
ERROR HY000: MyISAM Merge handler cannot be used in partitioned tables
create table t1 (a varchar(1))
partition by key (a)
as select 'a';
show create table t1;
Table	Create Table
t1	CREATE TABLE `t1` (
  `a` varchar(1) DEFAULT NULL
) ENGINE=MyISAM DEFAULT CHARSET=latin1 PARTITION BY KEY (a) 
drop table t1;
CREATE TABLE t1 (a int) ENGINE = MYISAM PARTITION BY KEY(a);
INSERT into t1 values (1), (2);
SHOW TABLE STATUS;
Name	Engine	Version	Row_format	Rows	Avg_row_length	Data_length	Max_data_length	Index_length	Data_free	Auto_increment	Create_time	Update_time	Check_time	Collation	Checksum	Create_options	Comment
t1	MyISAM	10	Fixed	2	7	14	0	0	0	NULL	NULL	NULL	NULL	latin1_swedish_ci	NULL	partitioned	
DELETE from t1 where a = 1;
SHOW TABLE STATUS;
Name	Engine	Version	Row_format	Rows	Avg_row_length	Data_length	Max_data_length	Index_length	Data_free	Auto_increment	Create_time	Update_time	Check_time	Collation	Checksum	Create_options	Comment
t1	MyISAM	10	Fixed	1	14	14	0	0	7	NULL	NULL	NULL	NULL	latin1_swedish_ci	NULL	partitioned	
ALTER TABLE t1 OPTIMIZE PARTITION p0;
SHOW TABLE STATUS;
Name	Engine	Version	Row_format	Rows	Avg_row_length	Data_length	Max_data_length	Index_length	Data_free	Auto_increment	Create_time	Update_time	Check_time	Collation	Checksum	Create_options	Comment
t1	MyISAM	10	Fixed	1	7	7	0	1024	0	NULL	NULL	NULL	NULL	latin1_swedish_ci	NULL	partitioned	
DROP TABLE t1;
CREATE TABLE t1 (a int, index(a)) PARTITION BY KEY(a);
ALTER TABLE t1 DISABLE KEYS;
ALTER TABLE t1 ENABLE KEYS;
DROP TABLE t1;
create table t1 (a int)
engine=MEMORY
partition by key (a);
REPAIR TABLE t1;
Table	Op	Msg_type	Msg_text
test.t1	repair	note	The storage engine for the table doesn't support repair
OPTIMIZE TABLE t1;
Table	Op	Msg_type	Msg_text
test.t1	optimize	note	The storage engine for the table doesn't support optimize
drop table t1;
create database db99;
use db99;
create table t1 (a int not null)
engine=archive
partition by list (a)
(partition p0 values in (1), partition p1 values in (2));
insert into t1 values (1), (2);
create index inx on t1 (a);
alter table t1 add partition (partition p2 values in (3));
alter table t1 drop partition p2;
use test;
drop database db99;
=======
create table t1 (a int)
PARTITION BY KEY (a)
(PARTITION p0);
set session sql_mode='no_table_options';
show create table t1;
Table	Create Table
t1	CREATE TABLE `t1` (
  `a` int(11) DEFAULT NULL
) PARTITION BY KEY (a) (PARTITION p0)
set session sql_mode='';
drop table t1;
>>>>>>> bd349cff
End of 5.1 tests<|MERGE_RESOLUTION|>--- conflicted
+++ resolved
@@ -591,11 +591,7 @@
 Table	Create Table
 t1	CREATE TABLE `t1` (
   `a` int(11) DEFAULT NULL
-<<<<<<< HEAD
 ) ENGINE=MyISAM DEFAULT CHARSET=latin1 PARTITION BY RANGE (a) SUBPARTITION BY HASH (a) (PARTITION p0 VALUES LESS THAN (100) ENGINE = MyISAM)
-=======
-) ENGINE=MyISAM DEFAULT CHARSET=latin1 PARTITION BY RANGE (a) SUBPARTITION BY HASH (a) (PARTITION p0 VALUES LESS THAN (100))
->>>>>>> bd349cff
 alter table t1 add partition (partition p1 values less than (200)
 (subpartition subpart21));
 show create table t1;
@@ -911,7 +907,17 @@
 2
 3
 drop table t1;
-<<<<<<< HEAD
+create table t1 (a int)
+PARTITION BY KEY (a)
+(PARTITION p0);
+set session sql_mode='no_table_options';
+show create table t1;
+Table	Create Table
+t1	CREATE TABLE `t1` (
+  `a` int(11) DEFAULT NULL
+) PARTITION BY KEY (a) (PARTITION p0)
+set session sql_mode='';
+drop table t1;
 create table t1 (a int) engine=memory
 partition by key(a);
 insert into t1 values (1);
@@ -970,17 +976,4 @@
 alter table t1 drop partition p2;
 use test;
 drop database db99;
-=======
-create table t1 (a int)
-PARTITION BY KEY (a)
-(PARTITION p0);
-set session sql_mode='no_table_options';
-show create table t1;
-Table	Create Table
-t1	CREATE TABLE `t1` (
-  `a` int(11) DEFAULT NULL
-) PARTITION BY KEY (a) (PARTITION p0)
-set session sql_mode='';
-drop table t1;
->>>>>>> bd349cff
 End of 5.1 tests