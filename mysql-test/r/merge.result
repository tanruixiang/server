drop table if exists t1,t2,t3,t4,t5,t6;
drop database if exists mysqltest;
create table t1 (a int not null primary key auto_increment, message char(20));
create table t2 (a int not null primary key auto_increment, message char(20));
INSERT INTO t1 (message) VALUES ("Testing"),("table"),("t1");
INSERT INTO t2 (message) VALUES ("Testing"),("table"),("t2");
create table t3 (a int not null, b char(20), key(a)) engine=MERGE UNION=(t1,t2);
select * from t3;
a	b
1	Testing
2	table
3	t1
1	Testing
2	table
3	t2
select * from t3 order by a desc;
a	b
3	t1
3	t2
2	table
2	table
1	Testing
1	Testing
drop table t3;
insert into t1 select NULL,message from t2;
insert into t2 select NULL,message from t1;
insert into t1 select NULL,message from t2;
insert into t2 select NULL,message from t1;
insert into t1 select NULL,message from t2;
insert into t2 select NULL,message from t1;
insert into t1 select NULL,message from t2;
insert into t2 select NULL,message from t1;
insert into t1 select NULL,message from t2;
insert into t2 select NULL,message from t1;
insert into t1 select NULL,message from t2;
create table t3 (a int not null, b char(20), key(a)) engine=MERGE UNION=(test.t1,test.t2);
explain select * from t3 where a < 10;
id	select_type	table	type	possible_keys	key	key_len	ref	rows	Extra
1	SIMPLE	t3	range	a	a	4	NULL	18	Using where
explain select * from t3 where a > 10 and a < 20;
id	select_type	table	type	possible_keys	key	key_len	ref	rows	Extra
1	SIMPLE	t3	range	a	a	4	NULL	17	Using where
select * from t3 where a = 10;
a	b
10	Testing
10	Testing
select * from t3 where a < 10;
a	b
1	Testing
1	Testing
2	table
2	table
3	t1
3	t2
4	Testing
4	Testing
5	table
5	table
6	t2
6	t1
7	Testing
7	Testing
8	table
8	table
9	t2
9	t2
select * from t3 where a > 10 and a < 20;
a	b
11	table
11	table
12	t1
12	t1
13	Testing
13	Testing
14	table
14	table
15	t2
15	t2
16	Testing
16	Testing
17	table
17	table
18	t2
18	t2
19	Testing
19	Testing
explain select a from t3 order by a desc limit 10;
id	select_type	table	type	possible_keys	key	key_len	ref	rows	Extra
1	SIMPLE	t3	index	NULL	a	4	NULL	1131	Using index
select a from t3 order by a desc limit 10;
a
699
698
697
696
695
694
693
692
691
690
select a from t3 order by a desc limit 300,10;
a
416
415
415
414
414
413
413
412
412
411
delete from t3 where a=3;
select * from t3 where a < 10;
a	b
1	Testing
1	Testing
2	table
2	table
4	Testing
4	Testing
5	table
5	table
6	t2
6	t1
7	Testing
7	Testing
8	table
8	table
9	t2
9	t2
delete from t3 where a >= 6 and a <= 8;
select * from t3 where a < 10;
a	b
1	Testing
1	Testing
2	table
2	table
4	Testing
4	Testing
5	table
5	table
9	t2
9	t2
update t3 set a=3 where a=9;
select * from t3 where a < 10;
a	b
1	Testing
1	Testing
2	table
2	table
3	t2
3	t2
4	Testing
4	Testing
5	table
5	table
update t3 set a=6 where a=7;
select * from t3 where a < 10;
a	b
1	Testing
1	Testing
2	table
2	table
3	t2
3	t2
4	Testing
4	Testing
5	table
5	table
show create table t3;
Table	Create Table
t3	CREATE TABLE `t3` (
  `a` int(11) NOT NULL,
  `b` char(20) default NULL,
  KEY `a` (`a`)
) ENGINE=MRG_MyISAM DEFAULT CHARSET=latin1 UNION=(`t1`,`t2`)
create table t4 (a int not null, b char(10), key(a)) engine=MERGE UNION=(t1,t2);
select * from t4;
ERROR HY000: Unable to open underlying table which is differently defined or of non-MyISAM type or doesn't exist
alter table t4 add column c int;
ERROR HY000: Unable to open underlying table which is differently defined or of non-MyISAM type or doesn't exist
create database mysqltest;
create table mysqltest.t6 (a int not null primary key auto_increment, message char(20));
create table t5 (a int not null, b char(20), key(a)) engine=MERGE UNION=(test.t1,mysqltest.t6);
show create table t5;
Table	Create Table
t5	CREATE TABLE `t5` (
  `a` int(11) NOT NULL,
  `b` char(20) default NULL,
  KEY `a` (`a`)
) ENGINE=MRG_MyISAM DEFAULT CHARSET=latin1 UNION=(`t1`,`mysqltest`.`t6`)
alter table t5 engine=myisam;
drop table t5, mysqltest.t6;
drop database mysqltest;
drop table t4,t3,t1,t2;
create table t1 (c char(10)) engine=myisam;
create table t2 (c char(10)) engine=myisam;
create table t3 (c char(10)) union=(t1,t2) engine=merge;
insert into t1 (c) values ('test1');
insert into t1 (c) values ('test1');
insert into t1 (c) values ('test1');
insert into t2 (c) values ('test2');
insert into t2 (c) values ('test2');
insert into t2 (c) values ('test2');
select * from t3;
c
test1
test1
test1
test2
test2
test2
select * from t3;
c
test1
test1
test1
test2
test2
test2
delete from t3 where 1=1;
select * from t3;
c
select * from t1;
c
drop table t3,t2,t1;
CREATE TABLE t1 (incr int not null, othr int not null, primary key(incr));
CREATE TABLE t2 (incr int not null, othr int not null, primary key(incr));
CREATE TABLE t3 (incr int not null, othr int not null, primary key(incr))
ENGINE=MERGE UNION=(t1,t2);
SELECT * from t3;
incr	othr
INSERT INTO t1 VALUES ( 1,10),( 3,53),( 5,21),( 7,12),( 9,17);
INSERT INTO t2 VALUES ( 2,24),( 4,33),( 6,41),( 8,26),( 0,32);
INSERT INTO t1 VALUES (11,20),(13,43),(15,11),(17,22),(19,37);
INSERT INTO t2 VALUES (12,25),(14,31),(16,42),(18,27),(10,30);
SELECT * from t3 where incr in (1,2,3,4) order by othr;
incr	othr
1	10
2	24
4	33
3	53
alter table t3 UNION=(t1);
select count(*) from t3;
count(*)
10
alter table t3 UNION=(t1,t2);
select count(*) from t3;
count(*)
20
alter table t3 ENGINE=MYISAM;
select count(*) from t3;
count(*)
20
drop table t3;
CREATE TABLE t3 (incr int not null, othr int not null, primary key(incr))
ENGINE=MERGE UNION=(t1,t2);
show create table t3;
Table	Create Table
t3	CREATE TABLE `t3` (
  `incr` int(11) NOT NULL,
  `othr` int(11) NOT NULL,
  PRIMARY KEY  (`incr`)
) ENGINE=MRG_MyISAM DEFAULT CHARSET=latin1 UNION=(`t1`,`t2`)
alter table t3 drop primary key;
show create table t3;
Table	Create Table
t3	CREATE TABLE `t3` (
  `incr` int(11) NOT NULL,
  `othr` int(11) NOT NULL
) ENGINE=MRG_MyISAM DEFAULT CHARSET=latin1 UNION=(`t1`,`t2`)
drop table t3,t2,t1;
create table t1 (a int not null, key(a)) engine=merge;
select * from t1;
a
drop table t1;
create table t1 (a int not null, b int not null, key(a,b));
create table t2 (a int not null, b int not null, key(a,b));
create table t3 (a int not null, b int not null, key(a,b)) ENGINE=MERGE UNION=(t1,t2);
insert into t1 values (1,2),(2,1),(0,0),(4,4),(5,5),(6,6);
insert into t2 values (1,1),(2,2),(0,0),(4,4),(5,5),(6,6);
flush tables;
select * from t3 where a=1 order by b limit 2;
a	b
1	1
1	2
drop table t3,t1,t2;
create table t1 (a int not null, b int not null auto_increment, primary key(a,b));
create table t2 (a int not null, b int not null auto_increment, primary key(a,b));
create table t3 (a int not null, b int not null, key(a,b)) UNION=(t1,t2) INSERT_METHOD=NO;
create table t4 (a int not null, b int not null, key(a,b)) ENGINE=MERGE UNION=(t1,t2) INSERT_METHOD=NO;
create table t5 (a int not null, b int not null auto_increment, primary key(a,b)) ENGINE=MERGE UNION=(t1,t2) INSERT_METHOD=FIRST;
create table t6 (a int not null, b int not null auto_increment, primary key(a,b)) ENGINE=MERGE UNION=(t1,t2) INSERT_METHOD=LAST;
show create table t3;
Table	Create Table
t3	CREATE TABLE `t3` (
  `a` int(11) NOT NULL,
  `b` int(11) NOT NULL,
  KEY `a` (`a`,`b`)
) ENGINE=MyISAM DEFAULT CHARSET=latin1
show create table t4;
Table	Create Table
t4	CREATE TABLE `t4` (
  `a` int(11) NOT NULL,
  `b` int(11) NOT NULL,
  KEY `a` (`a`,`b`)
) ENGINE=MRG_MyISAM DEFAULT CHARSET=latin1 UNION=(`t1`,`t2`)
show create table t5;
Table	Create Table
t5	CREATE TABLE `t5` (
  `a` int(11) NOT NULL,
  `b` int(11) NOT NULL auto_increment,
  PRIMARY KEY  (`a`,`b`)
) ENGINE=MRG_MyISAM DEFAULT CHARSET=latin1 INSERT_METHOD=FIRST UNION=(`t1`,`t2`)
show create table t6;
Table	Create Table
t6	CREATE TABLE `t6` (
  `a` int(11) NOT NULL,
  `b` int(11) NOT NULL auto_increment,
  PRIMARY KEY  (`a`,`b`)
) ENGINE=MRG_MyISAM DEFAULT CHARSET=latin1 INSERT_METHOD=LAST UNION=(`t1`,`t2`)
insert into t1 values (1,NULL),(1,NULL),(1,NULL),(1,NULL);
insert into t2 values (2,NULL),(2,NULL),(2,NULL),(2,NULL);
select * from t3 order by b,a limit 3;
a	b
select * from t4 order by b,a limit 3;
a	b
1	1
2	1
1	2
select * from t5 order by b,a limit 3,3;
a	b
2	2
1	3
2	3
select * from t6 order by b,a limit 6,3;
a	b
1	4
2	4
insert into t5 values (5,1),(5,2);
insert into t6 values (6,1),(6,2);
select * from t1 order by a,b;
a	b
1	1
1	2
1	3
1	4
5	1
5	2
select * from t2 order by a,b;
a	b
2	1
2	2
2	3
2	4
6	1
6	2
select * from t4 order by a,b;
a	b
1	1
1	2
1	3
1	4
2	1
2	2
2	3
2	4
5	1
5	2
6	1
6	2
insert into t3 values (3,1),(3,2),(3,3),(3,4);
select * from t3 order by a,b;
a	b
3	1
3	2
3	3
3	4
alter table t4 UNION=(t1,t2,t3);
show create table t4;
Table	Create Table
t4	CREATE TABLE `t4` (
  `a` int(11) NOT NULL,
  `b` int(11) NOT NULL,
  KEY `a` (`a`,`b`)
) ENGINE=MRG_MyISAM DEFAULT CHARSET=latin1 UNION=(`t1`,`t2`,`t3`)
select * from t4 order by a,b;
a	b
1	1
1	2
1	3
1	4
2	1
2	2
2	3
2	4
3	1
3	2
3	3
3	4
5	1
5	2
6	1
6	2
alter table t4 INSERT_METHOD=FIRST;
show create table t4;
Table	Create Table
t4	CREATE TABLE `t4` (
  `a` int(11) NOT NULL,
  `b` int(11) NOT NULL,
  KEY `a` (`a`,`b`)
) ENGINE=MRG_MyISAM DEFAULT CHARSET=latin1 INSERT_METHOD=FIRST UNION=(`t1`,`t2`,`t3`)
insert into t4 values (4,1),(4,2);
select * from t1 order by a,b;
a	b
1	1
1	2
1	3
1	4
4	1
4	2
5	1
5	2
select * from t2 order by a,b;
a	b
2	1
2	2
2	3
2	4
6	1
6	2
select * from t3 order by a,b;
a	b
3	1
3	2
3	3
3	4
select * from t4 order by a,b;
a	b
1	1
1	2
1	3
1	4
2	1
2	2
2	3
2	4
3	1
3	2
3	3
3	4
4	1
4	2
5	1
5	2
6	1
6	2
select * from t5 order by a,b;
a	b
1	1
1	2
1	3
1	4
2	1
2	2
2	3
2	4
4	1
4	2
5	1
5	2
6	1
6	2
select 1;
1
1
insert into t5 values (1,NULL),(5,NULL);
insert into t6 values (2,NULL),(6,NULL);
select * from t1 order by a,b;
a	b
1	1
1	2
1	3
1	4
1	5
4	1
4	2
5	1
5	2
5	3
select * from t2 order by a,b;
a	b
2	1
2	2
2	3
2	4
2	5
6	1
6	2
6	3
select * from t5 order by a,b;
a	b
1	1
1	2
1	3
1	4
1	5
2	1
2	2
2	3
2	4
2	5
4	1
4	2
5	1
5	2
5	3
6	1
6	2
6	3
select * from t6 order by a,b;
a	b
1	1
1	2
1	3
1	4
1	5
2	1
2	2
2	3
2	4
2	5
4	1
4	2
5	1
5	2
5	3
6	1
6	2
6	3
insert into t1 values (99,NULL);
select * from t4 where a+0 > 90;
a	b
99	1
insert t5 values (1,1);
ERROR 23000: Duplicate entry '1-1' for key 1
insert t6 values (2,1);
ERROR 23000: Duplicate entry '2-1' for key 1
insert t5 values (1,1) on duplicate key update b=b+10;
insert t6 values (2,1) on duplicate key update b=b+20;
select * from t5 where a < 3;
a	b
1	2
1	3
1	4
1	5
1	11
2	2
2	3
2	4
2	5
2	21
drop table t6, t5, t4, t3, t2, t1;
CREATE TABLE t1 (  a int(11) NOT NULL default '0',  b int(11) NOT NULL default '0',  PRIMARY KEY  (a,b)) ENGINE=MyISAM;
INSERT INTO t1 VALUES (1,1), (2,1);
CREATE TABLE t2 (  a int(11) NOT NULL default '0',  b int(11) NOT NULL default '0',  PRIMARY KEY  (a,b)) ENGINE=MyISAM;
INSERT INTO t2 VALUES (1,2), (2,2);
CREATE TABLE t3 (  a int(11) NOT NULL default '0',  b int(11) NOT NULL default '0',  KEY a (a,b)) ENGINE=MRG_MyISAM UNION=(t1,t2);
select max(b) from t3 where a = 2;
max(b)
2
select max(b) from t1 where a = 2;
max(b)
1
drop table t3,t1,t2;
create table t1 (a int not null);
create table t2 (a int not null);
insert into t1 values (1);
insert into t2 values (2);
create temporary table t3 (a int not null) ENGINE=MERGE UNION=(t1,t2);
select * from t3;
a
1
2
create temporary table t4 (a int not null);
create temporary table t5 (a int not null);
insert into t4 values (1);
insert into t5 values (2);
create temporary table t6 (a int not null) ENGINE=MERGE UNION=(t4,t5);
select * from t6;
a
1
2
drop table t6, t3, t1, t2, t4, t5;
CREATE TABLE t1 (
fileset_id tinyint(3) unsigned NOT NULL default '0',
file_code varchar(32) NOT NULL default '',
fileset_root_id tinyint(3) unsigned NOT NULL default '0',
PRIMARY KEY  (fileset_id,file_code),
KEY files (fileset_id,fileset_root_id)
) ENGINE=MyISAM;
INSERT INTO t1 VALUES (2, '0000000111', 1), (2, '0000000112', 1), (2, '0000000113', 1),
(2, '0000000114', 1), (2, '0000000115', 1), (2, '0000000116', 1), (2, '0000000117', 1),
(2, '0000000118', 1), (2, '0000000119', 1), (2, '0000000120', 1);
CREATE TABLE t2 (
fileset_id tinyint(3) unsigned NOT NULL default '0',
file_code varchar(32) NOT NULL default '',
fileset_root_id tinyint(3) unsigned NOT NULL default '0',
PRIMARY KEY  (fileset_id,file_code),
KEY files (fileset_id,fileset_root_id)
) ENGINE=MRG_MyISAM UNION=(t1);
EXPLAIN SELECT * FROM t2 IGNORE INDEX (files) WHERE fileset_id = 2
AND file_code BETWEEN '0000000115' AND '0000000120' LIMIT 1;
id	select_type	table	type	possible_keys	key	key_len	ref	rows	Extra
1	SIMPLE	t2	range	PRIMARY	PRIMARY	35	NULL	5	Using where
EXPLAIN SELECT * FROM t2 WHERE fileset_id = 2
AND file_code BETWEEN '0000000115' AND '0000000120' LIMIT 1;
id	select_type	table	type	possible_keys	key	key_len	ref	rows	Extra
1	SIMPLE	t2	range	PRIMARY,files	PRIMARY	35	NULL	5	Using where
EXPLAIN SELECT * FROM t1 WHERE fileset_id = 2
AND file_code BETWEEN '0000000115' AND '0000000120' LIMIT 1;
id	select_type	table	type	possible_keys	key	key_len	ref	rows	Extra
1	SIMPLE	t1	range	PRIMARY,files	PRIMARY	35	NULL	5	Using where
EXPLAIN SELECT * FROM t2 WHERE fileset_id = 2
AND file_code = '0000000115' LIMIT 1;
id	select_type	table	type	possible_keys	key	key_len	ref	rows	Extra
1	SIMPLE	t2	const	PRIMARY,files	PRIMARY	35	const,const	1	
DROP TABLE t2, t1;
create table t1 (x int, y int, index xy(x, y));
create table t2 (x int, y int, index xy(x, y));
create table t3 (x int, y int, index xy(x, y)) engine=merge union=(t1,t2);
insert into t1 values(1, 2);
insert into t2 values(1, 3);
select * from t3 where x = 1 and y < 5 order by y;
x	y
1	2
1	3
select * from t3 where x = 1 and y < 5 order by y desc;
x	y
1	3
1	2
drop table t1,t2,t3;
create table t1 (a int);
create table t2 (a int);
insert into t1 values (0);
insert into t2 values (1);
create table t3 engine=merge union=(t1, t2) select * from t1;
ERROR HY000: You can't specify target table 't1' for update in FROM clause
create table t3 engine=merge union=(t1, t2) select * from t2;
ERROR HY000: You can't specify target table 't2' for update in FROM clause
create table t3 engine=merge union=(t1, t2) select (select max(a) from t2);
ERROR HY000: You can't specify target table 't2' for update in FROM clause
drop table t1, t2;
create table t1 (
a double(14,4),
b varchar(10),
index (a,b)
) engine=merge union=(t2,t3);
create table t2 (
a double(14,4),
b varchar(10),
index (a,b)
) engine=myisam;
create table t3 (
a double(14,4),
b varchar(10),
index (a,b)
) engine=myisam;
insert into t2 values ( null, '');
insert into t2 values ( 9999999999.999, '');
insert into t3 select * from t2;
select min(a), max(a) from t1;
min(a)	max(a)
9999999999.9990	9999999999.9990
flush tables;
select min(a), max(a) from t1;
min(a)	max(a)
9999999999.9990	9999999999.9990
drop table t1, t2, t3;
create table t1 (a int,b int,c int, index (a,b,c));
create table t2 (a int,b int,c int, index (a,b,c));
create table t3 (a int,b int,c int, index (a,b,c))
engine=merge union=(t1 ,t2);
insert into t1 (a,b,c) values (1,1,0),(1,2,0);
insert into t2 (a,b,c) values (1,1,1),(1,2,1);
explain select a,b,c from t3 force index (a) where a=1 order by a,b,c;
id	select_type	table	type	possible_keys	key	key_len	ref	rows	Extra
1	SIMPLE	t3	ref	a	a	5	const	2	Using where; Using index
select a,b,c from t3 force index (a) where a=1 order by a,b,c;
a	b	c
1	1	0
1	1	1
1	2	0
1	2	1
explain select a,b,c from t3 force index (a) where a=1 order by a desc, b desc, c desc;
id	select_type	table	type	possible_keys	key	key_len	ref	rows	Extra
1	SIMPLE	t3	ref	a	a	5	const	2	Using where; Using index
select a,b,c from t3 force index (a) where a=1 order by a desc, b desc, c desc;
a	b	c
1	2	1
1	2	0
1	1	1
1	1	0
show index from t3;
Table	Non_unique	Key_name	Seq_in_index	Column_name	Collation	Cardinality	Sub_part	Packed	Null	Index_type	Comment
t3	1	a	1	a	A	NULL	NULL	NULL	YES	BTREE	
t3	1	a	2	b	A	NULL	NULL	NULL	YES	BTREE	
t3	1	a	3	c	A	NULL	NULL	NULL	YES	BTREE	
drop table t1, t2, t3;
CREATE TABLE t1 ( a INT AUTO_INCREMENT PRIMARY KEY, b VARCHAR(10), UNIQUE (b) )
ENGINE=MyISAM;
CREATE TABLE t2 ( a INT AUTO_INCREMENT, b VARCHAR(10), INDEX (a), INDEX (b) )
ENGINE=MERGE UNION (t1) INSERT_METHOD=FIRST;
INSERT INTO t2 (b) VALUES (1) ON DUPLICATE KEY UPDATE b=2;
INSERT INTO t2 (b) VALUES (1) ON DUPLICATE KEY UPDATE b=3;
SELECT b FROM t2;
b
3
DROP TABLE t1, t2;
create table t1(a int);
create table t2(a int);
insert into t1 values (1);
insert into t2 values (2);
create table t3 (a int) engine=merge union=(t1, t2) insert_method=first;
select * from t3;
a
1
2
insert t2 select * from t2;
select * from t2;
a
2
2
insert t3 select * from t1;
select * from t3;
a
1
1
2
2
insert t1 select * from t3;
select * from t1;
a
1
1
1
1
2
2
select * from t2;
a
2
2
select * from t3;
a
1
1
1
1
2
2
2
2
check table t1, t2;
Table	Op	Msg_type	Msg_text
test.t1	check	status	OK
test.t2	check	status	OK
drop table t1, t2, t3;
CREATE TABLE t1(a INT);
INSERT INTO t1 VALUES(2),(1);
CREATE TABLE t2(a INT, KEY(a)) ENGINE=MERGE UNION=(t1);
SELECT * FROM t2 WHERE a=2;
ERROR HY000: Unable to open underlying table which is differently defined or of non-MyISAM type or doesn't exist
DROP TABLE t1, t2;
CREATE TABLE t1(a INT) ENGINE=MEMORY;
CREATE TABLE t2(a INT) ENGINE=MERGE UNION=(t1);
SELECT * FROM t2;
ERROR HY000: Unable to open underlying table which is differently defined or of non-MyISAM type or doesn't exist
DROP TABLE t1, t2;
CREATE TABLE t2(a INT) ENGINE=MERGE UNION=(t3);
SELECT * FROM t2;
ERROR HY000: Unable to open underlying table which is differently defined or of non-MyISAM type or doesn't exist
DROP TABLE t2;
CREATE TABLE t1(a INT, b TEXT);
CREATE TABLE tm1(a TEXT, b INT) ENGINE=MERGE UNION=(t1);
SELECT * FROM tm1;
ERROR HY000: Unable to open underlying table which is differently defined or of non-MyISAM type or doesn't exist
DROP TABLE t1, tm1;
CREATE TABLE t1(a SMALLINT, b SMALLINT);
CREATE TABLE tm1(a INT) ENGINE=MERGE UNION=(t1);
SELECT * FROM tm1;
ERROR HY000: Unable to open underlying table which is differently defined or of non-MyISAM type or doesn't exist
DROP TABLE t1, tm1;
CREATE TABLE t1(a SMALLINT, b SMALLINT, KEY(a, b));
CREATE TABLE tm1(a SMALLINT, b SMALLINT, KEY(a)) ENGINE=MERGE UNION=(t1);
SELECT * FROM tm1;
ERROR HY000: Unable to open underlying table which is differently defined or of non-MyISAM type or doesn't exist
DROP TABLE t1, tm1;
CREATE TABLE t1(a SMALLINT, b SMALLINT, KEY(b));
CREATE TABLE tm1(a SMALLINT, b SMALLINT, KEY(a)) ENGINE=MERGE UNION=(t1);
SELECT * FROM tm1;
ERROR HY000: Unable to open underlying table which is differently defined or of non-MyISAM type or doesn't exist
DROP TABLE t1, tm1;
<<<<<<< HEAD
create table t1 (b bit(1));
create table t2 (b bit(1));
create table tm (b bit(1)) engine = merge union = (t1,t2);
select * from tm;
b
drop table tm, t1, t2;
create table t1 (a int) insert_method = last engine = merge;
insert into t1 values (1);
ERROR HY000: Table 't1' is read only
create table t2 (a int) engine = myisam;
alter table t1 union (t2);
insert into t1 values (1);
alter table t1 insert_method = no;
insert into t1 values (1);
ERROR HY000: Table 't1' is read only
drop table t2;
drop table t1;
End of 5.0 tests
=======
CREATE TABLE t1(c1 INT) ENGINE=MyISAM;
CREATE TABLE t2(c1 INT) ENGINE=MERGE UNION=(t1);
INSERT DELAYED INTO t2 VALUES(1);
ERROR HY000: Table storage engine for 't2' doesn't have this option
DROP TABLE t1, t2;
>>>>>>> da9c659c
<|MERGE_RESOLUTION|>--- conflicted
+++ resolved
@@ -803,7 +803,11 @@
 SELECT * FROM tm1;
 ERROR HY000: Unable to open underlying table which is differently defined or of non-MyISAM type or doesn't exist
 DROP TABLE t1, tm1;
-<<<<<<< HEAD
+CREATE TABLE t1(c1 INT) ENGINE=MyISAM;
+CREATE TABLE t2(c1 INT) ENGINE=MERGE UNION=(t1);
+INSERT DELAYED INTO t2 VALUES(1);
+ERROR HY000: Table storage engine for 't2' doesn't have this option
+DROP TABLE t1, t2;
 create table t1 (b bit(1));
 create table t2 (b bit(1));
 create table tm (b bit(1)) engine = merge union = (t1,t2);
@@ -821,11 +825,4 @@
 ERROR HY000: Table 't1' is read only
 drop table t2;
 drop table t1;
-End of 5.0 tests
-=======
-CREATE TABLE t1(c1 INT) ENGINE=MyISAM;
-CREATE TABLE t2(c1 INT) ENGINE=MERGE UNION=(t1);
-INSERT DELAYED INTO t2 VALUES(1);
-ERROR HY000: Table storage engine for 't2' doesn't have this option
-DROP TABLE t1, t2;
->>>>>>> da9c659c
+End of 5.0 tests