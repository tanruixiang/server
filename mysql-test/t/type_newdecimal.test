--- conflicted
+++ resolved
@@ -1825,8 +1825,6 @@
 DROP TABLE t1;
 
 --echo #
-<<<<<<< HEAD
-=======
 --echo # MDEV-23105 Cast number string with many leading zeros to decimal gives unexpected result
 --echo #
 
@@ -1853,7 +1851,6 @@
 --echo #
 
 --echo #
->>>>>>> 7f67ef14
 --echo # Bug#18408499 UNSIGNED BIGINT HIGH VALUES 
 --echo #              WRONG NUMERICAL COMPARISON RESULTS
 --echo #
