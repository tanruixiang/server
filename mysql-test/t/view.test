--- conflicted
+++ resolved
@@ -3260,30 +3260,6 @@
 DROP VIEW v1;
 DROP TABLE t1,t2;
 
-<<<<<<< HEAD
---echo End of 5.0 tests.
-
-#
-# Bug#21370 View renaming lacks tablename_to_filename encoding
-#
---disable_warnings
-DROP DATABASE IF EXISTS `d-1`;
---enable_warnings
-CREATE DATABASE `d-1`;
-USE `d-1`;
-CREATE TABLE `t-1` (c1 INT);
-CREATE VIEW  `v-1` AS SELECT c1 FROM `t-1`;
-SHOW TABLES;
-RENAME TABLE `t-1` TO `t-2`;
-RENAME TABLE `v-1` TO `v-2`;
-SHOW TABLES;
-DROP TABLE `t-2`;
-DROP VIEW  `v-2`;
-DROP DATABASE `d-1`;
-USE test;
-
---echo End of 5.1 tests.
-=======
 #
 # Bug #27827: CHECK OPTION ignores ON conditions when updating
 #             a multi-table view with CHECK OPTION.
@@ -3337,4 +3313,24 @@
 DROP TABLE t1,t2,t3,t4;
 
 --echo End of 5.0 tests.
->>>>>>> 263877cb
+
+#
+# Bug#21370 View renaming lacks tablename_to_filename encoding
+#
+--disable_warnings
+DROP DATABASE IF EXISTS `d-1`;
+--enable_warnings
+CREATE DATABASE `d-1`;
+USE `d-1`;
+CREATE TABLE `t-1` (c1 INT);
+CREATE VIEW  `v-1` AS SELECT c1 FROM `t-1`;
+SHOW TABLES;
+RENAME TABLE `t-1` TO `t-2`;
+RENAME TABLE `v-1` TO `v-2`;
+SHOW TABLES;
+DROP TABLE `t-2`;
+DROP VIEW  `v-2`;
+DROP DATABASE `d-1`;
+USE test;
+
+--echo End of 5.1 tests.