--- conflicted
+++ resolved
@@ -3,15 +3,10 @@
 --echo #  sort_buffer_size cannot allocate
 --echo #
 
-<<<<<<< HEAD
 --source include/have_debug.inc
 
-call mtr.add_suppression("Out of memory at line .*, 'my_alloc.c'");
-call mtr.add_suppression("needed .* byte .*k., memory in use: .* bytes .*k");
-=======
 call mtr.add_suppression("Out of memory at line .*, '.*my_alloc.c'");
 call mtr.add_suppression("needed .* byte (.*k)., memory in use: .* bytes (.*k)");
->>>>>>> cf55cf59
 
 CREATE TABLE t1(a CHAR(255));
 INSERT INTO t1 VALUES ('a');
