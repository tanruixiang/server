-- source include/have_ndb.inc
-- source include/not_embedded.inc

--disable_warnings
DROP TABLE IF EXISTS t1, t2, r1;
--enable_warnings

#
# Basic test to see that batching is working
#

create table t1 (
  a int primary key,
  b int not null,
  c int not null,
  index(b), unique index using hash(c)
) engine = ndb;
insert into t1 values
  (1,2,1),(2,3,2),(3,4,3),(4,5,4),
  (5,2,12),(6,3,11),(7,4,10),(8,5,9),
  (9,2,8),(10,3,7),(11,4,6),(12,5,5);

# batch on primary key
create table r1 as select * from t1 where a in (2,8,12);
select * from r1 order by a;
drop table r1;

# batch on ordered index
create table r1 as select * from t1 where b in (1,2,5);
select * from r1 order by a;
drop table r1;

# batch on unique hash index
create table r1 as select * from t1 where c in (2,8,12);
select * from r1 order by a;
drop table r1;

# batch mixed
create table r1 as select * from t1 where a in (2,8) or (a > 11) or (a <= 1);
select * from r1 order by a;
drop table r1;

# batch on primary key, missing values
create table r1 as select * from t1 where a in (33,8,12);
select * from r1 order by a;
drop table r1;
create table r1 as select * from t1 where a in (2,33,8,12,34);
select * from r1 order by a;
drop table r1;

# batch on ordered index, missing values
create table r1 as select * from t1 where b in (1,33,5);
select * from r1 order by a;
drop table r1;
select * from t1 where b in (1,33,5) order by a;
create table r1 as select * from t1 where b in (45,1,33,5,44);
select * from r1 order by a;
drop table r1;
select * from t1 where b in (45,22) order by a;

# batch on unique hash index, missing values
create table r1 as select * from t1 where c in (2,8,33);
select * from r1 order by a;
drop table r1;
create table r1 as select * from t1 where c in (13,2,8,33,12);
select * from r1 order by a;
drop table r1;

select * from t1 where a in (33,8,12) order by a;
select * from t1 where a in (33,34,35) order by a;
select * from t1 where a in (2,8) or (a > 11) or (a <= 1) order by a;
select * from t1 where b in (6,7) or (b <= 5) or (b >= 10) order by b,a;
select * from t1 where c in (13,2,8,33,12) order by c,a;
drop table t1;

#
# Somewhat more complicated
#

create table t1 (
  a int not null,
  b int not null,
  c int not null,
  d int not null,
  e int not null,
  primary key (a,b,c,d), index (d)
) engine = ndb;

insert into t1 values
  (1,2,1,1,1),(2,3,2,3,1),(3,4,3,1,1),(4,5,4,7,1),
  (5,2,12,12,1),(6,3,11,1,1),(7,4,10,3,1),(8,5,9,5,1),
  (9,2,8,6,1),(10,3,7,5,1),(11,4,6,3,1),(12,5,5,2,1),
  (1,2,1,2,1),
  (1,2,1,3,1),
  (1,2,1,4,1),
  (1,2,1,5,1);

# batch on primary key
create table r1 as select * from t1
  where a=1 and b=2 and c=1 and d in (1,4,3,2);
select * from r1 order by a,b,c,d;
drop table r1;

# batched update ordered index, one value for all
update t1 set e = 100
  where d in (12,6,7);
select * from t1 where d in (12,6,7) order by a,b,c,d;
select * from t1 where d not in (12,6,7) and e = 100;

# batched update primary key, one value for all
update t1 
  set e = 101
  where a=1 and 
        b=2 and 
        c=1 and 
        d in (1,4,3,2);
select * 
  from t1
  where a=1 and b=2 and c=1 and d in (1,4,3,2)
  order by a,b,c,d;
select * 
  from t1 
  where not (a=1 and b=2 and c=1 and d in (1,4,3,2))
        and e=101;


# batched update ordered index, different values
update t1 
  set e = 
    (case d
      when 12 then 112
      when 6  then 106
      when 7  then 107
    end)
  where d in (12,6,7);
select * from t1 where d in (12,6,7) order by a,b,c,d;

# batched update primary key, different values
update t1 
  set e = 
    (case d
      when 1 then 111
      when 4 then 444
      when 3 then 333
      when 2 then 222
    end)
  where a=1 and 
        b=2 and 
        c=1 and 
        d in (1,4,3,2);
select * 
  from t1
  where a=1 and b=2 and c=1 and d in (1,4,3,2)
  order by a,b,c,d;

# batched delete
delete from t1 where d in (12,6,7);
select * from t1 where d in (12,6,7);

drop table t1;

# null handling
create table t1 (
  a int not null primary key,
  b int,
  c int,
  d int,
  unique index (b),
  index(c)
) engine = ndb;

insert into t1 values
  (1,null,1,1),
  (2,2,2,2),
  (3,null,null,3),
  (4,4,null,4),
  (5,null,5,null),
  (6,6,6,null),
  (7,null,null,null),
  (8,8,null,null),
  (9,null,9,9),
  (10,10,10,10),
  (11,null,null,11),
  (12,12,null,12),
  (13,null,13,null),
  (14,14,14,null),
  (15,null,null,null),
  (16,16,null,null);

create table t2 as select * from t1 where a in (5,6,7,8,9,10);
select * from t2 order by a;
drop table t2;

create table t2 as select * from t1 where b in (5,6,7,8,9,10);
select * from t2 order by a;
drop table t2;

create table t2 as select * from t1 where c in (5,6,7,8,9,10);
select * from t2 order by a;
drop table t2;

drop table t1;

# bug17729

CREATE TABLE t1 (
  a int(11) NOT NULL,
  b int(11) NOT NULL,
  c datetime default NULL,
  PRIMARY KEY  (a),
  KEY idx_bc (b,c)
) ENGINE=ndbcluster;

INSERT INTO t1 VALUES 
(406989,67,'2006-02-23 17:08:46'), (150078,67,'2005-10-26 11:17:45'),
(406993,67,'2006-02-27 11:20:57'), (245655,67,'2005-12-08 15:59:08'),
(406994,67,'2006-02-27 11:26:46'), (256,67,NULL),
(398341,67,'2006-02-20 04:48:44'), (254,67,NULL),(1120,67,NULL),
(406988,67,'2006-02-23 17:07:22'), (255,67,NULL),
(398340,67,'2006-02-20 04:38:53'),(406631,67,'2006-02-23 10:49:42'),
(245653,67,'2005-12-08 15:59:07'),(406992,67,'2006-02-24 16:47:18'),
(245654,67,'2005-12-08 15:59:08'),(406995,67,'2006-02-28 11:55:00'),
(127261,67,'2005-10-13 12:17:58'),(406991,67,'2006-02-24 16:42:32'),
(245652,67,'2005-12-08 15:58:27'),(398545,67,'2006-02-20 04:53:13'),
(154504,67,'2005-10-28 11:53:01'),(9199,67,NULL),(1,67,'2006-02-23 15:01:35'),
(223456,67,NULL),(4101,67,NULL),(1133,67,NULL),
(406990,67,'2006-02-23 18:01:45'),(148815,67,'2005-10-25 15:34:17'),
(148812,67,'2005-10-25 15:30:01'),(245651,67,'2005-12-08 15:58:27'),
(154503,67,'2005-10-28 11:52:38');

create table t11 engine = ndbcluster select * from t1 where b = 67 AND (c IS NULL OR c > NOW()) order by 3 asc;
create table t12 engine = ndbcluster select * from t1 where b = 67 AND (c IS NULL OR c > NOW()) order by 3 desc;
create table t21 select * from t1 where b = 67 AND (c IS NULL OR c > '2005-12-08') order by 3 asc;
create table t22 engine = ndbcluster select * from t1 where b = 67 AND (c IS NULL OR c > '2005-12-08') order by 3 desc;

select * from t11 order by 1,2,3;
select * from t12 order by 1,2,3;
select * from t21 order by 1,2,3;
select * from t22 order by 1,2,3;
<<<<<<< HEAD

# join tests
select t12.a from t11, t12 where t11.a in(255,256) and t11.a = t12.a and t11.c is null order by t12.a;

update t22 set c = '2005-12-08 15:58:27' where a = 255;
select * from t22 order by 1,2,3;
select t21.* from t21,t22 where t21.a = t22.a and 
t22.a in (select t12.a from t11, t12 where t11.a in(255,256) and t11.a = t12.a and t11.c is null) and t22.c is null order by t21.a;

delete from t22 where a > 245651;
update t22 set b = a + 1;
select * from t22 order by 1,2,3;
select c, count(*)
from t21 
inner join t22 using (a)
where t22.b in (2,256,257,1121,1134,4102,9200,223457,245652)
group by c
order by c;

DROP TABLE t1, t11, t12, t21, t22;
=======
DROP TABLE t1, t11, t12, t21, t22;

# bug#19956
CREATE TABLE t1 (id varchar(255) NOT NULL,
		 tag int(11) NOT NULL,
                 doc text NOT NULL,
                 type varchar(150) NOT NULL,
                 modified timestamp NOT NULL DEFAULT CURRENT_TIMESTAMP,
                 PRIMARY KEY (id)
                ) ENGINE=ndbcluster;

INSERT INTO t1 VALUES ('sakila',1,'Some text goes here','text',CURRENT_TIMESTAMP);
SELECT id, tag, doc, type FROM t1 WHERE id IN ('flipper','orka');
SELECT id, tag, doc, type FROM t1 WHERE id IN ('flipper','sakila');

DROP TABLE t1;
>>>>>>> 532fe009
<|MERGE_RESOLUTION|>--- conflicted
+++ resolved
@@ -237,7 +237,6 @@
 select * from t12 order by 1,2,3;
 select * from t21 order by 1,2,3;
 select * from t22 order by 1,2,3;
-<<<<<<< HEAD
 
 # join tests
 select t12.a from t11, t12 where t11.a in(255,256) and t11.a = t12.a and t11.c is null order by t12.a;
@@ -258,8 +257,6 @@
 order by c;
 
 DROP TABLE t1, t11, t12, t21, t22;
-=======
-DROP TABLE t1, t11, t12, t21, t22;
 
 # bug#19956
 CREATE TABLE t1 (id varchar(255) NOT NULL,
@@ -274,5 +271,4 @@
 SELECT id, tag, doc, type FROM t1 WHERE id IN ('flipper','orka');
 SELECT id, tag, doc, type FROM t1 WHERE id IN ('flipper','sakila');
 
-DROP TABLE t1;
->>>>>>> 532fe009
+DROP TABLE t1;