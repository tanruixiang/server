--- conflicted
+++ resolved
@@ -1,4 +1,3 @@
-<<<<<<< HEAD
 #
 # This test must examine integrity of current system database
 #
@@ -47,43 +46,6 @@
 
 # 'Host' field must be the same for all the tables:
 
-=======
-#
-# This test must examine integrity of current system database
-#
-
-set @name="This is a very long string, that mustn't find room in a system field like Table_name. Thus it should be cut by the actual size of the field. So we can use this string to find out the actual length of the field and to use it in any compare queries";
-
-#
-# If this part is wrong, most likely you've done wrong modification of system database "mysql"
-#
-
-create table test_db select * from mysql.db;
-delete from test_db;
-insert into test_db (Host,Db,User) values (@name,@name,@name);
-
-create table test_host select * from mysql.host;
-delete from test_host;
-insert into test_host (Host,Db) values (@name,@name);
-
-create table test_user select * from mysql.user;
-delete from test_user;
-insert into test_user (Host,User) values (@name,@name);
-
-create table test_func select * from mysql.func;
-delete from test_func;
-insert into test_func (name) values (@name);
-
-create table test_tables_priv select * from mysql.tables_priv;
-delete from test_tables_priv;
-insert into test_tables_priv (Host,Db,User,Table_name) values (@name,@name,@name,@name);
-
-create table test_columns_priv select * from mysql.columns_priv;
-delete from test_columns_priv;
-insert into test_columns_priv (Host,Db,User,Table_name,Column_name) values (@name,@name,@name,@name,@name);
-
-# 'Host' field must be the same for all the tables:
-
 select
  if(isnull(test_db.Host),'WRONG!!!','ok') as test_db_Host,
  if(isnull(test_host.Host),'WRONG!!!','ok') as test_host_Host,
@@ -99,22 +61,7 @@
 
 # 'Db' field must be the same for all the tables:
 
->>>>>>> 1c1e0d36
 select
- if(isnull(test_db.Db),'WRONG!!!','ok') as test_db_Db,
- if(isnull(test_host.Db),'WRONG!!!','ok') as test_host_Db,
- if(isnull(test_tables_priv.Db),'WRONG!!!','ok') as test_tables_priv_Db,
- if(isnull(test_columns_priv.Db),'WRONG!!!','ok') as est_columns_priv_Db
-
-from      test_db
-left join test_host         on test_db.Db=test_host.Db
-left join test_tables_priv  on test_db.Db=test_tables_priv.Db
-left join test_columns_priv on test_db.Db=test_columns_priv.Db;
-
-# 'User' field must be the same for all the tables:
-
-select
-<<<<<<< HEAD
  if(isnull(test_db.Db),'WRONG!!!','ok') as test_db_Db,
  if(isnull(test_host.Db),'WRONG!!!','ok') as test_host_Db,
  if(isnull(test_tables_priv.Db),'WRONG!!!','ok') as test_tables_priv_Db,
@@ -151,30 +98,4 @@
 drop table test_func;
 drop table test_host;
 drop table test_user;
-drop table test_db;
-=======
- if(isnull(test_db.User),'WRONG!!!','ok') as test_db_User,
- if(isnull(test_user.User),'WRONG!!!','ok') as test_user_User,
- if(isnull(test_tables_priv.User),'WRONG!!!','ok') as test_tables_priv_User,
- if(isnull(test_columns_priv.User),'WRONG!!!','ok') as test_columns_priv_User
-
-from      test_db
-left join test_user         on test_db.User=test_user.User
-left join test_tables_priv  on test_db.User=test_tables_priv.User
-left join test_columns_priv on test_db.User=test_columns_priv.User;
-
-# 'Table_name' field must be the same for all the tables:
-
-select
- if(isnull(test_tables_priv.User),'WRONG!!!','ok') as test_tables_priv_User,
- if(isnull(test_columns_priv.User),'WRONG!!!','ok') as test_columns_priv_User
-from      test_tables_priv
-left join test_columns_priv on test_tables_priv.Table_name=test_columns_priv.Table_name;
-
-drop table test_columns_priv;
-drop table test_tables_priv;
-drop table test_func;
-drop table test_host;
-drop table test_user;
-drop table test_db;
->>>>>>> 1c1e0d36
+drop table test_db;