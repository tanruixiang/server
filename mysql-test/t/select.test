#
# Find string "NOTE NOTE NOTE" in order to find some 'unsure' tests
#

#
# Simple select test
#

--disable_warnings
drop table if exists t1,t2,t3,t4;
# The following may be left from older tests
drop table if exists t1_1,t1_2,t9_1,t9_2,t1aa,t2aa;
drop view if exists v1;
--enable_warnings

CREATE TABLE t1 (
  Period smallint(4) unsigned zerofill DEFAULT '0000' NOT NULL,
  Varor_period smallint(4) unsigned DEFAULT '0' NOT NULL
);

INSERT INTO t1 VALUES (9410,9412);
  
select period from t1;
select * from t1;
select t1.* from t1;

#
# Create test table
#

CREATE TABLE t2 (
  auto int not null auto_increment,
  fld1 int(6) unsigned zerofill DEFAULT '000000' NOT NULL,
  companynr tinyint(2) unsigned zerofill DEFAULT '00' NOT NULL,
  fld3 char(30) DEFAULT '' NOT NULL,
  fld4 char(35) DEFAULT '' NOT NULL,
  fld5 char(35) DEFAULT '' NOT NULL,
  fld6 char(4) DEFAULT '' NOT NULL,
  UNIQUE fld1 (fld1),
  KEY fld3 (fld3),
  PRIMARY KEY (auto)
);  

#
# Populate table
#

--disable_query_log
INSERT INTO t2 VALUES (1,000001,00,'Omaha','teethe','neat','');
INSERT INTO t2 VALUES (2,011401,37,'breaking','dreaded','Steinberg','W');
INSERT INTO t2 VALUES (3,011402,37,'Romans','scholastics','jarring','');
INSERT INTO t2 VALUES (4,011403,37,'intercepted','audiology','tinily','');
INSERT INTO t2 VALUES (5,011501,37,'bewilderingly','wallet','balled','');
INSERT INTO t2 VALUES (6,011701,37,'astound','parters','persist','W');
INSERT INTO t2 VALUES (7,011702,37,'admonishing','eschew','attainments','');
INSERT INTO t2 VALUES (8,011703,37,'sumac','quitter','fanatic','');
INSERT INTO t2 VALUES (9,012001,37,'flanking','neat','measures','FAS');
INSERT INTO t2 VALUES (10,012003,37,'combed','Steinberg','rightfulness','');
INSERT INTO t2 VALUES (11,012004,37,'subjective','jarring','capably','');
INSERT INTO t2 VALUES (12,012005,37,'scatterbrain','tinily','impulsive','');
INSERT INTO t2 VALUES (13,012301,37,'Eulerian','balled','starlet','');
INSERT INTO t2 VALUES (14,012302,36,'dubbed','persist','terminators','');
INSERT INTO t2 VALUES (15,012303,37,'Kane','attainments','untying','');
INSERT INTO t2 VALUES (16,012304,37,'overlay','fanatic','announces','FAS');
INSERT INTO t2 VALUES (17,012305,37,'perturb','measures','featherweight','FAS');
INSERT INTO t2 VALUES (18,012306,37,'goblins','rightfulness','pessimist','FAS');
INSERT INTO t2 VALUES (19,012501,37,'annihilates','capably','daughter','');
INSERT INTO t2 VALUES (20,012602,37,'Wotan','impulsive','decliner','FAS');
INSERT INTO t2 VALUES (21,012603,37,'snatching','starlet','lawgiver','');
INSERT INTO t2 VALUES (22,012604,37,'concludes','terminators','stated','');
INSERT INTO t2 VALUES (23,012605,37,'laterally','untying','readable','');
INSERT INTO t2 VALUES (24,012606,37,'yelped','announces','attrition','');
INSERT INTO t2 VALUES (25,012701,37,'grazing','featherweight','cascade','FAS');
INSERT INTO t2 VALUES (26,012702,37,'Baird','pessimist','motors','FAS');
INSERT INTO t2 VALUES (27,012703,37,'celery','daughter','interrogate','');
INSERT INTO t2 VALUES (28,012704,37,'misunderstander','decliner','pests','W');
INSERT INTO t2 VALUES (29,013601,37,'handgun','lawgiver','stairway','');
INSERT INTO t2 VALUES (30,013602,37,'foldout','stated','dopers','FAS');
INSERT INTO t2 VALUES (31,013603,37,'mystic','readable','testicle','W');
INSERT INTO t2 VALUES (32,013604,37,'succumbed','attrition','Parsifal','W');
INSERT INTO t2 VALUES (33,013605,37,'Nabisco','cascade','leavings','');
INSERT INTO t2 VALUES (34,013606,37,'fingerings','motors','postulation','W');
INSERT INTO t2 VALUES (35,013607,37,'aging','interrogate','squeaking','');
INSERT INTO t2 VALUES (36,013608,37,'afield','pests','contrasted','');
INSERT INTO t2 VALUES (37,013609,37,'ammonium','stairway','leftover','');
INSERT INTO t2 VALUES (38,013610,37,'boat','dopers','whiteners','');
INSERT INTO t2 VALUES (39,013801,37,'intelligibility','testicle','erases','W');
INSERT INTO t2 VALUES (40,013802,37,'Augustine','Parsifal','Punjab','W');
INSERT INTO t2 VALUES (41,013803,37,'teethe','leavings','Merritt','');
INSERT INTO t2 VALUES (42,013804,37,'dreaded','postulation','Quixotism','');
INSERT INTO t2 VALUES (43,013901,37,'scholastics','squeaking','sweetish','FAS');
INSERT INTO t2 VALUES (44,016001,37,'audiology','contrasted','dogging','FAS');
INSERT INTO t2 VALUES (45,016201,37,'wallet','leftover','scornfully','FAS');
INSERT INTO t2 VALUES (46,016202,37,'parters','whiteners','bellow','');
INSERT INTO t2 VALUES (47,016301,37,'eschew','erases','bills','');
INSERT INTO t2 VALUES (48,016302,37,'quitter','Punjab','cupboard','FAS');
INSERT INTO t2 VALUES (49,016303,37,'neat','Merritt','sureties','FAS');
INSERT INTO t2 VALUES (50,016304,37,'Steinberg','Quixotism','puddings','');
INSERT INTO t2 VALUES (51,018001,37,'jarring','sweetish','tapestry','');
INSERT INTO t2 VALUES (52,018002,37,'tinily','dogging','fetters','');
INSERT INTO t2 VALUES (53,018003,37,'balled','scornfully','bivalves','');
INSERT INTO t2 VALUES (54,018004,37,'persist','bellow','incurring','');
INSERT INTO t2 VALUES (55,018005,37,'attainments','bills','Adolph','');
INSERT INTO t2 VALUES (56,018007,37,'fanatic','cupboard','pithed','');
INSERT INTO t2 VALUES (57,018008,37,'measures','sureties','emergency','');
INSERT INTO t2 VALUES (58,018009,37,'rightfulness','puddings','Miles','');
INSERT INTO t2 VALUES (59,018010,37,'capably','tapestry','trimmings','');
INSERT INTO t2 VALUES (60,018012,37,'impulsive','fetters','tragedies','W');
INSERT INTO t2 VALUES (61,018013,37,'starlet','bivalves','skulking','W');
INSERT INTO t2 VALUES (62,018014,37,'terminators','incurring','flint','');
INSERT INTO t2 VALUES (63,018015,37,'untying','Adolph','flopping','W');
INSERT INTO t2 VALUES (64,018016,37,'announces','pithed','relaxing','FAS');
INSERT INTO t2 VALUES (65,018017,37,'featherweight','emergency','offload','FAS');
INSERT INTO t2 VALUES (66,018018,37,'pessimist','Miles','suites','W');
INSERT INTO t2 VALUES (67,018019,37,'daughter','trimmings','lists','FAS');
INSERT INTO t2 VALUES (68,018020,37,'decliner','tragedies','animized','FAS');
INSERT INTO t2 VALUES (69,018021,37,'lawgiver','skulking','multilayer','W');
INSERT INTO t2 VALUES (70,018022,37,'stated','flint','standardizes','FAS');
INSERT INTO t2 VALUES (71,018023,37,'readable','flopping','Judas','');
INSERT INTO t2 VALUES (72,018024,37,'attrition','relaxing','vacuuming','W');
INSERT INTO t2 VALUES (73,018025,37,'cascade','offload','dentally','W');
INSERT INTO t2 VALUES (74,018026,37,'motors','suites','humanness','W');
INSERT INTO t2 VALUES (75,018027,37,'interrogate','lists','inch','W');
INSERT INTO t2 VALUES (76,018028,37,'pests','animized','Weissmuller','W');
INSERT INTO t2 VALUES (77,018029,37,'stairway','multilayer','irresponsibly','W');
INSERT INTO t2 VALUES (78,018030,37,'dopers','standardizes','luckily','FAS');
INSERT INTO t2 VALUES (79,018032,37,'testicle','Judas','culled','W');
INSERT INTO t2 VALUES (80,018033,37,'Parsifal','vacuuming','medical','FAS');
INSERT INTO t2 VALUES (81,018034,37,'leavings','dentally','bloodbath','FAS');
INSERT INTO t2 VALUES (82,018035,37,'postulation','humanness','subschema','W');
INSERT INTO t2 VALUES (83,018036,37,'squeaking','inch','animals','W');
INSERT INTO t2 VALUES (84,018037,37,'contrasted','Weissmuller','Micronesia','');
INSERT INTO t2 VALUES (85,018038,37,'leftover','irresponsibly','repetitions','');
INSERT INTO t2 VALUES (86,018039,37,'whiteners','luckily','Antares','');
INSERT INTO t2 VALUES (87,018040,37,'erases','culled','ventilate','W');
INSERT INTO t2 VALUES (88,018041,37,'Punjab','medical','pityingly','');
INSERT INTO t2 VALUES (89,018042,37,'Merritt','bloodbath','interdependent','');
INSERT INTO t2 VALUES (90,018043,37,'Quixotism','subschema','Graves','FAS');
INSERT INTO t2 VALUES (91,018044,37,'sweetish','animals','neonatal','');
INSERT INTO t2 VALUES (92,018045,37,'dogging','Micronesia','scribbled','FAS');
INSERT INTO t2 VALUES (93,018046,37,'scornfully','repetitions','chafe','W');
INSERT INTO t2 VALUES (94,018048,37,'bellow','Antares','honoring','');
INSERT INTO t2 VALUES (95,018049,37,'bills','ventilate','realtor','');
INSERT INTO t2 VALUES (96,018050,37,'cupboard','pityingly','elite','');
INSERT INTO t2 VALUES (97,018051,37,'sureties','interdependent','funereal','');
INSERT INTO t2 VALUES (98,018052,37,'puddings','Graves','abrogating','');
INSERT INTO t2 VALUES (99,018053,50,'tapestry','neonatal','sorters','');
INSERT INTO t2 VALUES (100,018054,37,'fetters','scribbled','Conley','');
INSERT INTO t2 VALUES (101,018055,37,'bivalves','chafe','lectured','');
INSERT INTO t2 VALUES (102,018056,37,'incurring','honoring','Abraham','');
INSERT INTO t2 VALUES (103,018057,37,'Adolph','realtor','Hawaii','W');
INSERT INTO t2 VALUES (104,018058,37,'pithed','elite','cage','');
INSERT INTO t2 VALUES (105,018059,36,'emergency','funereal','hushes','');
INSERT INTO t2 VALUES (106,018060,37,'Miles','abrogating','Simla','');
INSERT INTO t2 VALUES (107,018061,37,'trimmings','sorters','reporters','');
INSERT INTO t2 VALUES (108,018101,37,'tragedies','Conley','Dutchman','FAS');
INSERT INTO t2 VALUES (109,018102,37,'skulking','lectured','descendants','FAS');
INSERT INTO t2 VALUES (110,018103,37,'flint','Abraham','groupings','FAS');
INSERT INTO t2 VALUES (111,018104,37,'flopping','Hawaii','dissociate','');
INSERT INTO t2 VALUES (112,018201,37,'relaxing','cage','coexist','W');
INSERT INTO t2 VALUES (113,018202,37,'offload','hushes','Beebe','');
INSERT INTO t2 VALUES (114,018402,37,'suites','Simla','Taoism','');
INSERT INTO t2 VALUES (115,018403,37,'lists','reporters','Connally','');
INSERT INTO t2 VALUES (116,018404,37,'animized','Dutchman','fetched','FAS');
INSERT INTO t2 VALUES (117,018405,37,'multilayer','descendants','checkpoints','FAS');
INSERT INTO t2 VALUES (118,018406,37,'standardizes','groupings','rusting','');
INSERT INTO t2 VALUES (119,018409,37,'Judas','dissociate','galling','');
INSERT INTO t2 VALUES (120,018601,37,'vacuuming','coexist','obliterates','');
INSERT INTO t2 VALUES (121,018602,37,'dentally','Beebe','traitor','');
INSERT INTO t2 VALUES (122,018603,37,'humanness','Taoism','resumes','FAS');
INSERT INTO t2 VALUES (123,018801,37,'inch','Connally','analyzable','FAS');
INSERT INTO t2 VALUES (124,018802,37,'Weissmuller','fetched','terminator','FAS');
INSERT INTO t2 VALUES (125,018803,37,'irresponsibly','checkpoints','gritty','FAS');
INSERT INTO t2 VALUES (126,018804,37,'luckily','rusting','firearm','W');
INSERT INTO t2 VALUES (127,018805,37,'culled','galling','minima','');
INSERT INTO t2 VALUES (128,018806,37,'medical','obliterates','Selfridge','');
INSERT INTO t2 VALUES (129,018807,37,'bloodbath','traitor','disable','');
INSERT INTO t2 VALUES (130,018808,37,'subschema','resumes','witchcraft','W');
INSERT INTO t2 VALUES (131,018809,37,'animals','analyzable','betroth','W');
INSERT INTO t2 VALUES (132,018810,37,'Micronesia','terminator','Manhattanize','');
INSERT INTO t2 VALUES (133,018811,37,'repetitions','gritty','imprint','');
INSERT INTO t2 VALUES (134,018812,37,'Antares','firearm','peeked','');
INSERT INTO t2 VALUES (135,019101,37,'ventilate','minima','swelling','');
INSERT INTO t2 VALUES (136,019102,37,'pityingly','Selfridge','interrelationships','W');
INSERT INTO t2 VALUES (137,019103,37,'interdependent','disable','riser','');
INSERT INTO t2 VALUES (138,019201,37,'Graves','witchcraft','Gandhian','W');
INSERT INTO t2 VALUES (139,030501,37,'neonatal','betroth','peacock','A');
INSERT INTO t2 VALUES (140,030502,50,'scribbled','Manhattanize','bee','A');
INSERT INTO t2 VALUES (141,030503,37,'chafe','imprint','kanji','');
INSERT INTO t2 VALUES (142,030504,37,'honoring','peeked','dental','');
INSERT INTO t2 VALUES (143,031901,37,'realtor','swelling','scarf','FAS');
INSERT INTO t2 VALUES (144,036001,37,'elite','interrelationships','chasm','A');
INSERT INTO t2 VALUES (145,036002,37,'funereal','riser','insolence','A');
INSERT INTO t2 VALUES (146,036004,37,'abrogating','Gandhian','syndicate','');
INSERT INTO t2 VALUES (147,036005,37,'sorters','peacock','alike','');
INSERT INTO t2 VALUES (148,038001,37,'Conley','bee','imperial','A');
INSERT INTO t2 VALUES (149,038002,37,'lectured','kanji','convulsion','A');
INSERT INTO t2 VALUES (150,038003,37,'Abraham','dental','railway','A');
INSERT INTO t2 VALUES (151,038004,37,'Hawaii','scarf','validate','A');
INSERT INTO t2 VALUES (152,038005,37,'cage','chasm','normalizes','A');
INSERT INTO t2 VALUES (153,038006,37,'hushes','insolence','comprehensive','');
INSERT INTO t2 VALUES (154,038007,37,'Simla','syndicate','chewing','');
INSERT INTO t2 VALUES (155,038008,37,'reporters','alike','denizen','');
INSERT INTO t2 VALUES (156,038009,37,'Dutchman','imperial','schemer','');
INSERT INTO t2 VALUES (157,038010,37,'descendants','convulsion','chronicle','');
INSERT INTO t2 VALUES (158,038011,37,'groupings','railway','Kline','');
INSERT INTO t2 VALUES (159,038012,37,'dissociate','validate','Anatole','');
INSERT INTO t2 VALUES (160,038013,37,'coexist','normalizes','partridges','');
INSERT INTO t2 VALUES (161,038014,37,'Beebe','comprehensive','brunch','');
INSERT INTO t2 VALUES (162,038015,37,'Taoism','chewing','recruited','');
INSERT INTO t2 VALUES (163,038016,37,'Connally','denizen','dimensions','W');
INSERT INTO t2 VALUES (164,038017,37,'fetched','schemer','Chicana','W');
INSERT INTO t2 VALUES (165,038018,37,'checkpoints','chronicle','announced','');
INSERT INTO t2 VALUES (166,038101,37,'rusting','Kline','praised','FAS');
INSERT INTO t2 VALUES (167,038102,37,'galling','Anatole','employing','');
INSERT INTO t2 VALUES (168,038103,37,'obliterates','partridges','linear','');
INSERT INTO t2 VALUES (169,038104,37,'traitor','brunch','quagmire','');
INSERT INTO t2 VALUES (170,038201,37,'resumes','recruited','western','A');
INSERT INTO t2 VALUES (171,038202,37,'analyzable','dimensions','relishing','');
INSERT INTO t2 VALUES (172,038203,37,'terminator','Chicana','serving','A');
INSERT INTO t2 VALUES (173,038204,37,'gritty','announced','scheduling','');
INSERT INTO t2 VALUES (174,038205,37,'firearm','praised','lore','');
INSERT INTO t2 VALUES (175,038206,37,'minima','employing','eventful','');
INSERT INTO t2 VALUES (176,038208,37,'Selfridge','linear','arteriole','A');
INSERT INTO t2 VALUES (177,042801,37,'disable','quagmire','disentangle','');
INSERT INTO t2 VALUES (178,042802,37,'witchcraft','western','cured','A');
INSERT INTO t2 VALUES (179,046101,37,'betroth','relishing','Fenton','W');
INSERT INTO t2 VALUES (180,048001,37,'Manhattanize','serving','avoidable','A');
INSERT INTO t2 VALUES (181,048002,37,'imprint','scheduling','drains','A');
INSERT INTO t2 VALUES (182,048003,37,'peeked','lore','detectably','FAS');
INSERT INTO t2 VALUES (183,048004,37,'swelling','eventful','husky','');
INSERT INTO t2 VALUES (184,048005,37,'interrelationships','arteriole','impelling','');
INSERT INTO t2 VALUES (185,048006,37,'riser','disentangle','undoes','');
INSERT INTO t2 VALUES (186,048007,37,'Gandhian','cured','evened','');
INSERT INTO t2 VALUES (187,048008,37,'peacock','Fenton','squeezes','');
INSERT INTO t2 VALUES (188,048101,37,'bee','avoidable','destroyer','FAS');
INSERT INTO t2 VALUES (189,048102,37,'kanji','drains','rudeness','');
INSERT INTO t2 VALUES (190,048201,37,'dental','detectably','beaner','FAS');
INSERT INTO t2 VALUES (191,048202,37,'scarf','husky','boorish','');
INSERT INTO t2 VALUES (192,048203,37,'chasm','impelling','Everhart','');
INSERT INTO t2 VALUES (193,048204,37,'insolence','undoes','encompass','A');
INSERT INTO t2 VALUES (194,048205,37,'syndicate','evened','mushrooms','');
INSERT INTO t2 VALUES (195,048301,37,'alike','squeezes','Alison','A');
INSERT INTO t2 VALUES (196,048302,37,'imperial','destroyer','externally','FAS');
INSERT INTO t2 VALUES (197,048303,37,'convulsion','rudeness','pellagra','');
INSERT INTO t2 VALUES (198,048304,37,'railway','beaner','cult','');
INSERT INTO t2 VALUES (199,048305,37,'validate','boorish','creek','A');
INSERT INTO t2 VALUES (200,048401,37,'normalizes','Everhart','Huffman','');
INSERT INTO t2 VALUES (201,048402,37,'comprehensive','encompass','Majorca','FAS');
INSERT INTO t2 VALUES (202,048403,37,'chewing','mushrooms','governing','A');
INSERT INTO t2 VALUES (203,048404,37,'denizen','Alison','gadfly','FAS');
INSERT INTO t2 VALUES (204,048405,37,'schemer','externally','reassigned','FAS');
INSERT INTO t2 VALUES (205,048406,37,'chronicle','pellagra','intentness','W');
INSERT INTO t2 VALUES (206,048407,37,'Kline','cult','craziness','');
INSERT INTO t2 VALUES (207,048408,37,'Anatole','creek','psychic','');
INSERT INTO t2 VALUES (208,048409,37,'partridges','Huffman','squabbled','');
INSERT INTO t2 VALUES (209,048410,37,'brunch','Majorca','burlesque','');
INSERT INTO t2 VALUES (210,048411,37,'recruited','governing','capped','');
INSERT INTO t2 VALUES (211,048412,37,'dimensions','gadfly','extracted','A');
INSERT INTO t2 VALUES (212,048413,37,'Chicana','reassigned','DiMaggio','');
INSERT INTO t2 VALUES (213,048601,37,'announced','intentness','exclamation','FAS');
INSERT INTO t2 VALUES (214,048602,37,'praised','craziness','subdirectory','');
INSERT INTO t2 VALUES (215,048603,37,'employing','psychic','fangs','');
INSERT INTO t2 VALUES (216,048604,37,'linear','squabbled','buyer','A');
INSERT INTO t2 VALUES (217,048801,37,'quagmire','burlesque','pithing','A');
INSERT INTO t2 VALUES (218,050901,37,'western','capped','transistorizing','A');
INSERT INTO t2 VALUES (219,051201,37,'relishing','extracted','nonbiodegradable','');
INSERT INTO t2 VALUES (220,056002,37,'serving','DiMaggio','dislocate','');
INSERT INTO t2 VALUES (221,056003,37,'scheduling','exclamation','monochromatic','FAS');
INSERT INTO t2 VALUES (222,056004,37,'lore','subdirectory','batting','');
INSERT INTO t2 VALUES (223,056102,37,'eventful','fangs','postcondition','A');
INSERT INTO t2 VALUES (224,056203,37,'arteriole','buyer','catalog','FAS');
INSERT INTO t2 VALUES (225,056204,37,'disentangle','pithing','Remus','');
INSERT INTO t2 VALUES (226,058003,37,'cured','transistorizing','devices','A');
INSERT INTO t2 VALUES (227,058004,37,'Fenton','nonbiodegradable','bike','A');
INSERT INTO t2 VALUES (228,058005,37,'avoidable','dislocate','qualify','');
INSERT INTO t2 VALUES (229,058006,37,'drains','monochromatic','detained','');
INSERT INTO t2 VALUES (230,058007,37,'detectably','batting','commended','');
INSERT INTO t2 VALUES (231,058101,37,'husky','postcondition','civilize','');
INSERT INTO t2 VALUES (232,058102,37,'impelling','catalog','Elmhurst','');
INSERT INTO t2 VALUES (233,058103,37,'undoes','Remus','anesthetizing','');
INSERT INTO t2 VALUES (234,058105,37,'evened','devices','deaf','');
INSERT INTO t2 VALUES (235,058111,37,'squeezes','bike','Brigham','');
INSERT INTO t2 VALUES (236,058112,37,'destroyer','qualify','title','');
INSERT INTO t2 VALUES (237,058113,37,'rudeness','detained','coarse','');
INSERT INTO t2 VALUES (238,058114,37,'beaner','commended','combinations','');
INSERT INTO t2 VALUES (239,058115,37,'boorish','civilize','grayness','');
INSERT INTO t2 VALUES (240,058116,37,'Everhart','Elmhurst','innumerable','FAS');
INSERT INTO t2 VALUES (241,058117,37,'encompass','anesthetizing','Caroline','A');
INSERT INTO t2 VALUES (242,058118,37,'mushrooms','deaf','fatty','FAS');
INSERT INTO t2 VALUES (243,058119,37,'Alison','Brigham','eastbound','');
INSERT INTO t2 VALUES (244,058120,37,'externally','title','inexperienced','');
INSERT INTO t2 VALUES (245,058121,37,'pellagra','coarse','hoarder','A');
INSERT INTO t2 VALUES (246,058122,37,'cult','combinations','scotch','W');
INSERT INTO t2 VALUES (247,058123,37,'creek','grayness','passport','A');
INSERT INTO t2 VALUES (248,058124,37,'Huffman','innumerable','strategic','FAS');
INSERT INTO t2 VALUES (249,058125,37,'Majorca','Caroline','gated','');
INSERT INTO t2 VALUES (250,058126,37,'governing','fatty','flog','');
INSERT INTO t2 VALUES (251,058127,37,'gadfly','eastbound','Pipestone','');
INSERT INTO t2 VALUES (252,058128,37,'reassigned','inexperienced','Dar','');
INSERT INTO t2 VALUES (253,058201,37,'intentness','hoarder','Corcoran','');
INSERT INTO t2 VALUES (254,058202,37,'craziness','scotch','flyers','A');
INSERT INTO t2 VALUES (255,058303,37,'psychic','passport','competitions','W');
INSERT INTO t2 VALUES (256,058304,37,'squabbled','strategic','suppliers','FAS');
INSERT INTO t2 VALUES (257,058602,37,'burlesque','gated','skips','');
INSERT INTO t2 VALUES (258,058603,37,'capped','flog','institutes','');
INSERT INTO t2 VALUES (259,058604,37,'extracted','Pipestone','troop','A');
INSERT INTO t2 VALUES (260,058605,37,'DiMaggio','Dar','connective','W');
INSERT INTO t2 VALUES (261,058606,37,'exclamation','Corcoran','denies','');
INSERT INTO t2 VALUES (262,058607,37,'subdirectory','flyers','polka','');
INSERT INTO t2 VALUES (263,060401,36,'fangs','competitions','observations','FAS');
INSERT INTO t2 VALUES (264,061701,36,'buyer','suppliers','askers','');
INSERT INTO t2 VALUES (265,066201,36,'pithing','skips','homeless','FAS');
INSERT INTO t2 VALUES (266,066501,36,'transistorizing','institutes','Anna','');
INSERT INTO t2 VALUES (267,068001,36,'nonbiodegradable','troop','subdirectories','W');
INSERT INTO t2 VALUES (268,068002,36,'dislocate','connective','decaying','FAS');
INSERT INTO t2 VALUES (269,068005,36,'monochromatic','denies','outwitting','W');
INSERT INTO t2 VALUES (270,068006,36,'batting','polka','Harpy','W');
INSERT INTO t2 VALUES (271,068007,36,'postcondition','observations','crazed','');
INSERT INTO t2 VALUES (272,068008,36,'catalog','askers','suffocate','');
INSERT INTO t2 VALUES (273,068009,36,'Remus','homeless','provers','FAS');
INSERT INTO t2 VALUES (274,068010,36,'devices','Anna','technically','');
INSERT INTO t2 VALUES (275,068011,36,'bike','subdirectories','Franklinizations','');
INSERT INTO t2 VALUES (276,068202,36,'qualify','decaying','considered','');
INSERT INTO t2 VALUES (277,068302,36,'detained','outwitting','tinnily','');
INSERT INTO t2 VALUES (278,068303,36,'commended','Harpy','uninterruptedly','');
INSERT INTO t2 VALUES (279,068401,36,'civilize','crazed','whistled','A');
INSERT INTO t2 VALUES (280,068501,36,'Elmhurst','suffocate','automate','');
INSERT INTO t2 VALUES (281,068502,36,'anesthetizing','provers','gutting','W');
INSERT INTO t2 VALUES (282,068503,36,'deaf','technically','surreptitious','');
INSERT INTO t2 VALUES (283,068602,36,'Brigham','Franklinizations','Choctaw','');
INSERT INTO t2 VALUES (284,068603,36,'title','considered','cooks','');
INSERT INTO t2 VALUES (285,068701,36,'coarse','tinnily','millivolt','FAS');
INSERT INTO t2 VALUES (286,068702,36,'combinations','uninterruptedly','counterpoise','');
INSERT INTO t2 VALUES (287,068703,36,'grayness','whistled','Gothicism','');
INSERT INTO t2 VALUES (288,076001,36,'innumerable','automate','feminine','');
INSERT INTO t2 VALUES (289,076002,36,'Caroline','gutting','metaphysically','W');
INSERT INTO t2 VALUES (290,076101,36,'fatty','surreptitious','sanding','A');
INSERT INTO t2 VALUES (291,076102,36,'eastbound','Choctaw','contributorily','');
INSERT INTO t2 VALUES (292,076103,36,'inexperienced','cooks','receivers','FAS');
INSERT INTO t2 VALUES (293,076302,36,'hoarder','millivolt','adjourn','');
INSERT INTO t2 VALUES (294,076303,36,'scotch','counterpoise','straggled','A');
INSERT INTO t2 VALUES (295,076304,36,'passport','Gothicism','druggists','');
INSERT INTO t2 VALUES (296,076305,36,'strategic','feminine','thanking','FAS');
INSERT INTO t2 VALUES (297,076306,36,'gated','metaphysically','ostrich','');
INSERT INTO t2 VALUES (298,076307,36,'flog','sanding','hopelessness','FAS');
INSERT INTO t2 VALUES (299,076402,36,'Pipestone','contributorily','Eurydice','');
INSERT INTO t2 VALUES (300,076501,36,'Dar','receivers','excitation','W');
INSERT INTO t2 VALUES (301,076502,36,'Corcoran','adjourn','presumes','FAS');
INSERT INTO t2 VALUES (302,076701,36,'flyers','straggled','imaginable','FAS');
INSERT INTO t2 VALUES (303,078001,36,'competitions','druggists','concoct','W');
INSERT INTO t2 VALUES (304,078002,36,'suppliers','thanking','peering','W');
INSERT INTO t2 VALUES (305,078003,36,'skips','ostrich','Phelps','FAS');
INSERT INTO t2 VALUES (306,078004,36,'institutes','hopelessness','ferociousness','FAS');
INSERT INTO t2 VALUES (307,078005,36,'troop','Eurydice','sentences','');
INSERT INTO t2 VALUES (308,078006,36,'connective','excitation','unlocks','');
INSERT INTO t2 VALUES (309,078007,36,'denies','presumes','engrossing','W');
INSERT INTO t2 VALUES (310,078008,36,'polka','imaginable','Ruth','');
INSERT INTO t2 VALUES (311,078101,36,'observations','concoct','tying','');
INSERT INTO t2 VALUES (312,078103,36,'askers','peering','exclaimers','');
INSERT INTO t2 VALUES (313,078104,36,'homeless','Phelps','synergy','');
INSERT INTO t2 VALUES (314,078105,36,'Anna','ferociousness','Huey','W');
INSERT INTO t2 VALUES (315,082101,36,'subdirectories','sentences','merging','');
INSERT INTO t2 VALUES (316,083401,36,'decaying','unlocks','judges','A');
INSERT INTO t2 VALUES (317,084001,36,'outwitting','engrossing','Shylock','W');
INSERT INTO t2 VALUES (318,084002,36,'Harpy','Ruth','Miltonism','');
INSERT INTO t2 VALUES (319,086001,36,'crazed','tying','hen','W');
INSERT INTO t2 VALUES (320,086102,36,'suffocate','exclaimers','honeybee','FAS');
INSERT INTO t2 VALUES (321,086201,36,'provers','synergy','towers','');
INSERT INTO t2 VALUES (322,088001,36,'technically','Huey','dilutes','W');
INSERT INTO t2 VALUES (323,088002,36,'Franklinizations','merging','numerals','FAS');
INSERT INTO t2 VALUES (324,088003,36,'considered','judges','democracy','FAS');
INSERT INTO t2 VALUES (325,088004,36,'tinnily','Shylock','Ibero-','');
INSERT INTO t2 VALUES (326,088101,36,'uninterruptedly','Miltonism','invalids','');
INSERT INTO t2 VALUES (327,088102,36,'whistled','hen','behavior','');
INSERT INTO t2 VALUES (328,088103,36,'automate','honeybee','accruing','');
INSERT INTO t2 VALUES (329,088104,36,'gutting','towers','relics','A');
INSERT INTO t2 VALUES (330,088105,36,'surreptitious','dilutes','rackets','');
INSERT INTO t2 VALUES (331,088106,36,'Choctaw','numerals','Fischbein','W');
INSERT INTO t2 VALUES (332,088201,36,'cooks','democracy','phony','W');
INSERT INTO t2 VALUES (333,088203,36,'millivolt','Ibero-','cross','FAS');
INSERT INTO t2 VALUES (334,088204,36,'counterpoise','invalids','cleanup','');
INSERT INTO t2 VALUES (335,088302,37,'Gothicism','behavior','conspirator','');
INSERT INTO t2 VALUES (336,088303,37,'feminine','accruing','label','FAS');
INSERT INTO t2 VALUES (337,088305,37,'metaphysically','relics','university','');
INSERT INTO t2 VALUES (338,088402,37,'sanding','rackets','cleansed','FAS');
INSERT INTO t2 VALUES (339,088501,36,'contributorily','Fischbein','ballgown','');
INSERT INTO t2 VALUES (340,088502,36,'receivers','phony','starlet','');
INSERT INTO t2 VALUES (341,088503,36,'adjourn','cross','aqueous','');
INSERT INTO t2 VALUES (342,098001,58,'straggled','cleanup','portrayal','A');
INSERT INTO t2 VALUES (343,098002,58,'druggists','conspirator','despising','W');
INSERT INTO t2 VALUES (344,098003,58,'thanking','label','distort','W');
INSERT INTO t2 VALUES (345,098004,58,'ostrich','university','palmed','');
INSERT INTO t2 VALUES (346,098005,58,'hopelessness','cleansed','faced','');
INSERT INTO t2 VALUES (347,098006,58,'Eurydice','ballgown','silverware','');
INSERT INTO t2 VALUES (348,141903,29,'excitation','starlet','assessor','');
INSERT INTO t2 VALUES (349,098008,58,'presumes','aqueous','spiders','');
INSERT INTO t2 VALUES (350,098009,58,'imaginable','portrayal','artificially','');
INSERT INTO t2 VALUES (351,098010,58,'concoct','despising','reminiscence','');
INSERT INTO t2 VALUES (352,098011,58,'peering','distort','Mexican','');
INSERT INTO t2 VALUES (353,098012,58,'Phelps','palmed','obnoxious','');
INSERT INTO t2 VALUES (354,098013,58,'ferociousness','faced','fragile','');
INSERT INTO t2 VALUES (355,098014,58,'sentences','silverware','apprehensible','');
INSERT INTO t2 VALUES (356,098015,58,'unlocks','assessor','births','');
INSERT INTO t2 VALUES (357,098016,58,'engrossing','spiders','garages','');
INSERT INTO t2 VALUES (358,098017,58,'Ruth','artificially','panty','');
INSERT INTO t2 VALUES (359,098018,58,'tying','reminiscence','anteater','');
INSERT INTO t2 VALUES (360,098019,58,'exclaimers','Mexican','displacement','A');
INSERT INTO t2 VALUES (361,098020,58,'synergy','obnoxious','drovers','A');
INSERT INTO t2 VALUES (362,098021,58,'Huey','fragile','patenting','A');
INSERT INTO t2 VALUES (363,098022,58,'merging','apprehensible','far','A');
INSERT INTO t2 VALUES (364,098023,58,'judges','births','shrieks','');
INSERT INTO t2 VALUES (365,098024,58,'Shylock','garages','aligning','W');
INSERT INTO t2 VALUES (366,098025,37,'Miltonism','panty','pragmatism','');
INSERT INTO t2 VALUES (367,106001,36,'hen','anteater','fevers','W');
INSERT INTO t2 VALUES (368,108001,36,'honeybee','displacement','reexamines','A');
INSERT INTO t2 VALUES (369,108002,36,'towers','drovers','occupancies','');
INSERT INTO t2 VALUES (370,108003,36,'dilutes','patenting','sweats','FAS');
INSERT INTO t2 VALUES (371,108004,36,'numerals','far','modulators','');
INSERT INTO t2 VALUES (372,108005,36,'democracy','shrieks','demand','W');
INSERT INTO t2 VALUES (373,108007,36,'Ibero-','aligning','Madeira','');
INSERT INTO t2 VALUES (374,108008,36,'invalids','pragmatism','Viennese','W');
INSERT INTO t2 VALUES (375,108009,36,'behavior','fevers','chillier','W');
INSERT INTO t2 VALUES (376,108010,36,'accruing','reexamines','wildcats','FAS');
INSERT INTO t2 VALUES (377,108011,36,'relics','occupancies','gentle','');
INSERT INTO t2 VALUES (378,108012,36,'rackets','sweats','Angles','W');
INSERT INTO t2 VALUES (379,108101,36,'Fischbein','modulators','accuracies','');
INSERT INTO t2 VALUES (380,108102,36,'phony','demand','toggle','');
INSERT INTO t2 VALUES (381,108103,36,'cross','Madeira','Mendelssohn','W');
INSERT INTO t2 VALUES (382,108111,50,'cleanup','Viennese','behaviorally','');
INSERT INTO t2 VALUES (383,108105,36,'conspirator','chillier','Rochford','');
INSERT INTO t2 VALUES (384,108106,36,'label','wildcats','mirror','W');
INSERT INTO t2 VALUES (385,108107,36,'university','gentle','Modula','');
INSERT INTO t2 VALUES (386,108108,50,'cleansed','Angles','clobbering','');
INSERT INTO t2 VALUES (387,108109,36,'ballgown','accuracies','chronography','');
INSERT INTO t2 VALUES (388,108110,36,'starlet','toggle','Eskimoizeds','');
INSERT INTO t2 VALUES (389,108201,36,'aqueous','Mendelssohn','British','W');
INSERT INTO t2 VALUES (390,108202,36,'portrayal','behaviorally','pitfalls','');
INSERT INTO t2 VALUES (391,108203,36,'despising','Rochford','verify','W');
INSERT INTO t2 VALUES (392,108204,36,'distort','mirror','scatter','FAS');
INSERT INTO t2 VALUES (393,108205,36,'palmed','Modula','Aztecan','');
INSERT INTO t2 VALUES (394,108301,36,'faced','clobbering','acuity','W');
INSERT INTO t2 VALUES (395,108302,36,'silverware','chronography','sinking','W');
INSERT INTO t2 VALUES (396,112101,36,'assessor','Eskimoizeds','beasts','FAS');
INSERT INTO t2 VALUES (397,112102,36,'spiders','British','Witt','W');
INSERT INTO t2 VALUES (398,113701,36,'artificially','pitfalls','physicists','FAS');
INSERT INTO t2 VALUES (399,116001,36,'reminiscence','verify','folksong','A');
INSERT INTO t2 VALUES (400,116201,36,'Mexican','scatter','strokes','FAS');
INSERT INTO t2 VALUES (401,116301,36,'obnoxious','Aztecan','crowder','');
INSERT INTO t2 VALUES (402,116302,36,'fragile','acuity','merry','');
INSERT INTO t2 VALUES (403,116601,36,'apprehensible','sinking','cadenced','');
INSERT INTO t2 VALUES (404,116602,36,'births','beasts','alimony','A');
INSERT INTO t2 VALUES (405,116603,36,'garages','Witt','principled','A');
INSERT INTO t2 VALUES (406,116701,36,'panty','physicists','golfing','');
INSERT INTO t2 VALUES (407,116702,36,'anteater','folksong','undiscovered','');
INSERT INTO t2 VALUES (408,118001,36,'displacement','strokes','irritates','');
INSERT INTO t2 VALUES (409,118002,36,'drovers','crowder','patriots','A');
INSERT INTO t2 VALUES (410,118003,36,'patenting','merry','rooms','FAS');
INSERT INTO t2 VALUES (411,118004,36,'far','cadenced','towering','W');
INSERT INTO t2 VALUES (412,118005,36,'shrieks','alimony','displease','');
INSERT INTO t2 VALUES (413,118006,36,'aligning','principled','photosensitive','');
INSERT INTO t2 VALUES (414,118007,36,'pragmatism','golfing','inking','');
INSERT INTO t2 VALUES (415,118008,36,'fevers','undiscovered','gainers','');
INSERT INTO t2 VALUES (416,118101,36,'reexamines','irritates','leaning','A');
INSERT INTO t2 VALUES (417,118102,36,'occupancies','patriots','hydrant','A');
INSERT INTO t2 VALUES (418,118103,36,'sweats','rooms','preserve','');
INSERT INTO t2 VALUES (419,118202,36,'modulators','towering','blinded','A');
INSERT INTO t2 VALUES (420,118203,36,'demand','displease','interactions','A');
INSERT INTO t2 VALUES (421,118204,36,'Madeira','photosensitive','Barry','');
INSERT INTO t2 VALUES (422,118302,36,'Viennese','inking','whiteness','A');
INSERT INTO t2 VALUES (423,118304,36,'chillier','gainers','pastimes','W');
INSERT INTO t2 VALUES (424,118305,36,'wildcats','leaning','Edenization','');
INSERT INTO t2 VALUES (425,118306,36,'gentle','hydrant','Muscat','');
INSERT INTO t2 VALUES (426,118307,36,'Angles','preserve','assassinated','');
INSERT INTO t2 VALUES (427,123101,36,'accuracies','blinded','labeled','');
INSERT INTO t2 VALUES (428,123102,36,'toggle','interactions','glacial','A');
INSERT INTO t2 VALUES (429,123301,36,'Mendelssohn','Barry','implied','W');
INSERT INTO t2 VALUES (430,126001,36,'behaviorally','whiteness','bibliographies','W');
INSERT INTO t2 VALUES (431,126002,36,'Rochford','pastimes','Buchanan','');
INSERT INTO t2 VALUES (432,126003,36,'mirror','Edenization','forgivably','FAS');
INSERT INTO t2 VALUES (433,126101,36,'Modula','Muscat','innuendo','A');
INSERT INTO t2 VALUES (434,126301,36,'clobbering','assassinated','den','FAS');
INSERT INTO t2 VALUES (435,126302,36,'chronography','labeled','submarines','W');
INSERT INTO t2 VALUES (436,126402,36,'Eskimoizeds','glacial','mouthful','A');
INSERT INTO t2 VALUES (437,126601,36,'British','implied','expiring','');
INSERT INTO t2 VALUES (438,126602,36,'pitfalls','bibliographies','unfulfilled','FAS');
INSERT INTO t2 VALUES (439,126702,36,'verify','Buchanan','precession','');
INSERT INTO t2 VALUES (440,128001,36,'scatter','forgivably','nullified','');
INSERT INTO t2 VALUES (441,128002,36,'Aztecan','innuendo','affects','');
INSERT INTO t2 VALUES (442,128003,36,'acuity','den','Cynthia','');
INSERT INTO t2 VALUES (443,128004,36,'sinking','submarines','Chablis','A');
INSERT INTO t2 VALUES (444,128005,36,'beasts','mouthful','betterments','FAS');
INSERT INTO t2 VALUES (445,128007,36,'Witt','expiring','advertising','');
INSERT INTO t2 VALUES (446,128008,36,'physicists','unfulfilled','rubies','A');
INSERT INTO t2 VALUES (447,128009,36,'folksong','precession','southwest','FAS');
INSERT INTO t2 VALUES (448,128010,36,'strokes','nullified','superstitious','A');
INSERT INTO t2 VALUES (449,128011,36,'crowder','affects','tabernacle','W');
INSERT INTO t2 VALUES (450,128012,36,'merry','Cynthia','silk','A');
INSERT INTO t2 VALUES (451,128013,36,'cadenced','Chablis','handsomest','A');
INSERT INTO t2 VALUES (452,128014,36,'alimony','betterments','Persian','A');
INSERT INTO t2 VALUES (453,128015,36,'principled','advertising','analog','W');
INSERT INTO t2 VALUES (454,128016,36,'golfing','rubies','complex','W');
INSERT INTO t2 VALUES (455,128017,36,'undiscovered','southwest','Taoist','');
INSERT INTO t2 VALUES (456,128018,36,'irritates','superstitious','suspend','');
INSERT INTO t2 VALUES (457,128019,36,'patriots','tabernacle','relegated','');
INSERT INTO t2 VALUES (458,128020,36,'rooms','silk','awesome','W');
INSERT INTO t2 VALUES (459,128021,36,'towering','handsomest','Bruxelles','');
INSERT INTO t2 VALUES (460,128022,36,'displease','Persian','imprecisely','A');
INSERT INTO t2 VALUES (461,128023,36,'photosensitive','analog','televise','');
INSERT INTO t2 VALUES (462,128101,36,'inking','complex','braking','');
INSERT INTO t2 VALUES (463,128102,36,'gainers','Taoist','true','FAS');
INSERT INTO t2 VALUES (464,128103,36,'leaning','suspend','disappointing','FAS');
INSERT INTO t2 VALUES (465,128104,36,'hydrant','relegated','navally','W');
INSERT INTO t2 VALUES (466,128106,36,'preserve','awesome','circus','');
INSERT INTO t2 VALUES (467,128107,36,'blinded','Bruxelles','beetles','');
INSERT INTO t2 VALUES (468,128108,36,'interactions','imprecisely','trumps','');
INSERT INTO t2 VALUES (469,128202,36,'Barry','televise','fourscore','W');
INSERT INTO t2 VALUES (470,128203,36,'whiteness','braking','Blackfoots','');
INSERT INTO t2 VALUES (471,128301,36,'pastimes','true','Grady','');
INSERT INTO t2 VALUES (472,128302,36,'Edenization','disappointing','quiets','FAS');
INSERT INTO t2 VALUES (473,128303,36,'Muscat','navally','floundered','FAS');
INSERT INTO t2 VALUES (474,128304,36,'assassinated','circus','profundity','W');
INSERT INTO t2 VALUES (475,128305,36,'labeled','beetles','Garrisonian','W');
INSERT INTO t2 VALUES (476,128307,36,'glacial','trumps','Strauss','');
INSERT INTO t2 VALUES (477,128401,36,'implied','fourscore','cemented','FAS');
INSERT INTO t2 VALUES (478,128502,36,'bibliographies','Blackfoots','contrition','A');
INSERT INTO t2 VALUES (479,128503,36,'Buchanan','Grady','mutations','');
INSERT INTO t2 VALUES (480,128504,36,'forgivably','quiets','exhibits','W');
INSERT INTO t2 VALUES (481,128505,36,'innuendo','floundered','tits','');
INSERT INTO t2 VALUES (482,128601,36,'den','profundity','mate','A');
INSERT INTO t2 VALUES (483,128603,36,'submarines','Garrisonian','arches','');
INSERT INTO t2 VALUES (484,128604,36,'mouthful','Strauss','Moll','');
INSERT INTO t2 VALUES (485,128702,36,'expiring','cemented','ropers','');
INSERT INTO t2 VALUES (486,128703,36,'unfulfilled','contrition','bombast','');
INSERT INTO t2 VALUES (487,128704,36,'precession','mutations','difficultly','A');
INSERT INTO t2 VALUES (488,138001,36,'nullified','exhibits','adsorption','');
INSERT INTO t2 VALUES (489,138002,36,'affects','tits','definiteness','FAS');
INSERT INTO t2 VALUES (490,138003,36,'Cynthia','mate','cultivation','A');
INSERT INTO t2 VALUES (491,138004,36,'Chablis','arches','heals','A');
INSERT INTO t2 VALUES (492,138005,36,'betterments','Moll','Heusen','W');
INSERT INTO t2 VALUES (493,138006,36,'advertising','ropers','target','FAS');
INSERT INTO t2 VALUES (494,138007,36,'rubies','bombast','cited','A');
INSERT INTO t2 VALUES (495,138008,36,'southwest','difficultly','congresswoman','W');
INSERT INTO t2 VALUES (496,138009,36,'superstitious','adsorption','Katherine','');
INSERT INTO t2 VALUES (497,138102,36,'tabernacle','definiteness','titter','A');
INSERT INTO t2 VALUES (498,138103,36,'silk','cultivation','aspire','A');
INSERT INTO t2 VALUES (499,138104,36,'handsomest','heals','Mardis','');
INSERT INTO t2 VALUES (500,138105,36,'Persian','Heusen','Nadia','W');
INSERT INTO t2 VALUES (501,138201,36,'analog','target','estimating','FAS');
INSERT INTO t2 VALUES (502,138302,36,'complex','cited','stuck','A');
INSERT INTO t2 VALUES (503,138303,36,'Taoist','congresswoman','fifteenth','A');
INSERT INTO t2 VALUES (504,138304,36,'suspend','Katherine','Colombo','');
INSERT INTO t2 VALUES (505,138401,29,'relegated','titter','survey','A');
INSERT INTO t2 VALUES (506,140102,29,'awesome','aspire','staffing','');
INSERT INTO t2 VALUES (507,140103,29,'Bruxelles','Mardis','obtain','');
INSERT INTO t2 VALUES (508,140104,29,'imprecisely','Nadia','loaded','');
INSERT INTO t2 VALUES (509,140105,29,'televise','estimating','slaughtered','');
INSERT INTO t2 VALUES (510,140201,29,'braking','stuck','lights','A');
INSERT INTO t2 VALUES (511,140701,29,'true','fifteenth','circumference','');
INSERT INTO t2 VALUES (512,141501,29,'disappointing','Colombo','dull','A');
INSERT INTO t2 VALUES (513,141502,29,'navally','survey','weekly','A');
INSERT INTO t2 VALUES (514,141901,29,'circus','staffing','wetness','');
INSERT INTO t2 VALUES (515,141902,29,'beetles','obtain','visualized','');
INSERT INTO t2 VALUES (516,142101,29,'trumps','loaded','Tannenbaum','');
INSERT INTO t2 VALUES (517,142102,29,'fourscore','slaughtered','moribund','');
INSERT INTO t2 VALUES (518,142103,29,'Blackfoots','lights','demultiplex','');
INSERT INTO t2 VALUES (519,142701,29,'Grady','circumference','lockings','');
INSERT INTO t2 VALUES (520,143001,29,'quiets','dull','thugs','FAS');
INSERT INTO t2 VALUES (521,143501,29,'floundered','weekly','unnerves','');
INSERT INTO t2 VALUES (522,143502,29,'profundity','wetness','abut','');
INSERT INTO t2 VALUES (523,148001,29,'Garrisonian','visualized','Chippewa','A');
INSERT INTO t2 VALUES (524,148002,29,'Strauss','Tannenbaum','stratifications','A');
INSERT INTO t2 VALUES (525,148003,29,'cemented','moribund','signaled','');
INSERT INTO t2 VALUES (526,148004,29,'contrition','demultiplex','Italianizes','A');
INSERT INTO t2 VALUES (527,148005,29,'mutations','lockings','algorithmic','A');
INSERT INTO t2 VALUES (528,148006,29,'exhibits','thugs','paranoid','FAS');
INSERT INTO t2 VALUES (529,148007,29,'tits','unnerves','camping','A');
INSERT INTO t2 VALUES (530,148009,29,'mate','abut','signifying','A');
INSERT INTO t2 VALUES (531,148010,29,'arches','Chippewa','Patrice','W');
INSERT INTO t2 VALUES (532,148011,29,'Moll','stratifications','search','A');
INSERT INTO t2 VALUES (533,148012,29,'ropers','signaled','Angeles','A');
INSERT INTO t2 VALUES (534,148013,29,'bombast','Italianizes','semblance','');
INSERT INTO t2 VALUES (535,148023,36,'difficultly','algorithmic','taxed','');
INSERT INTO t2 VALUES (536,148015,29,'adsorption','paranoid','Beatrice','');
INSERT INTO t2 VALUES (537,148016,29,'definiteness','camping','retrace','');
INSERT INTO t2 VALUES (538,148017,29,'cultivation','signifying','lockout','');
INSERT INTO t2 VALUES (539,148018,29,'heals','Patrice','grammatic','');
INSERT INTO t2 VALUES (540,148019,29,'Heusen','search','helmsman','');
INSERT INTO t2 VALUES (541,148020,29,'target','Angeles','uniform','W');
INSERT INTO t2 VALUES (542,148021,29,'cited','semblance','hamming','');
INSERT INTO t2 VALUES (543,148022,29,'congresswoman','taxed','disobedience','');
INSERT INTO t2 VALUES (544,148101,29,'Katherine','Beatrice','captivated','A');
INSERT INTO t2 VALUES (545,148102,29,'titter','retrace','transferals','A');
INSERT INTO t2 VALUES (546,148201,29,'aspire','lockout','cartographer','A');
INSERT INTO t2 VALUES (547,148401,29,'Mardis','grammatic','aims','FAS');
INSERT INTO t2 VALUES (548,148402,29,'Nadia','helmsman','Pakistani','');
INSERT INTO t2 VALUES (549,148501,29,'estimating','uniform','burglarized','FAS');
INSERT INTO t2 VALUES (550,148502,29,'stuck','hamming','saucepans','A');
INSERT INTO t2 VALUES (551,148503,29,'fifteenth','disobedience','lacerating','A');
INSERT INTO t2 VALUES (552,148504,29,'Colombo','captivated','corny','');
INSERT INTO t2 VALUES (553,148601,29,'survey','transferals','megabytes','FAS');
INSERT INTO t2 VALUES (554,148602,29,'staffing','cartographer','chancellor','');
INSERT INTO t2 VALUES (555,150701,29,'obtain','aims','bulk','A');
INSERT INTO t2 VALUES (556,152101,29,'loaded','Pakistani','commits','A');
INSERT INTO t2 VALUES (557,152102,29,'slaughtered','burglarized','meson','W');
INSERT INTO t2 VALUES (558,155202,36,'lights','saucepans','deputies','');
INSERT INTO t2 VALUES (559,155203,29,'circumference','lacerating','northeaster','A');
INSERT INTO t2 VALUES (560,155204,29,'dull','corny','dipole','');
INSERT INTO t2 VALUES (561,155205,29,'weekly','megabytes','machining','0');
INSERT INTO t2 VALUES (562,156001,29,'wetness','chancellor','therefore','');
INSERT INTO t2 VALUES (563,156002,29,'visualized','bulk','Telefunken','');
INSERT INTO t2 VALUES (564,156102,29,'Tannenbaum','commits','salvaging','');
INSERT INTO t2 VALUES (565,156301,29,'moribund','meson','Corinthianizes','A');
INSERT INTO t2 VALUES (566,156302,29,'demultiplex','deputies','restlessly','A');
INSERT INTO t2 VALUES (567,156303,29,'lockings','northeaster','bromides','');
INSERT INTO t2 VALUES (568,156304,29,'thugs','dipole','generalized','A');
INSERT INTO t2 VALUES (569,156305,29,'unnerves','machining','mishaps','');
INSERT INTO t2 VALUES (570,156306,29,'abut','therefore','quelling','');
INSERT INTO t2 VALUES (571,156501,29,'Chippewa','Telefunken','spiritual','A');
INSERT INTO t2 VALUES (572,158001,29,'stratifications','salvaging','beguiles','FAS');
INSERT INTO t2 VALUES (573,158002,29,'signaled','Corinthianizes','Trobriand','FAS');
INSERT INTO t2 VALUES (574,158101,29,'Italianizes','restlessly','fleeing','A');
INSERT INTO t2 VALUES (575,158102,29,'algorithmic','bromides','Armour','A');
INSERT INTO t2 VALUES (576,158103,29,'paranoid','generalized','chin','A');
INSERT INTO t2 VALUES (577,158201,29,'camping','mishaps','provers','A');
INSERT INTO t2 VALUES (578,158202,29,'signifying','quelling','aeronautic','A');
INSERT INTO t2 VALUES (579,158203,29,'Patrice','spiritual','voltage','W');
INSERT INTO t2 VALUES (580,158204,29,'search','beguiles','sash','');
INSERT INTO t2 VALUES (581,158301,29,'Angeles','Trobriand','anaerobic','A');
INSERT INTO t2 VALUES (582,158302,29,'semblance','fleeing','simultaneous','A');
INSERT INTO t2 VALUES (583,158303,29,'taxed','Armour','accumulating','A');
INSERT INTO t2 VALUES (584,158304,29,'Beatrice','chin','Medusan','A');
INSERT INTO t2 VALUES (585,158305,29,'retrace','provers','shouted','A');
INSERT INTO t2 VALUES (586,158306,29,'lockout','aeronautic','freakish','');
INSERT INTO t2 VALUES (587,158501,29,'grammatic','voltage','index','FAS');
INSERT INTO t2 VALUES (588,160301,29,'helmsman','sash','commercially','');
INSERT INTO t2 VALUES (589,166101,50,'uniform','anaerobic','mistiness','A');
INSERT INTO t2 VALUES (590,166102,50,'hamming','simultaneous','endpoint','');
INSERT INTO t2 VALUES (591,168001,29,'disobedience','accumulating','straight','A');
INSERT INTO t2 VALUES (592,168002,29,'captivated','Medusan','flurried','');
INSERT INTO t2 VALUES (593,168003,29,'transferals','shouted','denotative','A');
INSERT INTO t2 VALUES (594,168101,29,'cartographer','freakish','coming','FAS');
INSERT INTO t2 VALUES (595,168102,29,'aims','index','commencements','FAS');
INSERT INTO t2 VALUES (596,168103,29,'Pakistani','commercially','gentleman','');
INSERT INTO t2 VALUES (597,168104,29,'burglarized','mistiness','gifted','');
INSERT INTO t2 VALUES (598,168202,29,'saucepans','endpoint','Shanghais','');
INSERT INTO t2 VALUES (599,168301,29,'lacerating','straight','sportswriting','A');
INSERT INTO t2 VALUES (600,168502,29,'corny','flurried','sloping','A');
INSERT INTO t2 VALUES (601,168503,29,'megabytes','denotative','navies','');
INSERT INTO t2 VALUES (602,168601,29,'chancellor','coming','leaflet','A');
INSERT INTO t2 VALUES (603,173001,40,'bulk','commencements','shooter','');
INSERT INTO t2 VALUES (604,173701,40,'commits','gentleman','Joplin','FAS');
INSERT INTO t2 VALUES (605,173702,40,'meson','gifted','babies','');
INSERT INTO t2 VALUES (606,176001,40,'deputies','Shanghais','subdivision','FAS');
INSERT INTO t2 VALUES (607,176101,40,'northeaster','sportswriting','burstiness','W');
INSERT INTO t2 VALUES (608,176201,40,'dipole','sloping','belted','FAS');
INSERT INTO t2 VALUES (609,176401,40,'machining','navies','assails','FAS');
INSERT INTO t2 VALUES (610,176501,40,'therefore','leaflet','admiring','W');
INSERT INTO t2 VALUES (611,176601,40,'Telefunken','shooter','swaying','0');
INSERT INTO t2 VALUES (612,176602,40,'salvaging','Joplin','Goldstine','FAS');
INSERT INTO t2 VALUES (613,176603,40,'Corinthianizes','babies','fitting','');
INSERT INTO t2 VALUES (614,178001,40,'restlessly','subdivision','Norwalk','W');
INSERT INTO t2 VALUES (615,178002,40,'bromides','burstiness','weakening','W');
INSERT INTO t2 VALUES (616,178003,40,'generalized','belted','analogy','FAS');
INSERT INTO t2 VALUES (617,178004,40,'mishaps','assails','deludes','');
INSERT INTO t2 VALUES (618,178005,40,'quelling','admiring','cokes','');
INSERT INTO t2 VALUES (619,178006,40,'spiritual','swaying','Clayton','');
INSERT INTO t2 VALUES (620,178007,40,'beguiles','Goldstine','exhausts','');
INSERT INTO t2 VALUES (621,178008,40,'Trobriand','fitting','causality','');
INSERT INTO t2 VALUES (622,178101,40,'fleeing','Norwalk','sating','FAS');
INSERT INTO t2 VALUES (623,178102,40,'Armour','weakening','icon','');
INSERT INTO t2 VALUES (624,178103,40,'chin','analogy','throttles','');
INSERT INTO t2 VALUES (625,178201,40,'provers','deludes','communicants','FAS');
INSERT INTO t2 VALUES (626,178202,40,'aeronautic','cokes','dehydrate','FAS');
INSERT INTO t2 VALUES (627,178301,40,'voltage','Clayton','priceless','FAS');
INSERT INTO t2 VALUES (628,178302,40,'sash','exhausts','publicly','');
INSERT INTO t2 VALUES (629,178401,40,'anaerobic','causality','incidentals','FAS');
INSERT INTO t2 VALUES (630,178402,40,'simultaneous','sating','commonplace','');
INSERT INTO t2 VALUES (631,178403,40,'accumulating','icon','mumbles','');
INSERT INTO t2 VALUES (632,178404,40,'Medusan','throttles','furthermore','W');
INSERT INTO t2 VALUES (633,178501,40,'shouted','communicants','cautioned','W');
INSERT INTO t2 VALUES (634,186002,37,'freakish','dehydrate','parametrized','A');
INSERT INTO t2 VALUES (635,186102,37,'index','priceless','registration','A');
INSERT INTO t2 VALUES (636,186201,40,'commercially','publicly','sadly','FAS');
INSERT INTO t2 VALUES (637,186202,40,'mistiness','incidentals','positioning','');
INSERT INTO t2 VALUES (638,186203,40,'endpoint','commonplace','babysitting','');
INSERT INTO t2 VALUES (639,186302,37,'straight','mumbles','eternal','A');
INSERT INTO t2 VALUES (640,188007,37,'flurried','furthermore','hoarder','');
INSERT INTO t2 VALUES (641,188008,37,'denotative','cautioned','congregates','');
INSERT INTO t2 VALUES (642,188009,37,'coming','parametrized','rains','');
INSERT INTO t2 VALUES (643,188010,37,'commencements','registration','workers','W');
INSERT INTO t2 VALUES (644,188011,37,'gentleman','sadly','sags','A');
INSERT INTO t2 VALUES (645,188012,37,'gifted','positioning','unplug','W');
INSERT INTO t2 VALUES (646,188013,37,'Shanghais','babysitting','garage','A');
INSERT INTO t2 VALUES (647,188014,37,'sportswriting','eternal','boulder','A');
INSERT INTO t2 VALUES (648,188015,37,'sloping','hoarder','hollowly','A');
INSERT INTO t2 VALUES (649,188016,37,'navies','congregates','specifics','');
INSERT INTO t2 VALUES (650,188017,37,'leaflet','rains','Teresa','');
INSERT INTO t2 VALUES (651,188102,37,'shooter','workers','Winsett','');
INSERT INTO t2 VALUES (652,188103,37,'Joplin','sags','convenient','A');
INSERT INTO t2 VALUES (653,188202,37,'babies','unplug','buckboards','FAS');
INSERT INTO t2 VALUES (654,188301,40,'subdivision','garage','amenities','');
INSERT INTO t2 VALUES (655,188302,40,'burstiness','boulder','resplendent','FAS');
INSERT INTO t2 VALUES (656,188303,40,'belted','hollowly','priding','FAS');
INSERT INTO t2 VALUES (657,188401,37,'assails','specifics','configurations','');
INSERT INTO t2 VALUES (658,188402,37,'admiring','Teresa','untidiness','A');
INSERT INTO t2 VALUES (659,188503,37,'swaying','Winsett','Brice','W');
INSERT INTO t2 VALUES (660,188504,37,'Goldstine','convenient','sews','FAS');
INSERT INTO t2 VALUES (661,188505,37,'fitting','buckboards','participated','');
INSERT INTO t2 VALUES (662,190701,37,'Norwalk','amenities','Simon','FAS');
INSERT INTO t2 VALUES (663,190703,50,'weakening','resplendent','certificates','');
INSERT INTO t2 VALUES (664,191701,37,'analogy','priding','Fitzpatrick','');
INSERT INTO t2 VALUES (665,191702,37,'deludes','configurations','Evanston','A');
INSERT INTO t2 VALUES (666,191703,37,'cokes','untidiness','misted','');
INSERT INTO t2 VALUES (667,196001,37,'Clayton','Brice','textures','A');
INSERT INTO t2 VALUES (668,196002,37,'exhausts','sews','save','');
INSERT INTO t2 VALUES (669,196003,37,'causality','participated','count','');
INSERT INTO t2 VALUES (670,196101,37,'sating','Simon','rightful','A');
INSERT INTO t2 VALUES (671,196103,37,'icon','certificates','chaperone','');
INSERT INTO t2 VALUES (672,196104,37,'throttles','Fitzpatrick','Lizzy','A');
INSERT INTO t2 VALUES (673,196201,37,'communicants','Evanston','clenched','A');
INSERT INTO t2 VALUES (674,196202,37,'dehydrate','misted','effortlessly','');
INSERT INTO t2 VALUES (675,196203,37,'priceless','textures','accessed','');
INSERT INTO t2 VALUES (676,198001,37,'publicly','save','beaters','A');
INSERT INTO t2 VALUES (677,198003,37,'incidentals','count','Hornblower','FAS');
INSERT INTO t2 VALUES (678,198004,37,'commonplace','rightful','vests','A');
INSERT INTO t2 VALUES (679,198005,37,'mumbles','chaperone','indulgences','FAS');
INSERT INTO t2 VALUES (680,198006,37,'furthermore','Lizzy','infallibly','A');
INSERT INTO t2 VALUES (681,198007,37,'cautioned','clenched','unwilling','FAS');
INSERT INTO t2 VALUES (682,198008,37,'parametrized','effortlessly','excrete','FAS');
INSERT INTO t2 VALUES (683,198009,37,'registration','accessed','spools','A');
INSERT INTO t2 VALUES (684,198010,37,'sadly','beaters','crunches','FAS');
INSERT INTO t2 VALUES (685,198011,37,'positioning','Hornblower','overestimating','FAS');
INSERT INTO t2 VALUES (686,198012,37,'babysitting','vests','ineffective','');
INSERT INTO t2 VALUES (687,198013,37,'eternal','indulgences','humiliation','A');
INSERT INTO t2 VALUES (688,198014,37,'hoarder','infallibly','sophomore','');
INSERT INTO t2 VALUES (689,198015,37,'congregates','unwilling','star','');
INSERT INTO t2 VALUES (690,198017,37,'rains','excrete','rifles','');
INSERT INTO t2 VALUES (691,198018,37,'workers','spools','dialysis','');
INSERT INTO t2 VALUES (692,198019,37,'sags','crunches','arriving','');
INSERT INTO t2 VALUES (693,198020,37,'unplug','overestimating','indulge','');
INSERT INTO t2 VALUES (694,198021,37,'garage','ineffective','clockers','');
INSERT INTO t2 VALUES (695,198022,37,'boulder','humiliation','languages','');
INSERT INTO t2 VALUES (696,198023,50,'hollowly','sophomore','Antarctica','A');
INSERT INTO t2 VALUES (697,198024,37,'specifics','star','percentage','');
INSERT INTO t2 VALUES (698,198101,37,'Teresa','rifles','ceiling','A');
INSERT INTO t2 VALUES (699,198103,37,'Winsett','dialysis','specification','');
INSERT INTO t2 VALUES (700,198105,37,'convenient','arriving','regimented','A');
INSERT INTO t2 VALUES (701,198106,37,'buckboards','indulge','ciphers','');
INSERT INTO t2 VALUES (702,198201,37,'amenities','clockers','pictures','A');
INSERT INTO t2 VALUES (703,198204,37,'resplendent','languages','serpents','A');
INSERT INTO t2 VALUES (704,198301,53,'priding','Antarctica','allot','A');
INSERT INTO t2 VALUES (705,198302,53,'configurations','percentage','realized','A');
INSERT INTO t2 VALUES (706,198303,53,'untidiness','ceiling','mayoral','A');
INSERT INTO t2 VALUES (707,198304,53,'Brice','specification','opaquely','A');
INSERT INTO t2 VALUES (708,198401,37,'sews','regimented','hostess','FAS');
INSERT INTO t2 VALUES (709,198402,37,'participated','ciphers','fiftieth','');
INSERT INTO t2 VALUES (710,198403,37,'Simon','pictures','incorrectly','');
INSERT INTO t2 VALUES (711,202101,37,'certificates','serpents','decomposition','FAS');
INSERT INTO t2 VALUES (712,202301,37,'Fitzpatrick','allot','stranglings','');
INSERT INTO t2 VALUES (713,202302,37,'Evanston','realized','mixture','FAS');
INSERT INTO t2 VALUES (714,202303,37,'misted','mayoral','electroencephalography','FAS');
INSERT INTO t2 VALUES (715,202304,37,'textures','opaquely','similarities','FAS');
INSERT INTO t2 VALUES (716,202305,37,'save','hostess','charges','W');
INSERT INTO t2 VALUES (717,202601,37,'count','fiftieth','freest','FAS');
INSERT INTO t2 VALUES (718,202602,37,'rightful','incorrectly','Greenberg','FAS');
INSERT INTO t2 VALUES (719,202605,37,'chaperone','decomposition','tinting','');
INSERT INTO t2 VALUES (720,202606,37,'Lizzy','stranglings','expelled','W');
INSERT INTO t2 VALUES (721,202607,37,'clenched','mixture','warm','');
INSERT INTO t2 VALUES (722,202901,37,'effortlessly','electroencephalography','smoothed','');
INSERT INTO t2 VALUES (723,202902,37,'accessed','similarities','deductions','FAS');
INSERT INTO t2 VALUES (724,202903,37,'beaters','charges','Romano','W');
INSERT INTO t2 VALUES (725,202904,37,'Hornblower','freest','bitterroot','');
INSERT INTO t2 VALUES (726,202907,37,'vests','Greenberg','corset','');
INSERT INTO t2 VALUES (727,202908,37,'indulgences','tinting','securing','');
INSERT INTO t2 VALUES (728,203101,37,'infallibly','expelled','environing','FAS');
INSERT INTO t2 VALUES (729,203103,37,'unwilling','warm','cute','');
INSERT INTO t2 VALUES (730,203104,37,'excrete','smoothed','Crays','');
INSERT INTO t2 VALUES (731,203105,37,'spools','deductions','heiress','FAS');
INSERT INTO t2 VALUES (732,203401,37,'crunches','Romano','inform','FAS');
INSERT INTO t2 VALUES (733,203402,37,'overestimating','bitterroot','avenge','');
INSERT INTO t2 VALUES (734,203404,37,'ineffective','corset','universals','');
INSERT INTO t2 VALUES (735,203901,37,'humiliation','securing','Kinsey','W');
INSERT INTO t2 VALUES (736,203902,37,'sophomore','environing','ravines','FAS');
INSERT INTO t2 VALUES (737,203903,37,'star','cute','bestseller','');
INSERT INTO t2 VALUES (738,203906,37,'rifles','Crays','equilibrium','');
INSERT INTO t2 VALUES (739,203907,37,'dialysis','heiress','extents','0');
INSERT INTO t2 VALUES (740,203908,37,'arriving','inform','relatively','');
INSERT INTO t2 VALUES (741,203909,37,'indulge','avenge','pressure','FAS');
INSERT INTO t2 VALUES (742,206101,37,'clockers','universals','critiques','FAS');
INSERT INTO t2 VALUES (743,206201,37,'languages','Kinsey','befouled','');
INSERT INTO t2 VALUES (744,206202,37,'Antarctica','ravines','rightfully','FAS');
INSERT INTO t2 VALUES (745,206203,37,'percentage','bestseller','mechanizing','FAS');
INSERT INTO t2 VALUES (746,206206,37,'ceiling','equilibrium','Latinizes','');
INSERT INTO t2 VALUES (747,206207,37,'specification','extents','timesharing','');
INSERT INTO t2 VALUES (748,206208,37,'regimented','relatively','Aden','');
INSERT INTO t2 VALUES (749,208001,37,'ciphers','pressure','embassies','');
INSERT INTO t2 VALUES (750,208002,37,'pictures','critiques','males','FAS');
INSERT INTO t2 VALUES (751,208003,37,'serpents','befouled','shapelessly','FAS');
INSERT INTO t2 VALUES (752,208004,37,'allot','rightfully','genres','FAS');
INSERT INTO t2 VALUES (753,208008,37,'realized','mechanizing','mastering','');
INSERT INTO t2 VALUES (754,208009,37,'mayoral','Latinizes','Newtonian','');
INSERT INTO t2 VALUES (755,208010,37,'opaquely','timesharing','finishers','FAS');
INSERT INTO t2 VALUES (756,208011,37,'hostess','Aden','abates','');
INSERT INTO t2 VALUES (757,208101,37,'fiftieth','embassies','teem','');
INSERT INTO t2 VALUES (758,208102,37,'incorrectly','males','kiting','FAS');
INSERT INTO t2 VALUES (759,208103,37,'decomposition','shapelessly','stodgy','FAS');
INSERT INTO t2 VALUES (760,208104,37,'stranglings','genres','scalps','FAS');
INSERT INTO t2 VALUES (761,208105,37,'mixture','mastering','feed','FAS');
INSERT INTO t2 VALUES (762,208110,37,'electroencephalography','Newtonian','guitars','');
INSERT INTO t2 VALUES (763,208111,37,'similarities','finishers','airships','');
INSERT INTO t2 VALUES (764,208112,37,'charges','abates','store','');
INSERT INTO t2 VALUES (765,208113,37,'freest','teem','denounces','');
INSERT INTO t2 VALUES (766,208201,37,'Greenberg','kiting','Pyle','FAS');
INSERT INTO t2 VALUES (767,208203,37,'tinting','stodgy','Saxony','');
INSERT INTO t2 VALUES (768,208301,37,'expelled','scalps','serializations','FAS');
INSERT INTO t2 VALUES (769,208302,37,'warm','feed','Peruvian','FAS');
INSERT INTO t2 VALUES (770,208305,37,'smoothed','guitars','taxonomically','FAS');
INSERT INTO t2 VALUES (771,208401,37,'deductions','airships','kingdom','A');
INSERT INTO t2 VALUES (772,208402,37,'Romano','store','stint','A');
INSERT INTO t2 VALUES (773,208403,37,'bitterroot','denounces','Sault','A');
INSERT INTO t2 VALUES (774,208404,37,'corset','Pyle','faithful','');
INSERT INTO t2 VALUES (775,208501,37,'securing','Saxony','Ganymede','FAS');
INSERT INTO t2 VALUES (776,208502,37,'environing','serializations','tidiness','FAS');
INSERT INTO t2 VALUES (777,208503,37,'cute','Peruvian','gainful','FAS');
INSERT INTO t2 VALUES (778,208504,37,'Crays','taxonomically','contrary','FAS');
INSERT INTO t2 VALUES (779,208505,37,'heiress','kingdom','Tipperary','FAS');
INSERT INTO t2 VALUES (780,210101,37,'inform','stint','tropics','W');
INSERT INTO t2 VALUES (781,210102,37,'avenge','Sault','theorizers','');
INSERT INTO t2 VALUES (782,210103,37,'universals','faithful','renew','0');
INSERT INTO t2 VALUES (783,210104,37,'Kinsey','Ganymede','already','');
INSERT INTO t2 VALUES (784,210105,37,'ravines','tidiness','terminal','');
INSERT INTO t2 VALUES (785,210106,37,'bestseller','gainful','Hegelian','');
INSERT INTO t2 VALUES (786,210107,37,'equilibrium','contrary','hypothesizer','');
INSERT INTO t2 VALUES (787,210401,37,'extents','Tipperary','warningly','FAS');
INSERT INTO t2 VALUES (788,213201,37,'relatively','tropics','journalizing','FAS');
INSERT INTO t2 VALUES (789,213203,37,'pressure','theorizers','nested','');
INSERT INTO t2 VALUES (790,213204,37,'critiques','renew','Lars','');
INSERT INTO t2 VALUES (791,213205,37,'befouled','already','saplings','');
INSERT INTO t2 VALUES (792,213206,37,'rightfully','terminal','foothill','');
INSERT INTO t2 VALUES (793,213207,37,'mechanizing','Hegelian','labeled','');
INSERT INTO t2 VALUES (794,216101,37,'Latinizes','hypothesizer','imperiously','FAS');
INSERT INTO t2 VALUES (795,216103,37,'timesharing','warningly','reporters','FAS');
INSERT INTO t2 VALUES (796,218001,37,'Aden','journalizing','furnishings','FAS');
INSERT INTO t2 VALUES (797,218002,37,'embassies','nested','precipitable','FAS');
INSERT INTO t2 VALUES (798,218003,37,'males','Lars','discounts','FAS');
INSERT INTO t2 VALUES (799,218004,37,'shapelessly','saplings','excises','FAS');
INSERT INTO t2 VALUES (800,143503,50,'genres','foothill','Stalin','');
INSERT INTO t2 VALUES (801,218006,37,'mastering','labeled','despot','FAS');
INSERT INTO t2 VALUES (802,218007,37,'Newtonian','imperiously','ripeness','FAS');
INSERT INTO t2 VALUES (803,218008,37,'finishers','reporters','Arabia','');
INSERT INTO t2 VALUES (804,218009,37,'abates','furnishings','unruly','');
INSERT INTO t2 VALUES (805,218010,37,'teem','precipitable','mournfulness','');
INSERT INTO t2 VALUES (806,218011,37,'kiting','discounts','boom','FAS');
INSERT INTO t2 VALUES (807,218020,37,'stodgy','excises','slaughter','A');
INSERT INTO t2 VALUES (808,218021,50,'scalps','Stalin','Sabine','');
INSERT INTO t2 VALUES (809,218022,37,'feed','despot','handy','FAS');
INSERT INTO t2 VALUES (810,218023,37,'guitars','ripeness','rural','');
INSERT INTO t2 VALUES (811,218024,37,'airships','Arabia','organizer','');
INSERT INTO t2 VALUES (812,218101,37,'store','unruly','shipyard','FAS');
INSERT INTO t2 VALUES (813,218102,37,'denounces','mournfulness','civics','FAS');
INSERT INTO t2 VALUES (814,218103,37,'Pyle','boom','inaccuracy','FAS');
INSERT INTO t2 VALUES (815,218201,37,'Saxony','slaughter','rules','FAS');
INSERT INTO t2 VALUES (816,218202,37,'serializations','Sabine','juveniles','FAS');
INSERT INTO t2 VALUES (817,218203,37,'Peruvian','handy','comprised','W');
INSERT INTO t2 VALUES (818,218204,37,'taxonomically','rural','investigations','');
INSERT INTO t2 VALUES (819,218205,37,'kingdom','organizer','stabilizes','A');
INSERT INTO t2 VALUES (820,218301,37,'stint','shipyard','seminaries','FAS');
INSERT INTO t2 VALUES (821,218302,37,'Sault','civics','Hunter','A');
INSERT INTO t2 VALUES (822,218401,37,'faithful','inaccuracy','sporty','FAS');
INSERT INTO t2 VALUES (823,218402,37,'Ganymede','rules','test','FAS');
INSERT INTO t2 VALUES (824,218403,37,'tidiness','juveniles','weasels','');
INSERT INTO t2 VALUES (825,218404,37,'gainful','comprised','CERN','');
INSERT INTO t2 VALUES (826,218407,37,'contrary','investigations','tempering','');
INSERT INTO t2 VALUES (827,218408,37,'Tipperary','stabilizes','afore','FAS');
INSERT INTO t2 VALUES (828,218409,37,'tropics','seminaries','Galatean','');
INSERT INTO t2 VALUES (829,218410,37,'theorizers','Hunter','techniques','W');
INSERT INTO t2 VALUES (830,226001,37,'renew','sporty','error','');
INSERT INTO t2 VALUES (831,226002,37,'already','test','veranda','');
INSERT INTO t2 VALUES (832,226003,37,'terminal','weasels','severely','');
INSERT INTO t2 VALUES (833,226004,37,'Hegelian','CERN','Cassites','FAS');
INSERT INTO t2 VALUES (834,226005,37,'hypothesizer','tempering','forthcoming','');
INSERT INTO t2 VALUES (835,226006,37,'warningly','afore','guides','');
INSERT INTO t2 VALUES (836,226007,37,'journalizing','Galatean','vanish','FAS');
INSERT INTO t2 VALUES (837,226008,37,'nested','techniques','lied','A');
INSERT INTO t2 VALUES (838,226203,37,'Lars','error','sawtooth','FAS');
INSERT INTO t2 VALUES (839,226204,37,'saplings','veranda','fated','FAS');
INSERT INTO t2 VALUES (840,226205,37,'foothill','severely','gradually','');
INSERT INTO t2 VALUES (841,226206,37,'labeled','Cassites','widens','');
INSERT INTO t2 VALUES (842,226207,37,'imperiously','forthcoming','preclude','');
INSERT INTO t2 VALUES (843,226208,37,'reporters','guides','Jobrel','');
INSERT INTO t2 VALUES (844,226209,37,'furnishings','vanish','hooker','');
INSERT INTO t2 VALUES (845,226210,37,'precipitable','lied','rainstorm','');
INSERT INTO t2 VALUES (846,226211,37,'discounts','sawtooth','disconnects','');
INSERT INTO t2 VALUES (847,228001,37,'excises','fated','cruelty','');
INSERT INTO t2 VALUES (848,228004,37,'Stalin','gradually','exponentials','A');
INSERT INTO t2 VALUES (849,228005,37,'despot','widens','affective','A');
INSERT INTO t2 VALUES (850,228006,37,'ripeness','preclude','arteries','');
INSERT INTO t2 VALUES (851,228007,37,'Arabia','Jobrel','Crosby','FAS');
INSERT INTO t2 VALUES (852,228008,37,'unruly','hooker','acquaint','');
INSERT INTO t2 VALUES (853,228009,37,'mournfulness','rainstorm','evenhandedly','');
INSERT INTO t2 VALUES (854,228101,37,'boom','disconnects','percentage','');
INSERT INTO t2 VALUES (855,228108,37,'slaughter','cruelty','disobedience','');
INSERT INTO t2 VALUES (856,228109,37,'Sabine','exponentials','humility','');
INSERT INTO t2 VALUES (857,228110,37,'handy','affective','gleaning','A');
INSERT INTO t2 VALUES (858,228111,37,'rural','arteries','petted','A');
INSERT INTO t2 VALUES (859,228112,37,'organizer','Crosby','bloater','A');
INSERT INTO t2 VALUES (860,228113,37,'shipyard','acquaint','minion','A');
INSERT INTO t2 VALUES (861,228114,37,'civics','evenhandedly','marginal','A');
INSERT INTO t2 VALUES (862,228115,37,'inaccuracy','percentage','apiary','A');
INSERT INTO t2 VALUES (863,228116,37,'rules','disobedience','measures','');
INSERT INTO t2 VALUES (864,228117,37,'juveniles','humility','precaution','');
INSERT INTO t2 VALUES (865,228118,37,'comprised','gleaning','repelled','');
INSERT INTO t2 VALUES (866,228119,37,'investigations','petted','primary','FAS');
INSERT INTO t2 VALUES (867,228120,37,'stabilizes','bloater','coverings','');
INSERT INTO t2 VALUES (868,228121,37,'seminaries','minion','Artemia','A');
INSERT INTO t2 VALUES (869,228122,37,'Hunter','marginal','navigate','');
INSERT INTO t2 VALUES (870,228201,37,'sporty','apiary','spatial','');
INSERT INTO t2 VALUES (871,228206,37,'test','measures','Gurkha','');
INSERT INTO t2 VALUES (872,228207,37,'weasels','precaution','meanwhile','A');
INSERT INTO t2 VALUES (873,228208,37,'CERN','repelled','Melinda','A');
INSERT INTO t2 VALUES (874,228209,37,'tempering','primary','Butterfield','');
INSERT INTO t2 VALUES (875,228210,37,'afore','coverings','Aldrich','A');
INSERT INTO t2 VALUES (876,228211,37,'Galatean','Artemia','previewing','A');
INSERT INTO t2 VALUES (877,228212,37,'techniques','navigate','glut','A');
INSERT INTO t2 VALUES (878,228213,37,'error','spatial','unaffected','');
INSERT INTO t2 VALUES (879,228214,37,'veranda','Gurkha','inmate','');
INSERT INTO t2 VALUES (880,228301,37,'severely','meanwhile','mineral','');
INSERT INTO t2 VALUES (881,228305,37,'Cassites','Melinda','impending','A');
INSERT INTO t2 VALUES (882,228306,37,'forthcoming','Butterfield','meditation','A');
INSERT INTO t2 VALUES (883,228307,37,'guides','Aldrich','ideas','');
INSERT INTO t2 VALUES (884,228308,37,'vanish','previewing','miniaturizes','W');
INSERT INTO t2 VALUES (885,228309,37,'lied','glut','lewdly','');
INSERT INTO t2 VALUES (886,228310,37,'sawtooth','unaffected','title','');
INSERT INTO t2 VALUES (887,228311,37,'fated','inmate','youthfulness','');
INSERT INTO t2 VALUES (888,228312,37,'gradually','mineral','creak','FAS');
INSERT INTO t2 VALUES (889,228313,37,'widens','impending','Chippewa','');
INSERT INTO t2 VALUES (890,228314,37,'preclude','meditation','clamored','');
INSERT INTO t2 VALUES (891,228401,65,'Jobrel','ideas','freezes','');
INSERT INTO t2 VALUES (892,228402,65,'hooker','miniaturizes','forgivably','FAS');
INSERT INTO t2 VALUES (893,228403,65,'rainstorm','lewdly','reduce','FAS');
INSERT INTO t2 VALUES (894,228404,65,'disconnects','title','McGovern','W');
INSERT INTO t2 VALUES (895,228405,65,'cruelty','youthfulness','Nazis','W');
INSERT INTO t2 VALUES (896,228406,65,'exponentials','creak','epistle','W');
INSERT INTO t2 VALUES (897,228407,65,'affective','Chippewa','socializes','W');
INSERT INTO t2 VALUES (898,228408,65,'arteries','clamored','conceptions','');
INSERT INTO t2 VALUES (899,228409,65,'Crosby','freezes','Kevin','');
INSERT INTO t2 VALUES (900,228410,65,'acquaint','forgivably','uncovering','');
INSERT INTO t2 VALUES (901,230301,37,'evenhandedly','reduce','chews','FAS');
INSERT INTO t2 VALUES (902,230302,37,'percentage','McGovern','appendixes','FAS');
INSERT INTO t2 VALUES (903,230303,37,'disobedience','Nazis','raining','');
INSERT INTO t2 VALUES (904,018062,37,'humility','epistle','infest','');
INSERT INTO t2 VALUES (905,230501,37,'gleaning','socializes','compartment','');
INSERT INTO t2 VALUES (906,230502,37,'petted','conceptions','minting','');
INSERT INTO t2 VALUES (907,230503,37,'bloater','Kevin','ducks','');
INSERT INTO t2 VALUES (908,230504,37,'minion','uncovering','roped','A');
INSERT INTO t2 VALUES (909,230505,37,'marginal','chews','waltz','');
INSERT INTO t2 VALUES (910,230506,37,'apiary','appendixes','Lillian','');
INSERT INTO t2 VALUES (911,230507,37,'measures','raining','repressions','A');
INSERT INTO t2 VALUES (912,230508,37,'precaution','infest','chillingly','');
INSERT INTO t2 VALUES (913,230509,37,'repelled','compartment','noncritical','');
INSERT INTO t2 VALUES (914,230901,37,'primary','minting','lithograph','');
INSERT INTO t2 VALUES (915,230902,37,'coverings','ducks','spongers','');
INSERT INTO t2 VALUES (916,230903,37,'Artemia','roped','parenthood','');
INSERT INTO t2 VALUES (917,230904,37,'navigate','waltz','posed','');
INSERT INTO t2 VALUES (918,230905,37,'spatial','Lillian','instruments','');
INSERT INTO t2 VALUES (919,230906,37,'Gurkha','repressions','filial','');
INSERT INTO t2 VALUES (920,230907,37,'meanwhile','chillingly','fixedly','');
INSERT INTO t2 VALUES (921,230908,37,'Melinda','noncritical','relives','');
INSERT INTO t2 VALUES (922,230909,37,'Butterfield','lithograph','Pandora','');
INSERT INTO t2 VALUES (923,230910,37,'Aldrich','spongers','watering','A');
INSERT INTO t2 VALUES (924,230911,37,'previewing','parenthood','ungrateful','');
INSERT INTO t2 VALUES (925,230912,37,'glut','posed','secures','');
INSERT INTO t2 VALUES (926,230913,37,'unaffected','instruments','chastisers','');
INSERT INTO t2 VALUES (927,230914,37,'inmate','filial','icon','');
INSERT INTO t2 VALUES (928,231304,37,'mineral','fixedly','reuniting','A');
INSERT INTO t2 VALUES (929,231305,37,'impending','relives','imagining','A');
INSERT INTO t2 VALUES (930,231306,37,'meditation','Pandora','abiding','A');
INSERT INTO t2 VALUES (931,231307,37,'ideas','watering','omnisciently','');
INSERT INTO t2 VALUES (932,231308,37,'miniaturizes','ungrateful','Britannic','');
INSERT INTO t2 VALUES (933,231309,37,'lewdly','secures','scholastics','A');
INSERT INTO t2 VALUES (934,231310,37,'title','chastisers','mechanics','A');
INSERT INTO t2 VALUES (935,231311,37,'youthfulness','icon','humidly','A');
INSERT INTO t2 VALUES (936,231312,37,'creak','reuniting','masterpiece','');
INSERT INTO t2 VALUES (937,231313,37,'Chippewa','imagining','however','');
INSERT INTO t2 VALUES (938,231314,37,'clamored','abiding','Mendelian','');
INSERT INTO t2 VALUES (939,231315,37,'freezes','omnisciently','jarred','');
INSERT INTO t2 VALUES (940,232102,37,'forgivably','Britannic','scolds','');
INSERT INTO t2 VALUES (941,232103,37,'reduce','scholastics','infatuate','');
INSERT INTO t2 VALUES (942,232104,37,'McGovern','mechanics','willed','A');
INSERT INTO t2 VALUES (943,232105,37,'Nazis','humidly','joyfully','');
INSERT INTO t2 VALUES (944,232106,37,'epistle','masterpiece','Microsoft','');
INSERT INTO t2 VALUES (945,232107,37,'socializes','however','fibrosities','');
INSERT INTO t2 VALUES (946,232108,37,'conceptions','Mendelian','Baltimorean','');
INSERT INTO t2 VALUES (947,232601,37,'Kevin','jarred','equestrian','');
INSERT INTO t2 VALUES (948,232602,37,'uncovering','scolds','Goodrich','');
INSERT INTO t2 VALUES (949,232603,37,'chews','infatuate','apish','A');
INSERT INTO t2 VALUES (950,232605,37,'appendixes','willed','Adlerian','');
INSERT INTO t2 VALUES (5950,1232605,37,'appendixes','willed','Adlerian','');
INSERT INTO t2 VALUES (5951,1232606,37,'appendixes','willed','Adlerian','');
INSERT INTO t2 VALUES (5952,1232607,37,'appendixes','willed','Adlerian','');
INSERT INTO t2 VALUES (5953,1232608,37,'appendixes','willed','Adlerian','');
INSERT INTO t2 VALUES (5954,1232609,37,'appendixes','willed','Adlerian','');
INSERT INTO t2 VALUES (951,232606,37,'raining','joyfully','Tropez','');
INSERT INTO t2 VALUES (952,232607,37,'infest','Microsoft','nouns','');
INSERT INTO t2 VALUES (953,232608,37,'compartment','fibrosities','distracting','');
INSERT INTO t2 VALUES (954,232609,37,'minting','Baltimorean','mutton','');
INSERT INTO t2 VALUES (955,236104,37,'ducks','equestrian','bridgeable','A');
INSERT INTO t2 VALUES (956,236105,37,'roped','Goodrich','stickers','A');
INSERT INTO t2 VALUES (957,236106,37,'waltz','apish','transcontinental','A');
INSERT INTO t2 VALUES (958,236107,37,'Lillian','Adlerian','amateurish','');
INSERT INTO t2 VALUES (959,236108,37,'repressions','Tropez','Gandhian','');
INSERT INTO t2 VALUES (960,236109,37,'chillingly','nouns','stratified','');
INSERT INTO t2 VALUES (961,236110,37,'noncritical','distracting','chamberlains','');
INSERT INTO t2 VALUES (962,236111,37,'lithograph','mutton','creditably','');
INSERT INTO t2 VALUES (963,236112,37,'spongers','bridgeable','philosophic','');
INSERT INTO t2 VALUES (964,236113,37,'parenthood','stickers','ores','');
INSERT INTO t2 VALUES (965,238005,37,'posed','transcontinental','Carleton','');
INSERT INTO t2 VALUES (966,238006,37,'instruments','amateurish','tape','A');
INSERT INTO t2 VALUES (967,238007,37,'filial','Gandhian','afloat','A');
INSERT INTO t2 VALUES (968,238008,37,'fixedly','stratified','goodness','A');
INSERT INTO t2 VALUES (969,238009,37,'relives','chamberlains','welcoming','');
INSERT INTO t2 VALUES (970,238010,37,'Pandora','creditably','Pinsky','FAS');
INSERT INTO t2 VALUES (971,238011,37,'watering','philosophic','halting','');
INSERT INTO t2 VALUES (972,238012,37,'ungrateful','ores','bibliography','');
INSERT INTO t2 VALUES (973,238013,37,'secures','Carleton','decoding','');
INSERT INTO t2 VALUES (974,240401,41,'chastisers','tape','variance','A');
INSERT INTO t2 VALUES (975,240402,41,'icon','afloat','allowed','A');
INSERT INTO t2 VALUES (976,240901,41,'reuniting','goodness','dire','A');
INSERT INTO t2 VALUES (977,240902,41,'imagining','welcoming','dub','A');
INSERT INTO t2 VALUES (978,241801,41,'abiding','Pinsky','poisoning','');
INSERT INTO t2 VALUES (979,242101,41,'omnisciently','halting','Iraqis','A');
INSERT INTO t2 VALUES (980,242102,41,'Britannic','bibliography','heaving','');
INSERT INTO t2 VALUES (981,242201,41,'scholastics','decoding','population','A');
INSERT INTO t2 VALUES (982,242202,41,'mechanics','variance','bomb','A');
INSERT INTO t2 VALUES (983,242501,41,'humidly','allowed','Majorca','A');
INSERT INTO t2 VALUES (984,242502,41,'masterpiece','dire','Gershwins','');
INSERT INTO t2 VALUES (985,246201,41,'however','dub','explorers','');
INSERT INTO t2 VALUES (986,246202,41,'Mendelian','poisoning','libretto','A');
INSERT INTO t2 VALUES (987,246203,41,'jarred','Iraqis','occurred','');
INSERT INTO t2 VALUES (988,246204,41,'scolds','heaving','Lagos','');
INSERT INTO t2 VALUES (989,246205,41,'infatuate','population','rats','');
INSERT INTO t2 VALUES (990,246301,41,'willed','bomb','bankruptcies','A');
INSERT INTO t2 VALUES (991,246302,41,'joyfully','Majorca','crying','');
INSERT INTO t2 VALUES (992,248001,41,'Microsoft','Gershwins','unexpected','');
INSERT INTO t2 VALUES (993,248002,41,'fibrosities','explorers','accessed','A');
INSERT INTO t2 VALUES (994,248003,41,'Baltimorean','libretto','colorful','A');
INSERT INTO t2 VALUES (995,248004,41,'equestrian','occurred','versatility','A');
INSERT INTO t2 VALUES (996,248005,41,'Goodrich','Lagos','cosy','');
INSERT INTO t2 VALUES (997,248006,41,'apish','rats','Darius','A');
INSERT INTO t2 VALUES (998,248007,41,'Adlerian','bankruptcies','mastering','A');
INSERT INTO t2 VALUES (999,248008,41,'Tropez','crying','Asiaticizations','A');
INSERT INTO t2 VALUES (1000,248009,41,'nouns','unexpected','offerers','A');
INSERT INTO t2 VALUES (1001,248010,41,'distracting','accessed','uncles','A');
INSERT INTO t2 VALUES (1002,248011,41,'mutton','colorful','sleepwalk','');
INSERT INTO t2 VALUES (1003,248012,41,'bridgeable','versatility','Ernestine','');
INSERT INTO t2 VALUES (1004,248013,41,'stickers','cosy','checksumming','');
INSERT INTO t2 VALUES (1005,248014,41,'transcontinental','Darius','stopped','');
INSERT INTO t2 VALUES (1006,248015,41,'amateurish','mastering','sicker','');
INSERT INTO t2 VALUES (1007,248016,41,'Gandhian','Asiaticizations','Italianization','');
INSERT INTO t2 VALUES (1008,248017,41,'stratified','offerers','alphabetic','');
INSERT INTO t2 VALUES (1009,248018,41,'chamberlains','uncles','pharmaceutic','');
INSERT INTO t2 VALUES (1010,248019,41,'creditably','sleepwalk','creator','');
INSERT INTO t2 VALUES (1011,248020,41,'philosophic','Ernestine','chess','');
INSERT INTO t2 VALUES (1012,248021,41,'ores','checksumming','charcoal','');
INSERT INTO t2 VALUES (1013,248101,41,'Carleton','stopped','Epiphany','A');
INSERT INTO t2 VALUES (1014,248102,41,'tape','sicker','bulldozes','A');
INSERT INTO t2 VALUES (1015,248201,41,'afloat','Italianization','Pygmalion','A');
INSERT INTO t2 VALUES (1016,248202,41,'goodness','alphabetic','caressing','A');
INSERT INTO t2 VALUES (1017,248203,41,'welcoming','pharmaceutic','Palestine','A');
INSERT INTO t2 VALUES (1018,248204,41,'Pinsky','creator','regimented','A');
INSERT INTO t2 VALUES (1019,248205,41,'halting','chess','scars','A');
INSERT INTO t2 VALUES (1020,248206,41,'bibliography','charcoal','realest','A');
INSERT INTO t2 VALUES (1021,248207,41,'decoding','Epiphany','diffusing','A');
INSERT INTO t2 VALUES (1022,248208,41,'variance','bulldozes','clubroom','A');
INSERT INTO t2 VALUES (1023,248209,41,'allowed','Pygmalion','Blythe','A');
INSERT INTO t2 VALUES (1024,248210,41,'dire','caressing','ahead','');
INSERT INTO t2 VALUES (1025,248211,50,'dub','Palestine','reviver','');
INSERT INTO t2 VALUES (1026,250501,34,'poisoning','regimented','retransmitting','A');
INSERT INTO t2 VALUES (1027,250502,34,'Iraqis','scars','landslide','');
INSERT INTO t2 VALUES (1028,250503,34,'heaving','realest','Eiffel','');
INSERT INTO t2 VALUES (1029,250504,34,'population','diffusing','absentee','');
INSERT INTO t2 VALUES (1030,250505,34,'bomb','clubroom','aye','');
INSERT INTO t2 VALUES (1031,250601,34,'Majorca','Blythe','forked','A');
INSERT INTO t2 VALUES (1032,250602,34,'Gershwins','ahead','Peruvianizes','');
INSERT INTO t2 VALUES (1033,250603,34,'explorers','reviver','clerked','');
INSERT INTO t2 VALUES (1034,250604,34,'libretto','retransmitting','tutor','');
INSERT INTO t2 VALUES (1035,250605,34,'occurred','landslide','boulevard','');
INSERT INTO t2 VALUES (1036,251001,34,'Lagos','Eiffel','shuttered','');
INSERT INTO t2 VALUES (1037,251002,34,'rats','absentee','quotes','A');
INSERT INTO t2 VALUES (1038,251003,34,'bankruptcies','aye','Caltech','');
INSERT INTO t2 VALUES (1039,251004,34,'crying','forked','Mossberg','');
INSERT INTO t2 VALUES (1040,251005,34,'unexpected','Peruvianizes','kept','');
INSERT INTO t2 VALUES (1041,251301,34,'accessed','clerked','roundly','');
INSERT INTO t2 VALUES (1042,251302,34,'colorful','tutor','features','A');
INSERT INTO t2 VALUES (1043,251303,34,'versatility','boulevard','imaginable','A');
INSERT INTO t2 VALUES (1044,251304,34,'cosy','shuttered','controller','');
INSERT INTO t2 VALUES (1045,251305,34,'Darius','quotes','racial','');
INSERT INTO t2 VALUES (1046,251401,34,'mastering','Caltech','uprisings','A');
INSERT INTO t2 VALUES (1047,251402,34,'Asiaticizations','Mossberg','narrowed','A');
INSERT INTO t2 VALUES (1048,251403,34,'offerers','kept','cannot','A');
INSERT INTO t2 VALUES (1049,251404,34,'uncles','roundly','vest','');
INSERT INTO t2 VALUES (1050,251405,34,'sleepwalk','features','famine','');
INSERT INTO t2 VALUES (1051,251406,34,'Ernestine','imaginable','sugars','');
INSERT INTO t2 VALUES (1052,251801,34,'checksumming','controller','exterminated','A');
INSERT INTO t2 VALUES (1053,251802,34,'stopped','racial','belays','');
INSERT INTO t2 VALUES (1054,252101,34,'sicker','uprisings','Hodges','A');
INSERT INTO t2 VALUES (1055,252102,34,'Italianization','narrowed','translatable','');
INSERT INTO t2 VALUES (1056,252301,34,'alphabetic','cannot','duality','A');
INSERT INTO t2 VALUES (1057,252302,34,'pharmaceutic','vest','recording','A');
INSERT INTO t2 VALUES (1058,252303,34,'creator','famine','rouses','A');
INSERT INTO t2 VALUES (1059,252304,34,'chess','sugars','poison','');
INSERT INTO t2 VALUES (1060,252305,34,'charcoal','exterminated','attitude','');
INSERT INTO t2 VALUES (1061,252306,34,'Epiphany','belays','dusted','');
INSERT INTO t2 VALUES (1062,252307,34,'bulldozes','Hodges','encompasses','');
INSERT INTO t2 VALUES (1063,252308,34,'Pygmalion','translatable','presentation','');
INSERT INTO t2 VALUES (1064,252309,34,'caressing','duality','Kantian','');
INSERT INTO t2 VALUES (1065,256001,34,'Palestine','recording','imprecision','A');
INSERT INTO t2 VALUES (1066,256002,34,'regimented','rouses','saving','');
INSERT INTO t2 VALUES (1067,256003,34,'scars','poison','maternal','');
INSERT INTO t2 VALUES (1068,256004,34,'realest','attitude','hewed','');
INSERT INTO t2 VALUES (1069,256005,34,'diffusing','dusted','kerosene','');
INSERT INTO t2 VALUES (1070,258001,34,'clubroom','encompasses','Cubans','');
INSERT INTO t2 VALUES (1071,258002,34,'Blythe','presentation','photographers','');
INSERT INTO t2 VALUES (1072,258003,34,'ahead','Kantian','nymph','A');
INSERT INTO t2 VALUES (1073,258004,34,'reviver','imprecision','bedlam','A');
INSERT INTO t2 VALUES (1074,258005,34,'retransmitting','saving','north','A');
INSERT INTO t2 VALUES (1075,258006,34,'landslide','maternal','Schoenberg','A');
INSERT INTO t2 VALUES (1076,258007,34,'Eiffel','hewed','botany','A');
INSERT INTO t2 VALUES (1077,258008,34,'absentee','kerosene','curs','');
INSERT INTO t2 VALUES (1078,258009,34,'aye','Cubans','solidification','');
INSERT INTO t2 VALUES (1079,258010,34,'forked','photographers','inheritresses','');
INSERT INTO t2 VALUES (1080,258011,34,'Peruvianizes','nymph','stiller','');
INSERT INTO t2 VALUES (1081,258101,68,'clerked','bedlam','t1','A');
INSERT INTO t2 VALUES (1082,258102,68,'tutor','north','suite','A');
INSERT INTO t2 VALUES (1083,258103,34,'boulevard','Schoenberg','ransomer','');
INSERT INTO t2 VALUES (1084,258104,68,'shuttered','botany','Willy','');
INSERT INTO t2 VALUES (1085,258105,68,'quotes','curs','Rena','A');
INSERT INTO t2 VALUES (1086,258106,68,'Caltech','solidification','Seattle','A');
INSERT INTO t2 VALUES (1087,258107,68,'Mossberg','inheritresses','relaxes','A');
INSERT INTO t2 VALUES (1088,258108,68,'kept','stiller','exclaim','');
INSERT INTO t2 VALUES (1089,258109,68,'roundly','t1','implicated','A');
INSERT INTO t2 VALUES (1090,258110,68,'features','suite','distinguish','');
INSERT INTO t2 VALUES (1091,258111,68,'imaginable','ransomer','assayed','');
INSERT INTO t2 VALUES (1092,258112,68,'controller','Willy','homeowner','');
INSERT INTO t2 VALUES (1093,258113,68,'racial','Rena','and','');
INSERT INTO t2 VALUES (1094,258201,34,'uprisings','Seattle','stealth','');
INSERT INTO t2 VALUES (1095,258202,34,'narrowed','relaxes','coinciding','A');
INSERT INTO t2 VALUES (1096,258203,34,'cannot','exclaim','founder','A');
INSERT INTO t2 VALUES (1097,258204,34,'vest','implicated','environing','');
INSERT INTO t2 VALUES (1098,258205,34,'famine','distinguish','jewelry','');
INSERT INTO t2 VALUES (1099,258301,34,'sugars','assayed','lemons','A');
INSERT INTO t2 VALUES (1100,258401,34,'exterminated','homeowner','brokenness','A');
INSERT INTO t2 VALUES (1101,258402,34,'belays','and','bedpost','A');
INSERT INTO t2 VALUES (1102,258403,34,'Hodges','stealth','assurers','A');
INSERT INTO t2 VALUES (1103,258404,34,'translatable','coinciding','annoyers','');
INSERT INTO t2 VALUES (1104,258405,34,'duality','founder','affixed','');
INSERT INTO t2 VALUES (1105,258406,34,'recording','environing','warbling','');
INSERT INTO t2 VALUES (1106,258407,34,'rouses','jewelry','seriously','');
INSERT INTO t2 VALUES (1107,228123,37,'poison','lemons','boasted','');
INSERT INTO t2 VALUES (1108,250606,34,'attitude','brokenness','Chantilly','');
INSERT INTO t2 VALUES (1109,208405,37,'dusted','bedpost','Iranizes','');
INSERT INTO t2 VALUES (1110,212101,37,'encompasses','assurers','violinist','');
INSERT INTO t2 VALUES (1111,218206,37,'presentation','annoyers','extramarital','');
INSERT INTO t2 VALUES (1112,150401,37,'Kantian','affixed','spates','');
INSERT INTO t2 VALUES (1113,248212,41,'imprecision','warbling','cloakroom','');
INSERT INTO t2 VALUES (1114,128026,00,'saving','seriously','gazer','');
INSERT INTO t2 VALUES (1115,128024,00,'maternal','boasted','hand','');
INSERT INTO t2 VALUES (1116,128027,00,'hewed','Chantilly','tucked','');
INSERT INTO t2 VALUES (1117,128025,00,'kerosene','Iranizes','gems','');
INSERT INTO t2 VALUES (1118,128109,00,'Cubans','violinist','clinker','');
INSERT INTO t2 VALUES (1119,128705,00,'photographers','extramarital','refiner','');
INSERT INTO t2 VALUES (1120,126303,00,'nymph','spates','callus','');
INSERT INTO t2 VALUES (1121,128308,00,'bedlam','cloakroom','leopards','');
INSERT INTO t2 VALUES (1122,128204,00,'north','gazer','comfortingly','');
INSERT INTO t2 VALUES (1123,128205,00,'Schoenberg','hand','generically','');
INSERT INTO t2 VALUES (1124,128206,00,'botany','tucked','getters','');
INSERT INTO t2 VALUES (1125,128207,00,'curs','gems','sexually','');
INSERT INTO t2 VALUES (1126,118205,00,'solidification','clinker','spear','');
INSERT INTO t2 VALUES (1127,116801,00,'inheritresses','refiner','serums','');
INSERT INTO t2 VALUES (1128,116803,00,'stiller','callus','Italianization','');
INSERT INTO t2 VALUES (1129,116804,00,'t1','leopards','attendants','');
INSERT INTO t2 VALUES (1130,116802,00,'suite','comfortingly','spies','');
INSERT INTO t2 VALUES (1131,128605,00,'ransomer','generically','Anthony','');
INSERT INTO t2 VALUES (1132,118308,00,'Willy','getters','planar','');
INSERT INTO t2 VALUES (1133,113702,00,'Rena','sexually','cupped','');
INSERT INTO t2 VALUES (1134,113703,00,'Seattle','spear','cleanser','');
INSERT INTO t2 VALUES (1135,112103,00,'relaxes','serums','commuters','');
INSERT INTO t2 VALUES (1136,118009,00,'exclaim','Italianization','honeysuckle','');
INSERT INTO t2 VALUES (5136,1118009,00,'exclaim','Italianization','honeysuckle','');
INSERT INTO t2 VALUES (1137,138011,00,'implicated','attendants','orphanage','');
INSERT INTO t2 VALUES (1138,138010,00,'distinguish','spies','skies','');
INSERT INTO t2 VALUES (1139,138012,00,'assayed','Anthony','crushers','');
INSERT INTO t2 VALUES (1140,068304,00,'homeowner','planar','Puritan','');
INSERT INTO t2 VALUES (1141,078009,00,'and','cupped','squeezer','');
INSERT INTO t2 VALUES (1142,108013,00,'stealth','cleanser','bruises','');
INSERT INTO t2 VALUES (1143,084004,00,'coinciding','commuters','bonfire','');
INSERT INTO t2 VALUES (1144,083402,00,'founder','honeysuckle','Colombo','');
INSERT INTO t2 VALUES (1145,084003,00,'environing','orphanage','nondecreasing','');
INSERT INTO t2 VALUES (1146,088504,00,'jewelry','skies','innocents','');
INSERT INTO t2 VALUES (1147,088005,00,'lemons','crushers','masked','');
INSERT INTO t2 VALUES (1148,088007,00,'brokenness','Puritan','file','');
INSERT INTO t2 VALUES (1149,088006,00,'bedpost','squeezer','brush','');
INSERT INTO t2 VALUES (1150,148025,00,'assurers','bruises','mutilate','');
INSERT INTO t2 VALUES (1151,148024,00,'annoyers','bonfire','mommy','');
INSERT INTO t2 VALUES (1152,138305,00,'affixed','Colombo','bulkheads','');
INSERT INTO t2 VALUES (1153,138306,00,'warbling','nondecreasing','undeclared','');
INSERT INTO t2 VALUES (1154,152701,00,'seriously','innocents','displacements','');
INSERT INTO t2 VALUES (1155,148505,00,'boasted','masked','nieces','');
INSERT INTO t2 VALUES (1156,158003,00,'Chantilly','file','coeducation','');
INSERT INTO t2 VALUES (1157,156201,00,'Iranizes','brush','brassy','');
INSERT INTO t2 VALUES (1158,156202,00,'violinist','mutilate','authenticator','');
INSERT INTO t2 VALUES (1159,158307,00,'extramarital','mommy','Washoe','');
INSERT INTO t2 VALUES (1160,158402,00,'spates','bulkheads','penny','');
INSERT INTO t2 VALUES (1161,158401,00,'cloakroom','undeclared','Flagler','');
INSERT INTO t2 VALUES (1162,068013,00,'gazer','displacements','stoned','');
INSERT INTO t2 VALUES (1163,068012,00,'hand','nieces','cranes','');
INSERT INTO t2 VALUES (1164,068203,00,'tucked','coeducation','masterful','');
INSERT INTO t2 VALUES (1165,088205,00,'gems','brassy','biracial','');
INSERT INTO t2 VALUES (1166,068704,00,'clinker','authenticator','steamships','');
INSERT INTO t2 VALUES (1167,068604,00,'refiner','Washoe','windmills','');
INSERT INTO t2 VALUES (1168,158502,00,'callus','penny','exploit','');
INSERT INTO t2 VALUES (1169,123103,00,'leopards','Flagler','riverfront','');
INSERT INTO t2 VALUES (1170,148026,00,'comfortingly','stoned','sisterly','');
INSERT INTO t2 VALUES (1171,123302,00,'generically','cranes','sharpshoot','');
INSERT INTO t2 VALUES (1172,076503,00,'getters','masterful','mittens','');
INSERT INTO t2 VALUES (1173,126304,00,'sexually','biracial','interdependency','');
INSERT INTO t2 VALUES (1174,068306,00,'spear','steamships','policy','');
INSERT INTO t2 VALUES (1175,143504,00,'serums','windmills','unleashing','');
INSERT INTO t2 VALUES (1176,160201,00,'Italianization','exploit','pretenders','');
INSERT INTO t2 VALUES (1177,148028,00,'attendants','riverfront','overstatements','');
INSERT INTO t2 VALUES (1178,148027,00,'spies','sisterly','birthed','');
INSERT INTO t2 VALUES (1179,143505,00,'Anthony','sharpshoot','opportunism','');
INSERT INTO t2 VALUES (1180,108014,00,'planar','mittens','showroom','');
INSERT INTO t2 VALUES (1181,076104,00,'cupped','interdependency','compromisingly','');
INSERT INTO t2 VALUES (1182,078106,00,'cleanser','policy','Medicare','');
INSERT INTO t2 VALUES (1183,126102,00,'commuters','unleashing','corresponds','');
INSERT INTO t2 VALUES (1184,128029,00,'honeysuckle','pretenders','hardware','');
INSERT INTO t2 VALUES (1185,128028,00,'orphanage','overstatements','implant','');
INSERT INTO t2 VALUES (1186,018410,00,'skies','birthed','Alicia','');
INSERT INTO t2 VALUES (1187,128110,00,'crushers','opportunism','requesting','');
INSERT INTO t2 VALUES (1188,148506,00,'Puritan','showroom','produced','');
INSERT INTO t2 VALUES (1189,123303,00,'squeezer','compromisingly','criticizes','');
INSERT INTO t2 VALUES (1190,123304,00,'bruises','Medicare','backer','');
INSERT INTO t2 VALUES (1191,068504,00,'bonfire','corresponds','positively','');
INSERT INTO t2 VALUES (1192,068305,00,'Colombo','hardware','colicky','');
INSERT INTO t2 VALUES (1193,000000,00,'nondecreasing','implant','thrillingly','');
--enable_query_log

#
# Search with a key
#

select t2.fld3 from t2 where companynr = 58 and fld3 like "%imaginable%";
select fld3 from t2 where fld3 like "%cultivation" ;

#
# Search with a key using sorting and limit the same time
#

select t2.fld3,companynr from t2 where companynr = 57+1 order by fld3;
select fld3,companynr from t2 where companynr = 58 order by fld3;

select fld3 from t2 order by fld3 desc limit 10;
select fld3 from t2 order by fld3 desc limit 5;
select fld3 from t2 order by fld3 desc limit 5,5;

#
# Search with a key having a constant with each unique key.
# The table is read directly with read-next on fld3
#

select t2.fld3 from t2 where fld3 = 'honeysuckle';
select t2.fld3 from t2 where fld3 LIKE 'honeysuckl_';
select t2.fld3 from t2 where fld3 LIKE 'hon_ysuckl_';
select t2.fld3 from t2 where fld3 LIKE 'honeysuckle%';
select t2.fld3 from t2 where fld3 LIKE 'h%le';

select t2.fld3 from t2 where fld3 LIKE 'honeysuckle_';
select t2.fld3 from t2 where fld3 LIKE 'don_t_find_me_please%';

#
# Test using INDEX and IGNORE INDEX
#

explain select t2.fld3 from t2 where fld3 = 'honeysuckle';

explain select fld3 from t2 ignore index (fld3) where fld3 = 'honeysuckle';
explain select fld3 from t2 use index (fld1) where fld3 = 'honeysuckle';

explain select fld3 from t2 use index (fld3) where fld3 = 'honeysuckle';
explain select fld3 from t2 use index (fld1,fld3) where fld3 = 'honeysuckle';

#
# NOTE NOTE NOTE
# The next should give an error
#

-- error 1072
explain select fld3 from t2 ignore index (fld3,not_used);
-- error 1072
explain select fld3 from t2 use index (not_used);

#
# Test sorting with a used key (there is no need for sorting)
#

select t2.fld3 from t2 where fld3 >= 'honeysuckle' and fld3 <= 'honoring' order by fld3;
explain select t2.fld3 from t2 where fld3 >= 'honeysuckle' and fld3 <= 'honoring' order by fld3;
select fld1,fld3 from t2 where fld3="Colombo" or fld3 = "nondecreasing" order by fld3;

# 
# Search with a key having a constant with many occurrences
# The table is read directly with read-next having fld3 to get the
# occurrences
#

select fld1,fld3 from t2 where companynr = 37 and fld3 = 'appendixes';

#
# Search with bunched 'or's.
# If one can limit the key to a certain interval only the possible
# alternatives will be gone through
#

select fld1 from t2 where fld1=250501 or fld1="250502";
explain select fld1 from t2 where fld1=250501 or fld1="250502"; 
select fld1 from t2 where fld1=250501 or fld1=250502 or fld1 >= 250505 and fld1 <= 250601 or fld1 between 250501 and 250502;
explain select fld1 from t2 where fld1=250501 or fld1=250502 or fld1 >= 250505 and fld1 <= 250601 or fld1 between 250501 and 250502;

#
# Search with a key with LIKE constant
# If the like starts with a certain letter key will be used.
#

select fld1,fld3 from t2 where companynr = 37 and fld3 like 'f%';
select fld3 from t2 where fld3 like "L%" and fld3 = "ok";
select fld3 from t2 where (fld3 like "C%" and fld3 = "Chantilly");
select fld1,fld3 from t2 where fld1 like "25050%";
select fld1,fld3 from t2 where fld1 like "25050_";

# 
# Search using distinct. An automatic grouping will be done over all the fields,
# if only distinct is used. In any other case a temporary table will always
# be created. If only the field used for sorting is from the main register,
# it will be sorted first before the distinct table is created.
#

select distinct companynr from t2;
select distinct companynr from t2 order by companynr;
select distinct companynr from t2 order by companynr desc;
select distinct t2.fld3,period from t2,t1 where companynr=37 and fld3 like "O%";

select distinct fld3 from t2 where companynr = 34 order by fld3;
select distinct fld3 from t2 limit 10;
select distinct fld3 from t2 having fld3 like "A%" limit 10;
select distinct substring(fld3,1,3) from t2 where fld3 like "A%";
select distinct substring(fld3,1,3) as a from t2 having a like "A%" order by a limit 10;
select distinct substring(fld3,1,3) from t2 where fld3 like "A%" limit 10;
select distinct substring(fld3,1,3) as a from t2 having a like "A%" limit 10;

# make a big table.

create table t3 (
 period    int not null,
 name      char(32) not null,
 companynr int not null,
 price     double(11,0),
 price2     double(11,0),
 key (period),
 key (name)
);

--disable_query_log
INSERT INTO t3 (period,name,companynr,price,price2) VALUES (1001,"Iranizes",37,5987435,234724);
INSERT INTO t3 (period,name,companynr,price,price2) VALUES (1002,"violinist",37,28357832,8723648);
INSERT INTO t3 (period,name,companynr,price,price2) VALUES (1003,"extramarital",37,39654943,235872);
INSERT INTO t3 (period,name,companynr,price,price2) VALUES (1004,"spates",78,726498,72987523);
INSERT INTO t3 (period,name,companynr,price,price2) VALUES (1005,"cloakroom",78,98439034,823742);
INSERT INTO t3 (period,name,companynr,price,price2) VALUES (1006,"gazer",101,834598,27348324);
INSERT INTO t3 (period,name,companynr,price,price2) VALUES (1007,"hand",154,983543950,29837423);
INSERT INTO t3 (period,name,companynr,price,price2) VALUES (1008,"tucked",311,234298,3275892);
INSERT INTO t3 (period,name,companynr,price,price2) VALUES (1009,"gems",447,2374834,9872392);
INSERT INTO t3 (period,name,companynr,price,price2) VALUES (1010,"clinker",512,786542,76234234);
--enable_query_log

create temporary table tmp engine = myisam select * from t3;

insert into t3 select * from tmp;
insert into tmp select * from t3;
insert into t3 select * from tmp;
insert into tmp select * from t3;
insert into t3 select * from tmp;
insert into tmp select * from t3;
insert into t3 select * from tmp;
insert into tmp select * from t3;
insert into t3 select * from tmp;
insert into tmp select * from t3;
insert into t3 select * from tmp;
insert into tmp select * from t3;
insert into t3 select * from tmp;
insert into tmp select * from t3;
insert into t3 select * from tmp;
insert into tmp select * from t3;
insert into t3 select * from tmp;
#insert into tmp select * from t3;
#insert into t3 select * from tmp;

alter table t3 add t2nr int not null auto_increment primary key first;

drop table tmp;

# big table done

SET SQL_BIG_TABLES=1;
select distinct concat(fld3," ",fld3) as namn from t2,t3 where t2.fld1=t3.t2nr order by namn limit 10;
SET SQL_BIG_TABLES=0;
select distinct concat(fld3," ",fld3) from t2,t3 where t2.fld1=t3.t2nr order by fld3 limit 10;
select distinct fld5 from t2 limit 10;

#
# Force use of remove_dupp
#

select distinct fld3,count(*) from t2 group by companynr,fld3 limit 10;
SET SQL_BIG_TABLES=1; # Force use of MyISAM
select distinct fld3,count(*) from t2 group by companynr,fld3 limit 10;
SET SQL_BIG_TABLES=0;
select distinct fld3,repeat("a",length(fld3)),count(*) from t2 group by companynr,fld3 limit 100,10;

#
# A big order by that should trigger a merge in filesort
#

select distinct companynr,rtrim(space(512+companynr)) from t3 order by 1,2;

#
# Search with distinct and order by with many table.
#

select distinct fld3 from t2,t3 where t2.companynr = 34 and t2.fld1=t3.t2nr order by fld3;

#
# Here the last fld3 is optimized away from the order by
#

explain select t3.t2nr,fld3 from t2,t3 where t2.companynr = 34 and t2.fld1=t3.t2nr order by t3.t2nr,fld3;

#
# Some test with ORDER BY and limit
#

explain select * from t3 as t1,t3 where t1.period=t3.period order by t3.period;
explain select * from t3 as t1,t3 where t1.period=t3.period order by t3.period limit 10;
explain select * from t3 as t1,t3 where t1.period=t3.period order by t1.period limit 10;

#
# Search with a constant table.
#

select period from t1;
select period from t1 where period=1900;
select fld3,period from t1,t2 where fld1 = 011401 order by period;

#
# Search with a constant table and several keyparts. (Rows are read only once
# in the beginning of the search)
#

select fld3,period from t2,t3 where t2.fld1 = 011401 and t2.fld1=t3.t2nr and t3.period=1001;

explain select fld3,period from t2,t3 where t2.fld1 = 011401 and t3.t2nr=t2.fld1 and 1001 = t3.period;

#
# Search with a constant table and several rows from another table
#

select fld3,period from t2,t1 where companynr*10 = 37*10;

#
# Search with a table reference and without a key.
# t3 will be the main table.
#

select fld3,period,price,price2 from t2,t3 where t2.fld1=t3.t2nr and period >= 1001 and period <= 1002 and t2.companynr = 37 order by fld3,period, price;

#
# Search with an interval on a table with full key on reference table.
# Here t2 will be the main table and only records matching the
# t2nr will be checked.
#

select t2.fld1,fld3,period,price,price2 from t2,t3 where t2.fld1>= 18201 and t2.fld1 <= 18811 and t2.fld1=t3.t2nr and period = 1001 and t2.companynr = 37;

#
# We need another table for join stuff..
#

create table t4 (
  companynr tinyint(2) unsigned zerofill NOT NULL default '00',
  companyname char(30) NOT NULL default '',
  PRIMARY KEY (companynr),
  UNIQUE KEY companyname(companyname)
) ENGINE=MyISAM MAX_ROWS=50 PACK_KEYS=1 COMMENT='companynames';

--disable_query_log
INSERT INTO t4 (companynr, companyname) VALUES (29,'company 1');
INSERT INTO t4 (companynr, companyname) VALUES (34,'company 2');
INSERT INTO t4 (companynr, companyname) VALUES (36,'company 3');
INSERT INTO t4 (companynr, companyname) VALUES (37,'company 4');
INSERT INTO t4 (companynr, companyname) VALUES (40,'company 5');
INSERT INTO t4 (companynr, companyname) VALUES (41,'company 6');
INSERT INTO t4 (companynr, companyname) VALUES (53,'company 7');
INSERT INTO t4 (companynr, companyname) VALUES (58,'company 8');
INSERT INTO t4 (companynr, companyname) VALUES (65,'company 9');
INSERT INTO t4 (companynr, companyname) VALUES (68,'company 10');
INSERT INTO t4 (companynr, companyname) VALUES (50,'company 11');
INSERT INTO t4 (companynr, companyname) VALUES (00,'Unknown');
--enable_query_log

#
# Test of stright join to force a full join.
#

select STRAIGHT_JOIN t2.companynr,companyname from t4,t2 where t2.companynr=t4.companynr group by t2.companynr;

select SQL_SMALL_RESULT t2.companynr,companyname from t4,t2 where t2.companynr=t4.companynr group by t2.companynr;

#
# Full join (same alias)
#

select * from t1,t1 t12;
select t2.fld1,t22.fld1 from t2,t2 t22 where t2.fld1 >= 250501 and t2.fld1 <= 250505 and t22.fld1 >= 250501 and t22.fld1 <= 250505;

#
# Test of left join.
#
insert into t2 (fld1, companynr) values (999999,99);

select t2.companynr,companyname from t2 left join t4 using (companynr) where t4.companynr is null;
select count(*) from t2 left join t4 using (companynr) where t4.companynr is not null;
explain select t2.companynr,companyname from t2 left join t4 using (companynr) where t4.companynr is null;
explain select t2.companynr,companyname from t4 left join t2 using (companynr) where t2.companynr is null;

select companynr,companyname from t2 left join t4 using (companynr) where companynr is null;
select count(*) from t2 left join t4 using (companynr) where companynr is not null;
explain select companynr,companyname from t2 left join t4 using (companynr) where companynr is null;
explain select companynr,companyname from t4 left join t2 using (companynr) where companynr is null;
delete from t2 where fld1=999999;

#
# Test left join optimization

explain select t2.companynr,companyname from t4 left join t2 using (companynr) where t2.companynr > 0;
explain select t2.companynr,companyname from t4 left join t2 using (companynr) where t2.companynr > 0 or t2.companynr < 0;
explain select t2.companynr,companyname from t4 left join t2 using (companynr) where t2.companynr > 0 and t4.companynr > 0;

explain select companynr,companyname from t4 left join t2 using (companynr) where companynr > 0;
explain select companynr,companyname from t4 left join t2 using (companynr) where companynr > 0 or companynr < 0;
explain select companynr,companyname from t4 left join t2 using (companynr) where companynr > 0 and companynr > 0;
# Following can't be optimized
explain select t2.companynr,companyname from t4 left join t2 using (companynr) where t2.companynr > 0 or t2.companynr is null;
explain select t2.companynr,companyname from t4 left join t2 using (companynr) where t2.companynr > 0 or t2.companynr < 0 or t4.companynr > 0;
explain select t2.companynr,companyname from t4 left join t2 using (companynr) where ifnull(t2.companynr,1)>0;

explain select companynr,companyname from t4 left join t2 using (companynr) where companynr > 0 or companynr is null;
explain select companynr,companyname from t4 left join t2 using (companynr) where companynr > 0 or companynr < 0 or companynr > 0;
explain select companynr,companyname from t4 left join t2 using (companynr) where ifnull(companynr,1)>0;

#
# Joins with forms.
#

select distinct t2.companynr,t4.companynr from t2,t4 where t2.companynr=t4.companynr+1;
explain select distinct t2.companynr,t4.companynr from t2,t4 where t2.companynr=t4.companynr+1;

#
# Search using 'or' with the same referens group.
# An interval search will be done first with the first table and after that
# the other table is referenced with a key with a 'test if key in use' for
# each record
#

select t2.fld1,t2.companynr,fld3,period from t3,t2 where t2.fld1 = 38208 and t2.fld1=t3.t2nr and period = 1008 or t2.fld1 = 38008 and t2.fld1 =t3.t2nr and period = 1008;

select t2.fld1,t2.companynr,fld3,period from t3,t2 where (t2.fld1 = 38208 or t2.fld1 = 38008) and t2.fld1=t3.t2nr and period>=1008 and period<=1009;

select t2.fld1,t2.companynr,fld3,period from t3,t2 where (t3.t2nr = 38208 or t3.t2nr = 38008) and t2.fld1=t3.t2nr and period>=1008 and period<=1009;

#
# Test of many parenthesis levels
#

select period from t1 where (((period > 0) or period < 10000 or (period = 1900)) and (period=1900 and period <= 1901) or (period=1903 and (period=1903)) and period>=1902) or ((period=1904 or period=1905) or (period=1906 or period>1907)) or (period=1908 and period = 1909);
select period from t1 where ((period > 0 and period < 1) or (((period > 0 and period < 100) and (period > 10)) or (period > 10)) or (period > 0 and (period > 5 or period > 6)));

select a.fld1 from t2 as a,t2 b where ((a.fld1 = 250501 and a.fld1=b.fld1) or a.fld1=250502 or a.fld1=250503 or (a.fld1=250505 and a.fld1<=b.fld1 and b.fld1>=a.fld1)) and a.fld1=b.fld1;

select fld1 from t2 where fld1 in (250502,98005,98006,250503,250605,250606) and fld1 >=250502 and fld1 not in (250605,250606);

select fld1 from t2 where fld1 between 250502 and 250504;

select fld3 from t2 where (((fld3 like "_%L%" ) or (fld3 like "%ok%")) and ( fld3 like "L%" or fld3 like "G%")) and fld3 like "L%" ;

#
# Group on one table.
# optimizer: sort table by group and send rows.
#

select count(*) from t1;
select companynr,count(*),sum(fld1) from t2 group by companynr;
select companynr,count(*) from t2 group by companynr order by companynr desc limit 5;
select count(*),min(fld4),max(fld4),sum(fld1),avg(fld1),std(fld1),variance(fld1) from t2 where companynr = 34 and fld4<>"";
explain extended select count(*),min(fld4),max(fld4),sum(fld1),avg(fld1),std(fld1),variance(fld1) from t2 where companynr = 34 and fld4<>"";
select companynr,count(*),min(fld4),max(fld4),sum(fld1),avg(fld1),std(fld1),variance(fld1) from t2 group by companynr limit 3;
select companynr,t2nr,count(price),sum(price),min(price),max(price),avg(price) from t3 where companynr = 37 group by companynr,t2nr limit 10;
select /*! SQL_SMALL_RESULT */ companynr,t2nr,count(price),sum(price),min(price),max(price),avg(price) from t3 where companynr = 37 group by companynr,t2nr limit 10;
select companynr,count(price),sum(price),min(price),max(price),avg(price) from t3 group by companynr ;
select distinct mod(companynr,10) from t4 group by companynr;
select distinct 1 from t4 group by companynr;
select count(distinct fld1) from t2;
select companynr,count(distinct fld1) from t2 group by companynr;
select companynr,count(*) from t2 group by companynr;
select companynr,count(distinct concat(fld1,repeat(65,1000))) from t2 group by companynr;
select companynr,count(distinct concat(fld1,repeat(65,200))) from t2 group by companynr;
select companynr,count(distinct floor(fld1/100)) from t2 group by companynr;
select companynr,count(distinct concat(repeat(65,1000),floor(fld1/100))) from t2 group by companynr;

#
# group with where on a key field
#

select sum(fld1),fld3 from t2 where fld3="Romans" group by fld1 limit 10;
select name,count(*) from t3 where name='cloakroom' group by name;
select name,count(*) from t3 where name='cloakroom' and price>10 group by name;
select count(*) from t3 where name='cloakroom' and price2=823742;
select name,count(*) from t3 where name='cloakroom' and price2=823742 group by name;
select name,count(*) from t3 where name >= "extramarital" and price <= 39654943 group by name;
select t2.fld3,count(*) from t2,t3 where t2.fld1=158402 and t3.name=t2.fld3 group by t3.name;

#
# Group with extra not group fields.
#

select companynr|0,companyname from t4 group by 1;
select t2.companynr,companyname,count(*) from t2,t4 where t2.companynr=t4.companynr group by t2.companynr order by companyname;
select t2.fld1,count(*) from t2,t3 where t2.fld1=158402 and t3.name=t2.fld3 group by t3.name;

#
# Calculation with group functions
#

select sum(Period)/count(*) from t1;
select companynr,count(price) as "count",sum(price) as "sum" ,abs(sum(price)/count(price)-avg(price)) as "diff",(0+count(price))*companynr as func from t3 group by companynr;
select companynr,sum(price)/count(price) as avg from t3 group by companynr having avg > 70000000 order by avg;

#
# Group with order on not first table
# optimizer: sort table by group and write group records to tmp table.
#            sort tmp_table and send rows.
#

select companynr,count(*) from t2 group by companynr order by 2 desc;
select companynr,count(*) from t2 where companynr > 40 group by companynr order by 2 desc;
select t2.fld4,t2.fld1,count(price),sum(price),min(price),max(price),avg(price) from t3,t2 where t3.companynr = 37 and t2.fld1 = t3.t2nr group by fld1,t2.fld4;

#
# group by with many tables
# optimizer: create tmp table with group-by uniq index.
#           write with update to tmp table.
#           sort tmp table according to order (or group if no order)
#	    send rows
#

select t3.companynr,fld3,sum(price) from t3,t2 where t2.fld1 = t3.t2nr and t3.companynr = 512 group by companynr,fld3;
select t2.companynr,count(*),min(fld3),max(fld3),sum(price),avg(price) from t2,t3 where t3.companynr >= 30 and t3.companynr <= 58 and t3.t2nr = t2.fld1 and 1+1=2 group by t2.companynr;

#
# group with many tables and long group on many tables. group on formula
# optimizer: create tmp table with neaded fields
#           sort tmp table by group and calculate sums to new table
#	    if different order by than group, sort tmp table
#	    send rows
#

select t3.companynr+0,t3.t2nr,fld3,sum(price) from t3,t2 where t2.fld1 = t3.t2nr and t3.companynr = 37 group by 1,t3.t2nr,fld3,fld3,fld3,fld3,fld3 order by fld1;

#
# WHERE const folding
# optimize: If there is a "field = const" part in the where, change all
#           instances of field in the and level to const.
#	    All instances of const = const are checked once and removed.
#

#
# Where -> t3.t2nr = 98005 and t2.fld1 = 98005
#

select sum(price) from t3,t2 where t2.fld1 = t3.t2nr and t3.companynr = 512 and t3.t2nr = 38008 and t2.fld1 = 38008 or t2.fld1= t3.t2nr and t3.t2nr = 38008 and t2.fld1 = 38008;

select t2.fld1,sum(price) from t3,t2 where t2.fld1 = t3.t2nr and t3.companynr = 512 and t3.t2nr = 38008 and t2.fld1 = 38008 or t2.fld1 = t3.t2nr and t3.t2nr = 38008 and t2.fld1 = 38008 or t3.t2nr = t2.fld1 and t2.fld1 = 38008 group by t2.fld1;

explain select fld3 from t2 where 1>2 or 2>3;
explain select fld3 from t2 where fld1=fld1;

#
# HAVING
#

select companynr,fld1 from t2 HAVING fld1=250501 or fld1=250502; 
select companynr,fld1 from t2 WHERE fld1>=250501 HAVING fld1<=250502;
select companynr,count(*) as count,sum(fld1) as sum from t2 group by companynr having count > 40 and sum/count >= 120000;
select companynr from t2 group by companynr having count(*) > 40 and sum(fld1)/count(*) >= 120000 ;
select t2.companynr,companyname,count(*) from t2,t4 where t2.companynr=t4.companynr group by companyname having t2.companynr >= 40;

#
# MIN(), MAX() and COUNT() optimizing
#

select count(*) from t2;
select count(*) from t2 where fld1 < 098024;
# PS does correct pre-zero here. MySQL can't do it as it returns a number.
--disable_ps_protocol
select min(fld1) from t2 where fld1>= 098024;
--enable_ps_protocol
select max(fld1) from t2 where fld1>= 098024;
select count(*) from t3 where price2=76234234;
select count(*) from t3 where companynr=512 and price2=76234234;
explain select min(fld1),max(fld1),count(*) from t2;
# PS does correct pre-zero here. MySQL can't do it as it returns a number.
--disable_ps_protocol
select min(fld1),max(fld1),count(*) from t2;
--enable_ps_protocol
select min(t2nr),max(t2nr) from t3 where t2nr=2115 and price2=823742;
select count(*),min(t2nr),max(t2nr) from t3 where name='spates' and companynr=78;
select t2nr,count(*) from t3 where name='gems' group by t2nr limit 20;
select max(t2nr) from t3 where price=983543950;

#
# Test of alias
#

select t1.period from t3 = t1 limit 1;
select t1.period from t1 as t1 limit 1;
select t1.period as "Nuvarande period" from t1 as t1 limit 1;
select period as ok_period from t1 limit 1;
select period as ok_period from t1 group by ok_period limit 1;
select 1+1 as summa from t1 group by summa limit 1;
select period as "Nuvarande period" from t1 group by "Nuvarande period" limit 1;

#
# Some simple show commands
#

show tables;
show tables from test like "s%";
show tables from test like "t?";
# We mask out the Privileges column because it differs with embedded server
--replace_column 8 #
show full columns from t2;
--replace_column 8 #
show full columns from t2 from test like 'f%';
--replace_column 8 #
show full columns from t2 from test like 's%';
show keys from t2;

drop table t4, t3, t2, t1;

#
# Test of DO
#

DO 1;
DO benchmark(100,1+1),1,1;

#
# Bug #6449: do default;
#

--error ER_PARSE_ERROR
do default;
--error ER_BAD_FIELD_ERROR
do foobar;

#
# random in WHERE clause
#

CREATE TABLE t1 (
  id mediumint(8) unsigned NOT NULL auto_increment,
  pseudo varchar(35) NOT NULL default '',
  PRIMARY KEY  (id),
  UNIQUE KEY pseudo (pseudo)
);
INSERT INTO t1 (pseudo) VALUES ('test');
INSERT INTO t1 (pseudo) VALUES ('test1');
SELECT 1 as rnd1 from t1 where rand() > 2;
DROP TABLE t1;

#
# Test of bug with SUM(CASE...)
#

CREATE TABLE t1 (gvid int(10) unsigned default NULL,  hmid int(10) unsigned default NULL,  volid int(10) unsigned default NULL,  mmid int(10) unsigned default NULL,  hdid int(10) unsigned default NULL,  fsid int(10) unsigned default NULL,  ctid int(10) unsigned default NULL,  dtid int(10) unsigned default NULL,  cost int(10) unsigned default NULL,  performance int(10) unsigned default NULL,  serialnumber bigint(20) unsigned default NULL,  monitored tinyint(3) unsigned default '1',  removed tinyint(3) unsigned default '0',  target tinyint(3) unsigned default '0',  dt_modified timestamp NOT NULL,  name varchar(255) binary default NULL,  description varchar(255) default NULL,  UNIQUE KEY hmid (hmid,volid)) ENGINE=MyISAM;
INSERT INTO t1 VALUES (200001,2,1,1,100,1,1,1,0,0,0,1,0,1,20020425060057,'\\\\ARKIVIO-TESTPDC\\E$',''),(200002,2,2,1,101,1,1,1,0,0,0,1,0,1,20020425060057,'\\\\ARKIVIO-TESTPDC\\C$',''),(200003,1,3,2,NULL,NULL,NULL,NULL,NULL,NULL,NULL,1,0,1,20020425060427,'c:',NULL);
CREATE TABLE t2 (  hmid int(10) unsigned default NULL,  volid int(10) unsigned default NULL,  sampletid smallint(5) unsigned default NULL,  sampletime datetime default NULL,  samplevalue bigint(20) unsigned default NULL,  KEY idx1 (hmid,volid,sampletid,sampletime)) ENGINE=MyISAM;
INSERT INTO t2 VALUES (1,3,10,'2002-06-01 08:00:00',35),(1,3,1010,'2002-06-01 12:00:01',35);
# Disable PS becasue we get more warnings from PS than from normal execution
--disable_ps_protocol
SELECT a.gvid, (SUM(CASE b.sampletid WHEN 140 THEN b.samplevalue ELSE 0 END)) as the_success,(SUM(CASE b.sampletid WHEN 141 THEN b.samplevalue ELSE 0 END)) as the_fail,(SUM(CASE b.sampletid WHEN 142 THEN b.samplevalue ELSE 0 END)) as the_size,(SUM(CASE b.sampletid WHEN 143 THEN b.samplevalue ELSE 0 END)) as the_time FROM t1 a, t2 b WHERE a.hmid = b.hmid AND a.volid = b.volid AND b.sampletime >= 'wrong-date-value' AND b.sampletime < 'wrong-date-value' AND b.sampletid IN (140, 141, 142, 143) GROUP BY a.gvid;
--enable_ps_protocol
# Testing the same select with NULL's instead of invalid datetime values
SELECT a.gvid, (SUM(CASE b.sampletid WHEN 140 THEN b.samplevalue ELSE 0 END)) as the_success,(SUM(CASE b.sampletid WHEN 141 THEN b.samplevalue ELSE 0 END)) as the_fail,(SUM(CASE b.sampletid WHEN 142 THEN b.samplevalue ELSE 0 END)) as the_size,(SUM(CASE b.sampletid WHEN 143 THEN b.samplevalue ELSE 0 END)) as the_time FROM t1 a, t2 b WHERE a.hmid = b.hmid AND a.volid = b.volid AND b.sampletime >= NULL AND b.sampletime < NULL AND b.sampletid IN (140, 141, 142, 143) GROUP BY a.gvid;
DROP TABLE t1,t2;

#
# Test of bigint comparision
#

create table  t1 (  A_Id bigint(20) NOT NULL default '0',  A_UpdateBy char(10) NOT NULL default '',  A_UpdateDate bigint(20) NOT NULL default '0',  A_UpdateSerial int(11) NOT NULL default '0',  other_types bigint(20) NOT NULL default '0',  wss_type bigint(20) NOT NULL default '0');
INSERT INTO t1 VALUES (102935998719055004,'brade',1029359987,2,102935229116544068,102935229216544093);
select wss_type from t1 where wss_type ='102935229216544106';
select wss_type from t1 where wss_type ='102935229216544105';
select wss_type from t1 where wss_type ='102935229216544104';
select wss_type from t1 where wss_type ='102935229216544093';
select wss_type from t1 where wss_type =102935229216544093;
drop table t1;
select 1+2,"aaaa",3.13*2.0 into @a,@b,@c;
select @a;
select @b;
select @c;

#
# Test of removing redundant braces in the FROM part
# (We test each construct with the braced join to the left and right;
#  the latter case used to cause a syntax errors.)
#

create table t1 (a int not null auto_increment primary key);
insert into t1 values ();
insert into t1 values ();
insert into t1 values ();
# ,
select * from (t1 as t2 left join t1 as t3 using (a)), t1;
select * from t1, (t1 as t2 left join t1 as t3 using (a));
# stright_join
select * from (t1 as t2 left join t1 as t3 using (a)) straight_join t1;
select * from t1 straight_join (t1 as t2 left join t1 as t3 using (a));
# inner join on
select * from (t1 as t2 left join t1 as t3 using (a)) inner join t1 on t1.a>1;
select * from t1 inner join (t1 as t2 left join t1 as t3 using (a)) on t1.a>1;
# inner join using
select * from (t1 as t2 left join t1 as t3 using (a)) inner join t1 using ( a );
select * from t1 inner join (t1 as t2 left join t1 as t3 using (a)) using ( a );
# left [outer] join on
select * from (t1 as t2 left join t1 as t3 using (a)) left outer join t1 on t1.a>1;
select * from t1 left outer join (t1 as t2 left join t1 as t3 using (a)) on t1.a>1;
# left join using
select * from (t1 as t2 left join t1 as t3 using (a)) left join t1 using ( a );
select * from t1 left join (t1 as t2 left join t1 as t3 using (a)) using ( a );
# natural left join
select * from (t1 as t2 left join t1 as t3 using (a)) natural left join t1;
select * from t1 natural left join (t1 as t2 left join t1 as t3 using (a));
# right join on
select * from (t1 as t2 left join t1 as t3 using (a)) right join t1 on t1.a>1;
select * from t1 right join (t1 as t2 left join t1 as t3 using (a)) on t1.a>1;
# right [outer] joing using
select * from (t1 as t2 left join t1 as t3 using (a)) right outer join t1 using ( a );
select * from t1 right outer join (t1 as t2 left join t1 as t3 using (a)) using ( a );
# natural right join
select * from (t1 as t2 left join t1 as t3 using (a)) natural right join t1;
select * from t1 natural right join (t1 as t2 left join t1 as t3 using (a));
# natural join
select * from t1 natural join (t1 as t2 left join t1 as t3 using (a));
select * from (t1 as t2 left join t1 as t3 using (a)) natural join t1;
drop table t1;

CREATE TABLE t1 (  aa char(2),  id int(11) NOT NULL auto_increment,  t2_id int(11) NOT NULL default '0',  PRIMARY KEY  (id),  KEY replace_id (t2_id)) ENGINE=MyISAM;
INSERT INTO t1 VALUES ("1",8264,2506),("2",8299,2517),("3",8301,2518),("4",8302,2519),("5",8303,2520),("6",8304,2521),("7",8305,2522);
CREATE TABLE t2 ( id int(11) NOT NULL auto_increment,  PRIMARY KEY  (id)) ENGINE=MyISAM;
INSERT INTO t2 VALUES (2517), (2518), (2519), (2520), (2521), (2522);
select * from t1, t2 WHERE t1.t2_id = t2.id and t1.t2_id > 0   order by t1.id   LIMIT 0, 5;
drop table t1,t2;

#
# outer join, impossible on condition, where, and usable key for range
#
create table t1 (id1 int NOT NULL);
create table t2 (id2 int NOT NULL);
create table t3 (id3 int NOT NULL);
create table t4 (id4 int NOT NULL, id44 int NOT NULL, KEY (id4));

insert into t1 values (1);
insert into t1 values (2);
insert into t2 values (1);
insert into t4 values (1,1);

explain select * from t1 left join t2 on id1 = id2 left join t3 on id1 = id3
left join t4 on id3 = id4 where id2 = 1 or id4 = 1;
select * from t1 left join t2 on id1 = id2 left join t3 on id1 = id3
left join t4 on id3 = id4 where id2 = 1 or id4 = 1;

drop table t1,t2,t3,t4;
#
# Bug #2298
#

create table t1(s varchar(10) not null);
create table t2(s varchar(10) not null primary key);
create table t3(s varchar(10) not null primary key);
insert into t1 values ('one\t'), ('two\t');
insert into t2 values ('one\r'), ('two\t');
insert into t3 values ('one '), ('two\t');
select * from t1 where s = 'one';
select * from t2 where s = 'one';
select * from t3 where s = 'one';
select * from t1,t2 where t1.s = t2.s;
select * from t2,t3 where t2.s = t3.s;
drop table t1, t2, t3;

#
# Bug #3759
# Both queries should produce identical plans and results.
#
create table t1 (a integer,  b integer, index(a), index(b));
create table t2 (c integer,  d integer, index(c), index(d));
insert into t1 values (1,2), (2,2), (3,2), (4,2);
insert into t2 values (1,3), (2,3), (3,4), (4,4);
explain select * from t1 left join t2 on a=c where d in (4);
select * from t1 left join t2 on a=c where d in (4);
explain select * from t1 left join t2 on a=c where d = 4;
select * from t1 left join t2 on a=c where d = 4;
drop table t1, t2;

#
# Covering index is mentioned in EXPLAIN output for const tables (bug #5333)
#

CREATE TABLE t1 (
  i int(11) NOT NULL default '0',
  c char(10) NOT NULL default '',
  PRIMARY KEY  (i),
  UNIQUE KEY c (c)
) ENGINE=MyISAM;

INSERT INTO t1 VALUES (1,'a');
INSERT INTO t1 VALUES (2,'b');
INSERT INTO t1 VALUES (3,'c');

EXPLAIN SELECT i FROM t1 WHERE i=1;

DROP TABLE t1;

#
# Test case for bug 7520: a wrong cost of the index for a BLOB field
#

CREATE TABLE t1 ( a BLOB, INDEX (a(20)) );
CREATE TABLE t2 ( a BLOB, INDEX (a(20)) );

INSERT INTO t1 VALUES ('one'),('two'),('three'),('four'),('five');
INSERT INTO t2 VALUES ('one'),('two'),('three'),('four'),('five');

EXPLAIN SELECT * FROM t1 LEFT JOIN t2 USE INDEX (a) ON t1.a=t2.a;
EXPLAIN SELECT * FROM t1 LEFT JOIN t2 FORCE INDEX (a) ON t1.a=t2.a;

DROP TABLE t1, t2;

#
# Test case for bug 7098: substitution of a constant for a string field 
#

CREATE TABLE t1 ( city char(30) );
INSERT INTO t1 VALUES ('London');
INSERT INTO t1 VALUES ('Paris');

SELECT * FROM t1 WHERE city='London';
SELECT * FROM t1 WHERE city='london';
EXPLAIN SELECT * FROM t1 WHERE city='London' AND city='london';
SELECT * FROM t1 WHERE city='London' AND city='london';
EXPLAIN SELECT * FROM t1 WHERE city LIKE '%london%' AND city='London';
SELECT * FROM t1 WHERE city LIKE '%london%' AND city='London';

DROP TABLE t1;

#
# Bug#7425 inconsistent sort order on unsigned columns result of substraction
#

create table t1 (a int(11) unsigned, b int(11) unsigned);
insert into t1 values (1,0), (1,1), (1,2);
select a-b  from t1 order by 1;
select a-b , (a-b < 0)  from t1 order by 1;
select a-b as d, (a-b >= 0), b from t1 group by b having d >= 0;
select cast((a - b) as unsigned) from t1 order by 1;
drop table t1;


#
# Bug#8733 server accepts malformed query (multiply mentioned distinct)
#
create table t1 (a int(11));
select all all * from t1;
select distinct distinct * from t1;
--error 1221
select all distinct * from t1;
--error 1221
select distinct all * from t1;
drop table t1;

#
# Test for BUG#10095
#
CREATE TABLE t1 (
  kunde_intern_id int(10) unsigned NOT NULL default '0',
  kunde_id int(10) unsigned NOT NULL default '0',
  FK_firma_id int(10) unsigned NOT NULL default '0',
  aktuell enum('Ja','Nein') NOT NULL default 'Ja',
  vorname varchar(128) NOT NULL default '',
  nachname varchar(128) NOT NULL default '',
  geloescht enum('Ja','Nein') NOT NULL default 'Nein',
  firma varchar(128) NOT NULL default ''
);

INSERT INTO t1 VALUES 
  (3964,3051,1,'Ja','Vorname1','1Nachname','Nein','Print Schau XXXX'),
  (3965,3051111,1,'Ja','Vorname1111','1111Nachname','Nein','Print Schau XXXX');


SELECT kunde_id ,FK_firma_id ,aktuell, vorname, nachname, geloescht FROM t1
  WHERE
   (
      (
         ( '' != '' AND firma LIKE CONCAT('%', '', '%'))
         OR
         (vorname LIKE CONCAT('%', 'Vorname1', '%') AND 
          nachname LIKE CONCAT('%', '1Nachname', '%') AND 
          'Vorname1' != '' AND 'xxxx' != '')
      )
      AND
      (
        aktuell = 'Ja' AND geloescht = 'Nein' AND FK_firma_id = 2
      )
   )
 ;

SELECT kunde_id ,FK_firma_id ,aktuell, vorname, nachname,
geloescht FROM t1
  WHERE
   (
     (
       aktuell = 'Ja' AND geloescht = 'Nein' AND FK_firma_id = 2
     )
     AND
     (
         ( '' != '' AND firma LIKE CONCAT('%', '', '%')  )
         OR
         (  vorname LIKE CONCAT('%', 'Vorname1', '%') AND
nachname LIKE CONCAT('%', '1Nachname', '%') AND 'Vorname1' != '' AND
'xxxx' != '')
     )
   )
 ;

SELECT COUNT(*) FROM t1 WHERE 
( 0 OR (vorname LIKE '%Vorname1%' AND nachname LIKE '%1Nachname%' AND 1)) 
AND FK_firma_id = 2;

drop table t1;

#
# Test for Bug#8009, SELECT failed on bigint unsigned when using HEX
#

CREATE TABLE t1 (b BIGINT(20) UNSIGNED NOT NULL, PRIMARY KEY (b));
INSERT INTO t1 VALUES (0x8000000000000000);
SELECT b FROM t1 WHERE b=0x8000000000000000;
DROP TABLE t1;

#
# IN with outer join condition (BUG#9393)
#
CREATE TABLE `t1` ( `gid` int(11) default NULL, `uid` int(11) default NULL);

CREATE TABLE `t2` ( `ident` int(11) default NULL, `level` char(16) default NULL);
INSERT INTO `t2` VALUES (0,'READ');

CREATE TABLE `t3` ( `id` int(11) default NULL, `name` char(16) default NULL);
INSERT INTO `t3` VALUES (1,'fs');

select * from t3 left join t1 on t3.id = t1.uid, t2 where t2.ident in (0, t1.gid, t3.id, 0);

drop table t1,t2,t3;

# Test for BUG#11700
CREATE TABLE t1 (
  acct_id int(11) NOT NULL default '0',
  profile_id smallint(6) default NULL,
  UNIQUE KEY t1$acct_id (acct_id),
  KEY t1$profile_id (profile_id)
);
INSERT INTO t1 VALUES (132,17),(133,18);

CREATE TABLE t2 (
  profile_id smallint(6) default NULL,
  queue_id int(11) default NULL,
  seq int(11) default NULL,
  KEY t2$queue_id (queue_id)
);
INSERT INTO t2 VALUES (17,31,4),(17,30,3),(17,36,2),(17,37,1);

CREATE TABLE t3 (
  id int(11) NOT NULL default '0',
  qtype int(11) default NULL,
  seq int(11) default NULL,
  warn_lvl int(11) default NULL,
  crit_lvl int(11) default NULL,
  rr1 tinyint(4) NOT NULL default '0',
  rr2 int(11) default NULL,
  default_queue tinyint(4) NOT NULL default '0',
  KEY t3$qtype (qtype),
  KEY t3$id (id)
);

INSERT INTO t3 VALUES (30,1,29,NULL,NULL,0,NULL,0),(31,1,28,NULL,NULL,0,NULL,0),
  (36,1,34,NULL,NULL,0,NULL,0),(37,1,35,NULL,NULL,0,121,0);

SELECT COUNT(*) FROM t1 a STRAIGHT_JOIN t2 pq STRAIGHT_JOIN t3 q 
WHERE 
  (pq.profile_id = a.profile_id) AND (a.acct_id = 132) AND 
  (pq.queue_id = q.id) AND (q.rr1 <> 1);

drop table t1,t2,t3;

#
# Bug #11482 Wrongly applied optimization was erroneously rejecting valid
#            rows 
create table t1 (f1 int);
insert into t1 values (1),(NULL);
create table t2 (f2 int, f3 int, f4 int);
create index idx1 on t2 (f4);
insert into t2 values (1,2,3),(2,4,6);
select A.f2 from t1 left join t2 A on A.f2 = f1 where A.f3=(select min(f3)
from  t2 C where A.f4 = C.f4) or A.f3 IS NULL; 
drop table t1,t2;

#
# Bug #11521 Negative integer keys incorrectly substituted for 0 during
#            range analysis.

create table t2 (a tinyint unsigned);
create index t2i on t2(a);
insert into t2 values (0), (254), (255);
explain select * from t2 where a > -1;
select * from t2 where a > -1;
drop table t2;

#
# Bug #11745: SELECT ... FROM DUAL with WHERE condition
#

CREATE TABLE t1 (a int, b int, c int);
INSERT INTO t1
  SELECT 50, 3, 3 FROM DUAL
    WHERE NOT EXISTS
      (SELECT * FROM t1 WHERE a = 50 AND b = 3);
SELECT * FROM t1;
INSERT INTO t1
  SELECT 50, 3, 3 FROM DUAL
    WHERE NOT EXISTS
      (SELECT * FROM t1 WHERE a = 50 AND b = 3);
select found_rows();
SELECT * FROM t1;
select count(*) from t1;
select found_rows();
select count(*) from t1 limit 2,3;
select found_rows();
select SQL_CALC_FOUND_ROWS count(*) from t1 limit 2,3;
select found_rows();

DROP TABLE t1;

# End of 4.1 tests

#
# Test case for bug 7098: substitution of a constant for a string field 
#

CREATE TABLE t1 ( city char(30) );
INSERT INTO t1 VALUES ('London');
INSERT INTO t1 VALUES ('Paris');

SELECT * FROM t1 WHERE city='London';
SELECT * FROM t1 WHERE city='london';
EXPLAIN SELECT * FROM t1 WHERE city='London' AND city='london';
SELECT * FROM t1 WHERE city='London' AND city='london';
EXPLAIN SELECT * FROM t1 WHERE city LIKE '%london%' AND city='London';
SELECT * FROM t1 WHERE city LIKE '%london%' AND city='London';

DROP TABLE t1;

#
# Bug#7425 inconsistent sort order on unsigned columns result of substraction
#

create table t1 (a int(11) unsigned, b int(11) unsigned);
insert into t1 values (1,0), (1,1), (1,2);
select a-b  from t1 order by 1;
select a-b , (a-b < 0)  from t1 order by 1;
select a-b as d, (a-b >= 0), b from t1 group by b having d >= 0;
select cast((a - b) as unsigned) from t1 order by 1;
drop table t1;


#
# Bug#8733 server accepts malformed query (multiply mentioned distinct)
#
create table t1 (a int(11));
select all all * from t1;
select distinct distinct * from t1;
--error 1221
select all distinct * from t1;
--error 1221
select distinct all * from t1;
drop table t1;

#
# Test for bug #6474
#

CREATE TABLE t1 ( 
K2C4 varchar(4) character set latin1 collate latin1_bin NOT NULL default '', 
K4N4 varchar(4) character set latin1 collate latin1_bin NOT NULL default '0000', 
F2I4 int(11) NOT NULL default '0' 
) ENGINE=MyISAM DEFAULT CHARSET=latin1;

INSERT INTO t1 VALUES 
('W%RT', '0100',  1), 
('W-RT', '0100', 1), 
('WART', '0100', 1), 
('WART', '0200', 1), 
('WERT', '0100', 2), 
('WORT','0200', 2), 
('WT', '0100', 2), 
('W_RT', '0100', 2), 
('WaRT', '0100', 3), 
('WART', '0300', 3), 
('WRT' , '0400', 3), 
('WURM', '0500', 3), 
('W%T', '0600', 4), 
('WA%T', '0700', 4), 
('WA_T', '0800', 4);

SELECT K2C4, K4N4, F2I4 FROM t1
  WHERE  K2C4 = 'WART' AND 
        (F2I4 = 2 AND K2C4 = 'WART' OR (F2I4 = 2 OR K4N4 = '0200'));
SELECT K2C4, K4N4, F2I4 FROM t1
  WHERE  K2C4 = 'WART' AND (K2C4 = 'WART' OR K4N4 = '0200');
DROP TABLE t1;

#
# Test case for bug 7520: a wrong cost of the index for a BLOB field
#

CREATE TABLE t1 ( a BLOB, INDEX (a(20)) );
CREATE TABLE t2 ( a BLOB, INDEX (a(20)) );

INSERT INTO t1 VALUES ('one'),('two'),('three'),('four'),('five');
INSERT INTO t2 VALUES ('one'),('two'),('three'),('four'),('five');

EXPLAIN SELECT * FROM t1 LEFT JOIN t2 USE INDEX (a) ON t1.a=t2.a;
EXPLAIN SELECT * FROM t1 LEFT JOIN t2 FORCE INDEX (a) ON t1.a=t2.a;

DROP TABLE t1, t2;

#
# Bug#8670
#
create table t1 (a int, b int);
create table t2 like t1;
select t1.a from (t1 inner join t2 on t1.a=t2.a) where t2.a=1;
select t1.a from ((t1 inner join t2 on t1.a=t2.a)) where t2.a=1;
select x.a, y.a, z.a from ( (t1 x inner join t2 y on x.a=y.a) inner join t2 z on y.a=z.a) WHERE x.a=1;
drop table t1,t2;

#
# Bug#9820
#

create table t1 (s1 varchar(5));
insert into t1 values ('Wall');
select min(s1) from t1 group by s1 with rollup;
drop table t1;

#
# Bug#9799
#

create table t1 (s1 int) engine=myisam;
insert into t1 values (0);
select avg(distinct s1) from t1 group by s1 with rollup;
drop table t1;

#
# Bug#9800
#

create table t1 (s1 int);
insert into t1 values (null),(1);
select distinct avg(s1) as x from t1 group by s1 with rollup;
drop table t1;


#
# Bug#8733 server accepts malformed query (multiply mentioned distinct)
#
create table t1 (a int(11));
select all all * from t1;
select distinct distinct * from t1;
--error 1221
select all distinct * from t1;
--error 1221
select distinct all * from t1;
drop table t1;


#
# Test case for bug 7520: a wrong cost of the index for a BLOB field
#

CREATE TABLE t1 ( a BLOB, INDEX (a(20)) );
CREATE TABLE t2 ( a BLOB, INDEX (a(20)) );

INSERT INTO t1 VALUES ('one'),('two'),('three'),('four'),('five');
INSERT INTO t2 VALUES ('one'),('two'),('three'),('four'),('five');

EXPLAIN SELECT * FROM t1 LEFT JOIN t2 USE INDEX (a) ON t1.a=t2.a;
EXPLAIN SELECT * FROM t1 LEFT JOIN t2 FORCE INDEX (a) ON t1.a=t2.a;

DROP TABLE t1, t2;

#
# Test for bug #10084: STRAIGHT_JOIN with ON expression 
#

CREATE TABLE t1 (a int);
CREATE TABLE t2 (a int);
INSERT INTO t1 VALUES (1), (2), (3), (4), (5);
INSERT INTO t2 VALUES (2), (4), (6);

SELECT t1.a FROM t1 STRAIGHT_JOIN t2 ON t1.a=t2.a;

EXPLAIN SELECT t1.a FROM t1 STRAIGHT_JOIN t2 ON t1.a=t2.a;
EXPLAIN SELECT t1.a FROM t1 INNER JOIN t2 ON t1.a=t2.a;

DROP TABLE t1,t2;

#
# Bug #10650
#

select x'10' + 0, X'10' + 0, b'10' + 0, B'10' + 0;

#
# Bug #11398 Bug in field_conv() results in wrong result of join with index
#
create table t1 (f1 varchar(6) default NULL, f2 int(6) primary key not null);
create table t2 (f3 varchar(5) not null, f4 varchar(5) not null, UNIQUE KEY UKEY (f3,f4));
insert into t1 values (" 2", 2);
insert into t2 values (" 2", " one "),(" 2", " two ");
select * from t1 left join t2 on f1 = f3;
drop table t1,t2;

#
# Bug #6558 Views: CREATE VIEW fails with JOIN ... USING
#

create table t1 (empnum smallint, grp int);
create table t2 (empnum int, name char(5));
insert into t1 values(1,1);
insert into t2 values(1,'bob');
create view v1 as select * from t2 inner join t1 using (empnum);
select * from v1;
drop table t1,t2;
drop view v1;

#
# Bug #10646 Columns included in the join between two tables are ambigious
# in the select
#

create table t1 (pk int primary key, b int);
create table t2 (pk int primary key, c int);
select pk from t1 inner join t2 using (pk);
drop table t1,t2;

#
# Bug #10972 Natural join of view and underlying table gives wrong result
#

create table t1 (s1 int, s2 char(5), s3 decimal(10));
create view v1 as select s1, s2, 'x' as s3 from t1;
select * from t1 natural join v1;
insert into t1 values (1,'x',5);
select * from t1 natural join v1;
drop table t1;
drop view v1;

#
# Bug #6276 A SELECT that does a NATURAL OUTER JOIN without common
#           columns crashes server because of empty ON condition
#

create table t1(a1 int);
create table t2(a2 int);
insert into t1 values(1),(2);
insert into t2 values(1),(2);
create view v2 (c) as select a1 from t1;

select * from t1 natural left join t2;
select * from t1 natural right join t2;

select * from v2 natural left join t2;
select * from v2 natural right join t2;

drop table t1, t2;
drop view v2;


#
# Bug #4789 Incosistent results of more than 2-way natural joins due to
#           incorrect transformation to join ... on.
#

create table t1 (a int(10), t1_val int(10));
create table t2 (b int(10), t2_val int(10));
create table t3 (a int(10), b int(10));
insert into t1 values (1,1),(2,2);
insert into t2 values (1,1),(2,2),(3,3);
insert into t3 values (1,1),(2,1),(3,1),(4,1);
# the following two queries must return the same result
select * from t1 natural join t2 natural join t3;
select * from t1 natural join t3 natural join t2;
drop table t1, t2, t3;


#
# Bug #12841: Server crash on DO IFNULL(NULL,NULL)
#
# (testing returning of int, decimal, real, string)
DO IFNULL(NULL, NULL);
SELECT CAST(IFNULL(NULL, NULL) AS DECIMAL);
SELECT ABS(IFNULL(NULL, NULL));
SELECT IFNULL(NULL, NULL);

#
# Bug #6495 Illogical requirement for column qualification in NATURAL join
#

create table t1 (a char(1));
create table t2 (a char(1));
insert into t1 values ('a'),('b'),('c');
insert into t2 values ('b'),('c'),('d');
select a from t1 natural join t2;
select * from t1 natural join t2 where a = 'b';
drop table t1, t2;

#
<<<<<<< HEAD
# Bug #12977 Compare table names with qualifying field tables only
# for base tables, search all nested join operands of natural joins.
#

CREATE TABLE t1 (`id` TINYINT);
CREATE TABLE t2 (`id` TINYINT);
CREATE TABLE t3 (`id` TINYINT);
INSERT INTO t1 VALUES (1),(2),(3);
INSERT INTO t2 VALUES (2);
INSERT INTO t3 VALUES (3);
-- error 1052
SELECT t1.id,t3.id FROM t1 JOIN t2 ON (t2.id=t1.id) LEFT JOIN t3 USING (id);
-- error 1052
SELECT t1.id,t3.id FROM t1 JOIN t2 ON (t2.notacolumn=t1.id) LEFT JOIN t3 USING (id);
-- error 1052
SELECT id,t3.id FROM t1 JOIN t2 ON (t2.id=t1.id) LEFT JOIN t3 USING (id);
-- error 1052
SELECT id,t3.id FROM (t1 JOIN t2 ON (t2.id=t1.id)) LEFT JOIN t3 USING (id);

drop table t1, t2, t3;

#
# Bug #13067 JOIN xxx USING is case sensitive
#

create table t1 (a int(10),b int(10));
create table t2 (a int(10),b int(10));
insert into t1 values (1,10),(2,20),(3,30);
insert into t2 values (1,10);
# both queries should produce the same result
select * from t1 inner join t2 using (A);
select * from t1 inner join t2 using (a);
=======
# Bug #12943 Incorrect nesting of [INNER| CROSS] JOIN due to unspecified
#            associativity in the parser.
#

create table t1 (a int, c int);
create table t2 (b int);
create table t3 (b int, a int);
create table t4 (c int);
insert into t1 values (1,1);
insert into t2 values (1);
insert into t3 values (1,1);
insert into t4 values (1);

select * from t1 join t2 join t3 on (t2.b = t3.b and t1.a = t3.a);
# Notice that ',' has lower priority than 'join', thus we have that:
# t1, t2 join t3 <==> t1, (t2 join t3).
-- error 1054
select * from t1, t2 join t3 on (t2.b = t3.b and t1.a = t3.a);
select * from t1 join t2 join t3 join t4 on (t1.a = t4.c and t2.b = t4.c);
select * from t1 join t2 join t4 using (c);
drop table t1, t2, t3, t4;
>>>>>>> 58cc5073
<|MERGE_RESOLUTION|>--- conflicted
+++ resolved
@@ -2467,7 +2467,6 @@
 drop table t1, t2;
 
 #
-<<<<<<< HEAD
 # Bug #12977 Compare table names with qualifying field tables only
 # for base tables, search all nested join operands of natural joins.
 #
@@ -2500,7 +2499,6 @@
 # both queries should produce the same result
 select * from t1 inner join t2 using (A);
 select * from t1 inner join t2 using (a);
-=======
 # Bug #12943 Incorrect nesting of [INNER| CROSS] JOIN due to unspecified
 #            associativity in the parser.
 #
@@ -2521,5 +2519,4 @@
 select * from t1, t2 join t3 on (t2.b = t3.b and t1.a = t3.a);
 select * from t1 join t2 join t3 join t4 on (t1.a = t4.c and t2.b = t4.c);
 select * from t1 join t2 join t4 using (c);
-drop table t1, t2, t3, t4;
->>>>>>> 58cc5073
+drop table t1, t2, t3, t4;