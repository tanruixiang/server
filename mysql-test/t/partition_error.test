#
# Simple test for the erroneos statements using the 
# partition storage engine
#
-- source include/have_partition.inc

--disable_warnings
drop table if exists t1;
--enable_warnings
<<<<<<< HEAD
 
--echo #
--echo # Bug#50392: insert_id is not reset for partitioned tables
--echo #            auto_increment on duplicate entry
CREATE TABLE t1 (a INT AUTO_INCREMENT PRIMARY KEY);
SET INSERT_ID= 13;
INSERT INTO t1 VALUES (NULL);
SET INSERT_ID= 12;
--error ER_DUP_ENTRY
INSERT INTO t1 VALUES (NULL), (NULL), (NULL);
SHOW CREATE TABLE t1;
INSERT INTO t1 VALUES (NULL);
SELECT * FROM t1;
DROP TABLE t1;
CREATE TABLE t1 (a INT AUTO_INCREMENT PRIMARY KEY) PARTITION BY KEY(a);
SET INSERT_ID= 13;
INSERT INTO t1 VALUES (NULL);
SET INSERT_ID= 12;
--error ER_DUP_ENTRY
INSERT INTO t1 VALUES (NULL), (NULL), (NULL);
SHOW CREATE TABLE t1;
INSERT INTO t1 VALUES (NULL);
SELECT * FROM t1;
DROP TABLE t1;

=======

--echo #
--echo # Bug#42954: SQL MODE 'NO_DIR_IN_CREATE' does not work with
--echo #            subpartitions
SET @org_mode=@@sql_mode;
SET @@sql_mode='NO_DIR_IN_CREATE';
SELECT @@sql_mode;
CREATE TABLE t1 (id INT, purchased DATE)
PARTITION BY RANGE(YEAR(purchased))
SUBPARTITION BY HASH(TO_DAYS(purchased))
(PARTITION p0 VALUES LESS THAN MAXVALUE
  DATA DIRECTORY = '/tmp/not-existing' 
  INDEX DIRECTORY = '/tmp/not-existing');
SHOW CREATE TABLE t1;
DROP TABLE t1;
CREATE TABLE t1 (id INT, purchased DATE)
PARTITION BY RANGE(YEAR(purchased))
SUBPARTITION BY HASH(TO_DAYS(purchased)) SUBPARTITIONS 2
(PARTITION p0 VALUES LESS THAN MAXVALUE
 (SUBPARTITION sp0
   DATA DIRECTORY = '/tmp/not-existing' 
   INDEX DIRECTORY = '/tmp/not-existing',
  SUBPARTITION sp1));
SHOW CREATE TABLE t1;
DROP TABLE t1;
CREATE TABLE t1 (id INT, purchased DATE)
PARTITION BY RANGE(YEAR(purchased))
(PARTITION p0 VALUES LESS THAN MAXVALUE
  DATA DIRECTORY = '/tmp/not-existing' 
  INDEX DIRECTORY = '/tmp/not-existing');
SHOW CREATE TABLE t1;
DROP TABLE t1;

SET @@sql_mode= @org_mode;

>>>>>>> 90c200a2
#
# Bug#38719: Partitioning returns a different error code for a
# duplicate key error
CREATE TABLE t1 (a INTEGER NOT NULL, PRIMARY KEY (a));
-- error ER_DUP_ENTRY
INSERT INTO t1 VALUES (1),(1);
DROP TABLE t1;
CREATE TABLE t1 (a INTEGER NOT NULL, PRIMARY KEY (a))
PARTITION BY KEY (a) PARTITIONS 2;
-- error ER_DUP_ENTRY
INSERT INTO t1 VALUES (1),(1);
DROP TABLE t1;

#
# Bug#31931: Mix of handlers error message
#
--error ER_MIX_HANDLER_ERROR
CREATE TABLE t1 (a INT)
PARTITION BY HASH (a)
( PARTITION p0 ENGINE=MyISAM,
  PARTITION p1);
--error ER_MIX_HANDLER_ERROR
CREATE TABLE t1 (a INT)
PARTITION BY LIST (a)
SUBPARTITION BY HASH (a)
( PARTITION p0 VALUES IN (0)
( SUBPARTITION s0, SUBPARTITION s1 ENGINE=MyISAM, SUBPARTITION s2),
  PARTITION p1 VALUES IN (1)
( SUBPARTITION s3 ENGINE=MyISAM, SUBPARTITION s4, SUBPARTITION s5 ENGINE=MyISAM));


#
# Bug 29368:
# Incorrect error, 1467, for syntax error when creating partition
--error ER_PARTITION_REQUIRES_VALUES_ERROR
CREATE TABLE t1 (
  a int
)
PARTITION BY RANGE (a)
(
  PARTITION p0 VALUES LESS THAN (1),
  PARTITION p1 VALU ES LESS THAN (2)
);

#
# Partition by key stand-alone error
#
--error 1064
partition by list (a)
partitions 3
(partition x1 values in (1,2,9,4) tablespace ts1,
 partition x2 values in (3, 11, 5, 7) tablespace ts2,
 partition x3 values in (16, 8, 5+19, 70-43) tablespace ts3);

#
# Partition by key list, number of partitions defined, no partition defined
#
--error ER_PARTITIONS_MUST_BE_DEFINED_ERROR
CREATE TABLE t1 (
a int not null,
b int not null,
c int not null,
primary key(a,b))
partition by list (a)
partitions 2;

#
# Partition by key list, wrong result type
#
--error ER_PARTITION_FUNCTION_IS_NOT_ALLOWED
CREATE TABLE t1 (
a int not null,
b int not null,
c int not null,
primary key(a,b))
partition by list (sin(a))
partitions 3
(partition x1 values in (1,2,9,4) tablespace ts1,
 partition x2 values in (3, 11, 5, 7) tablespace ts2,
 partition x3 values in (16, 8, 5+19, 70-43) tablespace ts3);

#
# Partition by key, partition function not allowed
#
--error 1064
CREATE TABLE t1 (
a int not null,
b int not null,
c int not null,
primary key(a,b))
partition by key (a+2)
partitions 3
(partition x1 tablespace ts1,
 partition x2 tablespace ts2,
 partition x3 tablespace ts3);

#
# Partition by key, no partition name
#
--error 1064
CREATE TABLE t1 (
a int not null,
b int not null,
c int not null,
primary key(a,b))
partition by key (a)
partitions 3
(partition tablespace ts1,
 partition x2 tablespace ts2,
 partition x3 tablespace ts3);

#
# Partition by key, invalid field in field list
#
--error ER_FIELD_NOT_FOUND_PART_ERROR
CREATE TABLE t1 (
a int not null,
b int not null,
c int not null,
primary key(a,b))
partition by key (a,d)
partitions 3
(partition x1 tablespace ts1,
 partition x2 tablespace ts2,
 partition x3 tablespace ts3);

let $MYSQLD_DATADIR= `select @@datadir`;
select load_file('$MYSQLD_DATADIR/test/t1.par');
#
# Partition by hash, invalid field in function
#
--error 1054
CREATE TABLE t1 (
a int not null,
b int not null,
c int not null,
primary key(a,b))
partition by hash (a + d)
partitions 3
(partition x1 tablespace ts1,
 partition x2 tablespace ts2,
 partition x3 tablespace ts3);

#
# Partition by hash, invalid result type
#
--error ER_PARTITION_FUNCTION_IS_NOT_ALLOWED
CREATE TABLE t1 (
a int not null,
b int not null,
c int not null,
primary key(a,b))
partition by hash (sin(a))
partitions 3
(partition x1 tablespace ts1,
 partition x2 tablespace ts2,
 partition x3 tablespace ts3);

#
# Partition by key specified 3 partitions but only defined 2 => error
#
--error 1064
CREATE TABLE t1 (
a int not null,
b int not null,
c int not null,
primary key(a,b))
partition by key (a)
partitions 3
(partition x1, partition x2);

#
# Partition by hash, random function
#
--error 1064
CREATE TABLE t1 (
a int not null,
b int not null,
c int not null,
primary key(a,b))
partition by hash (rand(a))
partitions 2
(partition x1, partition x2);

#
# Partition by range, random function
#
--error 1064
CREATE TABLE t1 (
a int not null,
b int not null,
c int not null,
primary key(a,b))
partition by range (rand(a))
partitions 2
(partition x1 values less than (0), partition x2 values less than (2));

#
# Partition by list, random function
#
--error 1064
CREATE TABLE t1 (
a int not null,
b int not null,
c int not null,
primary key(a,b))
partition by list (rand(a))
partitions 2
(partition x1 values in (1), partition x2 values in (2));

#
# Partition by hash, values less than error
#
--error ER_PARTITION_WRONG_VALUES_ERROR
CREATE TABLE t1 (
a int not null,
b int not null,
c int not null,
primary key(a,b))
partition by hash (a)
partitions 2
(partition x1 values less than (4),
 partition x2 values less than (5));
select load_file('$MYSQLD_DATADIR/test/t1.par');

#
# Partition by hash, values in error
#
--error ER_PARTITION_WRONG_VALUES_ERROR
CREATE TABLE t1 (
a int not null,
b int not null,
c int not null,
primary key(a,b))
partition by hash (a)
partitions 2
(partition x1 values in (4),
 partition x2 values in (5));
select load_file('$MYSQLD_DATADIR/test/t1.par');

#
# Partition by hash, values in error
#
--error ER_PARTITION_WRONG_VALUES_ERROR
CREATE TABLE t1 (
a int not null,
b int not null,
c int not null,
primary key(a,b))
partition by hash (a)
partitions 2
(partition x1 values in (4,6),
 partition x2 values in (5,7));
select load_file('$MYSQLD_DATADIR/test/t1.par');

#
# Subpartition by key, no partitions defined, single field
#
--error ER_SUBPARTITION_ERROR
CREATE TABLE t1 (
a int not null,
b int not null,
c int not null,
primary key (a,b))
partition by key (a)
subpartition by key (b);
select load_file('$MYSQLD_DATADIR/test/t1.par');

#
# Subpartition by key, no partitions defined, list of fields
#
--error ER_SUBPARTITION_ERROR
CREATE TABLE t1 (
a int not null,
b int not null,
c int not null,
primary key (a,b))
partition by key (a)
subpartition by key (a, b);
select load_file('$MYSQLD_DATADIR/test/t1.par');

#
# Subpartition by hash, no partitions defined
#
--error ER_SUBPARTITION_ERROR
CREATE TABLE t1 (
a int not null,
b int not null,
c int not null,
primary key (a,b))
partition by key (a)
subpartition by hash (a+b);
select load_file('$MYSQLD_DATADIR/test/t1.par');

#
# Subpartition by key, no partitions defined, single field
#
--error ER_SUBPARTITION_ERROR
CREATE TABLE t1 (
a int not null,
b int not null,
c int not null,
primary key (a,b))
partition by key (a)
subpartition by key (b);
select load_file('$MYSQLD_DATADIR/test/t1.par');

#
# Subpartition by key, no partitions defined, list of fields
#
--error ER_SUBPARTITION_ERROR
CREATE TABLE t1 (
a int not null,
b int not null,
c int not null,
primary key (a,b))
partition by key (a)
subpartition by key (a, b);
select load_file('$MYSQLD_DATADIR/test/t1.par');

#
# Subpartition by hash, no partitions defined
#
--error ER_SUBPARTITION_ERROR
CREATE TABLE t1 (
a int not null,
b int not null,
c int not null,
primary key (a,b))
partition by key (a)
subpartition by hash (a+b);
select load_file('$MYSQLD_DATADIR/test/t1.par');

#
# Subpartition by hash, no partitions defined, wrong subpartition function
#
--error 1064
CREATE TABLE t1 (
a int not null,
b int not null,
c int not null,
primary key (a,b))
partition by key (a)
subpartition by hash (rand(a+b));

#
# Subpartition by hash, wrong subpartition function
#
--error ER_SUBPARTITION_ERROR
CREATE TABLE t1 (
a int not null,
b int not null,
c int not null,
primary key (a,b))
partition by key (a)
subpartition by hash (sin(a+b))
(partition x1 (subpartition x11, subpartition x12),
 partition x2 (subpartition x21, subpartition x22));
select load_file('$MYSQLD_DATADIR/test/t1.par');

#
# Subpartition by hash, no partitions defined, wrong subpartition function
#
--error 1064
CREATE TABLE t1 (
a int not null,
b int not null,
c int not null,
primary key (a,b))
partition by range (a)
subpartition by key (a+b)
(partition x1 values less than (1) (subpartition x11, subpartition x12),
 partition x2 values less than (2) (subpartition x21, subpartition x22));

#
# Subpartition by hash, no partitions defined, wrong subpartition function
#
--error ER_FIELD_NOT_FOUND_PART_ERROR
CREATE TABLE t1 (
a int not null,
b int not null,
c int not null,
primary key (a,b))
partition by range (a)
subpartition by key (a,d)
(partition x1 values less than (1) (subpartition x11, subpartition x12),
 partition x2 values less than (2) (subpartition x21, subpartition x22));
select load_file('$MYSQLD_DATADIR/test/t1.par');

#
# Subpartition by hash, no partitions defined, wrong subpartition function
#
--error ER_SUBPARTITION_ERROR
CREATE TABLE t1 (
a int not null,
b int not null,
c int not null,
primary key (a,b))
partition by key (a)
subpartition by hash (3+4);

#
# Subpartition by hash, no partitions defined, wrong subpartition function
#
--error 1054
CREATE TABLE t1 (
a int not null,
b int not null,
c int not null,
primary key (a,b))
partition by range (a)
subpartition by hash (a+d)
(partition x1 values less than (1) (subpartition x11, subpartition x12),
 partition x2 values less than (2) (subpartition x21, subpartition x22));

#
# Partition by range, no partition => error
#
--error ER_PARTITIONS_MUST_BE_DEFINED_ERROR
CREATE TABLE t1 (
a int not null,
b int not null,
c int not null,
primary key(a,b))
partition by range (a);
select load_file('$MYSQLD_DATADIR/test/t1.par');

#
# Partition by range, invalid field in function
#
--error 1054
CREATE TABLE t1 (
a int not null,
b int not null,
c int not null,
primary key(a,b))
partition by range (a+d)
partitions 2
(partition x1 values less than (4) tablespace ts1,
 partition x2 values less than (8) tablespace ts2);

#
# Partition by range, inconsistent partition function and constants
#
--error ER_INCONSISTENT_TYPE_OF_FUNCTIONS_ERROR
CREATE TABLE t1 (
a int not null,
b int not null,
c int not null,
primary key(a,b))
partition by range (a)
partitions 2
(partition x1 values less than (4.0) tablespace ts1,
 partition x2 values less than (8) tablespace ts2);

#
# Partition by range, constant partition function not allowed
#
--error ER_WRONG_EXPR_IN_PARTITION_FUNC_ERROR
CREATE TABLE t1 (
a int not null,
b int not null,
c int not null,
primary key(a,b))
partition by range (3+4)
partitions 2
(partition x1 values less than (4) tablespace ts1,
 partition x2 values less than (8) tablespace ts2);

# 
# Partition by range, no values less than definition
# 
--error ER_PARTITION_REQUIRES_VALUES_ERROR
CREATE TABLE t1 ( 
a int not null,
b int not null,
c int not null,
primary key(a,b))
partition by range (a)
partitions 2
(partition x1 values less than (4),
 partition x2); 

#
# Partition by range, no values in definition allowed
#
--error ER_PARTITION_WRONG_VALUES_ERROR
CREATE TABLE t1 (
a int not null,
b int not null,
c int not null,
primary key(a,b))
partition by range (a)
partitions 2
(partition x1 values in (4),
 partition x2);

#
# Partition by range, values in error
#
--error ER_PARTITION_WRONG_VALUES_ERROR
CREATE TABLE t1 (
a int not null,
b int not null,
c int not null,
primary key(a,b))
partition by range (a)
partitions 2
(partition x1 values in (4),
 partition x2 values less than (5));

#
# Partition by range, missing parenthesis
#
--error ER_PARTITION_WRONG_VALUES_ERROR
CREATE TABLE t1 (
a int not null,
b int not null,
c int not null,
primary key(a,b))
partition by list (a)
partitions 2
(partition x1 values less than 4,
 partition x2 values less than (5));

#
# Partition by range, maxvalue in wrong place
#
--error ER_PARTITION_MAXVALUE_ERROR
CREATE TABLE t1 (
a int not null,
b int not null,
c int not null,
primary key(a,b))
partition by range (a)
partitions 2
(partition x1 values less than maxvalue,
 partition x2 values less than (5));

#
# Partition by range, maxvalue in several places
#
--error ER_PARTITION_MAXVALUE_ERROR
CREATE TABLE t1 (
a int not null,
b int not null,
c int not null,
primary key(a,b))
partition by range (a)
partitions 2
(partition x1 values less than maxvalue,
 partition x2 values less than maxvalue);

#
# Partition by range, not increasing ranges
#
--error ER_RANGE_NOT_INCREASING_ERROR
CREATE TABLE t1 (
a int not null,
b int not null,
c int not null,
primary key(a,b))
partition by range (a)
partitions 2
(partition x1 values less than (4),
 partition x2 values less than (3));

#
# Partition by range, wrong result type of partition function
#
--error ER_PARTITION_FUNCTION_IS_NOT_ALLOWED
CREATE TABLE t1 (
a int not null,
b int not null,
c int not null,
primary key(a,b))
partition by range (sin(a))
partitions 2
(partition x1 values less than (4),
 partition x2 values less than (5));

#
# Subpartition by hash, wrong number of subpartitions
#
--error 1064
CREATE TABLE t1 (
a int not null,
b int not null,
c int not null,
primary key (a,b))
partition by list (a)
subpartition by hash (a+b)
subpartitions 3
( partition x1 values in (1,2,4)
  ( subpartition x11 nodegroup 0,
    subpartition x12 nodegroup 1),
  partition x2 values in (3,5,6)
  ( subpartition x21 nodegroup 0,
    subpartition x22 nodegroup 1)
);

#
# Subpartition by hash, wrong number of subpartitions
#
--error 1064
CREATE TABLE t1 (
a int not null,
b int not null,
c int not null,
primary key (a,b))
partition by list (a)
subpartition by hash (a+b)
( partition x1 values in (1)
  ( subpartition x11 nodegroup 0,
    subpartition xextra,
    subpartition x12 nodegroup 1),
  partition x2 values in (2)
  ( subpartition x21 nodegroup 0,
    subpartition x22 nodegroup 1)
);

#
# Subpartition by list => error
#
--error 1064 
CREATE TABLE t1 (
a int not null,
b int not null,
c int not null,
primary key (a,b))
partition by key (a) 
subpartition by list (a+b)
( partition x1
  ( subpartition x11 engine myisam,
    subpartition x12 engine myisam),
   partition x2 
   ( subpartition x21 engine myisam,
     subpartition x22 engine myisam)
);

#
# Subpartition by list => error
#
--error 1064
CREATE TABLE t1 (
a int not null,
b int not null,
c int not null,
primary key (a,b))
partition by key (a)
subpartition by list (a+b)
( partition x1
  ( subpartition x11 engine myisam values in (0),
    subpartition x12 engine myisam values in (1)),
  partition x2
  ( subpartition x21 engine myisam values in (0),
    subpartition x22 engine myisam values in (1))
);

#
# Partition by list, no partition => error
#
--error ER_PARTITIONS_MUST_BE_DEFINED_ERROR
CREATE TABLE t1 (
a int not null,
b int not null,
c int not null,
primary key(a,b))
partition by list (a);

#
# Partition by list, constant partition function not allowed
#
--error ER_WRONG_EXPR_IN_PARTITION_FUNC_ERROR
CREATE TABLE t1 (
a int not null,
b int not null,
c int not null,
primary key(a,b))
partition by list (3+4)
partitions 2 
(partition x1 values in (4) tablespace ts1,
 partition x2 values in (8) tablespace ts2);

#
# Partition by list, invalid field in function
#
--error 1054
CREATE TABLE t1 (
a int not null,
b int not null,
c int not null,
primary key(a,b))
partition by list (a+d)
partitions 2
(partition x1 values in (4) tablespace ts1,
 partition x2 values in (8) tablespace ts2);

# 
# Partition by list, no values in definition
# 
--error ER_PARTITION_REQUIRES_VALUES_ERROR
CREATE TABLE t1 (
a int not null,
b int not null,
c int not null,
primary key(a,b))
partition by list (a)
partitions 2
(partition x1 values in (4),
 partition x2);

#
# Partition by list, values less than error
#
--error ER_PARTITION_WRONG_VALUES_ERROR
CREATE TABLE t1 (
a int not null,
b int not null,
c int not null,
primary key(a,b))
partition by list (a)
partitions 2
(partition x1 values in (4),
 partition x2 values less than (5));

#
# Partition by list, no values in definition
#
--error ER_PARTITION_REQUIRES_VALUES_ERROR
CREATE TABLE t1 (
a int not null,
b int not null,
c int not null,
primary key(a,b))
partition by list (a)
partitions 2
(partition x1 values in (4,6),
 partition x2);

#
# Partition by list, duplicate values
#
--error ER_MULTIPLE_DEF_CONST_IN_LIST_PART_ERROR
CREATE TABLE t1 (
a int not null,
b int not null,
c int not null,
primary key(a,b))
partition by list (a)
partitions 2
(partition x1 values in (4, 12+9),
 partition x2 values in (3, 21));

#
# Partition by list, wrong constant result type (not INT)
#
--error ER_INCONSISTENT_TYPE_OF_FUNCTIONS_ERROR
CREATE TABLE t1 (
a int not null,
b int not null,
c int not null,
primary key(a,b))
partition by list (a)
partitions 2
(partition x1 values in (4.0, 12+8),
 partition x2 values in (3, 21));

#
# Partition by list, missing parenthesis
#
--error 1064
CREATE TABLE t1 (
a int not null,
b int not null,
c int not null,
primary key(a,b))
partition by list (a)
partitions 2
(partition x1 values in 4,
 partition x2 values in (5));

#
# Bug #13439: Crash when LESS THAN (non-literal)
#
--error 1054
CREATE TABLE t1 (a int)
PARTITION BY RANGE (a)
(PARTITION p0 VALUES LESS THAN (x1));

#
# No partition for the given value
#
CREATE TABLE t1(a int)
  PARTITION BY RANGE (a) (PARTITION p1 VALUES LESS THAN(5));
--error ER_NO_PARTITION_FOR_GIVEN_VALUE
insert into t1 values (10);
drop table t1;

--error ER_PARTITION_CONST_DOMAIN_ERROR
create table t1 (a bigint unsigned)
partition by range (a)
(partition p0 values less than (-1));
#
# Bug 18198 Partitions: Verify that erroneus partition functions doesn't work
#
-- error ER_PARTITION_FUNCTION_IS_NOT_ALLOWED
create table t1 (v varchar(12))
partition by range (ascii(v))
(partition p0 values less than (10));
#drop table t1;

-- error 1064
create table t1 (a int)
partition by hash (rand(a));
-- error 1064
create table t1 (a int)
partition by hash(CURTIME() + a);
-- error 1064
create table t1 (a int)
partition by hash (NOW()+a);
-- error ER_PARTITION_FUNCTION_IS_NOT_ALLOWED
create table t1 (a int)
partition by hash (extract(hour from convert_tz(a, '+00:00', '+00:00')));
-- error ER_PARTITION_FUNCTION_IS_NOT_ALLOWED
create table t1 (a int)
partition by range (a + (select count(*) from t1))
(partition p1 values less than (1));
-- error ER_PARTITION_FUNCTION_IS_NOT_ALLOWED
create table t1 (a char(10))
partition by hash (extractvalue(a,'a'));

--echo #
--echo # Bug #42849: innodb crash with varying time_zone on partitioned
--echo #             timestamp primary key
--echo #

# A correctly partitioned table to test that trying to repartition it using
# timezone-dependent expression will throw an error.
CREATE TABLE old (a TIMESTAMP NOT NULL PRIMARY KEY)
PARTITION BY RANGE (UNIX_TIMESTAMP(a)) (
PARTITION p VALUES LESS THAN (1219089600),
PARTITION pmax VALUES LESS THAN MAXVALUE);

# Check that allowed arithmetic/math functions involving TIMESTAMP values result
# in ER_PARTITION_FUNC_NOT_ALLOWED_ERROR when used as a partitioning function

--error ER_PARTITION_FUNC_NOT_ALLOWED_ERROR
CREATE TABLE new (a TIMESTAMP NOT NULL PRIMARY KEY)
PARTITION BY RANGE (a) (
PARTITION p VALUES LESS THAN (20080819),
PARTITION pmax VALUES LESS THAN MAXVALUE);

--error ER_PARTITION_FUNC_NOT_ALLOWED_ERROR
ALTER TABLE old
PARTITION BY RANGE (a) (
PARTITION p VALUES LESS THAN (20080819),
PARTITION pmax VALUES LESS THAN MAXVALUE);

--error ER_WRONG_EXPR_IN_PARTITION_FUNC_ERROR
CREATE TABLE new (a TIMESTAMP NOT NULL PRIMARY KEY)
PARTITION BY RANGE (a+0) (
PARTITION p VALUES LESS THAN (20080819),
PARTITION pmax VALUES LESS THAN MAXVALUE);

--error ER_WRONG_EXPR_IN_PARTITION_FUNC_ERROR
ALTER TABLE old
PARTITION BY RANGE (a+0) (
PARTITION p VALUES LESS THAN (20080819),
PARTITION pmax VALUES LESS THAN MAXVALUE);

--error ER_WRONG_EXPR_IN_PARTITION_FUNC_ERROR
CREATE TABLE new (a TIMESTAMP NOT NULL PRIMARY KEY)
PARTITION BY RANGE (a % 2) (
PARTITION p VALUES LESS THAN (20080819),
PARTITION pmax VALUES LESS THAN MAXVALUE);

--error ER_WRONG_EXPR_IN_PARTITION_FUNC_ERROR
ALTER TABLE old
PARTITION BY RANGE (a % 2) (
PARTITION p VALUES LESS THAN (20080819),
PARTITION pmax VALUES LESS THAN MAXVALUE);

--error ER_WRONG_EXPR_IN_PARTITION_FUNC_ERROR
CREATE TABLE new (a TIMESTAMP NOT NULL PRIMARY KEY)
PARTITION BY RANGE (ABS(a)) (
PARTITION p VALUES LESS THAN (20080819),
PARTITION pmax VALUES LESS THAN MAXVALUE);

--error ER_WRONG_EXPR_IN_PARTITION_FUNC_ERROR
ALTER TABLE old
PARTITION BY RANGE (ABS(a)) (
PARTITION p VALUES LESS THAN (20080819),
PARTITION pmax VALUES LESS THAN MAXVALUE);

--error ER_WRONG_EXPR_IN_PARTITION_FUNC_ERROR
CREATE TABLE new (a TIMESTAMP NOT NULL PRIMARY KEY)
PARTITION BY RANGE (CEILING(a)) (
PARTITION p VALUES LESS THAN (20080819),
PARTITION pmax VALUES LESS THAN MAXVALUE);

--error ER_WRONG_EXPR_IN_PARTITION_FUNC_ERROR
ALTER TABLE old
PARTITION BY RANGE (CEILING(a)) (
PARTITION p VALUES LESS THAN (20080819),
PARTITION pmax VALUES LESS THAN MAXVALUE);

--error ER_WRONG_EXPR_IN_PARTITION_FUNC_ERROR
CREATE TABLE new (a TIMESTAMP NOT NULL PRIMARY KEY)
PARTITION BY RANGE (FLOOR(a)) (
PARTITION p VALUES LESS THAN (20080819),
PARTITION pmax VALUES LESS THAN MAXVALUE);

--error ER_WRONG_EXPR_IN_PARTITION_FUNC_ERROR
ALTER TABLE old
PARTITION BY RANGE (FLOOR(a)) (
PARTITION p VALUES LESS THAN (20080819),
PARTITION pmax VALUES LESS THAN MAXVALUE);

# Check that allowed date/time functions involving TIMESTAMP values result
# in ER_WRONG_EXPR_IN_PARTITION_FUNC_ERROR when used as a partitioning function

--error ER_WRONG_EXPR_IN_PARTITION_FUNC_ERROR
CREATE TABLE new (a TIMESTAMP NOT NULL PRIMARY KEY)
PARTITION BY RANGE (TO_DAYS(a)) (
PARTITION p VALUES LESS THAN (733638),
PARTITION pmax VALUES LESS THAN MAXVALUE);

--error ER_WRONG_EXPR_IN_PARTITION_FUNC_ERROR
ALTER TABLE old
PARTITION BY RANGE (TO_DAYS(a)) (
PARTITION p VALUES LESS THAN (733638),
PARTITION pmax VALUES LESS THAN MAXVALUE);

--error ER_WRONG_EXPR_IN_PARTITION_FUNC_ERROR
CREATE TABLE new (a TIMESTAMP NOT NULL PRIMARY KEY)
PARTITION BY RANGE (DAYOFYEAR(a)) (
PARTITION p VALUES LESS THAN (231),
PARTITION pmax VALUES LESS THAN MAXVALUE);

--error ER_WRONG_EXPR_IN_PARTITION_FUNC_ERROR
ALTER TABLE old
PARTITION BY RANGE (DAYOFYEAR(a)) (
PARTITION p VALUES LESS THAN (231),
PARTITION pmax VALUES LESS THAN MAXVALUE);

--error ER_WRONG_EXPR_IN_PARTITION_FUNC_ERROR
CREATE TABLE new (a TIMESTAMP NOT NULL PRIMARY KEY)
PARTITION BY RANGE (DAYOFMONTH(a)) (
PARTITION p VALUES LESS THAN (19),
PARTITION pmax VALUES LESS THAN MAXVALUE);

--error ER_WRONG_EXPR_IN_PARTITION_FUNC_ERROR
ALTER TABLE old
PARTITION BY RANGE (DAYOFMONTH(a)) (
PARTITION p VALUES LESS THAN (19),
PARTITION pmax VALUES LESS THAN MAXVALUE);

--error ER_WRONG_EXPR_IN_PARTITION_FUNC_ERROR
CREATE TABLE new (a TIMESTAMP NOT NULL PRIMARY KEY)
PARTITION BY RANGE (DAYOFWEEK(a)) (
PARTITION p VALUES LESS THAN (3),
PARTITION pmax VALUES LESS THAN MAXVALUE);

--error ER_WRONG_EXPR_IN_PARTITION_FUNC_ERROR
ALTER TABLE old
PARTITION BY RANGE (DAYOFWEEK(a)) (
PARTITION p VALUES LESS THAN (3),
PARTITION pmax VALUES LESS THAN MAXVALUE);

--error ER_WRONG_EXPR_IN_PARTITION_FUNC_ERROR
CREATE TABLE new (a TIMESTAMP NOT NULL PRIMARY KEY)
PARTITION BY RANGE (MONTH(a)) (
PARTITION p VALUES LESS THAN (8),
PARTITION pmax VALUES LESS THAN MAXVALUE);

--error ER_WRONG_EXPR_IN_PARTITION_FUNC_ERROR
ALTER TABLE old
PARTITION BY RANGE (MONTH(a)) (
PARTITION p VALUES LESS THAN (8),
PARTITION pmax VALUES LESS THAN MAXVALUE);

--error ER_WRONG_EXPR_IN_PARTITION_FUNC_ERROR
CREATE TABLE new (a TIMESTAMP NOT NULL PRIMARY KEY)
PARTITION BY RANGE (HOUR(a)) (
PARTITION p VALUES LESS THAN (17),
PARTITION pmax VALUES LESS THAN MAXVALUE);

--error ER_WRONG_EXPR_IN_PARTITION_FUNC_ERROR
ALTER TABLE old
PARTITION BY RANGE (HOUR(a)) (
PARTITION p VALUES LESS THAN (17),
PARTITION pmax VALUES LESS THAN MAXVALUE);

--error ER_WRONG_EXPR_IN_PARTITION_FUNC_ERROR
CREATE TABLE new (a TIMESTAMP NOT NULL PRIMARY KEY)
PARTITION BY RANGE (MINUTE(a)) (
PARTITION p VALUES LESS THAN (55),
PARTITION pmax VALUES LESS THAN MAXVALUE);

--error ER_WRONG_EXPR_IN_PARTITION_FUNC_ERROR
ALTER TABLE old
PARTITION BY RANGE (MINUTE(a)) (
PARTITION p VALUES LESS THAN (55),
PARTITION pmax VALUES LESS THAN MAXVALUE);

--error ER_WRONG_EXPR_IN_PARTITION_FUNC_ERROR
CREATE TABLE new (a TIMESTAMP NOT NULL PRIMARY KEY)
PARTITION BY RANGE (QUARTER(a)) (
PARTITION p VALUES LESS THAN (3),
PARTITION pmax VALUES LESS THAN MAXVALUE);

--error ER_WRONG_EXPR_IN_PARTITION_FUNC_ERROR
ALTER TABLE old
PARTITION BY RANGE (QUARTER(a)) (
PARTITION p VALUES LESS THAN (3),
PARTITION pmax VALUES LESS THAN MAXVALUE);

--error ER_WRONG_EXPR_IN_PARTITION_FUNC_ERROR
CREATE TABLE new (a TIMESTAMP NOT NULL PRIMARY KEY)
PARTITION BY RANGE (SECOND(a)) (
PARTITION p VALUES LESS THAN (7),
PARTITION pmax VALUES LESS THAN MAXVALUE);

--error ER_WRONG_EXPR_IN_PARTITION_FUNC_ERROR
ALTER TABLE old
PARTITION BY RANGE (SECOND(a)) (
PARTITION p VALUES LESS THAN (7),
PARTITION pmax VALUES LESS THAN MAXVALUE);

--error ER_WRONG_EXPR_IN_PARTITION_FUNC_ERROR
CREATE TABLE new (a TIMESTAMP NOT NULL PRIMARY KEY)
PARTITION BY RANGE (YEARWEEK(a)) (
PARTITION p VALUES LESS THAN (200833),
PARTITION pmax VALUES LESS THAN MAXVALUE);

--error ER_WRONG_EXPR_IN_PARTITION_FUNC_ERROR
ALTER TABLE old
PARTITION BY RANGE (YEARWEEK(a)) (
PARTITION p VALUES LESS THAN (200833),
PARTITION pmax VALUES LESS THAN MAXVALUE);

--error ER_WRONG_EXPR_IN_PARTITION_FUNC_ERROR
CREATE TABLE new (a TIMESTAMP NOT NULL PRIMARY KEY)
PARTITION BY RANGE (YEAR(a)) (
PARTITION p VALUES LESS THAN (2008),
PARTITION pmax VALUES LESS THAN MAXVALUE);

--error ER_WRONG_EXPR_IN_PARTITION_FUNC_ERROR
ALTER TABLE old
PARTITION BY RANGE (YEAR(a)) (
PARTITION p VALUES LESS THAN (2008),
PARTITION pmax VALUES LESS THAN MAXVALUE);

--error ER_WRONG_EXPR_IN_PARTITION_FUNC_ERROR
CREATE TABLE new (a TIMESTAMP NOT NULL PRIMARY KEY)
PARTITION BY RANGE (WEEKDAY(a)) (
PARTITION p VALUES LESS THAN (3),
PARTITION pmax VALUES LESS THAN MAXVALUE);

--error ER_WRONG_EXPR_IN_PARTITION_FUNC_ERROR
ALTER TABLE old
PARTITION BY RANGE (WEEKDAY(a)) (
PARTITION p VALUES LESS THAN (3),
PARTITION pmax VALUES LESS THAN MAXVALUE);

--error ER_WRONG_EXPR_IN_PARTITION_FUNC_ERROR
CREATE TABLE new (a TIMESTAMP NOT NULL PRIMARY KEY)
PARTITION BY RANGE (TIME_TO_SEC(a)) (
PARTITION p VALUES LESS THAN (64507),
PARTITION pmax VALUES LESS THAN MAXVALUE);

--error ER_WRONG_EXPR_IN_PARTITION_FUNC_ERROR
ALTER TABLE old
PARTITION BY RANGE (TIME_TO_SEC(a)) (
PARTITION p VALUES LESS THAN (64507),
PARTITION pmax VALUES LESS THAN MAXVALUE);

--error ER_WRONG_EXPR_IN_PARTITION_FUNC_ERROR
CREATE TABLE new (a TIMESTAMP NOT NULL PRIMARY KEY)
PARTITION BY RANGE (EXTRACT(DAY FROM a)) (
PARTITION p VALUES LESS THAN (18),
PARTITION pmax VALUES LESS THAN MAXVALUE);

--error ER_WRONG_EXPR_IN_PARTITION_FUNC_ERROR
ALTER TABLE old
PARTITION BY RANGE (EXTRACT(DAY FROM a)) (
PARTITION p VALUES LESS THAN (18),
PARTITION pmax VALUES LESS THAN MAXVALUE);

--error ER_WRONG_EXPR_IN_PARTITION_FUNC_ERROR
CREATE TABLE new (a TIMESTAMP NOT NULL, b TIMESTAMP NOT NULL, PRIMARY KEY(a,b))
PARTITION BY RANGE (DATEDIFF(a, a)) (
PARTITION p VALUES LESS THAN (18),
PARTITION pmax VALUES LESS THAN MAXVALUE);

--error ER_WRONG_EXPR_IN_PARTITION_FUNC_ERROR
ALTER TABLE old
PARTITION BY RANGE (DATEDIFF(a, a)) (
PARTITION p VALUES LESS THAN (18),
PARTITION pmax VALUES LESS THAN MAXVALUE);

--error ER_WRONG_EXPR_IN_PARTITION_FUNC_ERROR
CREATE TABLE new (a TIMESTAMP NOT NULL PRIMARY KEY)
PARTITION BY RANGE (YEAR(a + 0)) (
PARTITION p VALUES LESS THAN (2008),
PARTITION pmax VALUES LESS THAN MAXVALUE);

--error ER_WRONG_EXPR_IN_PARTITION_FUNC_ERROR
ALTER TABLE old
PARTITION BY RANGE (YEAR(a + 0)) (
PARTITION p VALUES LESS THAN (2008),
PARTITION pmax VALUES LESS THAN MAXVALUE);

--error ER_WRONG_EXPR_IN_PARTITION_FUNC_ERROR
CREATE TABLE new (a TIMESTAMP NOT NULL PRIMARY KEY)
PARTITION BY RANGE (TO_DAYS(a + '2008-01-01')) (
PARTITION p VALUES LESS THAN (733638),
PARTITION pmax VALUES LESS THAN MAXVALUE);

--error ER_WRONG_EXPR_IN_PARTITION_FUNC_ERROR
ALTER TABLE old
PARTITION BY RANGE (TO_DAYS(a + '2008-01-01')) (
PARTITION p VALUES LESS THAN (733638),
PARTITION pmax VALUES LESS THAN MAXVALUE);

--error ER_WRONG_EXPR_IN_PARTITION_FUNC_ERROR
CREATE TABLE new (a TIMESTAMP NOT NULL PRIMARY KEY)
PARTITION BY RANGE (YEAR(a + '2008-01-01')) (
PARTITION p VALUES LESS THAN (2008),
PARTITION pmax VALUES LESS THAN MAXVALUE);

--error ER_WRONG_EXPR_IN_PARTITION_FUNC_ERROR
ALTER TABLE old
PARTITION BY RANGE (YEAR(a + '2008-01-01')) (
PARTITION p VALUES LESS THAN (2008),
PARTITION pmax VALUES LESS THAN MAXVALUE);

ALTER TABLE old ADD COLUMN b DATE;

--error ER_WRONG_EXPR_IN_PARTITION_FUNC_ERROR
CREATE TABLE new (a TIMESTAMP, b DATE)
PARTITION BY RANGE (YEAR(a + b)) (
PARTITION p VALUES LESS THAN (2008),
PARTITION pmax VALUES LESS THAN MAXVALUE);

--error ER_WRONG_EXPR_IN_PARTITION_FUNC_ERROR
ALTER TABLE old
PARTITION BY RANGE (YEAR(a + b)) (
PARTITION p VALUES LESS THAN (2008),
PARTITION pmax VALUES LESS THAN MAXVALUE);

--error ER_WRONG_EXPR_IN_PARTITION_FUNC_ERROR
CREATE TABLE new (a TIMESTAMP, b DATE)
PARTITION BY RANGE (TO_DAYS(a + b)) (
PARTITION p VALUES LESS THAN (733638),
PARTITION pmax VALUES LESS THAN MAXVALUE);

--error ER_WRONG_EXPR_IN_PARTITION_FUNC_ERROR
ALTER TABLE old
PARTITION BY RANGE (TO_DAYS(a + b)) (
PARTITION p VALUES LESS THAN (733638),
PARTITION pmax VALUES LESS THAN MAXVALUE);

--error ER_WRONG_EXPR_IN_PARTITION_FUNC_ERROR
CREATE TABLE new (a TIMESTAMP, b date)
PARTITION BY RANGE (UNIX_TIMESTAMP(a + b)) (
PARTITION p VALUES LESS THAN (1219089600),
PARTITION pmax VALUES LESS THAN MAXVALUE);

--error ER_WRONG_EXPR_IN_PARTITION_FUNC_ERROR
ALTER TABLE old
PARTITION BY RANGE (UNIX_TIMESTAMP(a + b)) (
PARTITION p VALUES LESS THAN (1219089600),
PARTITION pmax VALUES LESS THAN MAXVALUE);

--error ER_WRONG_EXPR_IN_PARTITION_FUNC_ERROR
CREATE TABLE new (a TIMESTAMP, b TIMESTAMP)
PARTITION BY RANGE (UNIX_TIMESTAMP(a + b)) (
PARTITION p VALUES LESS THAN (1219089600),
PARTITION pmax VALUES LESS THAN MAXVALUE);

ALTER TABLE old MODIFY b TIMESTAMP;

--error ER_WRONG_EXPR_IN_PARTITION_FUNC_ERROR
ALTER TABLE old
PARTITION BY RANGE (UNIX_TIMESTAMP(a + b)) (
PARTITION p VALUES LESS THAN (1219089600),
PARTITION pmax VALUES LESS THAN MAXVALUE);

DROP TABLE old;

--echo End of 5.1 tests<|MERGE_RESOLUTION|>--- conflicted
+++ resolved
@@ -7,33 +7,6 @@
 --disable_warnings
 drop table if exists t1;
 --enable_warnings
-<<<<<<< HEAD
- 
---echo #
---echo # Bug#50392: insert_id is not reset for partitioned tables
---echo #            auto_increment on duplicate entry
-CREATE TABLE t1 (a INT AUTO_INCREMENT PRIMARY KEY);
-SET INSERT_ID= 13;
-INSERT INTO t1 VALUES (NULL);
-SET INSERT_ID= 12;
---error ER_DUP_ENTRY
-INSERT INTO t1 VALUES (NULL), (NULL), (NULL);
-SHOW CREATE TABLE t1;
-INSERT INTO t1 VALUES (NULL);
-SELECT * FROM t1;
-DROP TABLE t1;
-CREATE TABLE t1 (a INT AUTO_INCREMENT PRIMARY KEY) PARTITION BY KEY(a);
-SET INSERT_ID= 13;
-INSERT INTO t1 VALUES (NULL);
-SET INSERT_ID= 12;
---error ER_DUP_ENTRY
-INSERT INTO t1 VALUES (NULL), (NULL), (NULL);
-SHOW CREATE TABLE t1;
-INSERT INTO t1 VALUES (NULL);
-SELECT * FROM t1;
-DROP TABLE t1;
-
-=======
 
 --echo #
 --echo # Bug#42954: SQL MODE 'NO_DIR_IN_CREATE' does not work with
@@ -66,10 +39,32 @@
   INDEX DIRECTORY = '/tmp/not-existing');
 SHOW CREATE TABLE t1;
 DROP TABLE t1;
-
 SET @@sql_mode= @org_mode;
 
->>>>>>> 90c200a2
+--echo #
+--echo # Bug#50392: insert_id is not reset for partitioned tables
+--echo #            auto_increment on duplicate entry
+CREATE TABLE t1 (a INT AUTO_INCREMENT PRIMARY KEY);
+SET INSERT_ID= 13;
+INSERT INTO t1 VALUES (NULL);
+SET INSERT_ID= 12;
+--error ER_DUP_ENTRY
+INSERT INTO t1 VALUES (NULL), (NULL), (NULL);
+SHOW CREATE TABLE t1;
+INSERT INTO t1 VALUES (NULL);
+SELECT * FROM t1;
+DROP TABLE t1;
+CREATE TABLE t1 (a INT AUTO_INCREMENT PRIMARY KEY) PARTITION BY KEY(a);
+SET INSERT_ID= 13;
+INSERT INTO t1 VALUES (NULL);
+SET INSERT_ID= 12;
+--error ER_DUP_ENTRY
+INSERT INTO t1 VALUES (NULL), (NULL), (NULL);
+SHOW CREATE TABLE t1;
+INSERT INTO t1 VALUES (NULL);
+SELECT * FROM t1;
+DROP TABLE t1;
+
 #
 # Bug#38719: Partitioning returns a different error code for a
 # duplicate key error
