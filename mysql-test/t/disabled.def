##############################################################################
#
#  List the test cases that are to be disabled temporarely.
#
#  Separate the test case name and the comment with ':'.
#
#      <testcasename>  : Comment test
#
#  Don't use any TAB characters for whitespace.
#
##############################################################################

sp-goto         : GOTO is currently is disabled - will be fixed in the future
rpl_relayrotate : Unstable test case, bug#12429
rpl_until       : Unstable test case, bug#12429
rpl_deadlock    : Unstable test case, bug#12429
<<<<<<< HEAD
kill            : Unstable test case, bug#9712
compress        : Magnus will fix
ndb_alter_table : Martin will fix
=======
kill            : Unstable test case, bug#9712
>>>>>>> 9d084137
<|MERGE_RESOLUTION|>--- conflicted
+++ resolved
@@ -14,10 +14,5 @@
 rpl_relayrotate : Unstable test case, bug#12429
 rpl_until       : Unstable test case, bug#12429
 rpl_deadlock    : Unstable test case, bug#12429
-<<<<<<< HEAD
 kill            : Unstable test case, bug#9712
-compress        : Magnus will fix
-ndb_alter_table : Martin will fix
-=======
-kill            : Unstable test case, bug#9712
->>>>>>> 9d084137
+ndb_alter_table : Martin will fix