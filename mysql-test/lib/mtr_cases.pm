# -*- cperl -*-
# Copyright (c) 2005, 2011, Oracle and/or its affiliates. All rights reserved.
# 
# This program is free software; you can redistribute it and/or modify
# it under the terms of the GNU General Public License as published by
# the Free Software Foundation; version 2 of the License.
#
# This program is distributed in the hope that it will be useful,
# but WITHOUT ANY WARRANTY; without even the implied warranty of
# MERCHANTABILITY or FITNESS FOR A PARTICULAR PURPOSE.  See the
# GNU General Public License for more details.
#
# You should have received a copy of the GNU General Public License
# along with this program; if not, write to the Free Software
# Foundation, Inc., 51 Franklin St, Fifth Floor, Boston, MA  02110-1301  USA

# This is a library file used by the Perl version of mysql-test-run,
# and is part of the translation of the Bourne shell script with the
# same name.

package mtr_cases;
use strict;

use base qw(Exporter);
our @EXPORT= qw(collect_option collect_test_cases);

use mtr_report;
use mtr_match;

# Options used for the collect phase
our $start_from;
our $print_testcases;
our $skip_rpl;
our $do_test;
our $skip_test;
our $skip_combinations;
our $binlog_format;
our $enable_disabled;
our $default_storage_engine;
our $opt_with_ndbcluster_only;
our $defaults_file;
our $defaults_extra_file;
our $quick_collect;
# Set to 1 if you want the tests to override
# default storage engine settings, and use MyISAM
# as default.  (temporary option used in connection
# with the change of default storage engine to InnoDB)
our $default_myisam= 1;
 

sub collect_option {
  my ($opt, $value)= @_;

  # Evaluate $opt as string to use "Getopt::Long::Callback legacy API"
  my $opt_name = "$opt";

  # Convert - to _ in option name
  $opt_name =~ s/-/_/g;
  no strict 'refs';
  ${$opt_name}= $value;
}

use File::Basename;
use File::Spec::Functions qw / splitdir /;
use IO::File();
use My::Config;
use My::Platform;
use My::Test;
use My::Find;

require "mtr_misc.pl";

# Precompiled regex's for tests to do or skip
my $do_test_reg;
my $skip_test_reg;

# Related to adding InnoDB plugin combinations
my $lib_innodb_plugin;
my $do_innodb_plugin;

# If "Quick collect", set to 1 once a test to run has been found.
my $some_test_found;

sub init_pattern {
  my ($from, $what)= @_;
  return undef unless defined $from;
  if ( $from =~ /^[a-z0-9\.]*$/ ) {
    # Does not contain any regex (except . that we allow as
    # separator betwen suite and testname), make the pattern match
    # beginning of string
    $from= "^$from";
    mtr_verbose("$what='$from'");
  }
  # Check that pattern is a valid regex
  eval { "" =~/$from/; 1 } or
    mtr_error("Invalid regex '$from' passed to $what\nPerl says: $@");
  return $from;
}


##############################################################################
#
#  Collect information about test cases to be run
#
##############################################################################

sub collect_test_cases ($$$$) {
  my $opt_reorder= shift; # True if we're reordering tests
  my $suites= shift; # Semicolon separated list of test suites
  my $opt_cases= shift;
  my $opt_skip_test_list= shift;
  my $cases= []; # Array of hash(one hash for each testcase)

  # Unit tests off by default also if using --do-test or --start-from
  $::opt_ctest= 0 if $::opt_ctest == -1 && ($do_test || $start_from);

  $do_test_reg= init_pattern($do_test, "--do-test");
  $skip_test_reg= init_pattern($skip_test, "--skip-test");

  $lib_innodb_plugin=
    my_find_file($::basedir,
		 ["storage/innodb_plugin", "storage/innodb_plugin/.libs",
		  "lib/mysql/plugin", "lib/plugin"],
		 ["ha_innodb_plugin.dll", "ha_innodb_plugin.so",
		  "ha_innodb_plugin.sl"],
		 NOT_REQUIRED);
  $do_innodb_plugin= ($::mysql_version_id >= 50100 &&
		      !(IS_WINDOWS && $::opt_embedded_server) &&
		      $lib_innodb_plugin);

  # If not reordering, we also shouldn't group by suites, unless
  # no test cases were named.
  # This also effects some logic in the loop following this.
  if ($opt_reorder or !@$opt_cases)
  {
    foreach my $suite (split(",", $suites))
    {
      push(@$cases, collect_one_suite($suite, $opt_cases, $opt_skip_test_list));
      last if $some_test_found;
      push(@$cases, collect_one_suite("i_".$suite, $opt_cases));
    }
  }

  if ( @$opt_cases )
  {
    # A list of tests was specified on the command line
    # Check that the tests specified was found
    # in at least one suite
    foreach my $test_name_spec ( @$opt_cases )
    {
      my $found= 0;
      my ($sname, $tname, $extension)= split_testname($test_name_spec);
      foreach my $test ( @$cases )
      {
	last unless $opt_reorder;
	# test->{name} is always in suite.name format
	if ( $test->{name} =~ /^$sname.*\.$tname$/ )
	{
	  $found= 1;
	  last;
	}
      }
      if ( not $found )
      {
	$sname= "main" if !$opt_reorder and !$sname;
	mtr_error("Could not find '$tname' in '$suites' suite(s)") unless $sname;
	# If suite was part of name, find it there, may come with combinations
	my @this_case = collect_one_suite($sname, [ $tname ]);
	if (@this_case)
        {
	  push (@$cases, @this_case);
	}
	else
	{
	  mtr_error("Could not find '$tname' in '$sname' suite");
        }
      }
    }
  }

  if ( $opt_reorder && !$quick_collect)
  {
    # Reorder the test cases in an order that will make them faster to run
    # Make a mapping of test name to a string that represents how that test
    # should be sorted among the other tests.  Put the most important criterion
    # first, then a sub-criterion, then sub-sub-criterion, etc.
    foreach my $tinfo (@$cases)
    {
      my @criteria = ();

      #
      # Append the criteria for sorting, in order of importance.
      #
      push(@criteria, "ndb=" . ($tinfo->{'ndb_test'} ? "A" : "B"));
      push(@criteria, $tinfo->{template_path});
      # Group test with equal options together.
      # Ending with "~" makes empty sort later than filled
      my $opts= $tinfo->{'master_opt'} ? $tinfo->{'master_opt'} : [];
      push(@criteria, join("!", sort @{$opts}) . "~");
      # Add slave opts if any
      if ($tinfo->{'slave_opt'})
      {
	push(@criteria, join("!", sort @{$tinfo->{'slave_opt'}}));
      }
      # This sorts tests with force-restart *before* identical tests
      push(@criteria, $tinfo->{force_restart} ? "force-restart" : "no-restart");

      $tinfo->{criteria}= join(" ", @criteria);
    }

    @$cases = sort {$a->{criteria} cmp $b->{criteria}; } @$cases;

    # For debugging the sort-order
    # foreach my $tinfo (@$cases)
    # {
    #   my $tname= $tinfo->{name} . ' ' . $tinfo->{combination};
    #   my $crit= $tinfo->{criteria};
    #   print("$tname\n\t$crit\n");
    # }
  }

  if (defined $print_testcases){
    print_testcases(@$cases);
    exit(1);
  }

  return $cases;

}


# Returns (suitename, testname, extension)
sub split_testname {
  my ($test_name)= @_;

  # If .test file name is used, get rid of directory part
  $test_name= basename($test_name) if $test_name =~ /\.test$/;

  # Now split name on .'s
  my @parts= split(/\./, $test_name);

  if (@parts == 1){
    # Only testname given, ex: alias
    return (undef , $parts[0], undef);
  } elsif (@parts == 2) {
    # Either testname.test or suite.testname given
    # Ex. main.alias or alias.test

    if ($parts[1] eq "test")
    {
      return (undef , $parts[0], $parts[1]);
    }
    else
    {
      return ($parts[0], $parts[1], undef);
    }

  } elsif (@parts == 3) {
    # Fully specified suitename.testname.test
    # ex main.alias.test
    return ( $parts[0], $parts[1], $parts[2]);
  }

  mtr_error("Illegal format of test name: $test_name");
}


sub collect_one_suite($)
{
  my $suite= shift;  # Test suite name
  my $opt_cases= shift;
  my $opt_skip_test_list= shift;
  my @cases; # Array of hash

  mtr_verbose("Collecting: $suite");

  my $suitedir= "$::glob_mysql_test_dir"; # Default
  if ( $suite ne "main" )
  {
    # Allow suite to be path to "some dir" if $suite has at least
    # one directory part
    if ( -d $suite and splitdir($suite) > 1 ){
      $suitedir= $suite;
      mtr_report(" - from '$suitedir'");

    }
    else
    {
<<<<<<< HEAD
      $suitedir= my_find_dir($::basedir,
			     ["share/mysql-test/suite",
			      "mysql-test/suite",
			      "mysql-test",
			      # Look in storage engine specific suite dirs
			      "storage/*/mtr",
			      # Look in plugin specific suite dir
			      "plugin/$suite/tests",
			     ],
			     [$suite, "mtr"]);
=======
      $suitedir= my_find_dir($suitedir,
			     ["suite",
			      ".",
			      "../internal/mysql-test/suite"
			     ],
			     [$suite], ($suite =~ /^i_/));
      return unless $suitedir;
>>>>>>> e72278fd
    }
    mtr_verbose("suitedir: $suitedir");
  }

  my $testdir= "$suitedir/t";
  my $resdir=  "$suitedir/r";

  # Check if t/ exists
  if (-d $testdir){
    # t/ exists

    if ( -d $resdir )
    {
      # r/exists
    }
    else
    {
      # No r/, use t/ as result dir
      $resdir= $testdir;
    }

  }
  else {
    # No t/ dir => there can' be any r/ dir
    mtr_error("Can't have r/ dir without t/") if -d $resdir;

    # No t/ or r/ => use suitedir
    $resdir= $testdir= $suitedir;
  }

  mtr_verbose("testdir: $testdir");
  mtr_verbose("resdir: $resdir");

  # ----------------------------------------------------------------------
  # Build a hash of disabled testcases for this suite
  # ----------------------------------------------------------------------
  my %disabled;
  my @disabled_collection= @{$opt_skip_test_list} if defined @{$opt_skip_test_list};
  unshift (@disabled_collection, "$testdir/disabled.def");
  for my $skip (@disabled_collection)
    {
      if ( open(DISABLED, $skip ) )
	{
	  # $^O on Windows considered not generic enough
	  my $plat= (IS_WINDOWS) ? 'windows' : $^O;

	  while ( <DISABLED> )
	    {
	      chomp;
	      #diasble the test case if platform matches
	      if ( /\@/ )
		{
		  if ( /\@$plat/ )
		    {
		      /^\s*(\S+)\s*\@$plat.*:\s*(.*?)\s*$/ ;
		      $disabled{$1}= $2 if not exists $disabled{$1};
		    }
		  elsif ( /\@!(\S*)/ )
		    {
		      if ( $1 ne $plat)
			{
			  /^\s*(\S+)\s*\@!.*:\s*(.*?)\s*$/ ;
			  $disabled{$1}= $2 if not exists $disabled{$1};
			}
		    }
		}
	      elsif ( /^\s*(\S+)\s*:\s*(.*?)\s*$/ )
		{
		  chomp;
		  if ( /^\s*(\S+)\s*:\s*(.*?)\s*$/ )
		    {
		      $disabled{$1}= $2 if not exists $disabled{$1};
		    }
		}
	    }
	  close DISABLED;
	}
    }

  # Read suite.opt file
  my $suite_opt_file=  "$testdir/suite.opt";
  my $suite_opts= [];
  if ( -f $suite_opt_file )
  {
    $suite_opts= opts_from_file($suite_opt_file);
  }

  if ( @$opt_cases )
  {
    # Collect in specified order
    foreach my $test_name_spec ( @$opt_cases )
    {
      my ($sname, $tname, $extension)= split_testname($test_name_spec);

      # The test name parts have now been defined
      #print "  suite_name: $sname\n";
      #print "  tname:      $tname\n";
      #print "  extension:  $extension\n";

      # Check cirrect suite if suitename is defined
      next if (defined $sname and $suite ne $sname);

      if ( defined $extension )
      {
	my $full_name= "$testdir/$tname.$extension";
	# Extension was specified, check if the test exists
        if ( ! -f $full_name)
        {
	  # This is only an error if suite was specified, otherwise it
	  # could exist in another suite
          mtr_error("Test '$full_name' was not found in suite '$sname'")
	    if $sname;

	  next;
        }
      }
      else
      {
	# No extension was specified, use default
	$extension= "test";
	my $full_name= "$testdir/$tname.$extension";

	# Test not found here, could exist in other suite
	next if ( ! -f $full_name );
      }

      push(@cases,
	   collect_one_test_case($suitedir,
				 $testdir,
				 $resdir,
				 $suite,
				 $tname,
				 "$tname.$extension",
				 \%disabled,
				 $suite_opts));
    }
  }
  else
  {
    opendir(TESTDIR, $testdir) or mtr_error("Can't open dir \"$testdir\": $!");

    foreach my $elem ( sort readdir(TESTDIR) )
    {
      my $tname= mtr_match_extension($elem, 'test');

      next unless defined $tname;

      # Skip tests that does not match the --do-test= filter
      next if ($do_test_reg and not $tname =~ /$do_test_reg/o);

      push(@cases,
	   collect_one_test_case($suitedir,
				 $testdir,
				 $resdir,
				 $suite,
				 $tname,
				 $elem,
				 \%disabled,
				 $suite_opts));
    }
    closedir TESTDIR;
  }

  #  Return empty list if no testcases found
  return if (@cases == 0);

  # ----------------------------------------------------------------------
  # Read combinations for this suite and build testcases x combinations
  # if any combinations exists
  # ----------------------------------------------------------------------
  if ( ! $skip_combinations && ! $quick_collect )
  {
    my @combinations;
    my $combination_file= "$suitedir/combinations";
    #print "combination_file: $combination_file\n";
    if (@::opt_combinations)
    {
      # take the combination from command-line
      mtr_verbose("Take the combination from command line");
      foreach my $combination (@::opt_combinations) {
	my $comb= {};
	$comb->{name}= $combination;
	push(@{$comb->{comb_opt}}, $combination);
	push(@combinations, $comb);
      }
    }
    elsif (-f $combination_file )
    {
      # Read combinations file in my.cnf format
      mtr_verbose("Read combinations file");
      my $config= My::Config->new($combination_file);
      foreach my $group ($config->groups()) {
	my $comb= {};
	$comb->{name}= $group->name();
        foreach my $option ( $group->options() ) {
	  push(@{$comb->{comb_opt}}, $option->option());
	}
	push(@combinations, $comb);
      }
    }

    if (@combinations)
    {
      print " - adding combinations for $suite\n";
      #print_testcases(@cases);

      my @new_cases;
      foreach my $comb (@combinations)
      {
	foreach my $test (@cases)
	{

	  next if ( $test->{'skip'} );

	  # Skip this combination if the values it provides
	  # already are set in master_opt or slave_opt
	  if (My::Options::is_set($test->{master_opt}, $comb->{comb_opt}) &&
	      My::Options::is_set($test->{slave_opt}, $comb->{comb_opt}) ){
	    next;
	  }

	  # Copy test options
	  my $new_test= My::Test->new();
	  while (my ($key, $value) = each(%$test)) {
	    if (ref $value eq "ARRAY") {
	      push(@{$new_test->{$key}}, @$value);
	    } else {
	      $new_test->{$key}= $value;
	    }
	  }

	  # Append the combination options to master_opt and slave_opt
	  push(@{$new_test->{master_opt}}, @{$comb->{comb_opt}});
	  push(@{$new_test->{slave_opt}}, @{$comb->{comb_opt}});

	  # Add combination name short name
	  $new_test->{combination}= $comb->{name};

	  # Add the new test to new test cases list
	  push(@new_cases, $new_test);
	}
      }

      # Add the plain test if it was not already added
      # as part of a combination
      my %added;
      foreach my $new_test (@new_cases){
	$added{$new_test->{name}}= 1;
      }
      foreach my $test (@cases){
	push(@new_cases, $test) unless $added{$test->{name}};
      }


      #print_testcases(@new_cases);
      @cases= @new_cases;
      #print_testcases(@cases);
    }
  }

  optimize_cases(\@cases);
  #print_testcases(@cases);

  return @cases;
}



#
# Loop through all test cases
# - optimize which test to run by skipping unnecessary ones
# - update settings if necessary
#
sub optimize_cases {
  my ($cases)= @_;

  foreach my $tinfo ( @$cases )
  {
    # Skip processing if already marked as skipped
    next if $tinfo->{skip};

    # =======================================================
    # If a special binlog format was selected with
    # --mysqld=--binlog-format=x, skip all test that does not
    # support it
    # =======================================================
    #print "binlog_format: $binlog_format\n";
    if (defined $binlog_format )
    {
      # =======================================================
      # Fixed --binlog-format=x specified on command line
      # =======================================================
      if ( defined $tinfo->{'binlog_formats'} )
      {
	#print "binlog_formats: ". join(", ", @{$tinfo->{binlog_formats}})."\n";

	# The test supports different binlog formats
	# check if the selected one is ok
	my $supported=
	  grep { $_ eq $binlog_format } @{$tinfo->{'binlog_formats'}};
	if ( !$supported )
	{
	  $tinfo->{'skip'}= 1;
	  $tinfo->{'comment'}=
	    "Doesn't support --binlog-format='$binlog_format'";
	}
      }
    }
    else
    {
      # =======================================================
      # Use dynamic switching of binlog format
      # =======================================================

      # Get binlog-format used by this test from master_opt
      my $test_binlog_format;
      foreach my $opt ( @{$tinfo->{master_opt}} ) {
	$test_binlog_format=
	  mtr_match_prefix($opt, "--binlog-format=") || $test_binlog_format;
      }

      if (defined $test_binlog_format and
	  defined $tinfo->{binlog_formats} )
      {
	my $supported=
	  grep { $_ eq $test_binlog_format } @{$tinfo->{'binlog_formats'}};
	if ( !$supported )
	{
	  $tinfo->{'skip'}= 1;
	  $tinfo->{'comment'}=
	    "Doesn't support --binlog-format='$test_binlog_format'";
	  next;
	}
      }
    }

    # =======================================================
    # Check that engine selected by
    # --default-storage-engine=<engine> is supported
    # =======================================================
    my %builtin_engines = ('myisam' => 1, 'memory' => 1, 'csv' => 1);

    foreach my $opt ( @{$tinfo->{master_opt}} ) {
      my $default_engine=
	mtr_match_prefix($opt, "--default-storage-engine=");

      # Allow use of uppercase, convert to all lower case
      $default_engine =~ tr/A-Z/a-z/;

      if (defined $default_engine){

	#print " $tinfo->{name}\n";
	#print " - The test asked to use '$default_engine'\n";

	#my $engine_value= $::mysqld_variables{$default_engine};
	#print " - The mysqld_variables says '$engine_value'\n";

	if ( ! exists $::mysqld_variables{$default_engine} and
	     ! exists $builtin_engines{$default_engine} )
	{
	  $tinfo->{'skip'}= 1;
	  $tinfo->{'comment'}=
	    "'$default_engine' not supported";
	}

	$tinfo->{'ndb_test'}= 1
	  if ( $default_engine =~ /^ndb/i );
	$tinfo->{'innodb_test'}= 1
	  if ( $default_engine =~ /^innodb/i );
      }
    }

    if ($quick_collect && ! $tinfo->{'skip'})
    {
      $some_test_found= 1;
      return;
    }
  }
}


#
# Read options from the given opt file and append them as an array
# to $tinfo->{$opt_name}
#
sub process_opts_file {
  my ($tinfo, $opt_file, $opt_name)= @_;

  if ( -f $opt_file )
  {
    my $opts= opts_from_file($opt_file);

    foreach my $opt ( @$opts )
    {
      my $value;

      # The opt file is used both to send special options to the mysqld
      # as well as pass special test case specific options to this
      # script

      $value= mtr_match_prefix($opt, "--timezone=");
      if ( defined $value )
      {
	$tinfo->{'timezone'}= $value;
	next;
      }

      $value= mtr_match_prefix($opt, "--result-file=");
      if ( defined $value )
      {
	# Specifies the file mysqltest should compare
	# output against
	$tinfo->{'result_file'}= "r/$value.result";
	next;
      }

      $value= mtr_match_prefix($opt, "--config-file-template=");
      if ( defined $value)
      {
	# Specifies the configuration file to use for this test
	$tinfo->{'template_path'}= dirname($tinfo->{path})."/$value";
	next;
      }

      # If we set default time zone, remove the one we have
      $value= mtr_match_prefix($opt, "--default-time-zone=");
      if ( defined $value )
      {
	# Set timezone for this test case to something different
	$tinfo->{'timezone'}= "GMT-8";
	# Fallthrough, add the --default-time-zone option
      }

      # The --restart option forces a restart even if no special
      # option is set. If the options are the same as next testcase
      # there is no need to restart after the testcase
      # has completed
      if ( $opt eq "--force-restart" )
      {
	$tinfo->{'force_restart'}= 1;
	next;
      }

      $value= mtr_match_prefix($opt, "--testcase-timeout=");
      if ( defined $value ) {
	# Overrides test case timeout for this test
	$tinfo->{'case-timeout'}= $value;
	next;
      }

      # Ok, this was a real option, add it
      push(@{$tinfo->{$opt_name}}, $opt);
    }
  }
}

##############################################################################
#
#  Collect information about a single test case
#
##############################################################################

sub collect_one_test_case {
  my $suitedir=   shift;
  my $testdir=    shift;
  my $resdir=     shift;
  my $suitename=  shift;
  my $tname=      shift;
  my $filename=   shift;
  my $disabled=   shift;
  my $suite_opts= shift;

  #print "collect_one_test_case\n";
  #print " suitedir: $suitedir\n";
  #print " testdir: $testdir\n";
  #print " resdir: $resdir\n";
  #print " suitename: $suitename\n";
  #print " tname: $tname\n";
  #print " filename: $filename\n";

  # ----------------------------------------------------------------------
  # Check --start-from
  # ----------------------------------------------------------------------
  if ( $start_from )
  {
    # start_from can be specified as [suite.].testname_prefix
    my ($suite, $test, $ext)= split_testname($start_from);

    if ( $suite and $suitename lt $suite){
      return; # Skip silently
    }
    if ( $tname lt $test ){
      return; # Skip silently
    }
  }

  # ----------------------------------------------------------------------
  # Set defaults
  # ----------------------------------------------------------------------
  my $tinfo= My::Test->new
    (
     name          => "$suitename.$tname",
     shortname     => $tname,
     path          => "$testdir/$filename",

    );

  my $result_file= "$resdir/$tname.result";
  if (-f $result_file) {
    # Allow nonexistsing result file
    # in that case .test must issue "exit" otherwise test
    # should fail by default
    $tinfo->{result_file}= $result_file;
  }
  else {
    # No .result file exist
    # Remember the path  where it should be
    # saved in case of --record
    $tinfo->{record_file}= $result_file;
  }

  # ----------------------------------------------------------------------
  # Skip some tests but include in list, just mark them as skipped
  # ----------------------------------------------------------------------
  if ( $skip_test_reg and $tname =~ /$skip_test_reg/o )
  {
    $tinfo->{'skip'}= 1;
    return $tinfo;
  }

  # ----------------------------------------------------------------------
  # Check for disabled tests
  # ----------------------------------------------------------------------
  my $marked_as_disabled= 0;
  if ( $disabled->{$tname} or $disabled->{"$suitename.$tname"} )
  {
    # Test was marked as disabled in suites disabled.def file
    $marked_as_disabled= 1;
    # Test name may have been disabled with or without suite name part
    $tinfo->{'comment'}= $disabled->{$tname} || 
                         $disabled->{"$suitename.$tname"};
  }

  my $disabled_file= "$testdir/$tname.disabled";
  if ( -f $disabled_file )
  {
    $marked_as_disabled= 1;
    $tinfo->{'comment'}= mtr_fromfile($disabled_file);
  }

  if ( $marked_as_disabled )
  {
    if ( $enable_disabled )
    {
      # User has selected to run all disabled tests
      mtr_report(" - $tinfo->{name} wil be run although it's been disabled\n",
		 "  due to '$tinfo->{comment}'");
    }
    else
    {
      $tinfo->{'skip'}= 1;
      $tinfo->{'disable'}= 1;   # Sub type of 'skip'
      return $tinfo;
    }
  }

  # ----------------------------------------------------------------------
  # Append suite extra options to both master and slave
  # ----------------------------------------------------------------------
  push(@{$tinfo->{'master_opt'}}, @$suite_opts);
  push(@{$tinfo->{'slave_opt'}}, @$suite_opts);

  #-----------------------------------------------------------------------
  # Check for test specific config file
  #-----------------------------------------------------------------------
  my $test_cnf_file= "$testdir/$tname.cnf";
  if ( -f $test_cnf_file) {
    # Specifies the configuration file to use for this test
    $tinfo->{'template_path'}= $test_cnf_file;
  }

  # ----------------------------------------------------------------------
  # Check for test specific config file
  # ----------------------------------------------------------------------
  my $test_cnf_file= "$testdir/$tname.cnf";
  if ( -f $test_cnf_file ) {
    # Specifies the configuration file to use for this test
    $tinfo->{'template_path'}= $test_cnf_file;
  }

  # ----------------------------------------------------------------------
  # master sh
  # ----------------------------------------------------------------------
  my $master_sh= "$testdir/$tname-master.sh";
  if ( -f $master_sh )
  {
    if ( IS_WIN32PERL )
    {
      $tinfo->{'skip'}= 1;
      $tinfo->{'comment'}= "No tests with sh scripts on Windows";
      return $tinfo;
    }
    else
    {
      $tinfo->{'master_sh'}= $master_sh;
    }
  }

  # ----------------------------------------------------------------------
  # slave sh
  # ----------------------------------------------------------------------
  my $slave_sh= "$testdir/$tname-slave.sh";
  if ( -f $slave_sh )
  {
    if ( IS_WIN32PERL )
    {
      $tinfo->{'skip'}= 1;
      $tinfo->{'comment'}= "No tests with sh scripts on Windows";
      return $tinfo;
    }
    else
    {
      $tinfo->{'slave_sh'}= $slave_sh;
    }
  }

  # ----------------------------------------------------------------------
  # <tname>.slave-mi
  # ----------------------------------------------------------------------
  mtr_error("$tname: slave-mi not supported anymore")
    if ( -f "$testdir/$tname.slave-mi");


  tags_from_test_file($tinfo,"$testdir/${tname}.test");

  if ( defined $default_storage_engine )
  {
    # Different default engine is used
    # tag test to require that engine
    $tinfo->{'ndb_test'}= 1
      if ( $default_storage_engine =~ /^ndb/i );

    $tinfo->{'innodb_test'}= 1
      if ( $default_storage_engine =~ /^innodb/i );

  }

  if ( $tinfo->{'big_test'} and ! $::opt_big_test )
  {
    $tinfo->{'skip'}= 1;
    $tinfo->{'comment'}= "Test needs 'big-test' option";
    return $tinfo
  }

  if ( $tinfo->{'need_debug'} && ! $::debug_compiled_binaries )
  {
    $tinfo->{'skip'}= 1;
    $tinfo->{'comment'}= "Test needs debug binaries";
    return $tinfo
  }

  if ( $tinfo->{'ndb_test'} )
  {
    # This is a NDB test
    if ( $::opt_skip_ndbcluster == 2 )
    {
      # Ndb is not supported, skip it
      $tinfo->{'skip'}= 1;
      $tinfo->{'comment'}= "No ndbcluster support or ndb tests not enabled";
      return $tinfo;
    }
    elsif ( $::opt_skip_ndbcluster )
    {
      # All ndb test's should be skipped
      $tinfo->{'skip'}= 1;
      $tinfo->{'comment'}= "No ndbcluster tests(--skip-ndbcluster)";
      return $tinfo;
    }
  }
  else
  {
    # This is not a ndb test
    if ( $opt_with_ndbcluster_only )
    {
      # Only the ndb test should be run, all other should be skipped
      $tinfo->{'skip'}= 1;
      $tinfo->{'comment'}= "Only ndbcluster tests";
      return $tinfo;
    }
  }

  if ($tinfo->{'federated_test'})
  {
    # This is a test that needs federated, enable it
    push(@{$tinfo->{'master_opt'}}, "--loose-federated");
    push(@{$tinfo->{'slave_opt'}}, "--loose-federated");
  }

  if ( $tinfo->{'innodb_test'} )
  {
    # This is a test that needs innodb
    if ( $::mysqld_variables{'innodb'} eq "OFF" ||
         ! exists $::mysqld_variables{'innodb'} )
    {
      # innodb is not supported, skip it
      $tinfo->{'skip'}= 1;
      # This comment is checked for running with innodb plugin (see above),
      # please keep that in mind if changing the text.
      $tinfo->{'comment'}= "No innodb support";
      # But continue processing if we may run it with innodb plugin
      return $tinfo unless $do_innodb_plugin;
    }
  }
  elsif ($default_myisam)
  {
    # This is a temporary fix to allow non-innodb tests to run even if
    # the default storage engine is innodb.
    push(@{$tinfo->{'master_opt'}}, "--default-storage-engine=MyISAM");
    push(@{$tinfo->{'slave_opt'}}, "--default-storage-engine=MyISAM");
  }

  if ( $tinfo->{'need_binlog'} )
  {
    if (grep(/^--skip-log-bin/,  @::opt_extra_mysqld_opt) )
    {
      $tinfo->{'skip'}= 1;
      $tinfo->{'comment'}= "Test needs binlog";
      return $tinfo;
    }
  }
  else
  {
    # Test does not need binlog, add --skip-binlog to
    # the options used when starting
    push(@{$tinfo->{'master_opt'}}, "--loose-skip-log-bin");
    push(@{$tinfo->{'slave_opt'}}, "--loose-skip-log-bin");
  }

  if ( $tinfo->{'rpl_test'} )
  {
    if ( $skip_rpl )
    {
      $tinfo->{'skip'}= 1;
      $tinfo->{'comment'}= "No replication tests(--skip-rpl)";
      return $tinfo;
    }
  }

  if ( $::opt_embedded_server )
  {
    if ( $tinfo->{'not_embedded'} )
    {
      $tinfo->{'skip'}= 1;
      $tinfo->{'comment'}= "Not run for embedded server";
      return $tinfo;
    }
  }

  if ( $tinfo->{'need_ssl'} )
  {
    # This is a test that needs ssl
    if ( ! $::opt_ssl_supported ) {
      # SSL is not supported, skip it
      $tinfo->{'skip'}= 1;
      $tinfo->{'comment'}= "No SSL support";
      return $tinfo;
    }
  }

  # ----------------------------------------------------------------------
  # Find config file to use if not already selected in <testname>.opt file
  # ----------------------------------------------------------------------
  if (defined $defaults_file) {
    # Using same config file for all tests
    $tinfo->{template_path}= $defaults_file;
  }
  elsif (! $tinfo->{template_path} )
  {
    my $config= "$suitedir/my.cnf";
    if (! -f $config )
    {
      # assume default.cnf will be used
      $config= "include/default_my.cnf";

      # Suite has no config, autodetect which one to use
      if ( $tinfo->{rpl_test} ){
	$config= "suite/rpl/my.cnf";
	if ( $tinfo->{ndb_test} ){
	  $config= "suite/rpl_ndb/my.cnf";
	}
      }
      elsif ( $tinfo->{ndb_test} ){
	$config= "suite/ndb/my.cnf";
      }
    }
    $tinfo->{template_path}= $config;
  }

  # Set extra config file to use
  if (defined $defaults_extra_file) {
    $tinfo->{extra_template_path}= $defaults_extra_file;
  }

  # ----------------------------------------------------------------------
  # Append mysqld extra options to both master and slave
  # ----------------------------------------------------------------------
  push(@{$tinfo->{'master_opt'}}, @::opt_extra_mysqld_opt);
  push(@{$tinfo->{'slave_opt'}}, @::opt_extra_mysqld_opt);

  # ----------------------------------------------------------------------
  # Add master opts, extra options only for master
  # ----------------------------------------------------------------------
  process_opts_file($tinfo, "$testdir/$tname-master.opt", 'master_opt');

  # ----------------------------------------------------------------------
  # Add slave opts, list of extra option only for slave
  # ----------------------------------------------------------------------
  process_opts_file($tinfo, "$testdir/$tname-slave.opt", 'slave_opt');

  return $tinfo;
}


# List of tags in the .test files that if found should set
# the specified value in "tinfo"
my @tags=
(
 ["include/have_binlog_format_row.inc", "binlog_formats", ["row"]],
 ["include/have_binlog_format_statement.inc", "binlog_formats", ["statement"]],
 ["include/have_binlog_format_mixed.inc", "binlog_formats", ["mixed"]],
 ["include/have_binlog_format_mixed_or_row.inc",
  "binlog_formats", ["mixed", "row"]],
 ["include/have_binlog_format_mixed_or_statement.inc",
  "binlog_formats", ["mixed", "statement"]],
 ["include/have_binlog_format_row_or_statement.inc",
  "binlog_formats", ["row", "statement"]],

 ["include/have_log_bin.inc", "need_binlog", 1],

 ["include/have_innodb.inc", "innodb_test", 1],
 ["include/big_test.inc", "big_test", 1],
 ["include/have_debug.inc", "need_debug", 1],
 ["include/have_ndb.inc", "ndb_test", 1],
 ["include/have_multi_ndb.inc", "ndb_test", 1],
 ["include/master-slave.inc", "rpl_test", 1],
 ["include/ndb_master-slave.inc", "rpl_test", 1],
 ["include/ndb_master-slave.inc", "ndb_test", 1],
 ["federated.inc", "federated_test", 1],
 ["include/not_embedded.inc", "not_embedded", 1],
 ["include/have_ssl.inc", "need_ssl", 1],
);


sub tags_from_test_file {
  my $tinfo= shift;
  my $file= shift;
  #mtr_verbose("$file");
  my $F= IO::File->new($file) or mtr_error("can't open file \"$file\": $!");

  while ( my $line= <$F> )
  {

    # Skip line if it start's with #
    next if ( $line =~ /^#/ );

    # Match this line against tag in "tags" array
    foreach my $tag (@tags)
    {
      if ( index($line, $tag->[0]) >= 0 )
      {
	# Tag matched, assign value to "tinfo"
	$tinfo->{"$tag->[1]"}= $tag->[2];
      }
    }

    # If test sources another file, open it as well
    if ( $line =~ /^\-\-([[:space:]]*)source(.*)$/ or
	 $line =~ /^([[:space:]]*)source(.*);$/ )
    {
      my $value= $2;
      $value =~ s/^\s+//;  # Remove leading space
      $value =~ s/[[:space:]]+$//;  # Remove ending space

      # Sourced file may exist relative to test or
      # in global location
      foreach my $sourced_file (dirname($file). "/$value",
				"$::glob_mysql_test_dir/$value")
      {
	if ( -f $sourced_file )
	{
	  # Only source the file if it exists, we may get
	  # false positives in the regexes above if someone
	  # writes "source nnnn;" in a test case(such as mysqltest.test)
	  tags_from_test_file($tinfo, $sourced_file);
	  last;
	}
      }
    }

  }
}

sub unspace {
  my $string= shift;
  my $quote=  shift;
  $string =~ s/[ \t]/\x11/g;
  return "$quote$string$quote";
}


sub opts_from_file ($) {
  my $file=  shift;

  open(FILE,"<",$file) or mtr_error("can't open file \"$file\": $!");
  my @args;
  while ( <FILE> )
  {
    chomp;

    #    --init_connect=set @a='a\\0c'
    s/^\s+//;                           # Remove leading space
    s/\s+$//;                           # Remove ending space

    # This is strange, but we need to fill whitespace inside
    # quotes with something, to remove later. We do this to
    # be able to split on space. Else, we have trouble with
    # options like
    #
    #   --someopt="--insideopt1 --insideopt2"
    #
    # But still with this, we are not 100% sure it is right,
    # we need a shell to do it right.

    s/\'([^\'\"]*)\'/unspace($1,"\x0a")/ge;
    s/\"([^\'\"]*)\"/unspace($1,"\x0b")/ge;
    s/\'([^\'\"]*)\'/unspace($1,"\x0a")/ge;
    s/\"([^\'\"]*)\"/unspace($1,"\x0b")/ge;

    foreach my $arg (split(/[ \t]+/))
    {
      $arg =~ tr/\x11\x0a\x0b/ \'\"/;     # Put back real chars
      # The outermost quotes has to go
      $arg =~ s/^([^\'\"]*)\'(.*)\'([^\'\"]*)$/$1$2$3/
        or $arg =~ s/^([^\'\"]*)\"(.*)\"([^\'\"]*)$/$1$2$3/;
      $arg =~ s/\\\\/\\/g;

      # Do not pass empty string since my_getopt is not capable to handle it.
      if (length($arg)) {
	push(@args, $arg);
      }
    }
  }
  close FILE;
  return \@args;
}

sub print_testcases {
  my (@cases)= @_;

  print "=" x 60, "\n";
  foreach my $test (@cases){
    $test->print_test();
  }
  print "=" x 60, "\n";
}


1;<|MERGE_RESOLUTION|>--- conflicted
+++ resolved
@@ -137,7 +137,7 @@
     {
       push(@$cases, collect_one_suite($suite, $opt_cases, $opt_skip_test_list));
       last if $some_test_found;
-      push(@$cases, collect_one_suite("i_".$suite, $opt_cases));
+      push(@$cases, collect_one_suite("i_".$suite, $opt_cases, $opt_skip_test_list));
     }
   }
 
@@ -286,26 +286,18 @@
     }
     else
     {
-<<<<<<< HEAD
       $suitedir= my_find_dir($::basedir,
 			     ["share/mysql-test/suite",
 			      "mysql-test/suite",
+			      "internal/mysql-test/suite",
 			      "mysql-test",
 			      # Look in storage engine specific suite dirs
 			      "storage/*/mtr",
 			      # Look in plugin specific suite dir
 			      "plugin/$suite/tests",
 			     ],
-			     [$suite, "mtr"]);
-=======
-      $suitedir= my_find_dir($suitedir,
-			     ["suite",
-			      ".",
-			      "../internal/mysql-test/suite"
-			     ],
-			     [$suite], ($suite =~ /^i_/));
+			     [$suite, "mtr"], ($suite =~ /^i_/));
       return unless $suitedir;
->>>>>>> e72278fd
     }
     mtr_verbose("suitedir: $suitedir");
   }
