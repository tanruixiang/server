#!/usr/bin/perl
# -*- cperl -*-

# This is a transformation of the "mysql-test-run" Bourne shell script
# to Perl. This is just an intermediate step, the goal is to rewrite
# the Perl script to C. The complexity of the mysql-test-run script
# makes it a bit hard to write and debug it as a C program directly,
# so this is considered a prototype.
#
# Because of this the Perl coding style may in some cases look a bit
# funny. The rules used are
#
#   - The coding style is as close as possible to the C/C++ MySQL
#     coding standard.
#
#   - Where NULL is to be returned, the undefined value is used.
#
#   - Regexp comparisons are simple and can be translated to strcmp
#     and other string functions. To ease this transformation matching
#     is done in the lib "lib/mtr_match.pl", i.e. regular expressions
#     should be avoided in the main program.
#
#   - The "unless" construct is not to be used. It is the same as "if !".
#
#   - opendir/readdir/closedir is used instead of glob()/<*>.
#
#   - All lists of arguments to send to commands are Perl lists/arrays,
#     not strings we append args to. Within reason, most string
#     concatenation for arguments should be avoided.
#
#   - sprintf() is to be used, within reason, for all string creation.
#     This mtr_add_arg() function is also based on sprintf(), i.e. you
#     use a format string and put the variable argument in the argument
#     list.
#
#   - Functions defined in the main program are not to be prefixed,
#     functions in "library files" are to be prefixed with "mtr_" (for
#     Mysql-Test-Run). There are some exceptions, code that fits best in
#     the main program, but are put into separate files to avoid
#     clutter, may be without prefix.
#
#   - All stat/opendir/-f/ is to be kept in collect_test_cases(). It
#     will create a struct that the rest of the program can use to get
#     the information. This separates the "find information" from the
#     "do the work" and makes the program more easy to maintain.
#
#   - At the moment, there are tons of "global" variables that control
#     this script, even accessed from the files in "lib/*.pl". This
#     will change over time, for now global variables are used instead
#     of using %opt, %path and %exe hashes, because I want more
#     compile time checking, that hashes would not give me. Once this
#     script is debugged, hashes will be used and passed as parameters
#     to functions, to more closely mimic how it would be coded in C
#     using structs.
#
#   - The rule when it comes to the logic of this program is
#
#       command_line_setup() - is to handle the logic between flags
#       collect_test_cases() - is to do its best to select what tests
#                              to run, dig out options, if needs restart etc.
#       run_testcase()       - is to run a single testcase, and follow the
#                              logic set in both above. No, or rare file
#                              system operations. If a test seems complex,
#                              it should probably not be here.
#
# A nice way to trace the execution of this script while debugging
# is to use the Devel::Trace package found at
# "http://www.plover.com/~mjd/perl/Trace/" and run this script like
# "perl -d:Trace mysql-test-run.pl"
#
# FIXME Save a PID file from this code as well, to record the process
#       id we think it has. In Cygwin, a fork creates one Cygwin process,
#       and then the real Win32 process. Cygwin Perl can only kill Cygwin
#       processes. And "mysqld --bootstrap ..." doesn't save a PID file.

$Devel::Trace::TRACE= 0;       # Don't trace boring init stuff

#require 5.6.1;
use File::Path;
use File::Basename;
use Cwd;
use Getopt::Long;
use Sys::Hostname;
#use Carp;
use IO::Socket;
use IO::Socket::INET;
#use Data::Dumper;
use strict;
#use diagnostics;

require "lib/mtr_cases.pl";
require "lib/mtr_process.pl";
require "lib/mtr_io.pl";
require "lib/mtr_gcov.pl";
require "lib/mtr_gprof.pl";
require "lib/mtr_report.pl";
require "lib/mtr_match.pl";
require "lib/mtr_misc.pl";

$Devel::Trace::TRACE= 1;

my @skip_if_embedded_server=
  (
   "alter_table",
   "bdb-deadlock",
   "connect",
   "flush_block_commit",
   "grant2",
   "grant_cache",
   "grant",
   "init_connect",
   "innodb-deadlock",
   "innodb-lock",
   "mix_innodb_myisam_binlog",
   "mysqlbinlog2",
   "mysqlbinlog",
   "mysqldump",
   "mysql_protocols",
   "ps_1general",
   "rename",
   "show_check",
   "system_mysql_db_fix",
   "user_var",
   "variables",
 );

# Used by gcov
our @mysqld_src_dirs=
  (
   "strings",
   "mysys",
   "include",
   "extra",
   "regex",
   "isam",
   "merge",
   "myisam",
   "myisammrg",
   "heap",
   "sql",
  );

##############################################################################
#
#  Default settings
#
##############################################################################

# We are to use handle_options() in "mysys/my_getopt.c" for the C version
#
# In the C version we want to use structs and, in some cases, arrays of
# structs. We let each struct be a separate hash.

# Misc global variables

our $glob_win32=                  0; # OS and native Win32 executables
our $glob_win32_perl=             0; # ActiveState Win32 Perl
our $glob_cygwin_perl=            0; # Cygwin Perl
our $glob_cygwin_shell=           undef;
our $glob_mysql_test_dir=         undef;
our $glob_mysql_bench_dir=        undef;
our $glob_hostname=               undef;
our $glob_scriptname=             undef;
our $glob_use_running_server=     0;
our $glob_use_running_ndbcluster= 0;
our $glob_use_embedded_server=    0;

our $glob_basedir;

# The total result

our $path_charsetsdir;
our $path_client_bindir;
our $path_language;
our $path_timefile;
our $path_manager_log;           # Used by mysqldadmin
our $path_slave_load_tmpdir;     # What is this?!
our $path_my_basedir;
our $opt_tmpdir;                 # A path but set directly on cmd line

our $opt_usage;
our $opt_suite;

our $opt_netware;

our $opt_script_debug= 0;  # Script debugging, enable with --script-debug

# Options FIXME not all....

our $exe_master_mysqld;
our $exe_mysql;
our $exe_mysqladmin;
our $exe_mysqlbinlog;
our $exe_mysql_client_test;
our $exe_mysqld;
our $exe_mysqldump;              # Called from test case
our $exe_mysql_fix_system_tables;
our $exe_mysqltest;
our $exe_slave_mysqld;

our $opt_bench= 0;
our $opt_small_bench= 0;
our $opt_big_test= 0;            # Send --big-test to mysqltest

our $opt_extra_mysqld_opt;       # FIXME not handled

our $opt_compress;
our $opt_current_test;
our $opt_ddd;
our $opt_debug;
our $opt_do_test;
our @opt_cases;                  # The test cases names in argv
our $opt_embedded_server;
our $opt_extern;
our $opt_fast;
our $opt_force;

our $opt_gcov;
our $opt_gcov_err;
our $opt_gcov_msg;

our $opt_gdb;
our $opt_client_gdb;
our $opt_manual_gdb;

our $opt_gprof;
our $opt_gprof_dir;
our $opt_gprof_master;
our $opt_gprof_slave;

our $opt_local;
our $opt_local_master;

our $master;                    # Will be struct in C
our $slave;

our $opt_ndbcluster_port;
our $opt_ndbconnectstring;

our $opt_no_manager;            # Does nothing now, we never use manager

our $opt_old_master;

our $opt_record;

our $opt_result_ext;

our $opt_skip;
our $opt_skip_rpl;
our $opt_skip_test;

our $opt_sleep;
our $opt_ps_protocol;

our $opt_sleep_time_after_restart= 1;
our $opt_sleep_time_for_delete=    10;

our $opt_socket;

our $opt_source_dist;

our $opt_start_and_exit;
our $opt_start_from;

our $opt_strace_client;

our $opt_timer;

our $opt_user;
our $opt_user_test;

our $opt_valgrind;
our $opt_valgrind_all;
our $opt_valgrind_options;

our $opt_verbose;

our $opt_wait_for_master;
our $opt_wait_for_slave;
our $opt_wait_timeout=  10;

our $opt_warnings;

our $opt_udiff;

our $opt_with_ndbcluster;
our $opt_with_openssl;

our $exe_ndb_mgm;
our $path_ndb_tools_dir;
our $path_ndb_backup_dir;
our $file_ndb_testrun_log;
our $flag_ndb_status_ok= 1;

######################################################################
#
#  Function declarations
#
######################################################################

sub main ();
sub initial_setup ();
sub command_line_setup ();
sub executable_setup ();
sub environment_setup ();
sub kill_and_cleanup ();
sub ndbcluster_install ();
sub ndbcluster_start ();
sub ndbcluster_stop ();
sub run_benchmarks ($);
sub run_tests ();
sub mysql_install_db ();
sub install_db ($$);
sub run_testcase ($);
sub report_failure_and_restart ($);
sub do_before_start_master ($$);
sub do_before_start_slave ($$);
sub mysqld_start ($$$$);
sub mysqld_arguments ($$$$$);
sub stop_masters_slaves ();
sub stop_masters ();
sub stop_slaves ();
sub run_mysqltest ($$);
sub usage ($);

######################################################################
#
#  Main program
#
######################################################################

main();

sub main () {

  initial_setup();
  command_line_setup();
  executable_setup();
  environment_setup();
  signal_setup();

  if ( $opt_gcov )
  {
    gcov_prepare();
  }

  if ( $opt_gprof )
  {
    gprof_prepare();
  }

  if ( ! $glob_use_running_server )
  {
    kill_and_cleanup();
    mysql_install_db();

#    mysql_loadstd();  FIXME copying from "std_data" .frm and
#                      .MGR but there are none?!
  }

  if ( $opt_start_and_exit )
  {
    if ( mysqld_start('master',0,[],[]) )
    {
      mtr_report("Servers started, exiting");
    }
    else
    {
      mtr_error("Can't start the mysqld server");
    }
  }
  else
  {
    if ( $opt_bench )
    {
      run_benchmarks(shift);      # Shift what? Extra arguments?!
    }
    else
    {
      run_tests();
    }
  }

  exit(0);
}

##############################################################################
#
#  Initial setup independent on command line arguments
#
##############################################################################

sub initial_setup () {

  select(STDOUT);
  $| = 1;                       # Make unbuffered

  $glob_scriptname=  basename($0);

  $glob_win32_perl=  ($^O eq "MSWin32");
  $glob_cygwin_perl= ($^O eq "cygwin");
  $glob_win32=       ($glob_win32_perl or $glob_cygwin_perl);

  # We require that we are in the "mysql-test" directory
  # to run mysql-test-run

  if (! -f $glob_scriptname)
  {
    mtr_error("Can't find the location for the mysql-test-run script\n" .
              "Go to to the mysql-test directory and execute the script " .
              "as follows:\n./$glob_scriptname");
  }

  if ( -d "../sql" )
  {
    $opt_source_dist=  1;
  }

  $glob_hostname=  mtr_full_hostname();

  # 'basedir' is always parent of "mysql-test" directory
  $glob_mysql_test_dir=  cwd();
  if ( $glob_cygwin_perl )
  {
    # Windows programs like 'mysqld' needs Windows paths
    $glob_mysql_test_dir= `cygpath -m $glob_mysql_test_dir`;
    $glob_cygwin_shell=   `cygpath -w $ENV{'SHELL'}`; # The Windows path c:\...
    chomp($glob_mysql_test_dir);
    chomp($glob_cygwin_shell);
  }
  $glob_basedir=         dirname($glob_mysql_test_dir);
  $glob_mysql_bench_dir= "$glob_basedir/mysql-bench"; # FIXME make configurable

  $path_timefile=  "$glob_mysql_test_dir/var/log/mysqltest-time";

  # needs to be same length to test logging (FIXME what???)
  $path_slave_load_tmpdir=  "../../var/tmp";

  $path_my_basedir=
    $opt_source_dist ? $glob_mysql_test_dir : $glob_basedir;
}



##############################################################################
#
#  Default settings
#
##############################################################################

sub command_line_setup () {

  # These are defaults for things that are set on the command line

  $opt_suite=        "main";    # Special default suite
  $opt_tmpdir=       "$glob_mysql_test_dir/var/tmp";
  # FIXME maybe unneded?
  $path_manager_log= "$glob_mysql_test_dir/var/log/manager.log";
  $opt_current_test= "$glob_mysql_test_dir/var/log/current_test";

  my $opt_master_myport=   9306;
  my $opt_slave_myport=    9308;
  $opt_ndbcluster_port= 9350;

  # Read the command line
  # Note: Keep list, and the order, in sync with usage at end of this file

  GetOptions(
             # Control what engine/variation to run
             'embedded-server'          => \$opt_embedded_server,
             'ps-protocol'              => \$opt_ps_protocol,
             'bench'                    => \$opt_bench,
             'small-bench'              => \$opt_small_bench,
             'no-manager'               => \$opt_no_manager,

             # Control what test suites or cases to run
             'force'                    => \$opt_force,
             'with-ndbcluster'          => \$opt_with_ndbcluster,
             'do-test=s'                => \$opt_do_test,
             'suite=s'                  => \$opt_suite,
             'skip-rpl'                 => \$opt_skip_rpl,
             'skip-test=s'              => \$opt_skip_test,

             # Specify ports
             'master_port=i'            => \$opt_master_myport,
             'slave_port=i'             => \$opt_slave_myport,
             'ndbcluster_port=i'        => \$opt_ndbcluster_port,

             # Test case authoring
             'record'                   => \$opt_record,

             # ???
             'mysqld=s'                 => \$opt_extra_mysqld_opt,

             # Run test on running server
             'extern'                   => \$opt_extern,
             'ndbconnectstring=s'       => \$opt_ndbconnectstring,

             # Debugging
             'gdb'                      => \$opt_gdb,
             'manual-gdb'               => \$opt_manual_gdb,
             'client-gdb'               => \$opt_client_gdb,
             'ddd'                      => \$opt_ddd,
             'strace-client'            => \$opt_strace_client,
             'master-binary=s'          => \$exe_master_mysqld,
             'slave-binary=s'           => \$exe_slave_mysqld,

             # Coverage, profiling etc
             'gcov'                     => \$opt_gcov,
             'gprof'                    => \$opt_gprof,
             'valgrind'                 => \$opt_valgrind,
             'valgrind-all'             => \$opt_valgrind_all,
             'valgrind-options=s'       => \$opt_valgrind_options,

             # Misc
             'big-test'                 => \$opt_big_test,
             'compress'                 => \$opt_compress,
             'debug'                    => \$opt_debug,
             'fast'                     => \$opt_fast,
             'local'                    => \$opt_local,
             'local-master'             => \$opt_local_master,
             'netware'                  => \$opt_netware,
             'old-master'               => \$opt_old_master,
             'script-debug'             => \$opt_script_debug,
             'sleep=i'                  => \$opt_sleep,
             'socket=s'                 => \$opt_socket,
             'start-and-exit'           => \$opt_start_and_exit,
             'start-from=s'             => \$opt_start_from,
             'timer'                    => \$opt_timer,
             'tmpdir=s'                 => \$opt_tmpdir,
             'unified-diff|udiff'       => \$opt_udiff,
             'user-test=s'              => \$opt_user_test,
             'user=s'                   => \$opt_user,
             'verbose'                  => \$opt_verbose,
             'wait-timeout=i'           => \$opt_wait_timeout,
             'warnings|log-warnings'    => \$opt_warnings,
             'with-openssl'             => \$opt_with_openssl,

             'help|h'                   => \$opt_usage,
            ) or usage("Can't read options");

  if ( $opt_usage )
  {
    usage("");
  }

  @opt_cases= @ARGV;

  # Put this into a hash, will be a C struct

  $master->[0]->{'path_myddir'}=  "$glob_mysql_test_dir/var/master-data";
  $master->[0]->{'path_myerr'}=   "$glob_mysql_test_dir/var/log/master.err";
  $master->[0]->{'path_mylog'}=   "$glob_mysql_test_dir/var/log/master.log";
  $master->[0]->{'path_mypid'}=   "$glob_mysql_test_dir/var/run/master.pid";
  $master->[0]->{'path_mysock'}=  "$opt_tmpdir/master.sock";
  $master->[0]->{'path_myport'}=   $opt_master_myport;
  $master->[0]->{'start_timeout'}= 400; # enough time create innodb tables

  $master->[0]->{'ndbcluster'}= 1; # ndbcluster not started

  $master->[1]->{'path_myddir'}=  "$glob_mysql_test_dir/var/master1-data";
  $master->[1]->{'path_myerr'}=   "$glob_mysql_test_dir/var/log/master1.err";
  $master->[1]->{'path_mylog'}=   "$glob_mysql_test_dir/var/log/master1.log";
  $master->[1]->{'path_mypid'}=   "$glob_mysql_test_dir/var/run/master1.pid";
  $master->[1]->{'path_mysock'}=  "$opt_tmpdir/master1.sock";
  $master->[1]->{'path_myport'}=   $opt_master_myport + 1;
  $master->[1]->{'start_timeout'}= 400; # enough time create innodb tables

  $slave->[0]->{'path_myddir'}=   "$glob_mysql_test_dir/var/slave-data";
  $slave->[0]->{'path_myerr'}=    "$glob_mysql_test_dir/var/log/slave.err";
  $slave->[0]->{'path_mylog'}=    "$glob_mysql_test_dir/var/log/slave.log";
  $slave->[0]->{'path_mypid'}=    "$glob_mysql_test_dir/var/run/slave.pid";
  $slave->[0]->{'path_mysock'}=   "$opt_tmpdir/slave.sock";
  $slave->[0]->{'path_myport'}=    $opt_slave_myport;
  $slave->[0]->{'start_timeout'}= 400;

  $slave->[1]->{'path_myddir'}=   "$glob_mysql_test_dir/var/slave1-data";
  $slave->[1]->{'path_myerr'}=    "$glob_mysql_test_dir/var/log/slave1.err";
  $slave->[1]->{'path_mylog'}=    "$glob_mysql_test_dir/var/log/slave1.log";
  $slave->[1]->{'path_mypid'}=    "$glob_mysql_test_dir/var/run/slave1.pid";
  $slave->[1]->{'path_mysock'}=   "$opt_tmpdir/slave1.sock";
  $slave->[1]->{'path_myport'}=    $opt_slave_myport + 1;
  $slave->[1]->{'start_timeout'}=  30;

  $slave->[2]->{'path_myddir'}=   "$glob_mysql_test_dir/var/slave2-data";
  $slave->[2]->{'path_myerr'}=    "$glob_mysql_test_dir/var/log/slave2.err";
  $slave->[2]->{'path_mylog'}=    "$glob_mysql_test_dir/var/log/slave2.log";
  $slave->[2]->{'path_mypid'}=    "$glob_mysql_test_dir/var/run/slave2.pid";
  $slave->[2]->{'path_mysock'}=   "$opt_tmpdir/slave2.sock";
  $slave->[2]->{'path_myport'}=    $opt_slave_myport + 2;
  $slave->[2]->{'start_timeout'}=  30;

  # Do sanity checks of command line arguments

  if ( $opt_extern and $opt_local )
  {
    mtr_error("Can't use --extern and --local at the same time");
  }

  if ( ! $opt_socket )
  {     # FIXME set default before reading options?
#    $opt_socket=  '@MYSQL_UNIX_ADDR@';
    $opt_socket=  "/tmp/mysql.sock"; # FIXME
  }

  if ( $opt_extern )
  {
    $glob_use_running_server=  1;
    $opt_skip_rpl= 1;                   # We don't run rpl test cases
    $master->[0]->{'path_mysock'}=  $opt_socket;
  }

  # --------------------------------------------------------------------------
  # Look at the command line options and set script flags
  # --------------------------------------------------------------------------

  if ( $opt_record and ! @opt_cases )
  {
    mtr_error("Will not run in record mode without a specific test case");
  }

  if ( $opt_embedded_server )
  {
    $glob_use_embedded_server= 1;
    $opt_skip_rpl= 1;              # We never run replication with embedded

    if ( $opt_extern )
    {
      mtr_error("Can't use --extern with --embedded-server");
    }
    $opt_result_ext=  ".es";
  }

  # FIXME don't understand what this is
#  if ( $opt_local_master )
#  {
#    $opt_master_myport=  3306;
#  }

  if ( $opt_small_bench )
  {
    $opt_bench=  1;
  }

  if ( $opt_sleep )
  {
    $opt_sleep_time_after_restart= $opt_sleep;
  }

  if ( $opt_gcov and ! $opt_source_dist )
  {
    mtr_error("Coverage test needs the source - please use source dist");
  }

  if ( $glob_use_embedded_server and ! $opt_source_dist )
  {
    mtr_error("Embedded server needs source tree - please use source dist");
  }

  if ( $opt_gdb )
  {
    $opt_wait_timeout=  300;
    if ( $opt_extern )
    {
      mtr_error("Can't use --extern with --gdb");
    }
  }

  if ( $opt_manual_gdb )
  {
    $opt_gdb=  1;
    if ( $opt_extern )
    {
      mtr_error("Can't use --extern with --manual-gdb");
    }
  }

  if ( $opt_ddd )
  {
    if ( $opt_extern )
    {
      mtr_error("Can't use --extern with --ddd");
    }
  }

  if ( $opt_ndbconnectstring )
  {
    $glob_use_running_ndbcluster= 1;
    $opt_with_ndbcluster= 1;
  }
  else
  {
    $opt_ndbconnectstring= "host=localhost:$opt_ndbcluster_port";
  }

  # FIXME

  #if ( $opt_valgrind or $opt_valgrind_all )
  #{
    # VALGRIND=`which valgrind` # this will print an error if not found FIXME
    # Give good warning to the user and stop
  #  if ( ! $VALGRIND )
  #  {
  #    print "You need to have the 'valgrind' program in your PATH to run mysql-test-run with option --valgrind. Valgrind's home page is http://valgrind.kde.org.\n"
  #    exit 1
  #  }
    # >=2.1.2 requires the --tool option, some versions write to stdout, some to stderr
  #  valgrind --help 2>&1 | grep "\-\-tool" > /dev/null && VALGRIND="$VALGRIND --tool=memcheck"
  #  VALGRIND="$VALGRIND --alignment=8 --leak-check=yes --num-callers=16"
  #  $opt_extra_mysqld_opt.= " --skip-safemalloc --skip-bdb";
  #  SLEEP_TIME_AFTER_RESTART=10
  #  $opt_sleep_time_for_delete=  60
  #  $glob_use_running_server= ""
  #  if ( "$1"=  "--valgrind-all" )
  #  {
  #    VALGRIND="$VALGRIND -v --show-reachable=yes"
  #  }
  #}

  if ( ! $opt_user )
  {
    if ( $glob_use_running_server )
    {
      $opt_user= "test";
    }
    else
    {
      $opt_user= "root"; # We want to do FLUSH xxx commands
    }
  }

}


##############################################################################
#
#  Set paths to various executable programs
#
##############################################################################

sub executable_setup () {

  if ( $opt_source_dist )
  {
    if ( $glob_use_embedded_server )
    {
      if ( -f "$glob_basedir/libmysqld/examples/mysqltest" )
      {
        $exe_mysqltest=  "$glob_basedir/libmysqld/examples/mysqltest";
      }
      else
      {
        mtr_error("Can't find embedded server 'mysqltest'");
      }
      $exe_mysql_client_test=
        "$glob_basedir/libmysqld/examples/mysql_client_test_embedded";
    }
    else
    {
      if ( -f "$glob_basedir/client/.libs/lt-mysqltest" )
      {
        $exe_mysqltest=  "$glob_basedir/client/.libs/lt-mysqltest";
      }
      elsif ( -f "$glob_basedir/client/.libs/mysqltest" )
      {
        $exe_mysqltest=  "$glob_basedir/client/.libs/mysqltest";
      }
      else
      {
        $exe_mysqltest=  "$glob_basedir/client/mysqltest";
      }
      $exe_mysql_client_test=
        "$glob_basedir/tests/mysql_client_test";
    }
    if ( -f "$glob_basedir/client/.libs/mysqldump" )
    {
      $exe_mysqldump=  "$glob_basedir/client/.libs/mysqldump";
    }
    else
    {
      $exe_mysqldump=  "$glob_basedir/client/mysqldump";
    }
    if ( -f "$glob_basedir/client/.libs/mysqlbinlog" )
    {
      $exe_mysqlbinlog=  "$glob_basedir/client/.libs/mysqlbinlog";
    }
    else
    {
      $exe_mysqlbinlog=   "$glob_basedir/client/mysqlbinlog";
    }

    $path_client_bindir=  "$glob_basedir/client";
    $exe_mysqld=          "$glob_basedir/sql/mysqld";
    $exe_mysqladmin=      "$path_client_bindir/mysqladmin";
    $exe_mysql=           "$path_client_bindir/mysql";
    $exe_mysql_fix_system_tables= "$glob_basedir/scripts/mysql_fix_privilege_tables";
    $path_language=       "$glob_basedir/sql/share/english/";
    $path_charsetsdir=    "$glob_basedir/sql/share/charsets";

    $path_ndb_tools_dir=  "$glob_basedir/ndb/tools";
    $exe_ndb_mgm=         "$glob_basedir/ndb/src/mgmclient/ndb_mgm";
  }
  else
  {
    my $path_tests_bindir=  "$glob_basedir/tests";

    $path_client_bindir=    "$glob_basedir/bin";
    $exe_mysqltest=         "$path_client_bindir/mysqltest";
    $exe_mysqldump=         "$path_client_bindir/mysqldump";
    $exe_mysqlbinlog=       "$path_client_bindir/mysqlbinlog";
    $exe_mysqladmin=        "$path_client_bindir/mysqladmin";
    $exe_mysql=             "$path_client_bindir/mysql";
    $exe_mysql_fix_system_tables= "$path_client_bindir/scripts/mysql_fix_privilege_tables";

    if ( -d "$glob_basedir/share/mysql/english" )
    {
      $path_language    ="$glob_basedir/share/mysql/english/";
      $path_charsetsdir ="$glob_basedir/share/mysql/charsets";
    }
    else
    {
      $path_language    ="$glob_basedir/share/english/";
      $path_charsetsdir ="$glob_basedir/share/charsets";
    }

    if ( -x "$glob_basedir/libexec/mysqld" )
    {
      $exe_mysqld= "$glob_basedir/libexec/mysqld";
    }
    else
    {
      $exe_mysqld= "$glob_basedir/bin/mysqld";
    }

    if ( $glob_use_embedded_server )
    {
      if ( -f "$path_client_bindir/mysqltest_embedded" )
      {
        # FIXME valgrind?
        $exe_mysqltest="$path_client_bindir/mysqltest_embedded";
      }
      else
      {
        mtr_error("Cannot find embedded server 'mysqltest_embedded'");
      }
      if ( -d "$path_tests_bindir/mysql_client_test_embedded" )
      {
        $exe_mysql_client_test=
          "$path_tests_bindir/mysql_client_test_embedded";
      }
      else
      {
        $exe_mysql_client_test=
          "$path_client_bindir/mysql_client_test_embedded";
      }
    }
    else
    {
      $exe_mysqltest="$path_client_bindir/mysqltest";
      $exe_mysql_client_test="$path_client_bindir/mysql_client_test";
    }

    $path_ndb_tools_dir=  "$glob_basedir/bin";
    $exe_ndb_mgm=         "$glob_basedir/bin/ndb_mgm";
  }

  if ( ! $exe_master_mysqld )
  {
    $exe_master_mysqld=  $exe_mysqld;
  }

  if ( ! $exe_slave_mysqld )
  {
    $exe_slave_mysqld=  $exe_mysqld;
  }

  $path_ndb_backup_dir=
    "$glob_mysql_test_dir/var/ndbcluster-$opt_ndbcluster_port";
  $file_ndb_testrun_log= "$glob_mysql_test_dir/var/log/ndb_testrun.log";
}


##############################################################################
#
#  Set environment to be used by childs of this process
#
##############################################################################

# Note that some env is setup in spawn/run, in "mtr_process.pl"

sub environment_setup () {

  # --------------------------------------------------------------------------
  # Set LD_LIBRARY_PATH if we are using shared libraries
  # --------------------------------------------------------------------------

  $ENV{'LD_LIBRARY_PATH'}=
    "$glob_basedir/lib:$glob_basedir/libmysql/.libs" .
      ($ENV{'LD_LIBRARY_PATH'} ? ":$ENV{'LD_LIBRARY_PATH'}" : "");
  $ENV{'DYLD_LIBRARY_PATH'}=
    "$glob_basedir/lib:$glob_basedir/libmysql/.libs" .
      ($ENV{'DYLD_LIBRARY_PATH'} ? ":$ENV{'DYLD_LIBRARY_PATH'}" : "");

  # --------------------------------------------------------------------------
  # Also command lines in .opt files may contain env vars
  # --------------------------------------------------------------------------

  $ENV{'UMASK'}=              "0660"; # The octal *string*
  $ENV{'UMASK_DIR'}=          "0770"; # The octal *string*
  $ENV{'LC_COLLATE'}=         "C";
  $ENV{'USE_RUNNING_SERVER'}= $glob_use_running_server;
  $ENV{'MYSQL_TEST_DIR'}=     $glob_mysql_test_dir;
  $ENV{'MASTER_MYSOCK'}=      $master->[0]->{'path_mysock'};
  $ENV{'MASTER_MYSOCK1'}=     $master->[1]->{'path_mysock'};
  $ENV{'MASTER_MYPORT'}=      $master->[0]->{'path_myport'};
  $ENV{'MASTER_MYPORT1'}=     $master->[1]->{'path_myport'};
  $ENV{'SLAVE_MYPORT'}=       $slave->[0]->{'path_myport'};
# $ENV{'MYSQL_TCP_PORT'}=     '@MYSQL_TCP_PORT@'; # FIXME
  $ENV{'MYSQL_TCP_PORT'}=     3306;
}


##############################################################################
#
#  If we get a ^C, we try to clean up before termination
#
##############################################################################
# FIXME check restrictions what to do in a signal handler

sub signal_setup () {
  $SIG{INT}= \&handle_int_signal;
}

sub handle_int_signal () {
  $SIG{INT}= 'DEFAULT';         # If we get a ^C again, we die...
  mtr_warning("got INT signal, cleaning up.....");
  stop_masters_slaves();
  mtr_error("We die from ^C signal from user");
}


##############################################################################
#
#  Handle left overs from previous runs
#
##############################################################################

sub kill_and_cleanup () {

  if ( $opt_fast or $glob_use_embedded_server )
  {
    # FIXME is embedded server really using PID files?!
    unlink($master->[0]->{'path_mypid'});
    unlink($master->[1]->{'path_mypid'});
    unlink($slave->[0]->{'path_mypid'});
    unlink($slave->[1]->{'path_mypid'});
    unlink($slave->[2]->{'path_mypid'});
  }
  else
  {
    # Ensure that no old mysqld test servers are running
    # This is different from terminating processes we have
    # started from ths run of the script, this is terminating
    # leftovers from previous runs.

    mtr_report("Killing Possible Leftover Processes");
    mkpath("$glob_mysql_test_dir/var/log"); # Needed for mysqladmin log
    mtr_kill_leftovers();

    ndbcluster_stop();
    $master->[0]->{'ndbcluster'}= 1;
  }

  mtr_report("Removing Stale Files");

  rmtree("$glob_mysql_test_dir/var/log");
  rmtree("$glob_mysql_test_dir/var/ndbcluster-$opt_ndbcluster_port");
  rmtree("$glob_mysql_test_dir/var/run");
  rmtree("$glob_mysql_test_dir/var/tmp");

  mkpath("$glob_mysql_test_dir/var/log");
  mkpath("$glob_mysql_test_dir/var/run");
  mkpath("$glob_mysql_test_dir/var/tmp");
  mkpath($opt_tmpdir);

  # FIXME do we really need to create these all, or are they
  # created for us when tables are created?

  rmtree("$master->[0]->{'path_myddir'}");
  mkpath("$master->[0]->{'path_myddir'}/mysql");
  mkpath("$master->[0]->{'path_myddir'}/test");

  rmtree("$master->[1]->{'path_myddir'}");
  mkpath("$master->[1]->{'path_myddir'}/mysql");
  mkpath("$master->[1]->{'path_myddir'}/test");

  rmtree("$slave->[0]->{'path_myddir'}");
  mkpath("$slave->[0]->{'path_myddir'}/mysql");
  mkpath("$slave->[0]->{'path_myddir'}/test");

  rmtree("$slave->[1]->{'path_myddir'}");
  mkpath("$slave->[1]->{'path_myddir'}/mysql");
  mkpath("$slave->[1]->{'path_myddir'}/test");

  rmtree("$slave->[2]->{'path_myddir'}");
  mkpath("$slave->[2]->{'path_myddir'}/mysql");
  mkpath("$slave->[2]->{'path_myddir'}/test");
}


##############################################################################
#
#  Start the ndb cluster
#
##############################################################################

# FIXME why is there a different start below?!

sub ndbcluster_install () {

  if ( ! $opt_with_ndbcluster or $glob_use_running_ndbcluster )
  {
    return 0;
  }
  mtr_report("Install ndbcluster");
  my $ndbcluster_opts=  $opt_bench ? "" : "--small";
  my $ndbcluster_port_base= $opt_ndbcluster_port + 2;
  if (  mtr_run("$glob_mysql_test_dir/ndb/ndbcluster",
		["--port=$opt_ndbcluster_port",
		 "--port-base=$ndbcluster_port_base",
		 "--data-dir=$glob_mysql_test_dir/var",
		 $ndbcluster_opts,
		 "--initial"],
		"", "", "", "") )
  {
    mtr_error("Error ndbcluster_install");
    return 1;
  }

  ndbcluster_stop();
  $master->[0]->{'ndbcluster'}= 1;

  return 0;
}

sub ndbcluster_start () {

  if ( ! $opt_with_ndbcluster or $glob_use_running_ndbcluster )
  {
    return 0;
  }
  # FIXME, we want to _append_ output to file $file_ndb_testrun_log instead of /dev/null
  if ( mtr_run("$glob_mysql_test_dir/ndb/ndbcluster",
	       ["--port=$opt_ndbcluster_port",
		"--data-dir=$glob_mysql_test_dir/var"],
	       "", "/dev/null", "", "") )
  {
    mtr_error("Error ndbcluster_install");
    return 1;
  }

  return 0;
}

sub ndbcluster_stop () {

  if ( ! $opt_with_ndbcluster or $glob_use_running_ndbcluster )
  {
    return;
  }
  my $ndbcluster_port_base= $opt_ndbcluster_port + 2;
  # FIXME, we want to _append_ output to file $file_ndb_testrun_log instead of /dev/null
  mtr_run("$glob_mysql_test_dir/ndb/ndbcluster",
          ["--port=$opt_ndbcluster_port",
           "--data-dir=$glob_mysql_test_dir/var",
           "--stop"],
          "", "/dev/null", "", "");

  return;
}


##############################################################################
#
#  Run the benchmark suite
#
##############################################################################

sub run_benchmarks ($) {
  my $benchmark=  shift;

  my $args;

  if ( ! $glob_use_embedded_server and ! $opt_local_master )
  {
    $master->[0]->{'pid'}= mysqld_start('master',0,[],[]);
    if ( ! $master->[0]->{'pid'} )
    {
      mtr_error("Can't start the mysqld server");
    }
  }

  mtr_init_args(\$args);

  mtr_add_arg($args, "--socket=%s", $master->[0]->{'path_mysock'});
  mtr_add_arg($args, "--user=%s", $opt_user);

  if ( $opt_small_bench )
  {
    mtr_add_arg($args, "--small-test");
    mtr_add_arg($args, "--small-tables");
  }

  if ( $opt_with_ndbcluster )
  {
    mtr_add_arg($args, "--create-options=TYPE=ndb");
  }

  my $benchdir=  "$glob_basedir/sql-bench";
  chdir($benchdir);             # FIXME check error

  # FIXME write shorter....

  if ( ! $benchmark )
  {
    mtr_add_arg($args, "--log");
    mtr_run("$glob_mysql_bench_dir/run-all-tests", $args, "", "", "", "");
    # FIXME check result code?!
  }
  elsif ( -x $benchmark )
  {
    mtr_run("$glob_mysql_bench_dir/$benchmark", $args, "", "", "", "");
    # FIXME check result code?!
  }
  else
  {
    mtr_error("Benchmark $benchmark not found");
  }

  chdir($glob_mysql_test_dir);          # Go back

  if ( ! $glob_use_embedded_server )
  {
    stop_masters();
  }
}


##############################################################################
#
#  Run the test suite
#
##############################################################################

# FIXME how to specify several suites to run? Comma separated list?

sub run_tests () {
  run_suite($opt_suite);
}

sub run_suite () {
  my $suite= shift;

  mtr_print_thick_line();

  mtr_report("Finding  Tests in the '$suite' suite");

  my $tests= collect_test_cases($suite);

  mtr_report("Starting Tests in the '$suite' suite");

  mtr_print_header();

  foreach my $tinfo ( @$tests )
  {
    run_testcase($tinfo);
  }

  mtr_print_line();

  if ( ! $opt_gdb and ! $glob_use_running_server and
       ! $opt_ddd and ! $glob_use_embedded_server )
  {
    stop_masters_slaves();
  }

  if ( $opt_gcov )
  {
    gcov_collect(); # collect coverage information
  }
  if ( $opt_gprof )
  {
    gprof_collect(); # collect coverage information
  }

  mtr_report_stats($tests);
}


##############################################################################
#
#  Initiate the test databases
#
##############################################################################

sub mysql_install_db () {

  # FIXME not exactly true I think, needs improvements
  install_db('master', $master->[0]->{'path_myddir'});
  install_db('master', $master->[1]->{'path_myddir'});
  install_db('slave',  $slave->[0]->{'path_myddir'});
  install_db('slave',  $slave->[1]->{'path_myddir'});
  install_db('slave',  $slave->[2]->{'path_myddir'});

  if ( ndbcluster_install() )
  {
    # failed to install, disable usage but flag that its no ok
    $opt_with_ndbcluster= 0;
    $flag_ndb_status_ok= 0;
  }

  return 0;
}


sub install_db ($$) {
  my $type=      shift;
  my $data_dir=  shift;

  my $init_db_sql=     "lib/init_db.sql";
  my $init_db_sql_tmp= "/tmp/init_db.sql$$";
  my $args;

  mtr_report("Installing \u$type Databases");

  open(IN, $init_db_sql)
    or error("Can't open $init_db_sql: $!");
  open(OUT, ">", $init_db_sql_tmp)
    or error("Can't write to $init_db_sql_tmp: $!");
  while (<IN>)
  {
    chomp;
    s/\@HOSTNAME\@/$glob_hostname/;
    if ( /^\s*$/ )
    {
      print OUT "\n";
    }
    elsif (/;$/)
    {
      print OUT "$_\n";
    }
    else
    {
      print OUT $_;
    }
  }
  close OUT;
  close IN;

  mtr_init_args(\$args);

  mtr_add_arg($args, "--no-defaults");
  mtr_add_arg($args, "--bootstrap");
  mtr_add_arg($args, "--skip-grant-tables");
  mtr_add_arg($args, "--basedir=%s", $path_my_basedir);
  mtr_add_arg($args, "--datadir=%s", $data_dir);
  mtr_add_arg($args, "--skip-innodb");
  mtr_add_arg($args, "--skip-ndbcluster");
  mtr_add_arg($args, "--skip-bdb");

  if ( ! $opt_netware )
  {
    mtr_add_arg($args, "--language=%s", $path_language);
    mtr_add_arg($args, "--character-sets-dir=%s", $path_charsetsdir);
  }

  if ( mtr_run($exe_mysqld, $args, $init_db_sql_tmp,
               $path_manager_log, $path_manager_log, "") != 0 )
  {
    unlink($init_db_sql_tmp);
    mtr_error("Error executing mysqld --bootstrap\n" .
              "Could not install $type test DBs");
  }
  unlink($init_db_sql_tmp);
}


##############################################################################
#
#  Run a single test case
#
##############################################################################

# When we get here, we have already filtered out test cases that doesn't
# apply to the current setup, for example if we use a running server, test
# cases that restart the server are dropped. So this function should mostly
# be about doing things, not a lot of logic.

# We don't start and kill the servers for each testcase. But some
# testcases needs a restart, because they specify options to start
# mysqld with. After that testcase, we need to restart again, to set
# back the normal options.

sub run_testcase ($) {
  my $tinfo=  shift;

  my $tname= $tinfo->{'name'};

  mtr_tonewfile($opt_current_test,"$tname\n"); # Always tell where we are

  # output current test to ndbcluster log file to enable diagnostics
  mtr_tofile($file_ndb_testrun_log,"CURRENT TEST $tname\n");

  # ----------------------------------------------------------------------
  # If marked to skip, just print out and return.
  # Note that a test case not marked as 'skip' can still be
  # skipped later, because of the test case itself in cooperation
  # with the mysqltest program tells us so.
  # ----------------------------------------------------------------------

  if ( $tinfo->{'skip'} )
  {
    mtr_report_test_name($tinfo);
    mtr_report_test_skipped($tinfo);
    return;
  }

  # ----------------------------------------------------------------------
  # If not using a running servers we may need to stop and restart.
  # We restart in the case we have initiation scripts, server options
  # etc to run. But we also restart again after the test first restart
  # and test is run, to get back to normal server settings.
  #
  # To make the code a bit more clean, we actually only stop servers
  # here, and mark this to be done. Then a generic "start" part will
  # start up the needed servers again.
  # ----------------------------------------------------------------------

  if ( ! $glob_use_running_server and ! $glob_use_embedded_server )
  {
    if ( $tinfo->{'master_restart'} or $master->[0]->{'uses_special_flags'} )
    {
      stop_masters();
      $master->[0]->{'uses_special_flags'}= 0; # Forget about why we stopped
    }

    # ----------------------------------------------------------------------
    # Always terminate all slaves, if any. Else we may have useless
    # reconnection attempts and error messages in case the slave and
    # master servers restart.
    # ----------------------------------------------------------------------

    stop_slaves();
  }    

  # ----------------------------------------------------------------------
  # Prepare to start masters. Even if we use embedded, we want to run
  # the preparation.
  # ----------------------------------------------------------------------

  $ENV{'TZ'}= $tinfo->{'timezone'};

  mtr_report_test_name($tinfo);

  mtr_tofile($master->[0]->{'path_myerr'},"CURRENT_TEST: $tname\n");
  do_before_start_master($tname,$tinfo->{'master_sh'});

  # ----------------------------------------------------------------------
  # If any mysqld servers running died, we have to know
  # ----------------------------------------------------------------------

  mtr_record_dead_children();

  # ----------------------------------------------------------------------
  # Start masters
  # ----------------------------------------------------------------------

  if ( ! $glob_use_running_server and ! $glob_use_embedded_server )
  {
    # FIXME give the args to the embedded server?!
    # FIXME what does $opt_local_master mean?!
    # FIXME split up start and check that started so that can do
    #       starts in parallel, masters and slaves at the same time.

    if ( ! $opt_local_master )
    {
      if ( $master->[0]->{'ndbcluster'} )
      {
	$master->[0]->{'ndbcluster'}= ndbcluster_start();
        if ( $master->[0]->{'ndbcluster'} )
        {
          report_failure_and_restart($tinfo);
          return;
        }
      }
      if ( ! $master->[0]->{'pid'} )
      {
        $master->[0]->{'pid'}=
          mysqld_start('master',0,$tinfo->{'master_opt'},[]);
        if ( ! $master->[0]->{'pid'} )
        {
          report_failure_and_restart($tinfo);
          return;
        }
      }
      if ( $opt_with_ndbcluster and ! $master->[1]->{'pid'} )
      {
        $master->[1]->{'pid'}=
          mysqld_start('master',1,$tinfo->{'master_opt'},[]);
        if ( ! $master->[1]->{'pid'} )
        {
          report_failure_and_restart($tinfo);
          return;
        }
      }

      if ( @{$tinfo->{'master_opt'}} )
      {
        $master->[0]->{'uses_special_flags'}= 1;
      }
    }

    # ----------------------------------------------------------------------
    # Start slaves - if needed
    # ----------------------------------------------------------------------

    if ( $tinfo->{'slave_num'} )
    {
      mtr_tofile($slave->[0]->{'path_myerr'},"CURRENT_TEST: $tname\n");

      do_before_start_slave($tname,$tinfo->{'slave_sh'});

      for ( my $idx= 0; $idx <  $tinfo->{'slave_num'}; $idx++ )
      {
        if ( ! $slave->[$idx]->{'pid'} )
        {
          $slave->[$idx]->{'pid'}=
            mysqld_start('slave',$idx,
                         $tinfo->{'slave_opt'}, $tinfo->{'slave_mi'});
          if ( ! $slave->[$idx]->{'pid'} )
          {
            report_failure_and_restart($tinfo);
            return;
          }
        }
      }
    }
  }

  # ----------------------------------------------------------------------
  # Run the test case
  # ----------------------------------------------------------------------

  {
    unlink("r/$tname.reject");
    unlink($path_timefile);

    my $res= run_mysqltest($tinfo, $tinfo->{'master_opt'});

    if ( $res == 0 )
    {
      mtr_report_test_passed($tinfo);
    }
    elsif ( $res == 2 )
    {
      # Testcase itself tell us to skip this one
      mtr_report_test_skipped($tinfo);
    }
    else
    {
      # Test case failed
      if ( $res > 2 )
      {
        mtr_tofile($path_timefile,
                   "mysqltest returned unexpected code $res, " .
                   "it has probably crashed");
      }
      report_failure_and_restart($tinfo);
    }
  }
}


sub report_failure_and_restart ($) {
  my $tinfo= shift;

  mtr_report_test_failed($tinfo);
  mtr_show_failed_diff($tinfo->{'name'});
  print "\n";
  if ( ! $opt_force )
  {
    print "Aborting: $tinfo->{'name'} failed. To continue, re-run with '--force'.";
    print "\n";
    if ( ! $opt_gdb and ! $glob_use_running_server and
         ! $opt_ddd and ! $glob_use_embedded_server )
    {
      stop_masters_slaves();
    }
    exit(1);
  }

  # FIXME always terminate on failure?!
  if ( ! $opt_gdb and ! $glob_use_running_server and
       ! $opt_ddd and ! $glob_use_embedded_server )
  {
    stop_masters_slaves();
  }
  print "Resuming Tests\n\n";
}


##############################################################################
#
#  Start and stop servers
#
##############################################################################

# The embedded server needs the cleanup so we do some of the start work
# but stop before actually running mysqld or anything.

sub do_before_start_master ($$) {
  my $tname=  shift;
  my $master_init_script=  shift;

  # FIXME what about second master.....

  # Remove stale binary logs except for 2 tests which need them FIXME here????
  if ( $tname ne "rpl_crash_binlog_ib_1b" and
       $tname ne "rpl_crash_binlog_ib_2b" and
       $tname ne "rpl_crash_binlog_ib_3b")
  {
    # FIXME we really want separate dir for binlogs
    `rm -f $glob_mysql_test_dir/var/log/master-bin*`;
#    unlink("$glob_mysql_test_dir/var/log/master-bin*");
  }

  # Remove old master.info and relay-log.info files
  unlink("$glob_mysql_test_dir/var/master-data/master.info");
  unlink("$glob_mysql_test_dir/var/master-data/relay-log.info");
  unlink("$glob_mysql_test_dir/var/master1-data/master.info");
  unlink("$glob_mysql_test_dir/var/master1-data/relay-log.info");

  # Run master initialization shell script if one exists
  if ( $master_init_script and
       mtr_run($master_init_script, [], "", "", "", "") != 0 )
  {
    mtr_error("Can't run $master_init_script");
  }
  # for gcov  FIXME needed? If so we need more absolute paths
# chdir($glob_basedir);
}

sub do_before_start_slave ($$) {
  my $tname=  shift;
  my $slave_init_script=  shift;

  # Remove stale binary logs and old master.info files
  # except for too tests which need them
  if ( $tname ne "rpl_crash_binlog_ib_1b" and
       $tname ne "rpl_crash_binlog_ib_2b" and
       $tname ne "rpl_crash_binlog_ib_3b" )
  {
    # FIXME we really want separate dir for binlogs
    `rm -fr $glob_mysql_test_dir/var/log/slave*-bin.*`;
#    unlink("$glob_mysql_test_dir/var/log/slave*-bin.*"); # FIXME idx???
    # FIXME really master?!
    unlink("$glob_mysql_test_dir/var/slave-data/master.info");
    unlink("$glob_mysql_test_dir/var/slave-data/relay-log.info");
  }

  # Run slave initialization shell script if one exists
  if ( $slave_init_script and
       mtr_run($slave_init_script, [], "", "", "", "") != 0 )
  {
    mtr_error("Can't run $slave_init_script");
  }

  `rm -f $glob_mysql_test_dir/var/slave-data/log.*`;
#  unlink("$glob_mysql_test_dir/var/slave-data/log.*");
}

sub mysqld_arguments ($$$$$) {
  my $args=              shift;
  my $type=              shift;        # master/slave/bootstrap
  my $idx=               shift;
  my $extra_opt=         shift;
  my $slave_master_info= shift;

#  print STDERR Dumper($extra_opt);

  my $sidx= "";                 # Index as string, 0 is empty string
  if ( $idx > 0 )
  {
    $sidx= sprintf("%d", $idx); # sprintf not needed in Perl for this
  }

  my $prefix= "";               # If mysqltest server arg

  if ( $glob_use_embedded_server )
  {
    $prefix= "--server-arg=";
  } else {
    # We can't pass embedded server --no-defaults
    mtr_add_arg($args, "%s--no-defaults", $prefix);
  }

  mtr_add_arg($args, "%s--basedir=%s", $prefix, $path_my_basedir);
  mtr_add_arg($args, "%s--character-sets-dir=%s", $prefix, $path_charsetsdir);
  mtr_add_arg($args, "%s--core", $prefix);
  mtr_add_arg($args, "%s--default-character-set=latin1", $prefix);
  mtr_add_arg($args, "%s--language=%s", $prefix, $path_language);
  mtr_add_arg($args, "%s--tmpdir=$opt_tmpdir", $prefix);

  if ( $opt_valgrind )
  {
    mtr_add_arg($args, "%s--skip-safemalloc", $prefix);
    mtr_add_arg($args, "%s--skip-bdb", $prefix);
  }

  my $pidfile;

  if ( $type eq 'master' )
  {
    mtr_add_arg($args, "%s--log-bin=%s/var/log/master-bin", $prefix,
                $glob_mysql_test_dir);
    mtr_add_arg($args, "%s--pid-file=%s", $prefix,
                $master->[$idx]->{'path_mypid'});
    mtr_add_arg($args, "%s--port=%d", $prefix,
                $master->[$idx]->{'path_myport'});
    mtr_add_arg($args, "%s--server-id=1", $prefix);
    mtr_add_arg($args, "%s--socket=%s", $prefix,
                $master->[$idx]->{'path_mysock'});
    mtr_add_arg($args, "%s--innodb_data_file_path=ibdata1:50M", $prefix);
    mtr_add_arg($args, "%s--local-infile", $prefix);
    mtr_add_arg($args, "%s--datadir=%s", $prefix,
                $master->[$idx]->{'path_myddir'});
  }

  if ( $type eq 'slave' )
  {
    my $slave_server_id=  2 + $idx;
    my $slave_rpl_rank= $idx > 0 ? 2 : $slave_server_id;

    mtr_add_arg($args, "%s--datadir=%s", $prefix,
                $slave->[$idx]->{'path_myddir'});
    mtr_add_arg($args, "%s--exit-info=256", $prefix);
    mtr_add_arg($args, "%s--init-rpl-role=slave", $prefix);
    mtr_add_arg($args, "%s--log-bin=%s/var/log/slave%s-bin", $prefix,
                $glob_mysql_test_dir, $sidx); # FIXME use own dir for binlogs
    mtr_add_arg($args, "%s--log-slave-updates", $prefix);
    mtr_add_arg($args, "%s--log=%s", $prefix,
                $slave->[$idx]->{'path_myerr'});
    mtr_add_arg($args, "%s--master-retry-count=10", $prefix);
    mtr_add_arg($args, "%s--pid-file=%s", $prefix,
                $slave->[$idx]->{'path_mypid'});
    mtr_add_arg($args, "%s--port=%d", $prefix,
                $slave->[$idx]->{'path_myport'});
    mtr_add_arg($args, "%s--relay-log=%s/var/log/slave%s-relay-bin", $prefix,
                $glob_mysql_test_dir, $sidx);
    mtr_add_arg($args, "%s--report-host=127.0.0.1", $prefix);
    mtr_add_arg($args, "%s--report-port=%d", $prefix,
                $slave->[$idx]->{'path_myport'});
    mtr_add_arg($args, "%s--report-user=root", $prefix);
    mtr_add_arg($args, "%s--skip-innodb", $prefix);
    mtr_add_arg($args, "%s--skip-ndbcluster", $prefix);
    mtr_add_arg($args, "%s--skip-slave-start", $prefix);
    mtr_add_arg($args, "%s--slave-load-tmpdir=%s", $prefix,
                $path_slave_load_tmpdir);
    mtr_add_arg($args, "%s--socket=%s", $prefix,
                $slave->[$idx]->{'path_mysock'});
    mtr_add_arg($args, "%s--set-variable=slave_net_timeout=10", $prefix);

    if ( @$slave_master_info )
    {
      foreach my $arg ( @$slave_master_info )
      {
        mtr_add_arg($args, "%s%s", $prefix, $arg);
      }
    }
    else
    {
      mtr_add_arg($args, "%s--master-user=root", $prefix);
      mtr_add_arg($args, "%s--master-connect-retry=1", $prefix);
      mtr_add_arg($args, "%s--master-host=127.0.0.1", $prefix);
      mtr_add_arg($args, "%s--master-password=", $prefix);
      mtr_add_arg($args, "%s--master-port=%d", $prefix,
                  $master->[0]->{'path_myport'}); # First master
      mtr_add_arg($args, "%s--server-id=%d", $prefix, $slave_server_id);
      mtr_add_arg($args, "%s--rpl-recovery-rank=%d", $prefix, $slave_rpl_rank);
    }
  } # end slave

  if ( $opt_debug )
  {
    if ( $type eq 'master' )
    {
      mtr_add_arg($args, "%s--debug=d:t:i:A,%s/var/log/master%s.trace",
                  $prefix, $glob_mysql_test_dir, $sidx);
    }
    if ( $type eq 'slave' )
    {
      mtr_add_arg($args, "%s--debug=d:t:i:A,%s/var/log/slave%s.trace",
                  $prefix, $glob_mysql_test_dir, $sidx);
    }
  }

  if ( $opt_with_ndbcluster )
  {
    mtr_add_arg($args, "%s--ndbcluster", $prefix);
<<<<<<< HEAD

    if ( $glob_use_running_ndbcluster )
    {
      mtr_add_arg($args,"%s--ndb-connectstring=%s",
                  $prefix, $opt_ndbconnectstring);
    }
    else
    {
      mtr_add_arg($args,"%s--ndb-connectstring=host=localhost:%d",
                  $prefix, $opt_ndbcluster_port);
    }
=======
    mtr_add_arg($args, "%s--ndb-connectstring=%s", $prefix,
                $opt_ndbconnectstring);
>>>>>>> 1baa3482
  }

  # FIXME always set nowdays??? SMALL_SERVER
  mtr_add_arg($args, "%s--key_buffer_size=1M", $prefix);
  mtr_add_arg($args, "%s--sort_buffer=256K", $prefix);
  mtr_add_arg($args, "%s--max_heap_table_size=1M", $prefix);

  if ( $opt_with_openssl )
  {
    mtr_add_arg($args, "%s--ssl-ca=%s/SSL/cacert.pem", $prefix, $glob_basedir);
    mtr_add_arg($args, "%s--ssl-cert=%s/SSL/server-cert.pem", $prefix,
                $glob_basedir);
    mtr_add_arg($args, "%s--ssl-key=%s/SSL/server-key.pem", $prefix,
                $glob_basedir);
  }

  if ( $opt_warnings )
  {
    mtr_add_arg($args, "%s--log-warnings", $prefix);
  }

  if ( $opt_gdb or $opt_client_gdb or $opt_manual_gdb or $opt_ddd)
  {
    mtr_add_arg($args, "%s--gdb", $prefix);
  }

  # If we should run all tests cases, we will use a local server for that

  if ( -w "/" )
  {
    # We are running as root;  We need to add the --root argument
    mtr_add_arg($args, "%s--user=root", $prefix);
  }

  if ( $type eq 'master' )
  {

    if ( ! $opt_old_master )
    {
      mtr_add_arg($args, "%s--rpl-recovery-rank=1", $prefix);
      mtr_add_arg($args, "%s--init-rpl-role=master", $prefix);
    }

    # FIXME strange,.....
    # FIXME MYSQL_MYPORT is not set anythere?!
    if ( $opt_local_master )
    {
      mtr_add_arg($args, "%s--host=127.0.0.1", $prefix);
      mtr_add_arg($args, "%s--port=%s", $prefix, $ENV{'MYSQL_MYPORT'});
    }
  }

  foreach my $arg ( @$extra_opt )
  {
    mtr_add_arg($args, "%s%s", $prefix, $arg);
  }

  if ( $opt_bench )
  {
    mtr_add_arg($args, "%s--rpl-recovery-rank=1", $prefix);
    mtr_add_arg($args, "%s--init-rpl-role=master", $prefix);
  }
  else
  {
    mtr_add_arg($args, "%s--exit-info=256", $prefix);
    mtr_add_arg($args, "%s--open-files-limit=1024", $prefix);

    if ( $type eq 'master' )
    {
      mtr_add_arg($args, "%s--log=%s", $prefix, $master->[0]->{'path_mylog'});
    }
    if ( $type eq 'slave' )
    {
      mtr_add_arg($args, "%s--log=%s", $prefix, $slave->[0]->{'path_mylog'});
    }
  }

  return $args;
}

# FIXME
#  if ( $type eq 'master' and $glob_use_embedded_server )
#  {
#    # Add a -A to each argument to pass it to embedded server
#    my @mysqltest_opt=  map {("-A",$_)} @args;
#    $opt_extra_mysqltest_opt=  \@mysqltest_opt;
#    return;
#  }

##############################################################################
#
#  Start mysqld and return the PID
#
##############################################################################

sub mysqld_start ($$$$) {
  my $type=              shift;        # master/slave/bootstrap
  my $idx=               shift;
  my $extra_opt=         shift;
  my $slave_master_info= shift;

  my $args;                             # Arg vector
  my $exe;
  my $pid;

  if ( $type eq 'master' )
  {
    $exe= $exe_master_mysqld;
  }
  elsif ( $type eq 'slave' )
  {
    $exe= $exe_slave_mysqld;
  }
  else
  {
    $exe= $exe_mysqld;
  }

  mtr_init_args(\$args);

  if ( $opt_valgrind )
  {

    mtr_add_arg($args, "--tool=memcheck");
    mtr_add_arg($args, "--alignment=8");
    mtr_add_arg($args, "--leak-check=yes");
    mtr_add_arg($args, "--num-callers=16");

    if ( $opt_valgrind_all )
    {
      mtr_add_arg($args, "-v");
      mtr_add_arg($args, "--show-reachable=yes");
    }

    if ( $opt_valgrind_options )
    {
      # FIXME split earlier and put into @glob_valgrind_*
      mtr_add_arg($args, split(' ', $opt_valgrind_options));
    }

    mtr_add_arg($args, $exe);

    $exe=  $opt_valgrind;
  }

  mysqld_arguments($args,$type,$idx,$extra_opt,$slave_master_info);

  if ( $type eq 'master' )
  {
    if ( $pid= mtr_spawn($exe, $args, "",
                         $master->[$idx]->{'path_myerr'},
                         $master->[$idx]->{'path_myerr'}, "") )
    {
      return sleep_until_file_created($master->[$idx]->{'path_mypid'},
                                      $master->[$idx]->{'start_timeout'}, $pid);
    }
  }

  if ( $type eq 'slave' )
  {
    if ( $pid= mtr_spawn($exe, $args, "",
                         $slave->[$idx]->{'path_myerr'},
                         $slave->[$idx]->{'path_myerr'}, "") )
    {
      return sleep_until_file_created($slave->[$idx]->{'path_mypid'},
                                      $master->[$idx]->{'start_timeout'}, $pid);
    }
  }

  return 0;
}

sub stop_masters_slaves () {

  print  "Ending Tests\n";
  print  "Shutting-down MySQL daemon\n\n";
  stop_masters();
  print "Master(s) shutdown finished\n";
  stop_slaves();
  print "Slave(s) shutdown finished\n";
}

sub stop_masters () {

  my @args;

  for ( my $idx; $idx < 2; $idx++ )
  {
    # FIXME if we hit ^C before fully started, this test will prevent
    # the mysqld process from being killed
    if ( $master->[$idx]->{'pid'} )
    {
      push(@args,{
                  pid      => $master->[$idx]->{'pid'},
                  pidfile  => $master->[$idx]->{'path_mypid'},
                  sockfile => $master->[$idx]->{'path_mysock'},
                  port     => $master->[$idx]->{'path_myport'},
                 });
      $master->[$idx]->{'pid'}= 0; # Assume we are done with it
    }
  }

  if ( ! $master->[0]->{'ndbcluster'} )
  {
    ndbcluster_stop();
    $master->[0]->{'ndbcluster'}= 1;
  }

  mtr_stop_mysqld_servers(\@args);
}

sub stop_slaves () {
  my $force= shift;

  my @args;

  for ( my $idx; $idx < 3; $idx++ )
  {
    if ( $slave->[$idx]->{'pid'} )
    {
      push(@args,{
                  pid      => $slave->[$idx]->{'pid'},
                  pidfile  => $slave->[$idx]->{'path_mypid'},
                  sockfile => $slave->[$idx]->{'path_mysock'},
                  port     => $slave->[$idx]->{'path_myport'},
                 });
      $slave->[$idx]->{'pid'}= 0; # Assume we are done with it
    }
  }

  mtr_stop_mysqld_servers(\@args);
}


sub run_mysqltest ($$) {
  my $tinfo=       shift;
  my $master_opts= shift;

  my $cmdline_mysqldump= "$exe_mysqldump --no-defaults -uroot " .
                         "--socket=$master->[0]->{'path_mysock'} --password=";
  if ( $opt_debug )
  {
    $cmdline_mysqldump .=
      " --debug=d:t:A,$glob_mysql_test_dir/var/log/mysqldump.trace";
  }

  my $cmdline_mysqlbinlog=
    "$exe_mysqlbinlog --no-defaults --local-load=$opt_tmpdir";

  if ( $opt_debug )
  {
    $cmdline_mysqlbinlog .=
      " --debug=d:t:A,$glob_mysql_test_dir/var/log/mysqlbinlog.trace";
  }

  my $cmdline_mysql=
    "$exe_mysql --host=localhost  --user=root --password= " .
    "--port=$master->[0]->{'path_myport'} " .
    "--socket=$master->[0]->{'path_mysock'}";

  my $cmdline_mysql_client_test=
    "$exe_mysql_client_test --no-defaults --testcase --user=root --silent " .
    "--port=$master->[0]->{'path_myport'} " .
    "--socket=$master->[0]->{'path_mysock'}";

  my $cmdline_mysql_fix_system_tables=
    "$exe_mysql_fix_system_tables --no-defaults --host=localhost --user=root --password= " .
    "--basedir=$glob_basedir --bindir=$path_client_bindir --verbose " .
    "--port=$master->[0]->{'path_myport'} " .
    "--socket=$master->[0]->{'path_mysock'}";



  # FIXME really needing a PATH???
  # $ENV{'PATH'}= "/bin:/usr/bin:/usr/local/bin:/usr/bsd:/usr/X11R6/bin:/usr/openwin/bin:/usr/bin/X11:$ENV{'PATH'}";

  $ENV{'MYSQL'}=                    $cmdline_mysql;
  $ENV{'MYSQL_DUMP'}=               $cmdline_mysqldump;
  $ENV{'MYSQL_BINLOG'}=             $cmdline_mysqlbinlog;
  $ENV{'MYSQL_FIX_SYSTEM_TABLES'}=  $cmdline_mysql_fix_system_tables;
  $ENV{'MYSQL_CLIENT_TEST'}=        $cmdline_mysql_client_test;
  $ENV{'CHARSETSDIR'}=              $path_charsetsdir;

  $ENV{'NDB_STATUS_OK'}=            $flag_ndb_status_ok;
  $ENV{'NDB_MGM'}=                  $exe_ndb_mgm;
  $ENV{'NDB_BACKUP_DIR'}=           $path_ndb_backup_dir;
  $ENV{'NDB_TOOLS_DIR'}=            $path_ndb_tools_dir;
  $ENV{'NDB_TOOLS_OUTPUT'}=         $file_ndb_testrun_log;
  $ENV{'NDB_CONNECTSTRING'}=        $opt_ndbconnectstring;

  my $exe= $exe_mysqltest;
  my $args;

  mtr_init_args(\$args);

  mtr_add_arg($args, "--no-defaults");
  mtr_add_arg($args, "--socket=%s", $master->[0]->{'path_mysock'});
  mtr_add_arg($args, "--database=test");
  mtr_add_arg($args, "--user=%s", $opt_user);
  mtr_add_arg($args, "--password=");
  mtr_add_arg($args, "--silent");
  mtr_add_arg($args, "-v");
  mtr_add_arg($args, "--skip-safemalloc");
  mtr_add_arg($args, "--tmpdir=%s", $opt_tmpdir);
  mtr_add_arg($args, "--port=%d", $master->[0]->{'path_myport'});

  if ( $opt_ps_protocol )
  {
    mtr_add_arg($args, "--ps-protocol");
  }

  if ( $opt_strace_client )
  {
    $exe=  "strace";            # FIXME there are ktrace, ....
    mtr_add_arg($args, "-o");
    mtr_add_arg($args, "%s/var/log/mysqltest.strace", $glob_mysql_test_dir);
    mtr_add_arg($args, "$exe_mysqltest");
  }

  if ( $opt_timer )
  {
    mtr_add_arg($args, "--timer-file=var/log/timer");
  }

  if ( $opt_big_test )
  {
    mtr_add_arg($args, "--big-test");
  }

  if ( $opt_record )
  {
    mtr_add_arg($args, "--record");
  }

  if ( $opt_compress )
  {
    mtr_add_arg($args, "--compress");
  }

  if ( $opt_sleep )
  {
    mtr_add_arg($args, "--sleep=%d", $opt_sleep);
  }

  if ( $opt_debug )
  {
    mtr_add_arg($args, "--debug=d:t:A,%s/var/log/mysqltest.trace",
                $glob_mysql_test_dir);
  }

  if ( $opt_with_openssl )
  {
    mtr_add_arg($args, "--ssl-ca=%s/SSL/cacert.pem", $glob_basedir);
    mtr_add_arg($args, "--ssl-cert=%s/SSL/client-cert.pem", $glob_basedir);
    mtr_add_arg($args, "--ssl-key=%s/SSL/client-key.pem", $glob_basedir);
  }

  mtr_add_arg($args, "-R");
  mtr_add_arg($args, $tinfo->{'result_file'});

  # ----------------------------------------------------------------------
  # If embedded server, we create server args to give mysqltest to pass on
  # ----------------------------------------------------------------------

  if ( $glob_use_embedded_server )
  {
    mysqld_arguments($args,'master',0,$tinfo->{'master_opt'},[]);
  }

  return mtr_run_test($exe_mysqltest,$args,$tinfo->{'path'},"",$path_timefile,"");
}

##############################################################################
#
#  Usage
#
##############################################################################

sub usage ($)
{
  print STDERR <<HERE;

mysql-test-run [ OPTIONS ] [ TESTCASE ]

FIXME when is TESTCASE arg used or not?!

Options to control what engine/variation to run

  embedded-server       Use the embedded server, i.e. no mysqld daemons
  ps-protocol           Use the binary protocol between client and server
  bench                 Run the benchmark suite FIXME
  small-bench           FIXME
  no-manager            Use the istanse manager (currently disabled)

Options to control what test suites or cases to run

  force                 Continue to run the suite after failure
  with-ndbcluster       Use cluster, and enable test cases that requres it
  do-test=PREFIX        Run test cases which name are prefixed with PREFIX
  start-from=PREFIX     Run test cases starting from test prefixed with PREFIX
  suite=NAME            Run the test suite named NAME. The default is "main"
  skip-rpl              Skip the replication test cases.
  skip-test=PREFIX      Skip test cases which name are prefixed with PREFIX

Options that specify ports

  master_port=PORT      Specify the port number used by the first master
  slave_port=PORT       Specify the port number used by the first slave
  ndbcluster_port=i     Specify the port number used by cluster FIXME

Options for test case authoring

  record TESTNAME       (Re)genereate the result file for TESTNAME

Options that pass on options

  mysqld=ARGS           Specify additional arguments to "mysqld"

Options to run test on running server

  extern                Use running server for tests FIXME DANGEROUS
  ndbconnectstring=STR  Use running cluster, and connect using STR      
  user=USER             The databse user name

Options for debugging the product

  gdb                   FIXME
  manual-gdb            FIXME
  client-gdb            FIXME
  ddd                   FIXME
  strace-client         FIXME
  master-binary=PATH    Specify the master "mysqld" to use
  slave-binary=PATH     Specify the slave "mysqld" to use

Options for coverage, profiling etc

  gcov                  FIXME
  gprof                 FIXME
  valgrind              FIXME
  valgrind-all          FIXME
  valgrind-options=ARGS Extra options to give valgrind

Misc options

  verbose               Verbose output from this script
  script-debug          Debug this script itself
  compress              Use the compressed protocol between client and server
  timer                 Show test case execution time
  start-and-exit        Only initiate and start the "mysqld" servers
  fast                  Don't try to cleanup from earlier runs
  help                  Get this help text
  unified-diff | udiff  When presenting differences, use unified diff

Options not yet described, or that I want to look into more

  big-test              
  debug                 
  local                 
  local-master          
  netware               
  old-master            
  sleep=SECONDS         
  socket=PATH           
  tmpdir=DIR            
  user-test=s           
  wait-timeout=SECONDS  
  warnings              
  log-warnings          
  with-openssl          

HERE
  exit(1);
}<|MERGE_RESOLUTION|>--- conflicted
+++ resolved
@@ -1707,22 +1707,8 @@
   if ( $opt_with_ndbcluster )
   {
     mtr_add_arg($args, "%s--ndbcluster", $prefix);
-<<<<<<< HEAD
-
-    if ( $glob_use_running_ndbcluster )
-    {
-      mtr_add_arg($args,"%s--ndb-connectstring=%s",
-                  $prefix, $opt_ndbconnectstring);
-    }
-    else
-    {
-      mtr_add_arg($args,"%s--ndb-connectstring=host=localhost:%d",
-                  $prefix, $opt_ndbcluster_port);
-    }
-=======
     mtr_add_arg($args, "%s--ndb-connectstring=%s", $prefix,
                 $opt_ndbconnectstring);
->>>>>>> 1baa3482
   }
 
   # FIXME always set nowdays??? SMALL_SERVER
