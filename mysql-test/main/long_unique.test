let datadir=`select @@datadir`;
--source include/have_partition.inc

#
# MDEV-371 Unique indexes for blobs
#

--echo #Structure of tests
--echo #First we will check all option for
--echo #table containing single unique column
--echo #table containing keys like unique(a,b,c,d) etc
--echo #then table containing 2 blob unique etc

--echo #table with single long blob column;
create table t1(a blob  unique );
insert into t1 values(1),(2),(3),(56),('sachin'),('maria'),(123456789034567891),(null),(null),(123456789034567890);
--echo #blob with primary key not allowed
--error ER_TOO_LONG_KEY
create table t2(a blob,primary key(a(10000)));
--error ER_TOO_LONG_KEY
create table t3(a varchar(10000) primary key);

--error ER_DUP_ENTRY
insert into t1 values(2);
--echo #table structure;
desc t1;
show create table t1;
query_vertical show keys from t1;
replace_result $datadir DATADIR;
exec $MYISAMCHK -d $datadir/test/t1;
select TABLE_CATALOG,TABLE_SCHEMA,TABLE_NAME,COLUMN_NAME,ORDINAL_POSITION,COLUMN_DEFAULT,IS_NULLABLE,DATA_TYPE,CHARACTER_MAXIMUM_LENGTH,CHARACTER_OCTET_LENGTH,NUMERIC_PRECISION,NUMERIC_SCALE,DATETIME_PRECISION,CHARACTER_SET_NAME,COLLATION_NAME,COLUMN_TYPE,COLUMN_KEY,EXTRA,COLUMN_COMMENT,IS_GENERATED,GENERATION_EXPRESSION from information_schema.columns where table_schema = 'test' and table_name = 't1';
select * from information_schema.statistics where table_schema = 'test' and table_name = 't1';
query_vertical select   * from information_schema.key_column_usage where table_schema= 'test' and table_name= 't1';
--echo # table select we should not be able to see db_row_hash_column;
select * from t1 order by a;
--error ER_BAD_FIELD_ERROR
select db_row_hash_1 from t1;
--echo #duplicate entry test;
--error ER_DUP_ENTRY
insert into t1 values(2);
--error ER_DUP_ENTRY
insert into t1 values('sachin');
--error ER_DUP_ENTRY
insert into t1 values(123456789034567891);
select * from t1 order by a;
insert into t1 values(11),(22),(33);
--error ER_DUP_ENTRY
insert into t1 values(12),(22);
select * from t1 order by a;
insert into t1 values(repeat('s',4000*10)),(repeat('s',4001*10));
--error ER_DUP_ENTRY
insert into t1 values(repeat('m',4000*10)),(repeat('m',4000*10));
insert into t1 values(repeat('m',4001)),(repeat('m',4002));
truncate table t1;
insert into t1 values(1),(2),(3),(4),(5),(8),(7);
replace_result $datadir DATADIR;
exec $MYISAMCHK -d $datadir/test/t1;
--echo #now some alter commands;
alter table t1 add column b int;
desc t1;
show create table t1;
--error ER_DUP_ENTRY
insert into t1 values(1,2);
--error ER_DUP_ENTRY
insert into t1 values(2,2);
--error ER_BAD_FIELD_ERROR
select db_row_hash_1 from t1;
--echo #now try to change db_row_hash_1 column;
--error ER_CANT_DROP_FIELD_OR_KEY
alter table t1 drop column db_row_hash_1;
--error ER_CANT_DROP_FIELD_OR_KEY
alter table t1 add column d int , add column e int , drop column db_row_hash_1;
--error ER_BAD_FIELD_ERROR
alter table t1 modify column db_row_hash_1 int ;
--error ER_BAD_FIELD_ERROR
alter table t1 add column a int , add column b int, modify column db_row_hash_1 int ;
--error ER_BAD_FIELD_ERROR
alter table t1 change column db_row_hash_1 dsds int;
--error ER_BAD_FIELD_ERROR
alter table t1 add column asd int, change column db_row_hash_1 dsds int;
alter table t1 drop column b , add column c int;
show create table t1;

--echo #now add some column with name db_row_hash;
alter table t1 add column db_row_hash_1 int unique;
show create table t1;
--error ER_DUP_ENTRY
insert into t1 values(45,1,55),(46,1,55);
--error ER_DUP_ENTRY
insert into t1 values(45,1,55),(45,1,55);
alter table t1 add column db_row_hash_2 int, add column db_row_hash_3 int;
desc t1;
--echo #this should also drop the unique index ;
alter table t1 drop column a;
show create table t1;
show keys from t1;
--echo #add column with unique index on blob ;
alter table t1 add column a blob unique;
show create table t1;
--echo # try to change the blob unique name;
alter table t1 change column a aa blob ;
show create table t1;
show keys from t1;
--echo # try to change the blob unique datatype;
--echo #this will change index to b tree;
alter table t1 modify  column aa  int ;
show create table t1;
show keys from t1;
alter table t1 add column clm blob unique;
--echo #try changing the name ;
alter table t1 change column clm clm_changed blob;
show create table t1;
show keys from t1;
--echo #now drop the unique key;
alter table t1 drop key clm;
show create table t1;
show keys from t1;
drop table t1;

create table t1 (a TEXT CHARSET latin1 COLLATE latin1_german2_ci unique);
desc t1;
show keys from t1;
 insert into t1 values ('ae');
--error ER_DUP_ENTRY
insert into t1 values ('AE');
insert  into t1 values ('Ä');
drop table t1;
create table t1 (a int primary key, b blob unique);
desc t1;
show keys from t1;
insert into t1 values(1,1),(2,2),(3,3);
--error ER_DUP_ENTRY
insert into t1 values(1,1);
--error ER_DUP_ENTRY
insert into t1 values(7,1);
drop table t1;

--echo #table with multiple  long blob column and varchar text column ;
create table t1(a blob unique, b int , c blob unique , d text unique , e varchar(3000) unique);
insert into t1 values(1,2,3,4,5),(2,11,22,33,44),(3111,222,333,444,555),(5611,2222,3333,4444,5555),
('sachin',341,'fdf','gfgfgfg','hghgr'),('maria',345,'frter','dasd','utyuty'),
(123456789034567891,353534,53453453453456,64565464564564,45435345345345),
(123456789034567890,43545,657567567567,78967657567567,657567567567567676);

--echo #table structure;
desc t1;
show create table t1;
show keys from t1;
replace_result $datadir DATADIR;
exec $MYISAMCHK -d $datadir/test/t1;
select TABLE_CATALOG,TABLE_SCHEMA,TABLE_NAME,COLUMN_NAME,ORDINAL_POSITION,COLUMN_DEFAULT,IS_NULLABLE,DATA_TYPE,CHARACTER_MAXIMUM_LENGTH,CHARACTER_OCTET_LENGTH,NUMERIC_PRECISION,NUMERIC_SCALE,DATETIME_PRECISION,CHARACTER_SET_NAME,COLLATION_NAME,COLUMN_TYPE,COLUMN_KEY,EXTRA,COLUMN_COMMENT,IS_GENERATED,GENERATION_EXPRESSION  from information_schema.columns where table_schema = 'test' and table_name = 't1';
select * from information_schema.statistics where table_schema = 'test' and table_name = 't1';
select * from information_schema.key_column_usage where table_schema= 'test' and table_name= 't1';
--echo #table select we should not be able to see db_row_hash_1 column;
select * from t1 order by a;
--error ER_BAD_FIELD_ERROR
select db_row_hash_1 from t1;
--error ER_BAD_FIELD_ERROR
select db_row_hash_2 from t1;
--error ER_BAD_FIELD_ERROR
select db_row_hash_3 from t1;
--echo #duplicate entry test;
--error ER_DUP_ENTRY
insert into t1 values(21,2,3,42,51);
--error ER_DUP_ENTRY
insert into t1 values('sachin',null,null,null,null);
--error ER_DUP_ENTRY
insert into t1 values(1234567890345671890,4353451,6575675675617,789676575675617,657567567567567676);
select * from t1 order by a;
insert into t1 values(repeat('s',4000*10),100,repeat('s',4000*10),repeat('s',4000*10),
repeat('s',400)),(repeat('s',4001*10),1000,repeat('s',4001*10),repeat('s',4001*10),
repeat('s',2995));
--error ER_DUP_ENTRY
insert into t1 values(repeat('m',4000*11),10,repeat('s',4000*11),repeat('s',4000*11),repeat('s',2995));
truncate table t1;
insert into t1 values(1,2,3,4,5),(2,11,22,33,44),(3111,222,333,444,555),(5611,2222,3333,4444,5555);
--echo #now some alter commands;
alter table t1 add column f int;
desc t1;
show create table t1;
--echo #unique key should not break;
--error ER_DUP_ENTRY
insert into t1 values(1,2,3,4,5,6);
--error ER_BAD_FIELD_ERROR
select db_row_hash_1 , db_row_hash_2, db_row_hash_3 from t1;
--echo #now try to change db_row_hash_1 column;
--error ER_CANT_DROP_FIELD_OR_KEY
alter table t1 drop column db_row_hash_1, drop column db_row_hash_2, drop column db_row_hash_3;
--error ER_CANT_DROP_FIELD_OR_KEY
alter table t1 add column dg int , add column ef int , drop column db_row_hash_1;
--error ER_BAD_FIELD_ERROR
alter table t1 modify column db_row_hash_1 int , modify column db_row_hash_2 int, modify column db_row_hash_3 int;
--error ER_BAD_FIELD_ERROR
alter table t1 add column ar int , add column rb int, modify column db_row_hash_1 int , modify column db_row_hash_3 int;
--error ER_BAD_FIELD_ERROR
alter table t1 change column db_row_hash_1 dsds int , change column  db_row_hash_2  dfdf int , change column db_row_hash_3 gdfg int ;
--error ER_BAD_FIELD_ERROR
alter table t1 add column asd int, drop column a, change column db_row_hash_1 dsds int, change db_row_hash_3 fdfdfd int;
alter table t1 drop column b , add column g int;
show create table t1;

--echo #now add some column with name db_row_hash;
alter table t1 add column db_row_hash_1 int unique;
alter table t1 add column db_row_hash_2 int unique;
alter table t1 add column db_row_hash_3 int unique;
show create table t1;

alter table t1 add column db_row_hash_7 int, add column db_row_hash_5 int , add column db_row_hash_4 int ;
alter table t1 drop column db_row_hash_7,drop column db_row_hash_3, drop column db_row_hash_4;
desc t1;
--echo #this should not break anything;
--error ER_DUP_ENTRY
insert into t1 values(1,2,3,4,5,6,23,5,6);
--echo #this should also drop the unique index;
alter table t1 drop column a, drop column c;
show create table t1;
show keys from t1;
--echo #add column with unique index on blob;
alter table t1 add column a blob unique;
show create table t1;
show keys from t1;
--echo #try to change the blob unique column name;
--echo #this will change index to b tree;
alter table t1 modify  column a  int ,  modify column e int;
show create table t1;
show keys from t1;
alter table t1 add column clm1 blob unique,add column clm2 blob unique;
--echo #try changing the name; 
alter table t1 change column clm1 clm_changed1 blob, change column clm2 clm_changed2 blob;
show create table t1;
show keys from t1;
--echo #now drop the unique key;
alter table t1 drop key clm1, drop key clm2;
show create table t1;
show keys from t1;
drop table t1;
--echo #now the table with key on multiple columns; the ultimate test;
create table t1(a blob, b int , c varchar(2000) , d text  , e varchar(3000) , f longblob , g int , h text ,
  unique(a,b,c), unique(c,d,e),unique(e,f,g,h), unique(b,d,g,h));

insert into t1 values(1,1,1,1,1,1,1,1),(2,2,2,2,2,2,2,2),(3,3,3,3,3,3,3,3),(4,4,4,4,4,4,4,4),(5,5,5,5,5,5,5,5),
('maria',6,'maria','maria','maria','maria',6,'maria'),('mariadb',7,'mariadb','mariadb','mariadb','mariadb',8,'mariadb')
,(null,null,null,null,null,null,null,null),(null,null,null,null,null,null,null,null);

--echo #table structure;
desc t1;
show create table t1;
show keys from t1;
replace_result $datadir DATADIR;
exec $MYISAMCHK -d $datadir/test/t1;
select TABLE_CATALOG,TABLE_SCHEMA,TABLE_NAME,COLUMN_NAME,ORDINAL_POSITION,COLUMN_DEFAULT,IS_NULLABLE,DATA_TYPE,CHARACTER_MAXIMUM_LENGTH,CHARACTER_OCTET_LENGTH,NUMERIC_PRECISION,NUMERIC_SCALE,DATETIME_PRECISION,CHARACTER_SET_NAME,COLLATION_NAME,COLUMN_TYPE,COLUMN_KEY,EXTRA,COLUMN_COMMENT,IS_GENERATED,GENERATION_EXPRESSION  from information_schema.columns where table_schema = 'test' and table_name = 't1';
select * from information_schema.statistics where table_schema = 'test' and table_name = 't1';
select * from information_schema.key_column_usage where table_schema= 'test' and table_name= 't1';
--echo # table select we should not be able to see db_row_hash_1 column;
select * from t1 order by a;
--error ER_BAD_FIELD_ERROR
select db_row_hash_1 from t1;
--error ER_BAD_FIELD_ERROR
select db_row_hash_2 from t1;
--error ER_BAD_FIELD_ERROR
select db_row_hash_3 from t1;
--echo #duplicate entry test;
--echo #duplicate keys entry;
--error ER_DUP_ENTRY
insert into t1 values(1,1,1,0,0,0,0,0);
--error ER_DUP_ENTRY
insert into t1 values(0,0,1,1,1,0,0,0);
--error ER_DUP_ENTRY
insert into t1 values(0,0,0,0,1,1,1,1);
--error ER_DUP_ENTRY
insert into t1 values(1,1,1,1,1,0,0,0);
--error ER_DUP_ENTRY
insert into t1 values(0,0,0,0,1,1,1,1);
--error ER_DUP_ENTRY
insert into t1 values(1,1,1,1,1,1,1,1);
--error ER_BAD_FIELD_ERROR
select db_row_hash_1,db_row_hash_2,db_row_hash_3,db_row_hash_4,db_row_hash_5 from t1;
--error ER_CANT_DROP_FIELD_OR_KEY
alter table t1 drop column db_row_hash_1, drop column db_row_hash_2, drop column db_row_hash_3;
--error ER_CANT_DROP_FIELD_OR_KEY
alter table t1 add column dg int , add column ef int , drop column db_row_hash_1;
--error ER_BAD_FIELD_ERROR
alter table t1 modify column db_row_hash_1 int , modify column db_row_hash_2 int, modify column db_row_hash_3 int;
--error ER_BAD_FIELD_ERROR
alter table t1 add column ar int , add column rb int, modify column db_row_hash_1 int , modify column db_row_hash_3 int;
--error ER_BAD_FIELD_ERROR
alter table t1 change column db_row_hash_1 dsds int , change column  db_row_hash_2  dfdf int , change column db_row_hash_3 gdfg int ;
--error ER_BAD_FIELD_ERROR
alter table t1 add column asd int, drop column a, change column db_row_hash_1 dsds int, change db_row_hash_3 fdfdfd int;

show create table t1;
--echo # add column named db_row_hash_*;
alter table t1 add column db_row_hash_7 int , add column db_row_hash_5 int,
 add column db_row_hash_1 int, add column db_row_hash_2 int;
show create table t1;
show keys from t1;
alter table t1 drop column db_row_hash_7  , drop column db_row_hash_5 ,
 drop column db_row_hash_1, drop column db_row_hash_2 ;
show create table t1;
show keys from t1;

--echo #try to change column names;
alter table t1 change column a aa blob , change column b bb blob , change column d dd blob;
show create table t1;
show keys from t1;
alter table t1 change column aa a blob , change column bb b blob , change column dd d blob;
show create table t1;
show keys from t1;

--echo #now we will change the data type to int and varchar limit so that we no longer  require hash_index;
--echo #on key a_b_c;
alter table t1 modify column a varchar(20) , modify column b varchar(20) , modify column c varchar(20);
show create table t1;
show keys from t1;
--echo #change it back;
alter table t1 modify column a blob , modify column b blob , modify column c blob;
show create table t1;
show keys from t1;

--echo #try to delete blob column in unique;
truncate table t1;
## this feature removed in 10.2
#alter table t1 drop column a, drop column b, drop  column c;
#show create table t1;
#show keys from t1;
--echo #now try to delete keys;
alter table t1 drop key c, drop key e;
show create table t1;
show keys from t1;
drop table t1;

--echo #now alter table containing some data basically some tests with ignore;
create table t1 (a blob);
insert into t1 values(1),(2),(3);
--echo #normal alter table;
alter table t1 add unique key(a);
alter table t1 drop key a;
truncate table t1;
insert into t1 values(1),(1),(2),(2),(3);
--error ER_DUP_ENTRY
alter table t1 add unique key(a);
alter ignore table t1 add unique key(a);
select * from t1 order by a;
--error ER_DUP_ENTRY
insert into t1 values(1);
show create table t1;
show keys from t1;
drop table t1;

--echo #Now with multiple keys;
create table t1(a blob , b blob, c blob , d blob , e int);
insert into t1 values (1,1,1,1,1);
insert into t1 values (1,1,1,1,1);
insert into t1 values (2,1,1,1,1);
insert into t1 values (2,2,2,2,2);
insert into t1 values (3,3,4,4,4);
insert into t1 values (4,4,4,4,4);
--error ER_DUP_ENTRY
alter table t1 add unique key(a,c), add unique key(b,d), add unique key(e);
alter ignore  table t1 add unique key(a,c), add unique key(b,d), add unique key(e);
select * from t1 order by a;
--error ER_DUP_ENTRY
insert into t1 values (1,12,1,13,14);
--error ER_DUP_ENTRY
insert into t1 values (12,1,14,1,14);
--error ER_DUP_ENTRY
insert into t1 values (13,12,13,14,4);
show create table t1;
show keys from t1;
drop table t1;

--echo #visibility of db_row_hash 
create table t1 (a blob unique , b blob unique);
desc t1;
insert into t1 values(1,19);
insert into t1 values(2,29);
insert into t1 values(3,39);
insert into t1 values(4,49);
create table t2 (DB_ROW_HASH_1 int, DB_ROW_HASH_2 int);
insert into t2 values(11,1);
insert into t2 values(22,2);
insert into t2 values(33,3);
insert into t2 values(44,4);
select * from t1 order by a;
select * from t2 order by DB_ROW_HASH_1;
--error ER_BAD_FIELD_ERROR
select DB_ROW_HASH_1, DB_ROW_HASH_2 from t1;
--echo #bug
select DB_ROW_HASH_1, DB_ROW_HASH_2 from t1,t2;
--error ER_BAD_FIELD_ERROR
select * from t1 where DB_ROW_HASH_1 in (select DB_ROW_HASH_1 from t2);
select DB_ROW_HASH_1, DB_ROW_HASH_2 from t1,t2 where DB_ROW_HASH_1 in (select DB_ROW_HASH_1 from t2);
select * from t2 where DB_ROW_HASH_1 in (select DB_ROW_HASH_1 from t1);
--error ER_BAD_FIELD_ERROR
select DB_ROW_HASH_1 from t1,t2 where t1.DB_ROW_HASH_1 = t2.DB_ROW_HASH_2;
select DB_ROW_HASH_1 from t1 inner join t2 on t1.a = t2.DB_ROW_HASH_2;
drop table t1,t2;

--echo #long key unique with different key length
create table t1(a blob, unique(a(3000)));
desc t1;
show keys from t1;
show create table t1;
insert into t1 value(concat(repeat('s',3000),'1'));
--error ER_DUP_ENTRY
insert into t1 value(concat(repeat('s',3000),'2'));
insert into t1 value(concat(repeat('a',3000),'2'));
drop table t1;

create table t1(a varchar(4000), b longblob , c varchar(5000), d longblob, 
unique(a(3500), b), unique(c(4500), d));
desc t1;
show create table t1;
show keys from t1;
drop table t1;

--echo #ext bug
create table t1(a int primary key, b blob unique, c int, d blob , index(c));
show create table t1;
insert into t1 values(1,23,1,33);
--error ER_DUP_ENTRY
insert into t1 values(2,23,1,33);
drop table t1;
create table t2 (a blob unique , c int , index(c));
show create table t2;
insert into t2 values(1,1);
insert into t2 values(2,1);
drop table t2;
--echo #not null test
create table t1(a blob unique not null);
desc t1;
show create table t1;
insert into t1 values(1);
insert into t1 values(3);
--error ER_DUP_ENTRY
insert into t1 values(1);
drop table t1;
create table t1(a int primary key, b blob unique , c blob unique not null);
insert into t1 values(1,1,1);
--error ER_DUP_ENTRY
insert into t1 values(2,1,2);
--error ER_DUP_ENTRY
insert into t1 values(3,3,1);
drop table t1;
create table t1 (a blob unique not null, b blob not null, c blob not null, unique(b,c));
desc t1;
show create table t1;
insert into t1 values (1, 2, 3);
insert into t1 values (2, 1, 3);
--error ER_DUP_ENTRY
insert into t1 values (2, 1, 3);
drop table t1;

--echo #partition
--error ER_BLOB_FIELD_IN_PART_FUNC_ERROR
create table t1(a blob unique) partition by hash(a);
--echo #key length > 2^16 -1
--error ER_TOO_LONG_KEYPART
create table t1(a blob, unique(a(65536)));
create table t1(a blob, unique(a(65535)));
show create table t1;
drop table t1;

--echo #64 indexes
--let $create_table=create table t1 (
--let $insert_data_1=insert into t1 values(
--let $insert_data_2=insert into t1 values(
--let $count= 63
--let $index= 0
while ($count)
{
  --let $create_table=$create_table a$count blob unique,
  --let $insert_data_1=$insert_data_1 $count,
  --let $insert_data_2=$insert_data_2 $index,
  --dec $count
  --inc $index
}
--let $create_table=$create_table a blob unique);
--let $insert_data_1=$insert_data_1 0);
--let $insert_data_2=$insert_data_2 63);

--eval $create_table
--eval $insert_data_1
--error ER_DUP_ENTRY
--eval $insert_data_1
--eval $insert_data_2
--error ER_DUP_ENTRY
--eval $insert_data_2
drop table t1;

#
# non-unique long indexes are automatically shortened
#
create table t1(a blob , key(a));
show create table t1;
drop table t1;
create table t1(a blob);
alter table t1 add index(a);
show create table t1;
drop table t1;

create table t1(a text, key(a));
show create table t1;
drop table t1;
create table t1(a varchar(4000));
alter table t1 add index(a);
show create table t1;
drop table t1;

#
# somewhat inconsistently, the following is an error
#
create table t1 (pk int, a int, b int, primary key(pk), key(pk,a));
--error ER_TOO_LONG_KEY
alter table t1 modify a text;
--error ER_TOO_LONG_KEY
alter table t1 modify a varchar(1000);
show create table t1;
drop table t1;

--echo #
--echo # MDEV-19705: Assertion `tmp >= 0' failed in best_access_path
--echo #

CREATE TABLE t1 (d varchar(10)) ENGINE=MyISAM;
INSERT INTO t1 VALUES ('a'),('q');
 
CREATE TABLE t2 (f varchar(10), a2 datetime, b int, a1 varchar(1024), pk int NOT NULL, PRIMARY KEY (pk), UNIQUE KEY (f,a1,a2), KEY f2 (f(4),a2)) ENGINE=MyISAM;
INSERT INTO t2 VALUES ('aaa','1985-09-06',-163,'s',1),('bbb','1995-01-05',3,'pucaz',2),('ccc','0000-00-00',NULL,'help',3),('ddd',NULL,618,'v',4),('eee','1995-12-20',410,'m',5),('ffq','1976-06-12 20:02:56',NULL,'POKNC',6),('dddd','0000-00-00',-328,'hgsu',7); 
explain
SELECT t2.b FROM t1 JOIN t2 ON t1.d = t2.f WHERE t2.pk >= 20;
SELECT t2.b FROM t1 JOIN t2 ON t1.d = t2.f WHERE t2.pk >= 20;
drop table t1,t2;

<<<<<<< HEAD
--echo #
--echo # MDEV-21470 MyISAM start_bulk_insert doesn't work with long unique
--echo #

CREATE TABLE t1 (a INT, b BLOB) ENGINE=MyISAM;
INSERT INTO t1 VALUES (1,'foo'),(2,'bar');
CREATE TABLE t2 (c BIT, d BLOB, UNIQUE(d)) ENGINE=MyISAM;
INSERT INTO t2 SELECT * FROM t1;
DROP TABLE t1, t2;

--echo #
--echo # MDEV-19338 Using AUTO_INCREMENT with long unique
--echo #

--error ER_NO_AUTOINCREMENT_WITH_UNIQUE
CREATE TABLE t1 (pk INT, a TEXT NOT NULL DEFAULT '', PRIMARY KEY (pk), b INT AUTO_INCREMENT, UNIQUE(b), UNIQUE (a,b)) ENGINE=myisam;

# Cleanup
set @@GLOBAL.max_allowed_packet= @allowed_packet;
=======
>>>>>>> f458acc8
--echo # End of 10.4 tests<|MERGE_RESOLUTION|>--- conflicted
+++ resolved
@@ -532,7 +532,8 @@
 SELECT t2.b FROM t1 JOIN t2 ON t1.d = t2.f WHERE t2.pk >= 20;
 drop table t1,t2;
 
-<<<<<<< HEAD
+--echo # End of 10.4 tests
+
 --echo #
 --echo # MDEV-21470 MyISAM start_bulk_insert doesn't work with long unique
 --echo #
@@ -550,8 +551,4 @@
 --error ER_NO_AUTOINCREMENT_WITH_UNIQUE
 CREATE TABLE t1 (pk INT, a TEXT NOT NULL DEFAULT '', PRIMARY KEY (pk), b INT AUTO_INCREMENT, UNIQUE(b), UNIQUE (a,b)) ENGINE=myisam;
 
-# Cleanup
-set @@GLOBAL.max_allowed_packet= @allowed_packet;
-=======
->>>>>>> f458acc8
---echo # End of 10.4 tests+--echo # End of 10.5 tests