--- conflicted
+++ resolved
@@ -1,8 +1,5 @@
-<<<<<<< HEAD
 connection node_2;
 connection node_1;
-=======
->>>>>>> ab2458c6
 connection node_1;
 connection node_2;
 connection node_3;
@@ -37,25 +34,20 @@
 connection node_2;
 connection node_3;
 connection node_2;
-<<<<<<< HEAD
-CALL mtr.add_suppression("Failed to prepare for incremental state transfer");
-CALL mtr.add_suppression("It may not be safe to bootstrap the cluster from this node");
-CALL mtr.add_suppression("Aborting");
-connection node_3;
-=======
 CALL mtr.add_suppression("WSREP: no nodes coming from prim view, prim not possible");
 CALL mtr.add_suppression("WSREP: It may not be safe to bootstrap the cluster from this node");
 CALL mtr.add_suppression("WSREP: wsrep::connect(.*) failed: 7");
 CALL mtr.add_suppression("Aborting");
 CALL mtr.add_suppression("WSREP: moving position backwards: [0-9]+ -> 0");
 CALL mtr.add_suppression("Failed to prepare for incremental state transfer");
+CALL mtr.add_suppression("It may not be safe to bootstrap the cluster from this node");
+CALL mtr.add_suppression("Aborting");
 connection node_3;
 CALL mtr.add_suppression("WSREP: no nodes coming from prim view, prim not possible");
 CALL mtr.add_suppression("WSREP: It may not be safe to bootstrap the cluster from this node");
 CALL mtr.add_suppression("WSREP: wsrep::connect(.*) failed: 7");
 CALL mtr.add_suppression("Aborting");
 CALL mtr.add_suppression("WSREP: moving position backwards: [0-9]+ -> 0");
->>>>>>> ab2458c6
 CALL mtr.add_suppression("Failed to prepare for incremental state transfer");
 CALL mtr.add_suppression("It may not be safe to bootstrap the cluster from this node");
 CALL mtr.add_suppression("Aborting");
