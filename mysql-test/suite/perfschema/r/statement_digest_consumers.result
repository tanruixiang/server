--- conflicted
+++ resolved
@@ -125,80 +125,41 @@
 ####################################
 SELECT schema_name, digest, digest_text, count_star FROM performance_schema.events_statements_summary_by_digest;
 schema_name	digest	digest_text	count_star
-<<<<<<< HEAD
-statements_digest	8de787d0e3e3a062aea121ff528fcfce	TRUNCATE TABLE performance_schema . events_statements_summary_by_digest 	1
-statements_digest	a871edd1a65606b404c0b6e65c1f142c	SELECT ? FROM t1 	1
-statements_digest	d60830f376a7724280dfc422224bb475	SELECT ? FROM `t1` 	1
-statements_digest	09309c60c199a727b7ebed40975e8764	SELECT ?, ... FROM t1 	2
-statements_digest	dc0dcaefa9a12455ffed04ac6f89e65d	SELECT ? FROM t2 	1
-statements_digest	d274a288509eae2cd7febf2f7fe36274	SELECT ?, ... FROM t2 	2
-statements_digest	ec913f89e0d8be99014bf78e73228c48	INSERT INTO t1 VALUES (?) 	2
-statements_digest	b919ecf2d5544bcdf95e76eb22231c42	INSERT INTO t2 VALUES (?) 	1
-statements_digest	d9030eddb8dca8ee5fcaf79e6f254b41	INSERT INTO t3 VALUES (...) 	4
-statements_digest	2ad6d8279781b0fb40bdc8647dc94216	INSERT INTO t4 VALUES (...) 	1
-statements_digest	3248c16dc70111225fcffa99641e312b	INSERT INTO t5 VALUES (...) 	1
-statements_digest	152b6c84a0cbfadcbecde01050eddd66	INSERT INTO t1 VALUES (?) /* , ... */ 	2
-statements_digest	c4cbce33b636e448c29e041b1d5c0eb1	INSERT INTO t3 VALUES (...) /* , ... */ 	1
-statements_digest	0bfac9fb577995b116e52ff4aaeaa5b8	INSERT INTO t5 VALUES (...) /* , ... */ 	1
-statements_digest	819acce11785e12f2f73964115632db6	INSERT INTO t6 VALUES (...) 	5
+statements_digest	b12e7d0f2ac88c8fad9ac8dabb347b09	TRUNCATE TABLE `performance_schema` . `events_statements_summary_by_digest` 	1
+statements_digest	390f3ff3444c4de44fcbd052b11caf4e	SELECT ? FROM `t1` 	2
+statements_digest	8726524372f6e4924bbe1393b772498e	SELECT ?, ... FROM `t1` 	2
+statements_digest	5b06fb13fa9af5e8a4ec26bac8f994cd	SELECT ? FROM `t2` 	1
+statements_digest	82201946968b4baca616292f96e933a7	SELECT ?, ... FROM `t2` 	2
+statements_digest	35d365779571257e8837f01b39dd9df5	INSERT INTO `t1` VALUES (?) 	2
+statements_digest	eaaf6c26e98130ec21cfae1389e3eb94	INSERT INTO `t2` VALUES (?) 	1
+statements_digest	28f3cfdcfffeff3219bdd255ed15e6ac	INSERT INTO `t3` VALUES (...) 	4
+statements_digest	166a9591b81371a6ea389f27cfc1e5fd	INSERT INTO `t4` VALUES (...) 	1
+statements_digest	fb25b9f9146120fb72c3c732e79dcc82	INSERT INTO `t5` VALUES (...) 	1
+statements_digest	58bb7798d974224ff08742502eed1aae	INSERT INTO `t1` VALUES (?) /* , ... */ 	2
+statements_digest	3352b44dcaf21f59141ea76b5cace5c0	INSERT INTO `t3` VALUES (...) /* , ... */ 	1
+statements_digest	1905c012e5d6a3a12e39b0b3ce13b22a	INSERT INTO `t5` VALUES (...) /* , ... */ 	1
+statements_digest	981d682c1e63b437c33230eb558d0f64	INSERT INTO `t6` VALUES (...) 	5
 statements_digest	aeb185ab9b6e9d5a49e47c8741b8acdf	SELECT ? + ? 	3
 statements_digest	d3804664eeee11407f3fcbd5c29a1f73	SELECT ? 	1
-statements_digest	3b085ab0d2063dfca1a39212e3ea1831	CREATE SCHEMA statements_digest_temp 	2
-statements_digest	09f9fabef2feb9a54ba01455e5ae83b9	DROP SCHEMA statements_digest_temp 	2
-statements_digest	ff0bb1dfc399aa3bef6a0f3fccd3ef94	SELECT ? FROM no_such_table 	1
-statements_digest	590a245c84e63eb100e1ef463f477f1a	CREATE TABLE dup_table ( c CHARACTER (?) ) 	2
-statements_digest	74078b0776d8333e356b271551587d53	DROP TABLE dup_table 	1
-statements_digest	f23641c5ab7e1dd6e0146f66b3fff5c4	INSERT INTO t11 VALUES (?) 	1
+statements_digest	6382c1dfc79755af2dd46113acea142b	CREATE SCHEMA `statements_digest_temp` 	2
+statements_digest	256f8dfc97d90a79103ebd6616b8d7aa	DROP SCHEMA `statements_digest_temp` 	2
+statements_digest	5315d33e7ef87b104b73912d484af6a3	SELECT ? FROM `no_such_table` 	1
+statements_digest	dcde8f720a419aa5d52246207268cf6c	CREATE TABLE `dup_table` ( `c` CHARACTER (?) ) 	2
+statements_digest	b4b4abab3f030642444fb32c44f28058	DROP TABLE `dup_table` 	1
+statements_digest	a34ed519fdeb4fe4460038db92ea0c20	INSERT INTO `t11` VALUES (?) 	1
 statements_digest	d3eda26b379bd56340ce84fe395dfff7	SHOW WARNINGS 	1
-statements_digest	6bb42dec3094486d5a9e8b0bf460e382	PREPARE stmt FROM ? 	1
-statements_digest	3ab1e87eabd9688edf919754cce6348b	EXECUTE stmt 	2
-statements_digest	f9438ab7b8eec604338c28a04e5d650f	DEALLOCATE PREPARE stmt 	1
-statements_digest	072d6c57d3fe4f0c6a7dabba96f0ccf8	CREATE PROCEDURE p1 ( ) BEGIN SELECT * FROM t12 ; END 	1
-statements_digest	84554971243e91106214dcb8f4eaa89b	CALL p1 ( ) 	2
-statements_digest	2bd1e1e6eb445f32e1d4b290c1961e6b	DROP PROCEDURE p1 	1
-statements_digest	5799522044ce9a4fa48dce5f4a3b047a	CREATE FUNCTION `func` ( a INTEGER , b INTEGER ) RETURNS INTEGER (?) RETURN a + b 	1
-statements_digest	59cbdd7ffc78a23bc2f650f8158067c6	SELECT func (...) 	2
-statements_digest	0b5a5297689c5036def6af8e8a8ce113	DROP FUNCTION func 	1
-statements_digest	10c7a2262748aa15496375d99f876fb2	CREATE TRIGGER trg BEFORE INSERT ON t12 FOR EACH ROW SET @? := ? 	1
-statements_digest	bb0154f3d32233f696b95d4127d29a3b	INSERT INTO t12 VALUES (?) 	2
-statements_digest	a975545baf024e8a173be77032d8fd01	DROP TRIGGER trg 	1
-=======
-statements_digest	01cfd3c48ebe150803a02f0b32ab4f7b	TRUNCATE TABLE `performance_schema` . `events_statements_summary_by_digest` 	1
-statements_digest	4a958a8b2138b7ae3b65a0edde877dca	SELECT ? FROM `t1` 	2
-statements_digest	1f346cc75586f18fdded6e2f518e7d25	SELECT ?, ... FROM `t1` 	2
-statements_digest	9ed289e97245aee8872bd79573ff71dc	SELECT ? FROM `t2` 	1
-statements_digest	ec5d6ae42b4292cce44168c701fde301	SELECT ?, ... FROM `t2` 	2
-statements_digest	c689b670f102bc028f36273ed00244de	INSERT INTO `t1` VALUES (?) 	2
-statements_digest	baf2d67435fc5a66f517bd655c9154a3	INSERT INTO `t2` VALUES (?) 	1
-statements_digest	cba557f7a643fac3a34563f74c57f040	INSERT INTO `t3` VALUES (...) 	4
-statements_digest	26f967699697844ef6757a283c0432e0	INSERT INTO `t4` VALUES (...) 	1
-statements_digest	1565e5ec0755d0d212e84567fdb86500	INSERT INTO `t5` VALUES (...) 	1
-statements_digest	931de69cfc4123c9f5ebeb8da2e6fb0e	INSERT INTO `t1` VALUES (?) /* , ... */ 	2
-statements_digest	81d8a0e0212bb8e02ad8f5e84d8c819a	INSERT INTO `t3` VALUES (...) /* , ... */ 	1
-statements_digest	793ba1cc016c6e3c45c63023531955ad	INSERT INTO `t5` VALUES (...) /* , ... */ 	1
-statements_digest	d44b7d3c3f03b5b9605c9cffb537b083	INSERT INTO `t6` VALUES (...) 	5
-statements_digest	f2d57cea9e78e7b37c4509c0564dd1cc	SELECT ? + ? 	3
-statements_digest	02396199eed2345830efcf00e51107ee	SELECT ? 	1
-statements_digest	d02f821e8ce0a27519c833324368696d	CREATE SCHEMA `statements_digest_temp` 	2
-statements_digest	5ea9da83763ff4b01e34c408d865568f	DROP SCHEMA `statements_digest_temp` 	2
-statements_digest	ac9dfca3fe35b0d4c43a6bf62a3489b5	SELECT ? FROM `no_such_table` 	1
-statements_digest	9fd65056536a8d74ea107b68849cfd27	CREATE TABLE `dup_table` ( `c` CHARACTER (?) ) 	2
-statements_digest	f259e984954d6d77a9f94230726e1c0f	DROP TABLE `dup_table` 	1
-statements_digest	17c0f9e5abf747e425ae24b66d44cf01	INSERT INTO `t11` VALUES (?) 	1
-statements_digest	cee5b131782212e0ba1cd76ba28485c4	SHOW WARNINGS 	1
-statements_digest	44d441f36c0487f8b32b6cb1e37f7c3f	PREPARE `stmt` FROM ? 	1
-statements_digest	73bf0dc38bbbc571613bdb78e85ddb18	EXECUTE `stmt` 	2
-statements_digest	8a87274dfc2961861326c1591f0df4bc	DEALLOCATE PREPARE `stmt` 	1
-statements_digest	639ff9b1728335f463d2ed4134c7ec26	CREATE PROCEDURE `p1` ( ) BEGIN SELECT * FROM `t12` ; END 	1
-statements_digest	627bb08bd333aa83cb4bbad88ab6e6b8	CALL `p1` ( ) 	2
-statements_digest	949464b6c55462d9d7ad3f0a7608db10	DROP PROCEDURE `p1` 	1
-statements_digest	bfc5c562a60a60857a026a17434e77bb	CREATE FUNCTION `func` ( `a` INTEGER , `b` INTEGER ) RETURNS INTEGER (?) RETURN `a` + `b` 	1
-statements_digest	cf6fe4a8895dabaf9c30615b49bce6db	SELECT `func` (...) 	2
-statements_digest	4b2d4d67e2faa0b938156e60e1f2023b	DROP FUNCTION `func` 	1
-statements_digest	b859e51c90bdd984a1226ecf25fd80de	CREATE TRIGGER `trg` BEFORE INSERT ON `t12` FOR EACH ROW SET @? := ? 	1
-statements_digest	cb2f065274b3e03693cb7d5396d4d978	INSERT INTO `t12` VALUES (?) 	2
-statements_digest	903b51b5db2d5393542a7fc2614049fd	DROP TRIGGER `trg` 	1
->>>>>>> 167c5400
+statements_digest	e6aa634cf5a630087fefe9868b018329	PREPARE `stmt` FROM ? 	1
+statements_digest	4de34527c0dfef6ad8387d4359f78c78	EXECUTE `stmt` 	2
+statements_digest	54592849b6cf7386568c88e7fb20f61e	DEALLOCATE PREPARE `stmt` 	1
+statements_digest	ee90db91a06cedfbcccf80f951dc58cd	CREATE PROCEDURE `p1` ( ) BEGIN SELECT * FROM `t12` ; END 	1
+statements_digest	f964655a0037d2f194030bd024eab748	CALL `p1` ( ) 	2
+statements_digest	788d8223f67ba10d1b97fcaa42fec081	DROP PROCEDURE `p1` 	1
+statements_digest	5146273ef7d98ee1954d23fd98a35d68	CREATE FUNCTION `func` ( `a` INTEGER , `b` INTEGER ) RETURNS INTEGER (?) RETURN `a` + `b` 	1
+statements_digest	2c9b8e1e7f2ad3ca3c49abb2ea30e871	SELECT `func` (...) 	2
+statements_digest	f48e30910f8e7758b818c088916424cd	DROP FUNCTION `func` 	1
+statements_digest	53ccf1d241eeb749f1e1b7becc65006f	CREATE TRIGGER `trg` BEFORE INSERT ON `t12` FOR EACH ROW SET @? := ? 	1
+statements_digest	a9722a0717a57275431575c7204d71c1	INSERT INTO `t12` VALUES (?) 	2
+statements_digest	2d48809e6899f63ec304776466a63eef	DROP TRIGGER `trg` 	1
 SELECT digest, digest_text FROM performance_schema.events_statements_current;
 digest	digest_text
 ####################################
