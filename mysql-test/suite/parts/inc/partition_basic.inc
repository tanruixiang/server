################################################################################
# inc/partition_basic.inc                                                      #
#                                                                              #
# Purpose:                                                                     #
#   Basic tests around create partitioned table with/without PRIMARY KEY and   #
#   /or UNIQUE INDEX                                                           #
#                                                                              #
#------------------------------------------------------------------------------#
# Original Author: mleich                                                      #
# Original Date: 2006-03-05                                                    #
# Change Author:                                                               #
# Change Date:                                                                 #
# Change:                                                                      #
################################################################################
--enable_abort_on_error

--echo
--echo #========================================================================
--echo #  Check partitioning methods on just created tables
--echo #  The tables should be defined without/with PRIMARY KEY and
--echo #  UNIQUE INDEXes.
--echo #  Every test round has to check
--echo #        PARTITION BY HASH/KEY/LIST/RANGE
--echo #        PARTITION BY RANGE/LIST ... SUBPARTITION BY HASH/KEY ...
--echo #========================================================================
--echo #------------------------------------------------------------------------
--echo #  1   Tables without PRIMARY KEY or UNIQUE INDEXes
--echo #------------------------------------------------------------------------
--echo #  1.1 The partitioning function contains one column.
let $unique= ;
--source suite/parts/inc/partition_methods1.inc
#
<<<<<<< HEAD
   --echo # 1.1.1 with DATA DIECTORY/INDEX DIRECTORY
   #
   --disable_query_log
   # DATA DIRECTORY
   # Make directory for partition data
   --exec mkdir $MYSQLTEST_VARDIR/mysqld.1/data/test/data || true
   eval SET @data_dir = 'DATA DIRECTORY =
   ''''$MYSQLTEST_VARDIR/mysqld.1/data/test/data''''';
   let $data_directory = `select @data_dir`;

   #INDEX DIRECTORY
   # Make directory for partition index
   --exec mkdir $MYSQLTEST_VARDIR/mysqld.1/data/test/index || true
   eval SET @indx_dir = 'INDEX DIRECTORY =
   ''''$MYSQLTEST_VARDIR/mysqld.1/data/test/index''''';
   let $index_directory = `select @indx_dir`;

   let $with_directories= 1;
   --source suite/parts/inc/partition_methods1.inc
   --source suite/parts/inc/partition_directory.inc
   let $with_directories= 0;
   --enable_query_log
   #
=======
>>>>>>> 70827ee1
--echo #  1.2 The partitioning function contains two columns.
let $unique= ;
--source suite/parts/inc/partition_methods2.inc
#
--echo #------------------------------------------------------------------------
--echo #  2   Tables with PRIMARY KEY and/or UNIQUE INDEXes
--echo #        The partitioning function contains one column.
--echo #------------------------------------------------------------------------
if ($more_pk_ui_tests)
{
   if ($do_pk_tests)
   {
      --echo #  2.1 PRIMARY KEY consisting of one column
      let $unique= , PRIMARY KEY(f_int1);
      --source suite/parts/inc/partition_methods1.inc
   }
   --echo #  2.2 UNIQUE INDEX consisting of one column
   let $unique= , UNIQUE INDEX uidx1 (f_int1);
   --source suite/parts/inc/partition_methods1.inc
<<<<<<< HEAD

   --echo # 2.2.1 with DATA DIECTORY/INDEX DIRECTORY
   #
   --disable_query_log
   # DATA DIRECTORY
   # Make directory for partition data
   --exec mkdir $MYSQLTEST_VARDIR/mysqld.1/data/test/data || true
   eval SET @data_dir = 'DATA DIRECTORY =
   ''''$MYSQLTEST_VARDIR/mysqld.1/data/test/data''''';
   let $data_directory = `select @data_dir`;

   #INDEX DIRECTORY
   # Make directory for partition index
   --exec mkdir $MYSQLTEST_VARDIR/mysqld.1/data/test/index || true
   eval SET @indx_dir = 'INDEX DIRECTORY =
   ''''$MYSQLTEST_VARDIR/mysqld.1/data/test/index''''';
   let $index_directory = `select @indx_dir`;

   let $with_directories= TRUE;
   --source suite/parts/inc/partition_methods1.inc
   let $with_directories= FALSE;
   --enable_query_log
=======
>>>>>>> 70827ee1
   #
   if ($do_pk_tests)
   {
      --echo #  2.3 PRIMARY KEY consisting of two columns
      let $unique= , PRIMARY KEY(f_int1,f_int2);
      --source suite/parts/inc/partition_methods1.inc
      let $unique= , PRIMARY KEY(f_int2,f_int1);
      --source suite/parts/inc/partition_methods1.inc
   }
   #
   --echo #  2.4 UNIQUE INDEX consisting of two columns
   let $unique= , UNIQUE INDEX uidx1 (f_int1,f_int2);
   --source suite/parts/inc/partition_methods1.inc
   let $unique= , UNIQUE INDEX uidx1 (f_int2,f_int1);
   --source suite/parts/inc/partition_methods1.inc
   #
}
--echo #  2.5 PRIMARY KEY + UNIQUE INDEX consisting of two columns
if ($do_pk_tests)
{
   let $unique= , UNIQUE INDEX uidx1 (f_int1,f_int2), PRIMARY KEY(f_int2,f_int1);
   --source suite/parts/inc/partition_methods1.inc
   let $unique= , UNIQUE INDEX uidx1 (f_int2,f_int1), PRIMARY KEY(f_int1,f_int2);
   --source suite/parts/inc/partition_methods1.inc
}
let $unique= , UNIQUE INDEX uidx1 (f_int1,f_int2), UNIQUE INDEX uidx2 (f_int2,f_int1);
--source suite/parts/inc/partition_methods1.inc

--echo #------------------------------------------------------------------------
--echo #  3   Tables with PRIMARY KEY and/or UNIQUE INDEXes
--echo #        The partitioning function contains two columns.
--echo #------------------------------------------------------------------------
#
if ($more_pk_ui_tests)
{
   if ($do_pk_tests)
   {
      --echo #  3.1 PRIMARY KEY consisting of two columns
      let $unique= , PRIMARY KEY(f_int1,f_int2);
      --source suite/parts/inc/partition_methods2.inc

      let $unique= , PRIMARY KEY(f_int2,f_int1);
      --source suite/parts/inc/partition_methods2.inc
   }
   #
   --echo #  3.2 UNIQUE INDEX consisting of two columns
   let $unique= , UNIQUE INDEX uidx1 (f_int1,f_int2);
   --source suite/parts/inc/partition_methods2.inc
   let $unique= , UNIQUE INDEX uidx1 (f_int2,f_int1);
   --source suite/parts/inc/partition_methods2.inc
}
#
--echo #  3.3 PRIMARY KEY and UNIQUE INDEX consisting of two columns
if ($do_pk_tests)
{
   let $unique= , UNIQUE INDEX uidx1 (f_int1,f_int2), PRIMARY KEY(f_int2,f_int1);
   --source suite/parts/inc/partition_methods2.inc
   let $unique= , UNIQUE INDEX uidx1 (f_int2,f_int1), PRIMARY KEY(f_int1,f_int2);
   --source suite/parts/inc/partition_methods2.inc
}
let $unique= , UNIQUE INDEX uidx1 (f_int1,f_int2), UNIQUE INDEX uidx2 (f_int2,f_int1);
--source suite/parts/inc/partition_methods2.inc<|MERGE_RESOLUTION|>--- conflicted
+++ resolved
@@ -30,32 +30,6 @@
 let $unique= ;
 --source suite/parts/inc/partition_methods1.inc
 #
-<<<<<<< HEAD
-   --echo # 1.1.1 with DATA DIECTORY/INDEX DIRECTORY
-   #
-   --disable_query_log
-   # DATA DIRECTORY
-   # Make directory for partition data
-   --exec mkdir $MYSQLTEST_VARDIR/mysqld.1/data/test/data || true
-   eval SET @data_dir = 'DATA DIRECTORY =
-   ''''$MYSQLTEST_VARDIR/mysqld.1/data/test/data''''';
-   let $data_directory = `select @data_dir`;
-
-   #INDEX DIRECTORY
-   # Make directory for partition index
-   --exec mkdir $MYSQLTEST_VARDIR/mysqld.1/data/test/index || true
-   eval SET @indx_dir = 'INDEX DIRECTORY =
-   ''''$MYSQLTEST_VARDIR/mysqld.1/data/test/index''''';
-   let $index_directory = `select @indx_dir`;
-
-   let $with_directories= 1;
-   --source suite/parts/inc/partition_methods1.inc
-   --source suite/parts/inc/partition_directory.inc
-   let $with_directories= 0;
-   --enable_query_log
-   #
-=======
->>>>>>> 70827ee1
 --echo #  1.2 The partitioning function contains two columns.
 let $unique= ;
 --source suite/parts/inc/partition_methods2.inc
@@ -75,31 +49,6 @@
    --echo #  2.2 UNIQUE INDEX consisting of one column
    let $unique= , UNIQUE INDEX uidx1 (f_int1);
    --source suite/parts/inc/partition_methods1.inc
-<<<<<<< HEAD
-
-   --echo # 2.2.1 with DATA DIECTORY/INDEX DIRECTORY
-   #
-   --disable_query_log
-   # DATA DIRECTORY
-   # Make directory for partition data
-   --exec mkdir $MYSQLTEST_VARDIR/mysqld.1/data/test/data || true
-   eval SET @data_dir = 'DATA DIRECTORY =
-   ''''$MYSQLTEST_VARDIR/mysqld.1/data/test/data''''';
-   let $data_directory = `select @data_dir`;
-
-   #INDEX DIRECTORY
-   # Make directory for partition index
-   --exec mkdir $MYSQLTEST_VARDIR/mysqld.1/data/test/index || true
-   eval SET @indx_dir = 'INDEX DIRECTORY =
-   ''''$MYSQLTEST_VARDIR/mysqld.1/data/test/index''''';
-   let $index_directory = `select @indx_dir`;
-
-   let $with_directories= TRUE;
-   --source suite/parts/inc/partition_methods1.inc
-   let $with_directories= FALSE;
-   --enable_query_log
-=======
->>>>>>> 70827ee1
    #
    if ($do_pk_tests)
    {
