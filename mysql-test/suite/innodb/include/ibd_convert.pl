--- conflicted
+++ resolved
@@ -19,11 +19,6 @@
     {
 	warn "$file: changing $flags to $badflags\n";
 	substr ($_, 54, 4) = pack("N", $badflags);
-<<<<<<< HEAD
-	# Replace the innodb_checksum_algorithm=none checksum
-	substr ($_, 0, 4) = pack("N", 0xdeadbeef);
-	substr ($_, $page_size - 8, 4) = pack("N", 0xdeadbeef);
-=======
 	# Compute and replace the innodb_checksum_algorithm=crc32 checksum
 	my $polynomial = 0x82f63b78; # CRC-32C
 	if ($page_size == 1024)
@@ -44,7 +39,6 @@
 	    substr($_, 0, 4) = $ck;
 	    substr ($_, $page_size - 8, 4) = $ck;
 	}
->>>>>>> fc124778
 	syswrite(FILE, $_, $page_size)==$page_size||die "Unable to write $file\n";
     }
     close(FILE);
