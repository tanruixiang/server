--- conflicted
+++ resolved
@@ -446,44 +446,6 @@
 2	8	8	LONG	HISTORICAL ROW
 drop table t1;
 #
-<<<<<<< HEAD
-# MDEV-20729 Fix REFERENCES constraint in column definition
-#
-create or replace table t1(
-id int
-);
-# system fields can't be foreign keys:
-create or replace table t2(
-x int,
-sys_start SYS_DATATYPE as row start references t1(id),
-sys_end SYS_DATATYPE as row end,
-period for system_time(sys_start, sys_end)
-) engine innodb with system versioning;
-Got one of the listed errors
-create or replace table t2(
-x int,
-sys_start SYS_DATATYPE as row start,
-sys_end SYS_DATATYPE as row end references t1(id),
-period for system_time(sys_start, sys_end)
-) engine innodb with system versioning;
-Got one of the listed errors
-create or replace table t2(
-x int,
-sys_start SYS_DATATYPE as row start,
-sys_end SYS_DATATYPE as row end,
-period for system_time(sys_start, sys_end),
-foreign key (sys_start) references t1(id)
-) engine innodb with system versioning;
-ERROR HY000: Can't create table `test`.`t2` (errno: 150 "Foreign key constraint is incorrectly formed")
-create or replace table t2(
-x int,
-sys_start SYS_DATATYPE as row start,
-sys_end SYS_DATATYPE as row end,
-period for system_time(sys_start, sys_end),
-foreign key (sys_end) references t1(id)
-) engine innodb with system versioning;
-ERROR HY000: Can't create table `test`.`t2` (errno: 150 "Foreign key constraint is incorrectly formed")
-=======
 # MDEV-21555 Assertion secondary index is out of sync on delete from versioned table
 #
 create table t1 (a int, b int as (a + 1) virtual, key(a)) engine=innodb with system versioning;
@@ -495,5 +457,42 @@
 set foreign_key_checks= on;
 delete history from t1;
 delete from t1;
->>>>>>> f84e28c1
+drop table t1;
+#
+# MDEV-20729 Fix REFERENCES constraint in column definition
+#
+create or replace table t1(
+id int
+);
+# system fields can't be foreign keys:
+create or replace table t2(
+x int,
+sys_start SYS_DATATYPE as row start references t1(id),
+sys_end SYS_DATATYPE as row end,
+period for system_time(sys_start, sys_end)
+) engine innodb with system versioning;
+Got one of the listed errors
+create or replace table t2(
+x int,
+sys_start SYS_DATATYPE as row start,
+sys_end SYS_DATATYPE as row end references t1(id),
+period for system_time(sys_start, sys_end)
+) engine innodb with system versioning;
+Got one of the listed errors
+create or replace table t2(
+x int,
+sys_start SYS_DATATYPE as row start,
+sys_end SYS_DATATYPE as row end,
+period for system_time(sys_start, sys_end),
+foreign key (sys_start) references t1(id)
+) engine innodb with system versioning;
+ERROR HY000: Can't create table `test`.`t2` (errno: 150 "Foreign key constraint is incorrectly formed")
+create or replace table t2(
+x int,
+sys_start SYS_DATATYPE as row start,
+sys_end SYS_DATATYPE as row end,
+period for system_time(sys_start, sys_end),
+foreign key (sys_end) references t1(id)
+) engine innodb with system versioning;
+ERROR HY000: Can't create table `test`.`t2` (errno: 150 "Foreign key constraint is incorrectly formed")
 drop table t1;