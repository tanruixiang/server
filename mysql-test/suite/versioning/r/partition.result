set system_versioning_alter_history=keep;
# Check conventional partitioning on temporal tables
create or replace table t1 (
x int,
row_start SYS_DATATYPE as row start invisible,
row_end SYS_DATATYPE as row end invisible,
period for system_time(row_start, row_end))
with system versioning
partition by range columns (x) (
partition p0 values less than (100),
partition p1 values less than (1000));
insert into t1 values (3), (300);
select * from t1;
x
3
300
select * from t1 partition (p0);
x
3
select * from t1 partition (p1);
x
300
delete from t1;
select * from t1;
x
select * from t1 partition (p0);
x
select * from t1 partition (p1);
x
select * from t1 for system_time all;
x
3
300
select * from t1 partition (p0) for system_time all;
x
3
select * from t1 partition (p1) for system_time all;
x
300
# Engine change native <-> non-native versioning prohibited
create or replace table t1 (
i int,
row_start SYS_DATATYPE as row start invisible,
row_end SYS_DATATYPE as row end invisible,
period for system_time(row_start, row_end))
engine=DEFAULT_ENGINE
with system versioning partition by hash(i);
alter table t1 engine=NON_DEFAULT_ENGINE;
ERROR HY000: Not allowed for system-versioned `test`.`t1`. Change to/from native system versioning engine is not supported.
## CREATE TABLE
create or replace table t1 (x int)
partition by system_time (
partition p0 history,
partition pn current);
ERROR HY000: Table `t1` is not system-versioned
create or replace table t1 (x int);
alter table t1
partition by system_time (
partition p0 history,
partition pn current);
ERROR HY000: Table `t1` is not system-versioned
create or replace table t1 (x int)
with system versioning
partition by system_time (
partition p0 current);
ERROR HY000: Wrong partitions for `t1`: must have at least one HISTORY and exactly one last CURRENT
create or replace table t1 (x int)
with system versioning
partition by system_time (
partition p0 current,
partition p1 current);
ERROR HY000: Wrong partitions for `t1`: must have at least one HISTORY and exactly one last CURRENT
create or replace table t1 (x int)
with system versioning
partition by system_time (
partition p0 history,
partition p1 history);
ERROR HY000: Wrong partitions for `t1`: must have at least one HISTORY and exactly one last CURRENT
create or replace table t1 (x int)
with system versioning
partition by system_time (
partition pn current,
partition p0 history);
ERROR HY000: Wrong partitions for `t1`: must have at least one HISTORY and exactly one last CURRENT
create or replace table t1 (x int)
with system versioning
partition by system_time (
partition p0,
partition pn current);
ERROR HY000: Wrong partitions for `t1`: must have at least one HISTORY and exactly one last CURRENT
create or replace table t1 (x int)
with system versioning
partition by system_time (
partition p0 history,
partition pn current);
## ALTER TABLE
alter table t1 add partition (
partition p1 current);
ERROR HY000: Wrong partitions for `t1`: must have at least one HISTORY and exactly one last CURRENT
alter table t1 add partition (
partition p1 history);
Warnings:
Warning	4115	Maybe missing parameters: no rotation condition for multiple HISTORY partitions.
show create table t1;
Table	Create Table
t1	CREATE TABLE `t1` (
  `x` int(11) DEFAULT NULL
) ENGINE=DEFAULT_ENGINE DEFAULT CHARSET=latin1 WITH SYSTEM VERSIONING
 PARTITION BY SYSTEM_TIME 
(PARTITION `p0` HISTORY ENGINE = DEFAULT_ENGINE,
 PARTITION `p1` HISTORY ENGINE = DEFAULT_ENGINE,
 PARTITION `pn` CURRENT ENGINE = DEFAULT_ENGINE)
insert into t1 values (1), (2);
alter table t1 drop partition pn;
ERROR HY000: Wrong partitions for `t1`: must have at least one HISTORY and exactly one last CURRENT
alter table t1 drop partition p1;
alter table t1 drop partition p0;
ERROR HY000: Wrong partitions for `t1`: must have at least one HISTORY and exactly one last CURRENT
select x from t1;
x
1
2
# Bug #260: incorrect IB partitioning warning
create or replace table t1 (x int)
with system versioning
partition by system_time limit 1 (
partition p0 history,
partition pn current);
alter table t1 change x big int;
create or replace table t1 (i int) engine myisam partition by hash(i) partitions 2;
alter table t1 add partition (partition px history);
ERROR HY000: Wrong partitioning type, expected type: `SYSTEM_TIME`
## INSERT, UPDATE, DELETE
create or replace table t1 (x int)
with system versioning
partition by system_time (
partition p0 history,
partition pn current);
set @now= now(6);
insert into t1 values (1);
set @str= concat('select x, row_start < @now as A, row_end > @now as B from t1 partition (p0)');
prepare select_p0 from @str;
set @str= concat('select x, row_start > @now as C, row_end = timestamp\'2038-01-19 03:14:07.999999\' as D from t1 partition (pn)');
prepare select_pn from @str;
execute select_p0;
x	A	B
execute select_pn;
x	C	D
1	1	1
set @str= concat('select row_start from t1 partition (pn) into @ts0');
prepare stmt from @str;
Warnings:
Warning	1287	'<select expression> INTO <destination>;' is deprecated and will be removed in a future release. Please use 'SELECT <select list> INTO <destination> FROM...' instead
execute stmt;
drop prepare stmt;
set @now= now(6);
delete from t1;
execute select_p0;
x	A	B
1	1	1
execute select_pn;
x	C	D
set @str= concat('select row_start from t1 partition (p0) into @ts1');
prepare stmt from @str;
Warnings:
Warning	1287	'<select expression> INTO <destination>;' is deprecated and will be removed in a future release. Please use 'SELECT <select list> INTO <destination> FROM...' instead
execute stmt;
drop prepare stmt;
select @ts0 = @ts1;
@ts0 = @ts1
1
set @now= now(6);
insert into t1 values (2);
execute select_p0;
x	A	B
1	1	0
execute select_pn;
x	C	D
2	1	1
set @str= concat('select row_start from t1 partition (pn) into @ts0');
prepare stmt from @str;
Warnings:
Warning	1287	'<select expression> INTO <destination>;' is deprecated and will be removed in a future release. Please use 'SELECT <select list> INTO <destination> FROM...' instead
execute stmt;
drop prepare stmt;
set @now= now(6);
update t1 set x = x + 1;
execute select_p0;
x	A	B
1	1	0
2	1	1
execute select_pn;
x	C	D
3	1	1
drop prepare select_p0;
drop prepare select_pn;
set @str= concat('select row_start from t1 partition (p0) where x = 2 into @ts1');
prepare stmt from @str;
Warnings:
Warning	1287	'<select expression> INTO <destination>;' is deprecated and will be removed in a future release. Please use 'SELECT <select list> INTO <destination> FROM...' instead
execute stmt;
drop prepare stmt;
set @str= concat('select row_end from t1 partition (p0) where x = 2 into @ts2');
prepare stmt from @str;
Warnings:
Warning	1287	'<select expression> INTO <destination>;' is deprecated and will be removed in a future release. Please use 'SELECT <select list> INTO <destination> FROM...' instead
execute stmt;
drop prepare stmt;
set @str= concat('select row_start from t1 partition (pn) into @ts3');
prepare stmt from @str;
Warnings:
Warning	1287	'<select expression> INTO <destination>;' is deprecated and will be removed in a future release. Please use 'SELECT <select list> INTO <destination> FROM...' instead
execute stmt;
drop prepare stmt;
select @ts0 = @ts1;
@ts0 = @ts1
1
select @ts2 = @ts3;
@ts2 = @ts3
1
## rotation by LIMIT
create or replace table t1 (x int)
with system versioning
partition by system_time limit 0 (
partition p0 history,
partition p1 history,
partition pn current);
ERROR HY000: Wrong parameters for partitioned `t1`: wrong value for 'LIMIT'
create or replace table t1 (x int)
with system versioning
partition by system_time limit 2 (
partition p0 history,
partition p1 history,
partition pn current);
show create table t1;
Table	Create Table
t1	CREATE TABLE `t1` (
  `x` int(11) DEFAULT NULL
) ENGINE=DEFAULT_ENGINE DEFAULT CHARSET=latin1 WITH SYSTEM VERSIONING
 PARTITION BY SYSTEM_TIME LIMIT 2
(PARTITION `p0` HISTORY ENGINE = DEFAULT_ENGINE,
 PARTITION `p1` HISTORY ENGINE = DEFAULT_ENGINE,
 PARTITION `pn` CURRENT ENGINE = DEFAULT_ENGINE)
alter table t1 drop partition non_existent;
ERROR HY000: Error in list of partitions to DROP
insert into t1 values (1), (2), (3), (4), (5), (6);
select * from t1 partition (pn);
x
1
2
3
4
5
6
delete from t1 where x < 4;
delete from t1;
select * from t1 partition (p0);
x
1
2
3
select * from t1 partition (p1);
x
4
5
6
insert into t1 values (7), (8);
Warnings:
Warning	4114	Versioned table `test`.`t1`: partition `p1` is full, add more HISTORY partitions
### warn about full partition
delete from t1;
Warnings:
Warning	4114	Versioned table `test`.`t1`: partition `p1` is full, add more HISTORY partitions
select * from t1 partition (p1) order by x;
x
4
5
6
7
8
### Assertion in ALTER on warning from partitioning LIMIT [#446]
create or replace table t1 (x int) with system versioning;
insert into t1 values (1), (2);
delete from t1;
alter table t1 partition by system_time limit 1 (
partition p1 history,
partition pn current);
## rotation by INTERVAL
create or replace table t1 (x int)
with system versioning
partition by system_time interval 0 second (
partition p0 history,
partition p1 history,
partition pn current);
ERROR HY000: Wrong parameters for partitioned `t1`: wrong value for 'INTERVAL'
create or replace table t1 (x int)
with system versioning
partition by system_time interval 1 second starts 12345 (
partition p0 history,
partition p1 history,
partition pn current);
ERROR 42000: You have an error in your SQL syntax; check the manual that corresponds to your MariaDB server version for the right syntax to use near 'starts 12345 (
partition p0 history,
partition p1 history,
partition pn current)' at line 3
create table t1 (i int) with system versioning
partition by system_time interval 6 day limit 98
(partition p0 history, partition ver_pn current);
ERROR 42000: You have an error in your SQL syntax; check the manual that corresponds to your MariaDB server version for the right syntax to use near 'limit 98
(partition p0 history, partition ver_pn current)' at line 2
## Subpartitions
create or replace table t1 (x int)
with system versioning
partition by system_time limit 2
subpartition by key (x)
subpartitions 2 (
partition p0 history,
partition p1 history,
partition pn current);
insert into t1 (x) values (1), (2), (3), (4), (5);
select * from t1 partition (pnsp0);
x
1
3
5
select * from t1 partition (pnsp1);
x
2
4
### warn about full partition
delete from t1 where x < 3;
delete from t1;
delete from t1;
select * from t1 partition (p0sp0);
x
1
3
5
select * from t1 partition (p0sp1);
x
2
4
select * from t1 partition (p1sp0);
x
select * from t1 partition (p1sp1);
x
create or replace table t1 (
a bigint,
row_start SYS_DATATYPE as row start invisible,
row_end SYS_DATATYPE as row end invisible,
period for system_time(row_start, row_end))
with system versioning
partition by range (a)
(partition p0 values less than (20) engine innodb,
partition p1 values less than maxvalue engine innodb);
insert into t1 values (1);
create or replace table t1 (
f_int1 integer default 0,
row_start SYS_DATATYPE as row start invisible,
row_end SYS_DATATYPE as row end invisible,
period for system_time(row_start, row_end)
) with system versioning
partition by range(f_int1)
subpartition by hash(f_int1)
( partition part1 values less than (1000)
(subpartition subpart11 storage engine = 'innodb',
subpartition subpart12 storage engine = 'innodb'));
insert into t1 values (1);
create or replace table t1 (i int) engine=innodb partition by key(i);
alter table t1
add column row_start SYS_DATATYPE as row start invisible,
add column row_end SYS_DATATYPE as row end invisible,
add period for system_time(row_start, row_end),
add system versioning;
insert into t1 values();
# MDEV-14722 Assertion in ha_commit_trans for sub-statement
create or replace table t1 (i int) with system versioning
partition by system_time interval 1 day (
partition p1 history,
partition pc current);
create or replace table t2 (f int);
create or replace trigger tr before insert on t2
for each row select table_rows from information_schema.tables
where table_name = 't1' into @a;
Warnings:
Warning	1287	'<select expression> INTO <destination>;' is deprecated and will be removed in a future release. Please use 'SELECT <select list> INTO <destination> FROM...' instead
insert into t2 values (1);
# MDEV-14740 Locking assertion for system_time partitioning
create or replace table t1 (i int) with system versioning
partition by system_time interval 1 week (
partition p1 history,
partition pn current);
create or replace table t2 (f int);
create or replace trigger tr before insert on t2
for each row select count(*) from t1 into @a;
Warnings:
Warning	1287	'<select expression> INTO <destination>;' is deprecated and will be removed in a future release. Please use 'SELECT <select list> INTO <destination> FROM...' instead
insert into t2 values (1);
# MDEV-14747 ALTER PARTITION BY SYSTEM_TIME after LOCK TABLES
create or replace table t1 (x int) with system versioning;
lock table t1 write;
alter table t1 partition by system_time interval 1 week (
partition p1 history,
partition pn current);
unlock tables;
# MDEV-14748 Assertion in ha_myisammrg::attach_children()
create or replace table t1 (x int) engine=myisam with system versioning
partition by system_time interval 1 month (partition p1 history, partition pn current);
create or replace table t2 (x int) engine=myisam;
create or replace table t3 (x int) engine=merge union=(t2);
create or replace table t4 (x int) engine=myisam;
create or replace trigger tr after insert on t4 for each row insert into t2
( select x from t3 ) union ( select x from t1 );
insert into t4 values (1);
# MDEV-14821 Assertion failure
create or replace table t1 (x int) with system versioning;
insert into t1 values (0), (1);
update t1 set x= x + 1;
alter table t1 partition by system_time limit 1 (
partition p1 history,
partition p2 history,
partition pn current);
delete from t1 where x = 1;
delete from t1 where x = 2;
# MDEV-14923 Assertion upon INSERT into locked versioned partitioned table
create or replace table t1 (x int) with system versioning
partition by system_time (partition p1 history, partition pn current);
lock table t1 write;
alter table t1 add partition (partition p1 history);
ERROR HY000: Duplicate partition name p1
insert into t1 values (1);
unlock tables;
create or replace table t1 (pk int) with system versioning
partition by system_time interval 10 year (
partition p1 history,
partition p2 history,
partition pn current
);
ERROR 22003: TIMESTAMP value is out of range in 'INTERVAL'
create or replace table t1 (i int) with system versioning
partition by system_time interval 1 hour (
partition p0 history, partition pn current);
set @ts=(select partition_description from information_schema.partitions
where table_schema='test' and table_name='t1' and partition_name='p0');
alter table t1 add column b int;
select partition_name,partition_ordinal_position,partition_method,timediff(partition_description, @ts) from information_schema.partitions where table_schema='test' and table_name='t1';
partition_name	partition_ordinal_position	partition_method	timediff(partition_description, @ts)
p0	1	SYSTEM_TIME	00:00:00.000000
pn	2	SYSTEM_TIME	NULL
Warnings:
Warning	1292	Incorrect time value: 'CURRENT'
alter table t1 add partition (partition p1 history, partition p2 history);
select partition_name,partition_ordinal_position,partition_method,timediff(partition_description, @ts) from information_schema.partitions where table_schema='test' and table_name='t1';
partition_name	partition_ordinal_position	partition_method	timediff(partition_description, @ts)
p0	1	SYSTEM_TIME	00:00:00.000000
p1	2	SYSTEM_TIME	01:00:00.000000
p2	3	SYSTEM_TIME	02:00:00.000000
pn	4	SYSTEM_TIME	NULL
Warnings:
Warning	1292	Incorrect time value: 'CURRENT'
alter table t1 drop partition p0;
select partition_name,partition_ordinal_position,partition_method,timediff(partition_description, @ts) from information_schema.partitions where table_schema='test' and table_name='t1';
partition_name	partition_ordinal_position	partition_method	timediff(partition_description, @ts)
p1	1	SYSTEM_TIME	01:00:00.000000
p2	2	SYSTEM_TIME	02:00:00.000000
pn	3	SYSTEM_TIME	NULL
Warnings:
Warning	1292	Incorrect time value: 'CURRENT'
alter table t1 drop partition p2;
ERROR HY000: Can only drop oldest partitions when rotating by INTERVAL
select partition_name,partition_ordinal_position,partition_method,timediff(partition_description, @ts) from information_schema.partitions where table_schema='test' and table_name='t1';
partition_name	partition_ordinal_position	partition_method	timediff(partition_description, @ts)
p1	1	SYSTEM_TIME	01:00:00.000000
p2	2	SYSTEM_TIME	02:00:00.000000
pn	3	SYSTEM_TIME	NULL
Warnings:
Warning	1292	Incorrect time value: 'CURRENT'
#
# MDEV-15103 Assertion in ha_partition::part_records() for updating VIEW
#
create or replace table t1 (pk int primary key, f int) with system versioning
partition by system_time limit 100 (partition p1 history, partition pn current);
insert into t1 values (1,10), (2,20);
create or replace view v1 as select * from t1;
update v1 set f= 30;
#
# MDEV-15168 Unexpected ER_VERS_ENGINE_UNSUPPORTED upon dropping versioning on a partitioned table
#
create or replace table t (a int) with system versioning
partition by system_time (partition p1 history, partition pn current);
alter table t drop system versioning;
ERROR HY000: Can not DROP SYSTEM VERSIONING for table `t` partitioned BY SYSTEM_TIME
# MDEV-15191 Assertion `bit < (map)->n_bits' failed in bitmap_is_set upon INSERT
create or replace table t1 (i int) with system versioning;
insert into t1 values (1), (2);
update t1 set i= 3;
alter table t1 partition by system_time interval 1 month (partition p1 history, partition pn current);
lock table t1 write;
alter table t1 add partition (partition p2 history);
insert into t1 values (4);
unlock tables;
# MDEV-15036 Assertion `!is_set() || (m_status == DA_OK_BULK && is_bulk_op())' in Diagnostics_area::set_ok_status or unexpected ER_RANGE_NOT_INCREASING_ERROR
create or replace table t1 (a int) with system versioning
partition by system_time limit 2 (
partition p1 history, partition p2 history,
partition p3 history, partition pn current);
insert into t1 values (1),(2),(3);
update t1 set a = 4;
delete from t1;
delete from t1 where a is not null;
# MDEV-14823 Wrong error message upon selecting from a system_time partition
create or replace table t1 (i int) with system versioning partition by system_time limit 10 (partition p0 history, partition pn current);
select * from t1 partition (p0) for system_time all;
ERROR HY000: SYSTEM_TIME partitions in table `t1` does not support historical query
# MDEV-18929 2nd execution of SP does not detect ER_VERS_NOT_VERSIONED
create or replace procedure sp()
select * from t1 partition (p0) for system_time all;
call sp;
ERROR HY000: SYSTEM_TIME partitions in table `t1` does not support historical query
call sp;
ERROR HY000: SYSTEM_TIME partitions in table `t1` does not support historical query
drop procedure sp;
# MDEV-15380 Index for versioned table gets corrupt after partitioning and DELETE
create or replace table t1 (pk int primary key)
engine=myisam
with system versioning
partition by key() partitions 3;
set timestamp=1523466002.799571;
insert into t1 values (11),(12);
set timestamp=1523466004.169435;
delete from t1 where pk in (11, 12);
Same test but for Aria storage engine
create or replace table t1 (pk int primary key)
engine=aria
with system versioning
partition by key() partitions 3;
set timestamp=1523466002.799571;
insert into t1 values (11),(12);
set timestamp=1523466004.169435;
delete from t1 where pk in (11, 12);
#
# MDEV-18136 Server crashes in Item_func_dyncol_create::prepare_arguments
#
create or replace table t1 (pk int) with system versioning
partition by system_time interval 7 second (
partition ver_p1 history,
partition ver_pn current);
alter table t1
partition by system_time interval column_get(column_create(7,7), 7 as int) second (
partition ver_p1 history,
partition ver_pn current);
show create table t1;
Table	Create Table
t1	CREATE TABLE `t1` (
  `pk` int(11) DEFAULT NULL
) ENGINE=DEFAULT_ENGINE DEFAULT CHARSET=latin1 WITH SYSTEM VERSIONING
 PARTITION BY SYSTEM_TIME INTERVAL 7 SECOND
(PARTITION `ver_p1` HISTORY ENGINE = DEFAULT_ENGINE,
 PARTITION `ver_pn` CURRENT ENGINE = DEFAULT_ENGINE)
#
# MDEV-19175 Server crashes in ha_partition::vers_can_native upon INSERT DELAYED into versioned partitioned table
#
create or replace table t1 (f int) with system versioning partition by hash(f);
insert delayed into t1 values (1);
#
# MDEV-20068 History partition rotation is not done under LOCK TABLES
#
create or replace table t1 (x int) with system versioning partition by system_time limit 1
(partition p1 history, partition pn current);
lock tables t1 write;
insert into t1 values (0), (1), (2), (3);
delete from t1 where x < 3;
delete from t1;
Warnings:
Warning	4114	Versioned table `test`.`t1`: partition `p1` is full, add more HISTORY partitions
unlock tables;
#
# MDEV-20336 Assertion bitmap_is_set(read_partitions) upon SELECT FOR UPDATE from versioned table
#
create or replace table t1 (pk int primary key) with system versioning partition by system_time limit 100 (partition p1 history, partition pn current);
execute immediate 'select * from t1 for update';
pk
drop view v1;
drop tables t, t1, t2, t3, t4;
#
# MDEV-18957 UPDATE with LIMIT clause is wrong for versioned partitioned tables
#
create or replace table t1 (
x int,
a varchar(255)
) with system versioning partition by system_time (partition p1 history, partition pn current);
insert into t1 (x) values (1), (2), (3), (4);
update t1 set a= 'foo' limit 3;
update t1 set a= 'bar' limit 4;
select * from t1;
x	a
1	bar
2	bar
3	bar
4	bar
drop table t1;
#
# MDEV-21011 Table corruption reported for versioned partitioned table after DELETE: "Found a misplaced row"
#
create table t1 (a int) with system versioning
partition by system_time limit 3
(partition p1 history, partition p2 history, partition pn current);
insert into t1 values (1),(2),(3),(4);
delete from t1;
delete from t1;
check table t1;
Table	Op	Msg_type	Msg_text
test.t1	check	note	Not supported for non-INTERVAL history partitions
test.t1	check	note	The storage engine for the table doesn't support check
drop table t1;
#
# MDEV-21233 Assertion `m_extra_cache' failed in ha_partition::late_extra_cache
#
create table t1 (id int, a varchar(8)) with system versioning partition by key (id) partitions 2;
insert into t1 values  (1,'foo'),(2,'bar');
create table t2 (b int);
insert into t2 values (1),(2);
update t1, t2 set a = 1;
drop table t1, t2;
#
# MDEV-20515 multi-update tries to position updated table by null reference
#
create or replace table t1 (a int);
insert into t1 values (0), (1);
create or replace table t2 (b int) with system versioning
partition by system_time
(partition p1 history, partition pn current);
insert into t2 values (0), (2);
update t1 left join t2 on a > b set b= 2 order by b;
drop table t1, t2;
#
# MDEV-17091 Assertion `old_part_id == m_last_part' failed in
# ha_partition::update_row or `part_id == m_last_part' in
# ha_partition::delete_row upon UPDATE/DELETE after dropping versioning
#
create or replace table t1 (pk int primary key, f int) engine=innodb
with system versioning
partition by key() partitions 2;
insert into t1 values (1,10),(2,20);
# expected to hit same partition
select * from t1 partition (p0);
pk	f
1	10
2	20
alter table t1 drop system versioning;
# 1 and 2 are expected to be in different partitions
select * from t1 partition(p0);
pk	f
1	10
select * from t1 partition(p1);
pk	f
2	20
update t1 set f=pk;
delete from t1;
drop table t1;
#
# MDEV-22413 Server hangs upon UPDATE/DELETE on a view reading from versioned partitioned table
#
create or replace table t1 (f char(6)) engine innodb with system versioning;
insert into t1 values (null);
update t1 set f= 'foo';
update t1 set f= 'bar';
create or replace view v1 as select * from t1 for system_time all;
update v1 set f = '';
ERROR HY000: Table 't1' was locked with a READ lock and can't be updated
create or replace table t1 (f char(6)) engine innodb with system versioning
partition by system_time limit 1
(partition p1 history, partition p2 history, partition pn current);
insert into t1 values (null);
update t1 set f= 'foo';
update t1 set f= 'bar';
create or replace view v1 as select * from t1 for system_time all;
update v1 set f= '';
ERROR HY000: Table 't1' was locked with a READ lock and can't be updated
delete from v1;
ERROR HY000: Table 't1' was locked with a READ lock and can't be updated
drop view v1;
drop table t1;
#
# MDEV-22112 Assertion `tab_part_info->part_type == RANGE_PARTITION || tab_part_info->part_type == LIST_PARTITION' failed in prep_alter_part_table
#
create table t1 (a int) with system versioning partition by system_time;
ERROR HY000: For SYSTEM_TIME partitions each partition must be defined
create table t1 (a int) with system versioning partition by system_time
(partition p1 history, partition pn current);
alter table t1 add partition (partition p2);
ERROR HY000: Wrong partitioning type, expected type: `SYSTEM_TIME`
drop table t1;
<<<<<<< HEAD
# End of 10.3 tests
#
# MDEV-22283 Server crashes in key_copy or unexpected error 156: The table already existed in the storage engine
#
create table t1 (a int primary key) engine=aria page_checksum=0
with system versioning
partition by system_time (partition p1 history, partition pn current);
alter table t1 add partition (partition p2 history);
Warnings:
Warning	4115	Maybe missing parameters: no rotation condition for multiple HISTORY partitions.
show table status;
Name	Engine	Version	Row_format	Rows	Avg_row_length	Data_length	Max_data_length	Index_length	Data_free	Auto_increment	Create_time	Update_time	Check_time	Collation	Checksum	Create_options	Comment	Max_index_length	Temporary
t1	NULL	NULL	NULL	NULL	NULL	NULL	NULL	NULL	NULL	NULL	NULL	NULL	NULL	NULL	NULL	NULL	Got error 174 "Fatal error during initialization of handler" from storage engine Aria	NULL	NULL
Warnings:
Warning	1030	Got error 174 "Fatal error during initialization of handler" from storage engine Aria
drop table t1;
create table t1 (b int) engine=aria row_format=dynamic with system versioning
partition by system_time (partition p1 history, partition pn current);
insert into t1 values (1);
replace into t1 values (1);
drop table t1;
# End of 10.4 tests
=======
#
# MDEV-22178 Assertion `info->alias.str' failed in partition_info::check_partition_info instead of ER_VERS_WRONG_PARTS
#
create or replace table t1 (a int) with system versioning;
alter table t1 partition by system_time (partition pn current);
ERROR HY000: Wrong partitions for `t1`: must have at least one HISTORY and exactly one last CURRENT
drop table t1;
# End of 10.3 tests
>>>>>>> fa1aef39
<|MERGE_RESOLUTION|>--- conflicted
+++ resolved
@@ -691,7 +691,13 @@
 alter table t1 add partition (partition p2);
 ERROR HY000: Wrong partitioning type, expected type: `SYSTEM_TIME`
 drop table t1;
-<<<<<<< HEAD
+#
+# MDEV-22178 Assertion `info->alias.str' failed in partition_info::check_partition_info instead of ER_VERS_WRONG_PARTS
+#
+create or replace table t1 (a int) with system versioning;
+alter table t1 partition by system_time (partition pn current);
+ERROR HY000: Wrong partitions for `t1`: must have at least one HISTORY and exactly one last CURRENT
+drop table t1;
 # End of 10.3 tests
 #
 # MDEV-22283 Server crashes in key_copy or unexpected error 156: The table already existed in the storage engine
@@ -713,14 +719,4 @@
 insert into t1 values (1);
 replace into t1 values (1);
 drop table t1;
-# End of 10.4 tests
-=======
-#
-# MDEV-22178 Assertion `info->alias.str' failed in partition_info::check_partition_info instead of ER_VERS_WRONG_PARTS
-#
-create or replace table t1 (a int) with system versioning;
-alter table t1 partition by system_time (partition pn current);
-ERROR HY000: Wrong partitions for `t1`: must have at least one HISTORY and exactly one last CURRENT
-drop table t1;
-# End of 10.3 tests
->>>>>>> fa1aef39
+# End of 10.4 tests