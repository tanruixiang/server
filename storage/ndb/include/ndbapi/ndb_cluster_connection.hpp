/* Copyright (C) 2003 MySQL AB

   This program is free software; you can redistribute it and/or modify
   it under the terms of the GNU General Public License as published by
   the Free Software Foundation; either version 2 of the License, or
   (at your option) any later version.

   This program is distributed in the hope that it will be useful,
   but WITHOUT ANY WARRANTY; without even the implied warranty of
   MERCHANTABILITY or FITNESS FOR A PARTICULAR PURPOSE.  See the
   GNU General Public License for more details.

   You should have received a copy of the GNU General Public License
   along with this program; if not, write to the Free Software
   Foundation, Inc., 59 Temple Place, Suite 330, Boston, MA  02111-1307  USA */


#ifndef CLUSTER_CONNECTION_HPP
#define CLUSTER_CONNECTION_HPP
#include <ndb_types.h>

class Ndb_cluster_connection_node_iter
{
  friend class Ndb_cluster_connection_impl;
public:
  Ndb_cluster_connection_node_iter() : scan_state(~0),
				       init_pos(0),
				       cur_pos(0) {};
private:
  unsigned char scan_state;
  unsigned char init_pos;
  unsigned char cur_pos;
};

/**
 * @class Ndb_cluster_connection
 * @brief Represents a connection to a cluster of storage nodes.
 *
 * Any NDB application program should begin with the creation of a
 * single Ndb_cluster_connection object, and should make use of one
 * and only one Ndb_cluster_connection. The application connects to
 * a cluster management server when this object's connect() method is called.
 * By using the wait_until_ready() method it is possible to wait
 * for the connection to reach one or more storage nodes.
 */
class Ndb_cluster_connection {
public:
  /**
   * Create a connection to a cluster of storage nodes
   *
   * @param connectstring The connectstring for where to find the
   *                      management server
   */
  Ndb_cluster_connection(const char * connectstring = 0);
  ~Ndb_cluster_connection();

  /**
   * Set a name on the connection, which will be reported in cluster log
   *
   * @param name
   *
   */
  void set_name(const char *name);

  /**
   * Connect to a cluster management server
   *
   * @param no_retries specifies the number of retries to attempt
   *        in the event of connection failure; a negative value 
   *        will result in the attempt to connect being repeated 
   *        indefinitely
   *
   * @param retry_delay_in_seconds specifies how often retries should
   *        be performed
   *
   * @param verbose specifies if the method should print a report of its progess
   *
   * @return 0 = success, 
   *         1 = recoverable error,
   *        -1 = non-recoverable error
   */
  int connect(int no_retries=0, int retry_delay_in_seconds=1, int verbose=0);

#ifndef DOXYGEN_SHOULD_SKIP_INTERNAL
  int start_connect_thread(int (*connect_callback)(void)= 0);
#endif

  /**
   * Wait until the requested connection with one or more storage nodes is successful
   *
   * @param timeout_for_first_alive   Number of seconds to wait until
   *                                  first live node is detected
   * @param timeout_after_first_alive Number of seconds to wait after
   *                                  first live node is detected
   *
   * @return = 0 all nodes live,
   *         > 0 at least one node live,
   *         < 0 error
   */
  int wait_until_ready(int timeout_for_first_alive,
		       int timeout_after_first_alive);

#ifndef DOXYGEN_SHOULD_SKIP_INTERNAL
  int get_no_ready();
  const char *get_connectstring(char *buf, int buf_sz) const;
  int get_connected_port() const;
  const char *get_connected_host() const;

  void set_optimized_node_selection(int val);

  unsigned no_db_nodes();
  unsigned node_id();
  unsigned get_connect_count() const;

  void init_get_next_node(Ndb_cluster_connection_node_iter &iter);
  unsigned int get_next_node(Ndb_cluster_connection_node_iter &iter);
<<<<<<< HEAD
  unsigned get_active_ndb_objects() const;
=======
  
  Uint64 *get_latest_trans_gci();
>>>>>>> 6138410c
#endif

private:
  friend class Ndb;
  friend class NdbImpl;
  friend class Ndb_cluster_connection_impl;
  class Ndb_cluster_connection_impl & m_impl;
  Ndb_cluster_connection(Ndb_cluster_connection_impl&);
};

#endif<|MERGE_RESOLUTION|>--- conflicted
+++ resolved
@@ -114,12 +114,9 @@
 
   void init_get_next_node(Ndb_cluster_connection_node_iter &iter);
   unsigned int get_next_node(Ndb_cluster_connection_node_iter &iter);
-<<<<<<< HEAD
   unsigned get_active_ndb_objects() const;
-=======
   
   Uint64 *get_latest_trans_gci();
->>>>>>> 6138410c
 #endif
 
 private:
