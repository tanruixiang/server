/* Copyright (c) 2011, 2015, Oracle and/or its affiliates. All rights reserved.

  This program is free software; you can redistribute it and/or modify
  it under the terms of the GNU General Public License, version 2.0,
  as published by the Free Software Foundation.

  This program is also distributed with certain software (including
  but not limited to OpenSSL) that is licensed under separate terms,
  as designated in a particular file or component or in included license
  documentation.  The authors of MySQL hereby grant you an additional
  permission to link the program and your derivative works with the
  separately licensed software that they have included with MySQL.

  This program is distributed in the hope that it will be useful,
  but WITHOUT ANY WARRANTY; without even the implied warranty of
  MERCHANTABILITY or FITNESS FOR A PARTICULAR PURPOSE.  See the
  GNU General Public License, version 2.0, for more details.

  You should have received a copy of the GNU General Public License
  along with this program; if not, write to the Free Software Foundation,
  51 Franklin Street, Fifth Floor, Boston, MA 02110-1335 USA */

/**
  @file storage/perfschema/table_host_cache.cc
  Table HOST_CACHE (implementation).
*/

#include "my_global.h"
#include "my_thread.h"
#include "table_host_cache.h"
#include "hostname.h"
#include "field.h"
#include "sql_class.h"

THR_LOCK table_host_cache::m_table_lock;

PFS_engine_table_share
table_host_cache::m_share=
{
  { C_STRING_WITH_LEN("host_cache") },
  &pfs_truncatable_acl,
  table_host_cache::create,
  NULL, /* write_row */
  table_host_cache::delete_all_rows,
  table_host_cache::get_row_count,
  sizeof(PFS_simple_index), /* ref length */
  &m_table_lock,
  { C_STRING_WITH_LEN("CREATE TABLE host_cache("
<<<<<<< HEAD
                      "IP VARCHAR(64) not null,"
                      "HOST VARCHAR(255) collate utf8_bin,"
                      "HOST_VALIDATED ENUM ('YES', 'NO') not null,"
                      "SUM_CONNECT_ERRORS BIGINT not null,"
                      "COUNT_HOST_BLOCKED_ERRORS BIGINT not null,"
                      "COUNT_NAMEINFO_TRANSIENT_ERRORS BIGINT not null,"
                      "COUNT_NAMEINFO_PERMANENT_ERRORS BIGINT not null,"
                      "COUNT_FORMAT_ERRORS BIGINT not null,"
                      "COUNT_ADDRINFO_TRANSIENT_ERRORS BIGINT not null,"
                      "COUNT_ADDRINFO_PERMANENT_ERRORS BIGINT not null,"
                      "COUNT_FCRDNS_ERRORS BIGINT not null,"
                      "COUNT_HOST_ACL_ERRORS BIGINT not null,"
                      "COUNT_NO_AUTH_PLUGIN_ERRORS BIGINT not null,"
                      "COUNT_AUTH_PLUGIN_ERRORS BIGINT not null,"
                      "COUNT_HANDSHAKE_ERRORS BIGINT not null,"
                      "COUNT_PROXY_USER_ERRORS BIGINT not null,"
                      "COUNT_PROXY_USER_ACL_ERRORS BIGINT not null,"
                      "COUNT_AUTHENTICATION_ERRORS BIGINT not null,"
                      "COUNT_SSL_ERRORS BIGINT not null,"
                      "COUNT_MAX_USER_CONNECTIONS_ERRORS BIGINT not null,"
                      "COUNT_MAX_USER_CONNECTIONS_PER_HOUR_ERRORS BIGINT not null,"
                      "COUNT_DEFAULT_DATABASE_ERRORS BIGINT not null,"
                      "COUNT_INIT_CONNECT_ERRORS BIGINT not null,"
                      "COUNT_LOCAL_ERRORS BIGINT not null,"
                      "COUNT_UNKNOWN_ERRORS BIGINT not null,"
                      "FIRST_SEEN TIMESTAMP(0) NOT NULL default 0,"
                      "LAST_SEEN TIMESTAMP(0) NOT NULL default 0,"
                      "FIRST_ERROR_SEEN TIMESTAMP(0) null default 0,"
                      "LAST_ERROR_SEEN TIMESTAMP(0) null default 0)") },
  false  /* perpetual */
=======
                      "IP VARCHAR(64) not null comment 'Client IP address.',"
                      "HOST VARCHAR(255) collate utf8_bin comment 'IP''s resolved DNS host name, or NULL if unknown.',"
                      "HOST_VALIDATED ENUM ('YES', 'NO') not null comment 'YES if the IP-to-host DNS lookup was successful, and the HOST column can be used to avoid DNS calls, or NO if unsuccessful, in which case DNS lookup is performed for each connect until either successful or a permanent error.',"
                      "SUM_CONNECT_ERRORS BIGINT not null comment 'Number of connection errors. Counts only protocol handshake errors for hosts that passed validation. These errors count towards max_connect_errors.',"
                      "COUNT_HOST_BLOCKED_ERRORS BIGINT not null comment 'Number of blocked connections because SUM_CONNECT_ERRORS exceeded the max_connect_errors system variable.',"
                      "COUNT_NAMEINFO_TRANSIENT_ERRORS BIGINT not null comment 'Number of transient errors during IP-to-host DNS lookups.',"
                      "COUNT_NAMEINFO_PERMANENT_ERRORS BIGINT not null comment 'Number of permanent errors during IP-to-host DNS lookups.',"
                      "COUNT_FORMAT_ERRORS BIGINT not null comment 'Number of host name format errors, for example a numeric host column.',"
                      "COUNT_ADDRINFO_TRANSIENT_ERRORS BIGINT not null comment 'Number of transient errors during host-to-IP reverse DNS lookups.',"
                      "COUNT_ADDRINFO_PERMANENT_ERRORS BIGINT not null comment 'Number of permanent errors during host-to-IP reverse DNS lookups.',"
                      "COUNT_FCRDNS_ERRORS BIGINT not null comment 'Number of forward-confirmed reverse DNS errors, which occur when IP-to-host DNS lookup does not match the originating IP address.',"
                      "COUNT_HOST_ACL_ERRORS BIGINT not null comment 'Number of errors occurring because no user from the host is permitted to log in. These attempts return error code 1130 ER_HOST_NOT_PRIVILEGED and do not proceed to username and password authentication.',"
                      "COUNT_NO_AUTH_PLUGIN_ERRORS BIGINT not null comment 'Number of errors due to requesting an authentication plugin that was not available. This can be due to the plugin never having been loaded, or the load attempt failing.',"
                      "COUNT_AUTH_PLUGIN_ERRORS BIGINT not null comment 'Number of errors reported by an authentication plugin. Plugins can increment COUNT_AUTHENTICATION_ERRORS or COUNT_HANDSHAKE_ERRORS instead, but, if specified or the error is unknown, this column is incremented.',"
                      "COUNT_HANDSHAKE_ERRORS BIGINT not null comment 'Number of errors detected at the wire protocol level.',"
                      "COUNT_PROXY_USER_ERRORS BIGINT not null comment 'Number of errors detected when a proxy user is proxied to a user that does not exist.',"
                      "COUNT_PROXY_USER_ACL_ERRORS BIGINT not null comment 'Number of errors detected when a proxy user is proxied to a user that exists, but the proxy user doesn''t have the PROXY privilege.',"
                      "COUNT_AUTHENTICATION_ERRORS BIGINT not null comment 'Number of errors where authentication failed.',"
                      "COUNT_SSL_ERRORS BIGINT not null comment 'Number of errors due to TLS problems.',"
                      "COUNT_MAX_USER_CONNECTIONS_ERRORS BIGINT not null comment 'Number of errors due to the per-user quota being exceeded.',"
                      "COUNT_MAX_USER_CONNECTIONS_PER_HOUR_ERRORS BIGINT not null comment 'Number of errors due to the per-hour quota being exceeded.',"
                      "COUNT_DEFAULT_DATABASE_ERRORS BIGINT not null comment 'Number of errors due to the user not having permission to access the specified default database, or it not existing.',"
                      "COUNT_INIT_CONNECT_ERRORS BIGINT not null comment 'Number of errors due to statements in the init_connect system variable.',"
                      "COUNT_LOCAL_ERRORS BIGINT not null comment 'Number of local server errors, such as out-of-memory errors, unrelated to network, authentication, or authorization.',"
                      "COUNT_UNKNOWN_ERRORS BIGINT not null comment 'Number of unknown errors that cannot be allocated to another column.',"
                      "FIRST_SEEN TIMESTAMP(0) NOT NULL default 0 comment 'Timestamp of the first connection attempt by the IP.',"
                      "LAST_SEEN TIMESTAMP(0) NOT NULL default 0 comment 'Timestamp of the most recent connection attempt by the IP.',"
                      "FIRST_ERROR_SEEN TIMESTAMP(0) null default 0 comment 'Timestamp of the first error seen from the IP.',"
                      "LAST_ERROR_SEEN TIMESTAMP(0) null default 0 comment 'Timestamp of the most recent error seen from the IP.')") }
>>>>>>> 4f85eadf
};

PFS_engine_table* table_host_cache::create(void)
{
  table_host_cache *t= new table_host_cache();
  if (t != NULL)
  {
    THD *thd= current_thd;
    DBUG_ASSERT(thd != NULL);
    t->materialize(thd);
  }
  return t;
}

int
table_host_cache::delete_all_rows(void)
{
  /*
    TRUNCATE TABLE performance_schema.host_cache
    is an alternate syntax for
    FLUSH HOSTS
  */
  hostname_cache_refresh();
  return 0;
}

ha_rows
table_host_cache::get_row_count(void)
{
  ha_rows count;
  hostname_cache_lock();
  count= hostname_cache_size();
  hostname_cache_unlock();
  return count;
}

table_host_cache::table_host_cache()
  : PFS_engine_table(&m_share, &m_pos),
    m_all_rows(NULL), m_row_count(0),
    m_row(NULL), m_pos(0), m_next_pos(0)
{}

void table_host_cache::materialize(THD *thd)
{
  Host_entry *current;
  Host_entry *first;
  uint size;
  uint index;
  row_host_cache *rows;
  row_host_cache *row;

  DBUG_ASSERT(m_all_rows == NULL);
  DBUG_ASSERT(m_row_count == 0);

  hostname_cache_lock();

  size= hostname_cache_size();
  if (size == 0)
  {
    /* Normal case, the cache is empty. */
    goto end;
  }

  rows= (row_host_cache*) thd->alloc(size * sizeof(row_host_cache));
  if (rows == NULL)
  {
    /* Out of memory, this thread will error out. */
    goto end;
  }

  index= 0;
  row= rows;

  first= hostname_cache_first();
  current= first;

  while ((current != NULL) && (index < size))
  {
    make_row(current, row);
    index++;
    row++;
    current= current->next();
  }

  m_all_rows= rows;
  m_row_count= index;

end:
  hostname_cache_unlock();
}

void table_host_cache::make_row(Host_entry *entry, row_host_cache *row)
{
  row->m_ip_length= (int)strlen(entry->ip_key);
  strcpy(row->m_ip, entry->ip_key);
  row->m_hostname_length= entry->m_hostname_length;
  if (row->m_hostname_length > 0)
    strncpy(row->m_hostname, entry->m_hostname, row->m_hostname_length);
  row->m_host_validated= entry->m_host_validated;
  row->m_sum_connect_errors= entry->m_errors.m_connect;
  row->m_count_host_blocked_errors= entry->m_errors.m_host_blocked;
  row->m_count_nameinfo_transient_errors= entry->m_errors.m_nameinfo_transient;
  row->m_count_nameinfo_permanent_errors= entry->m_errors.m_nameinfo_permanent;
  row->m_count_format_errors= entry->m_errors.m_format;
  row->m_count_addrinfo_transient_errors= entry->m_errors.m_addrinfo_transient;
  row->m_count_addrinfo_permanent_errors= entry->m_errors.m_addrinfo_permanent;
  row->m_count_fcrdns_errors= entry->m_errors.m_FCrDNS;
  row->m_count_host_acl_errors= entry->m_errors.m_host_acl;
  row->m_count_no_auth_plugin_errors= entry->m_errors.m_no_auth_plugin;
  row->m_count_auth_plugin_errors= entry->m_errors.m_auth_plugin;
  row->m_count_handshake_errors= entry->m_errors.m_handshake;
  row->m_count_proxy_user_errors= entry->m_errors.m_proxy_user;
  row->m_count_proxy_user_acl_errors= entry->m_errors.m_proxy_user_acl;
  row->m_count_authentication_errors= entry->m_errors.m_authentication;
  row->m_count_ssl_errors= entry->m_errors.m_ssl;
  row->m_count_max_user_connection_errors= entry->m_errors.m_max_user_connection;
  row->m_count_max_user_connection_per_hour_errors= entry->m_errors.m_max_user_connection_per_hour;
  row->m_count_default_database_errors= entry->m_errors.m_default_database;
  row->m_count_init_connect_errors= entry->m_errors.m_init_connect;
  row->m_count_local_errors= entry->m_errors.m_local;

  /*
    Reserved for future use, to help with backward compatibility.
    When new errors are added in entry->m_errors.m_xxx,
    report them in this column (GA releases),
    until the table HOST_CACHE structure can be extended (next development version).
  */
  row->m_count_unknown_errors= 0;

  row->m_first_seen= entry->m_first_seen;
  row->m_last_seen= entry->m_last_seen;
  row->m_first_error_seen= entry->m_first_error_seen;
  row->m_last_error_seen= entry->m_last_error_seen;
}

void table_host_cache::reset_position(void)
{
  m_pos.m_index= 0;
  m_next_pos.m_index= 0;
}

int table_host_cache::rnd_next(void)
{
  int result;

  m_pos.set_at(&m_next_pos);

  if (m_pos.m_index < m_row_count)
  {
    m_row= &m_all_rows[m_pos.m_index];
    m_next_pos.set_after(&m_pos);
    result= 0;
  }
  else
  {
    m_row= NULL;
    result= HA_ERR_END_OF_FILE;
  }

  return result;
}

int table_host_cache::rnd_pos(const void *pos)
{
  set_position(pos);
  DBUG_ASSERT(m_pos.m_index < m_row_count);
  m_row= &m_all_rows[m_pos.m_index];
  return 0;
}

int table_host_cache::read_row_values(TABLE *table,
                                      unsigned char *buf,
                                      Field **fields,
                                      bool read_all)
{
  Field *f;

  DBUG_ASSERT(m_row);

  /* Set the null bits */
  DBUG_ASSERT(table->s->null_bytes == 1);
  buf[0]= 0;

  for (; (f= *fields) ; fields++)
  {
    if (read_all || bitmap_is_set(table->read_set, f->field_index))
    {
      switch(f->field_index)
      {
      case 0: /* IP */
        set_field_varchar_utf8(f, m_row->m_ip, m_row->m_ip_length);
        break;
      case 1: /* HOST */
        if (m_row->m_hostname_length > 0)
          set_field_varchar_utf8(f, m_row->m_hostname, m_row->m_hostname_length);
        else
          f->set_null();
        break;
      case 2: /* HOST_VALIDATED */
        set_field_enum(f, m_row->m_host_validated ? ENUM_YES : ENUM_NO);
        break;
      case 3: /* SUM_CONNECT_ERRORS */
        set_field_ulonglong(f, m_row->m_sum_connect_errors);
        break;
      case 4: /* COUNT_HOST_BLOCKED_ERRORS. */
        set_field_ulonglong(f, m_row->m_count_host_blocked_errors);
        break;
      case 5: /* COUNT_NAMEINFO_TRANSIENT_ERRORS */
        set_field_ulonglong(f, m_row->m_count_nameinfo_transient_errors);
        break;
      case 6: /* COUNT_NAMEINFO_PERSISTENT_ERRORS */
        set_field_ulonglong(f, m_row->m_count_nameinfo_permanent_errors);
        break;
      case 7: /* COUNT_FORMAT_ERRORS */
        set_field_ulonglong(f, m_row->m_count_format_errors);
        break;
      case 8: /* COUNT_ADDRINFO_TRANSIENT_ERRORS */
        set_field_ulonglong(f, m_row->m_count_addrinfo_transient_errors);
        break;
      case 9: /* COUNT_ADDRINFO_PERSISTENT_ERRORS */
        set_field_ulonglong(f, m_row->m_count_addrinfo_permanent_errors);
        break;
      case 10: /* COUNT_FCRDNS_ERRORS */
        set_field_ulonglong(f, m_row->m_count_fcrdns_errors);
        break;
      case 11: /* COUNT_HOST_ACL_ERRORS */
        set_field_ulonglong(f, m_row->m_count_host_acl_errors);
        break;
      case 12: /* COUNT_NO_AUTH_PLUGIN_ERRORS */
        set_field_ulonglong(f, m_row->m_count_no_auth_plugin_errors);
        break;
      case 13: /* COUNT_AUTH_PLUGIN_ERRORS */
        set_field_ulonglong(f, m_row->m_count_auth_plugin_errors);
        break;
      case 14: /* COUNT_HANDSHAKE_ERRORS */
        set_field_ulonglong(f, m_row->m_count_handshake_errors);
        break;
      case 15: /* COUNT_PROXY_USER_ERRORS */
        set_field_ulonglong(f, m_row->m_count_proxy_user_errors);
        break;
      case 16: /* COUNT_PROXY_USER_ACL_ERRORS */
        set_field_ulonglong(f, m_row->m_count_proxy_user_acl_errors);
        break;
      case 17: /* COUNT_AUTHENTICATION_ERRORS */
        set_field_ulonglong(f, m_row->m_count_authentication_errors);
        break;
      case 18: /* COUNT_SSL_ERRORS */
        set_field_ulonglong(f, m_row->m_count_ssl_errors);
        break;
      case 19: /* COUNT_MAX_USER_CONNECTION_ERRORS */
        set_field_ulonglong(f, m_row->m_count_max_user_connection_errors);
        break;
      case 20: /* COUNT_MAX_USER_CONNECTION_PER_HOUR_ERRORS */
        set_field_ulonglong(f, m_row->m_count_max_user_connection_per_hour_errors);
        break;
      case 21: /* COUNT_DEFAULT_DATABASE_ERRORS */
        set_field_ulonglong(f, m_row->m_count_default_database_errors);
        break;
      case 22: /* COUNT_INIT_CONNECT_ERRORS */
        set_field_ulonglong(f, m_row->m_count_init_connect_errors);
        break;
      case 23: /* COUNT_LOCAL_ERRORS */
        set_field_ulonglong(f, m_row->m_count_local_errors);
        break;
      case 24: /* COUNT_UNKNOWN_ERRORS */
        set_field_ulonglong(f, m_row->m_count_unknown_errors);
        break;
      case 25: /* FIRST_SEEN */
        set_field_timestamp(f, m_row->m_first_seen);
        break;
      case 26: /* LAST_SEEN */
        set_field_timestamp(f, m_row->m_last_seen);
        break;
      case 27: /* FIRST_ERROR_SEEN */
        if (m_row->m_first_error_seen != 0)
          set_field_timestamp(f, m_row->m_first_error_seen);
        else
          f->set_null();
        break;
      case 28: /* LAST_ERROR_SEEN */
        if (m_row->m_last_error_seen != 0)
          set_field_timestamp(f, m_row->m_last_error_seen);
        else
          f->set_null();
        break;
      default:
        DBUG_ASSERT(false);
      }
    }
  }

  return 0;
}
<|MERGE_RESOLUTION|>--- conflicted
+++ resolved
@@ -46,38 +46,6 @@
   sizeof(PFS_simple_index), /* ref length */
   &m_table_lock,
   { C_STRING_WITH_LEN("CREATE TABLE host_cache("
-<<<<<<< HEAD
-                      "IP VARCHAR(64) not null,"
-                      "HOST VARCHAR(255) collate utf8_bin,"
-                      "HOST_VALIDATED ENUM ('YES', 'NO') not null,"
-                      "SUM_CONNECT_ERRORS BIGINT not null,"
-                      "COUNT_HOST_BLOCKED_ERRORS BIGINT not null,"
-                      "COUNT_NAMEINFO_TRANSIENT_ERRORS BIGINT not null,"
-                      "COUNT_NAMEINFO_PERMANENT_ERRORS BIGINT not null,"
-                      "COUNT_FORMAT_ERRORS BIGINT not null,"
-                      "COUNT_ADDRINFO_TRANSIENT_ERRORS BIGINT not null,"
-                      "COUNT_ADDRINFO_PERMANENT_ERRORS BIGINT not null,"
-                      "COUNT_FCRDNS_ERRORS BIGINT not null,"
-                      "COUNT_HOST_ACL_ERRORS BIGINT not null,"
-                      "COUNT_NO_AUTH_PLUGIN_ERRORS BIGINT not null,"
-                      "COUNT_AUTH_PLUGIN_ERRORS BIGINT not null,"
-                      "COUNT_HANDSHAKE_ERRORS BIGINT not null,"
-                      "COUNT_PROXY_USER_ERRORS BIGINT not null,"
-                      "COUNT_PROXY_USER_ACL_ERRORS BIGINT not null,"
-                      "COUNT_AUTHENTICATION_ERRORS BIGINT not null,"
-                      "COUNT_SSL_ERRORS BIGINT not null,"
-                      "COUNT_MAX_USER_CONNECTIONS_ERRORS BIGINT not null,"
-                      "COUNT_MAX_USER_CONNECTIONS_PER_HOUR_ERRORS BIGINT not null,"
-                      "COUNT_DEFAULT_DATABASE_ERRORS BIGINT not null,"
-                      "COUNT_INIT_CONNECT_ERRORS BIGINT not null,"
-                      "COUNT_LOCAL_ERRORS BIGINT not null,"
-                      "COUNT_UNKNOWN_ERRORS BIGINT not null,"
-                      "FIRST_SEEN TIMESTAMP(0) NOT NULL default 0,"
-                      "LAST_SEEN TIMESTAMP(0) NOT NULL default 0,"
-                      "FIRST_ERROR_SEEN TIMESTAMP(0) null default 0,"
-                      "LAST_ERROR_SEEN TIMESTAMP(0) null default 0)") },
-  false  /* perpetual */
-=======
                       "IP VARCHAR(64) not null comment 'Client IP address.',"
                       "HOST VARCHAR(255) collate utf8_bin comment 'IP''s resolved DNS host name, or NULL if unknown.',"
                       "HOST_VALIDATED ENUM ('YES', 'NO') not null comment 'YES if the IP-to-host DNS lookup was successful, and the HOST column can be used to avoid DNS calls, or NO if unsuccessful, in which case DNS lookup is performed for each connect until either successful or a permanent error.',"
@@ -106,8 +74,8 @@
                       "FIRST_SEEN TIMESTAMP(0) NOT NULL default 0 comment 'Timestamp of the first connection attempt by the IP.',"
                       "LAST_SEEN TIMESTAMP(0) NOT NULL default 0 comment 'Timestamp of the most recent connection attempt by the IP.',"
                       "FIRST_ERROR_SEEN TIMESTAMP(0) null default 0 comment 'Timestamp of the first error seen from the IP.',"
-                      "LAST_ERROR_SEEN TIMESTAMP(0) null default 0 comment 'Timestamp of the most recent error seen from the IP.')") }
->>>>>>> 4f85eadf
+                      "LAST_ERROR_SEEN TIMESTAMP(0) null default 0 comment 'Timestamp of the most recent error seen from the IP.')") },
+  false  /* perpetual */
 };
 
 PFS_engine_table* table_host_cache::create(void)
