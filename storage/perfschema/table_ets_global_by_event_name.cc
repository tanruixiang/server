/* Copyright (c) 2010, 2022, Oracle and/or its affiliates.

  This program is free software; you can redistribute it and/or modify
  it under the terms of the GNU General Public License, version 2.0,
  as published by the Free Software Foundation.

  This program is also distributed with certain software (including
  but not limited to OpenSSL) that is licensed under separate terms,
  as designated in a particular file or component or in included license
  documentation.  The authors of MySQL hereby grant you an additional
  permission to link the program and your derivative works with the
  separately licensed software that they have included with MySQL.

  This program is distributed in the hope that it will be useful,
  but WITHOUT ANY WARRANTY; without even the implied warranty of
  MERCHANTABILITY or FITNESS FOR A PARTICULAR PURPOSE.  See the
  GNU General Public License, version 2.0, for more details.

  You should have received a copy of the GNU General Public License
  along with this program; if not, write to the Free Software
  Foundation, Inc., 51 Franklin St, Fifth Floor, Boston, MA 02110-1301  USA */

/**
  @file storage/perfschema/table_ets_global_by_event_name.cc
  Table EVENTS_TRANSACTIONS_SUMMARY_GLOBAL_BY_EVENT_NAME (implementation).
*/

#include "my_global.h"
#include "my_thread.h"
#include "pfs_instr_class.h"
#include "pfs_column_types.h"
#include "pfs_column_values.h"
#include "table_ets_global_by_event_name.h"
#include "pfs_global.h"
#include "pfs_instr.h"
#include "pfs_timer.h"
#include "pfs_visitor.h"
#include "field.h"

THR_LOCK table_ets_global_by_event_name::m_table_lock;

<<<<<<< HEAD
=======
static const TABLE_FIELD_TYPE field_types[]=
{
  {
    { C_STRING_WITH_LEN("EVENT_NAME") },
    { C_STRING_WITH_LEN("varchar(128)") },
    { NULL, 0}
  },
  {
    { C_STRING_WITH_LEN("COUNT_STAR") },
    { C_STRING_WITH_LEN("bigint(20)") },
    { NULL, 0}
  },
  {
    { C_STRING_WITH_LEN("SUM_TIMER_WAIT") },
    { C_STRING_WITH_LEN("bigint(20)") },
    { NULL, 0}
  },
  {
    { C_STRING_WITH_LEN("MIN_TIMER_WAIT") },
    { C_STRING_WITH_LEN("bigint(20)") },
    { NULL, 0}
  },
  {
    { C_STRING_WITH_LEN("AVG_TIMER_WAIT") },
    { C_STRING_WITH_LEN("bigint(20)") },
    { NULL, 0}
  },
  {
    { C_STRING_WITH_LEN("MAX_TIMER_WAIT") },
    { C_STRING_WITH_LEN("bigint(20)") },
    { NULL, 0}
  },
  {
    { C_STRING_WITH_LEN("COUNT_READ_WRITE") },
    { C_STRING_WITH_LEN("bigint(20)") },
    { NULL, 0}
  },
  {
    { C_STRING_WITH_LEN("SUM_TIMER_READ_WRITE") },
    { C_STRING_WITH_LEN("bigint(20)") },
    { NULL, 0}
  },
  {
    { C_STRING_WITH_LEN("MIN_TIMER_READ_WRITE") },
    { C_STRING_WITH_LEN("bigint(20)") },
    { NULL, 0}
  },
  {
    { C_STRING_WITH_LEN("AVG_TIMER_READ_WRITE") },
    { C_STRING_WITH_LEN("bigint(20)") },
    { NULL, 0}
  },
  {
    { C_STRING_WITH_LEN("MAX_TIMER_READ_WRITE") },
    { C_STRING_WITH_LEN("bigint(20)") },
    { NULL, 0}
  },
  {
    { C_STRING_WITH_LEN("COUNT_READ_ONLY") },
    { C_STRING_WITH_LEN("bigint(20)") },
    { NULL, 0}
  },
  {
    { C_STRING_WITH_LEN("SUM_TIMER_READ_ONLY") },
    { C_STRING_WITH_LEN("bigint(20)") },
    { NULL, 0}
  },
  {
    { C_STRING_WITH_LEN("MIN_TIMER_READ_ONLY") },
    { C_STRING_WITH_LEN("bigint(20)") },
    { NULL, 0}
  },
  {
    { C_STRING_WITH_LEN("AVG_TIMER_READ_ONLY") },
    { C_STRING_WITH_LEN("bigint(20)") },
    { NULL, 0}
  },
  {
    { C_STRING_WITH_LEN("MAX_TIMER_READ_ONLY") },
    { C_STRING_WITH_LEN("bigint(20)") },
    { NULL, 0}
  }
};

TABLE_FIELD_DEF
table_ets_global_by_event_name::m_field_def=
{ 16, field_types };

PFS_engine_table_share_state
table_ets_global_by_event_name::m_share_state = {
  false /* m_checked */
};

>>>>>>> 61d08f74
PFS_engine_table_share
table_ets_global_by_event_name::m_share=
{
  { C_STRING_WITH_LEN("events_transactions_summary_global_by_event_name") },
  &pfs_truncatable_acl,
  table_ets_global_by_event_name::create,
  NULL, /* write_row */
  table_ets_global_by_event_name::delete_all_rows,
  table_ets_global_by_event_name::get_row_count,
  sizeof(PFS_simple_index),
  &m_table_lock,
<<<<<<< HEAD
  { C_STRING_WITH_LEN("CREATE TABLE events_transactions_summary_global_by_event_name("
  "EVENT_NAME VARCHAR(128) not null comment 'Event name for which summary is generated.',"
  "COUNT_STAR BIGINT unsigned not null comment 'The number of summarized events. This value includes all events, whether timed or nontimed.',"
  "SUM_TIMER_WAIT BIGINT unsigned not null comment 'The total wait time of the summarized timed events. This value is calculated only for timed events because nontimed events have a wait time of NULL. The same is true for the other xxx_TIMER_WAIT values.',"
  "MIN_TIMER_WAIT BIGINT unsigned not null comment 'The minimum wait time of the summarized timed events.',"
  "AVG_TIMER_WAIT BIGINT unsigned not null comment 'The average wait time of the summarized timed events.',"
  "MAX_TIMER_WAIT BIGINT unsigned not null comment 'The maximum wait time of the summarized timed events.',"
  "COUNT_READ_WRITE BIGINT unsigned not null comment 'The total number of only READ/WRITE transaction events.',"
  "SUM_TIMER_READ_WRITE BIGINT unsigned not null comment 'The total wait time of only READ/WRITE transaction events.',"
  "MIN_TIMER_READ_WRITE BIGINT unsigned not null comment 'The minimum wait time of only READ/WRITE transaction events.',"
  "AVG_TIMER_READ_WRITE BIGINT unsigned not null comment 'The average wait time of only READ/WRITE transaction events.',"
  "MAX_TIMER_READ_WRITE BIGINT unsigned not null comment 'The maximum wait time of only READ/WRITE transaction events.',"
  "COUNT_READ_ONLY BIGINT unsigned not null comment 'The total number of only READ ONLY transaction events.',"
  "SUM_TIMER_READ_ONLY BIGINT unsigned not null comment 'The total wait time of only READ ONLY transaction events.',"
  "MIN_TIMER_READ_ONLY BIGINT unsigned not null comment 'The minimum wait time of only READ ONLY transaction events.',"
  "AVG_TIMER_READ_ONLY BIGINT unsigned not null comment 'The average wait time of only READ ONLY transaction events.',"
  "MAX_TIMER_READ_ONLY BIGINT unsigned not null comment 'The maximum wait time of only READ ONLY transaction events.')")},
  false  /* perpetual */
=======
  &m_field_def,
  false, /* m_perpetual */
  false, /* m_optional */
  &m_share_state
>>>>>>> 61d08f74
};

PFS_engine_table*
table_ets_global_by_event_name::create(void)
{
  return new table_ets_global_by_event_name();
}

int
table_ets_global_by_event_name::delete_all_rows(void)
{
  reset_events_transactions_by_thread();
  reset_events_transactions_by_account();
  reset_events_transactions_by_user();
  reset_events_transactions_by_host();
  reset_events_transactions_global();
  return 0;
}

ha_rows
table_ets_global_by_event_name::get_row_count(void)
{
  return transaction_class_max;
}

table_ets_global_by_event_name::table_ets_global_by_event_name()
  : PFS_engine_table(&m_share, &m_pos),
    m_row_exists(false), m_pos(1), m_next_pos(1)
{}

void table_ets_global_by_event_name::reset_position(void)
{
  m_pos= 1;
  m_next_pos= 1;
}

int table_ets_global_by_event_name::rnd_init(bool scan)
{
  m_normalizer= time_normalizer::get(transaction_timer);
  return 0;
}

int table_ets_global_by_event_name::rnd_next(void)
{
  PFS_transaction_class *transaction_class;

  m_pos.set_at(&m_next_pos);

  transaction_class= find_transaction_class(m_pos.m_index);
  if (transaction_class)
  {
    make_row(transaction_class);
    m_next_pos.set_after(&m_pos);
    return 0;
  }

  return HA_ERR_END_OF_FILE;
}

int
table_ets_global_by_event_name::rnd_pos(const void *pos)
{
  PFS_transaction_class *transaction_class;

  set_position(pos);

  transaction_class=find_transaction_class(m_pos.m_index);
  if (transaction_class)
  {
    make_row(transaction_class);
    return 0;
  }

  return HA_ERR_RECORD_DELETED;
}


void table_ets_global_by_event_name
::make_row(PFS_transaction_class *klass)
{
  m_row.m_event_name.make_row(klass);

  PFS_connection_transaction_visitor visitor(klass);
  PFS_connection_iterator::visit_global(true,  /* hosts */
                                        false, /* users */
                                        true,  /* accounts */
                                        true,  /* threads */
                                        false, /* THDs */
                                        & visitor);

  m_row.m_stat.set(m_normalizer, & visitor.m_stat);
  m_row_exists= true;
}

int table_ets_global_by_event_name
::read_row_values(TABLE *table, unsigned char *, Field **fields,
                  bool read_all)
{
  Field *f;

  if (unlikely(! m_row_exists))
    return HA_ERR_RECORD_DELETED;

  /* Set the null bits */
  assert(table->s->null_bytes == 0);

  for (; (f= *fields) ; fields++)
  {
    if (read_all || bitmap_is_set(table->read_set, f->field_index))
    {
      switch(f->field_index)
      {
      case 0: /* NAME */
        m_row.m_event_name.set_field(f);
        break;
      default:
        /**
          Columns COUNT_STAR, SUM/MIN/AVG/MAX_TIMER_WAIT,
          COUNT_READ_WRITE, SUM/MIN/AVG/MAX_TIMER_READ_WRITE,
          COUNT_READ_ONLY, SUM/MIN/AVG/MAX_TIMER_READ_ONLY
        */
        m_row.m_stat.set_field(f->field_index - 1, f);
        break;
      }
    }
  }

  return 0;
}
<|MERGE_RESOLUTION|>--- conflicted
+++ resolved
@@ -39,102 +39,11 @@
 
 THR_LOCK table_ets_global_by_event_name::m_table_lock;
 
-<<<<<<< HEAD
-=======
-static const TABLE_FIELD_TYPE field_types[]=
-{
-  {
-    { C_STRING_WITH_LEN("EVENT_NAME") },
-    { C_STRING_WITH_LEN("varchar(128)") },
-    { NULL, 0}
-  },
-  {
-    { C_STRING_WITH_LEN("COUNT_STAR") },
-    { C_STRING_WITH_LEN("bigint(20)") },
-    { NULL, 0}
-  },
-  {
-    { C_STRING_WITH_LEN("SUM_TIMER_WAIT") },
-    { C_STRING_WITH_LEN("bigint(20)") },
-    { NULL, 0}
-  },
-  {
-    { C_STRING_WITH_LEN("MIN_TIMER_WAIT") },
-    { C_STRING_WITH_LEN("bigint(20)") },
-    { NULL, 0}
-  },
-  {
-    { C_STRING_WITH_LEN("AVG_TIMER_WAIT") },
-    { C_STRING_WITH_LEN("bigint(20)") },
-    { NULL, 0}
-  },
-  {
-    { C_STRING_WITH_LEN("MAX_TIMER_WAIT") },
-    { C_STRING_WITH_LEN("bigint(20)") },
-    { NULL, 0}
-  },
-  {
-    { C_STRING_WITH_LEN("COUNT_READ_WRITE") },
-    { C_STRING_WITH_LEN("bigint(20)") },
-    { NULL, 0}
-  },
-  {
-    { C_STRING_WITH_LEN("SUM_TIMER_READ_WRITE") },
-    { C_STRING_WITH_LEN("bigint(20)") },
-    { NULL, 0}
-  },
-  {
-    { C_STRING_WITH_LEN("MIN_TIMER_READ_WRITE") },
-    { C_STRING_WITH_LEN("bigint(20)") },
-    { NULL, 0}
-  },
-  {
-    { C_STRING_WITH_LEN("AVG_TIMER_READ_WRITE") },
-    { C_STRING_WITH_LEN("bigint(20)") },
-    { NULL, 0}
-  },
-  {
-    { C_STRING_WITH_LEN("MAX_TIMER_READ_WRITE") },
-    { C_STRING_WITH_LEN("bigint(20)") },
-    { NULL, 0}
-  },
-  {
-    { C_STRING_WITH_LEN("COUNT_READ_ONLY") },
-    { C_STRING_WITH_LEN("bigint(20)") },
-    { NULL, 0}
-  },
-  {
-    { C_STRING_WITH_LEN("SUM_TIMER_READ_ONLY") },
-    { C_STRING_WITH_LEN("bigint(20)") },
-    { NULL, 0}
-  },
-  {
-    { C_STRING_WITH_LEN("MIN_TIMER_READ_ONLY") },
-    { C_STRING_WITH_LEN("bigint(20)") },
-    { NULL, 0}
-  },
-  {
-    { C_STRING_WITH_LEN("AVG_TIMER_READ_ONLY") },
-    { C_STRING_WITH_LEN("bigint(20)") },
-    { NULL, 0}
-  },
-  {
-    { C_STRING_WITH_LEN("MAX_TIMER_READ_ONLY") },
-    { C_STRING_WITH_LEN("bigint(20)") },
-    { NULL, 0}
-  }
-};
-
-TABLE_FIELD_DEF
-table_ets_global_by_event_name::m_field_def=
-{ 16, field_types };
-
 PFS_engine_table_share_state
 table_ets_global_by_event_name::m_share_state = {
   false /* m_checked */
 };
 
->>>>>>> 61d08f74
 PFS_engine_table_share
 table_ets_global_by_event_name::m_share=
 {
@@ -146,7 +55,6 @@
   table_ets_global_by_event_name::get_row_count,
   sizeof(PFS_simple_index),
   &m_table_lock,
-<<<<<<< HEAD
   { C_STRING_WITH_LEN("CREATE TABLE events_transactions_summary_global_by_event_name("
   "EVENT_NAME VARCHAR(128) not null comment 'Event name for which summary is generated.',"
   "COUNT_STAR BIGINT unsigned not null comment 'The number of summarized events. This value includes all events, whether timed or nontimed.',"
@@ -164,13 +72,9 @@
   "MIN_TIMER_READ_ONLY BIGINT unsigned not null comment 'The minimum wait time of only READ ONLY transaction events.',"
   "AVG_TIMER_READ_ONLY BIGINT unsigned not null comment 'The average wait time of only READ ONLY transaction events.',"
   "MAX_TIMER_READ_ONLY BIGINT unsigned not null comment 'The maximum wait time of only READ ONLY transaction events.')")},
-  false  /* perpetual */
-=======
-  &m_field_def,
   false, /* m_perpetual */
   false, /* m_optional */
   &m_share_state
->>>>>>> 61d08f74
 };
 
 PFS_engine_table*
