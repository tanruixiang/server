/* Copyright (c) 2010, 2012, Oracle and/or its affiliates. All rights reserved.

  This program is free software; you can redistribute it and/or modify
  it under the terms of the GNU General Public License as published by
  the Free Software Foundation; version 2 of the License.

  This program is distributed in the hope that it will be useful,
  but WITHOUT ANY WARRANTY; without even the implied warranty of
  MERCHANTABILITY or FITNESS FOR A PARTICULAR PURPOSE.  See the
  GNU General Public License for more details.

  You should have received a copy of the GNU General Public License
  along with this program; if not, write to the Free Software
<<<<<<< HEAD
  Foundation, Inc., 51 Franklin Street, Fifth Floor, Boston, MA  02110-1301, USA */
=======
  Foundation, Inc., 51 Franklin Street, Fifth Floor, Boston, MA 02110-1301, USA */
>>>>>>> 04bce7b5

/*
  Minimal code to be able to link a unit test.
*/

volatile bool ready_to_exit= false;

uint lower_case_table_names= 0;
CHARSET_INFO *files_charset_info= NULL;

extern "C" void compute_md5_hash(char *, const char *, int)
{
}
<|MERGE_RESOLUTION|>--- conflicted
+++ resolved
@@ -11,11 +11,7 @@
 
   You should have received a copy of the GNU General Public License
   along with this program; if not, write to the Free Software
-<<<<<<< HEAD
-  Foundation, Inc., 51 Franklin Street, Fifth Floor, Boston, MA  02110-1301, USA */
-=======
   Foundation, Inc., 51 Franklin Street, Fifth Floor, Boston, MA 02110-1301, USA */
->>>>>>> 04bce7b5
 
 /*
   Minimal code to be able to link a unit test.
