/* Copyright (c) 2010, 2022, Oracle and/or its affiliates.

  This program is free software; you can redistribute it and/or modify
  it under the terms of the GNU General Public License, version 2.0,
  as published by the Free Software Foundation.

  This program is also distributed with certain software (including
  but not limited to OpenSSL) that is licensed under separate terms,
  as designated in a particular file or component or in included license
  documentation.  The authors of MySQL hereby grant you an additional
  permission to link the program and your derivative works with the
  separately licensed software that they have included with MySQL.

  This program is distributed in the hope that it will be useful,
  but WITHOUT ANY WARRANTY; without even the implied warranty of
  MERCHANTABILITY or FITNESS FOR A PARTICULAR PURPOSE.  See the
  GNU General Public License, version 2.0, for more details.

  You should have received a copy of the GNU General Public License
  along with this program; if not, write to the Free Software
  Foundation, Inc., 51 Franklin Street, Fifth Floor, Boston, MA 02110-1335  USA */

/**
  @file storage/perfschema/table_ews_by_host_by_event_name.cc
  Table EVENTS_WAITS_SUMMARY_BY_HOST_BY_EVENT_NAME (implementation).
*/

#include "my_global.h"
#include "my_thread.h"
#include "pfs_instr_class.h"
#include "pfs_column_types.h"
#include "pfs_column_values.h"
#include "table_ews_by_host_by_event_name.h"
#include "pfs_global.h"
#include "pfs_account.h"
#include "pfs_visitor.h"
#include "pfs_buffer_container.h"
#include "field.h"

THR_LOCK table_ews_by_host_by_event_name::m_table_lock;

<<<<<<< HEAD
=======
static const TABLE_FIELD_TYPE field_types[]=
{
  {
    { C_STRING_WITH_LEN("HOST") },
    { C_STRING_WITH_LEN("char(60)") },
    { NULL, 0}
  },
  {
    { C_STRING_WITH_LEN("EVENT_NAME") },
    { C_STRING_WITH_LEN("varchar(128)") },
    { NULL, 0}
  },
  {
    { C_STRING_WITH_LEN("COUNT_STAR") },
    { C_STRING_WITH_LEN("bigint(20)") },
    { NULL, 0}
  },
  {
    { C_STRING_WITH_LEN("SUM_TIMER_WAIT") },
    { C_STRING_WITH_LEN("bigint(20)") },
    { NULL, 0}
  },
  {
    { C_STRING_WITH_LEN("MIN_TIMER_WAIT") },
    { C_STRING_WITH_LEN("bigint(20)") },
    { NULL, 0}
  },
  {
    { C_STRING_WITH_LEN("AVG_TIMER_WAIT") },
    { C_STRING_WITH_LEN("bigint(20)") },
    { NULL, 0}
  },
  {
    { C_STRING_WITH_LEN("MAX_TIMER_WAIT") },
    { C_STRING_WITH_LEN("bigint(20)") },
    { NULL, 0}
  }
};

TABLE_FIELD_DEF
table_ews_by_host_by_event_name::m_field_def=
{ 7, field_types };

PFS_engine_table_share_state
table_ews_by_host_by_event_name::m_share_state = {
  false /* m_checked */
};

>>>>>>> 61d08f74
PFS_engine_table_share
table_ews_by_host_by_event_name::m_share=
{
  { C_STRING_WITH_LEN("events_waits_summary_by_host_by_event_name") },
  &pfs_truncatable_acl,
  table_ews_by_host_by_event_name::create,
  NULL, /* write_row */
  table_ews_by_host_by_event_name::delete_all_rows,
  table_ews_by_host_by_event_name::get_row_count,
  sizeof(pos_ews_by_host_by_event_name),
  &m_table_lock,
<<<<<<< HEAD
  { C_STRING_WITH_LEN("CREATE TABLE events_waits_summary_by_host_by_event_name("
                      "HOST CHAR(" STRINGIFY_ARG(HOSTNAME_LENGTH) ") collate utf8_bin default null comment 'Host. Used together with EVENT_NAME for grouping events.',"
                      "EVENT_NAME VARCHAR(128) not null comment 'Event name. Used together with USER and HOST for grouping events.',"
                      "COUNT_STAR BIGINT unsigned not null comment 'Number of summarized events',"
                      "SUM_TIMER_WAIT BIGINT unsigned not null comment 'Total wait time of the summarized events that are timed.',"
                      "MIN_TIMER_WAIT BIGINT unsigned not null comment 'Minimum wait time of the summarized events that are timed.',"
                      "AVG_TIMER_WAIT BIGINT unsigned not null comment 'Average wait time of the summarized events that are timed.',"
                      "MAX_TIMER_WAIT BIGINT unsigned not null comment 'Maximum wait time of the summarized events that are timed.' )") },
  false  /* perpetual */
=======
  &m_field_def,
  false, /* m_perpetual */
  false, /* m_optional */
  &m_share_state
>>>>>>> 61d08f74
};

PFS_engine_table*
table_ews_by_host_by_event_name::create(void)
{
  return new table_ews_by_host_by_event_name();
}

int
table_ews_by_host_by_event_name::delete_all_rows(void)
{
  reset_events_waits_by_thread();
  reset_events_waits_by_account();
  reset_events_waits_by_host();
  return 0;
}

ha_rows
table_ews_by_host_by_event_name::get_row_count(void)
{
  return global_host_container.get_row_count() * wait_class_max;
}

table_ews_by_host_by_event_name::table_ews_by_host_by_event_name()
  : PFS_engine_table(&m_share, &m_pos),
    m_row_exists(false), m_pos(), m_next_pos()
{}

void table_ews_by_host_by_event_name::reset_position(void)
{
  m_pos.reset();
  m_next_pos.reset();
}

int table_ews_by_host_by_event_name::rnd_next(void)
{
  PFS_host *host;
  PFS_instr_class *instr_class;
  bool has_more_host= true;

  for (m_pos.set_at(&m_next_pos);
       has_more_host;
       m_pos.next_host())
  {
    host= global_host_container.get(m_pos.m_index_1, & has_more_host);
    if (host != NULL)
    {
      for ( ;
           m_pos.has_more_view();
           m_pos.next_view())
      {
        switch (m_pos.m_index_2)
        {
        case pos_ews_by_host_by_event_name::VIEW_MUTEX:
          instr_class= find_mutex_class(m_pos.m_index_3);
          break;
        case pos_ews_by_host_by_event_name::VIEW_RWLOCK:
          instr_class= find_rwlock_class(m_pos.m_index_3);
          break;
        case pos_ews_by_host_by_event_name::VIEW_COND:
          instr_class= find_cond_class(m_pos.m_index_3);
          break;
        case pos_ews_by_host_by_event_name::VIEW_FILE:
          instr_class= find_file_class(m_pos.m_index_3);
          break;
        case pos_ews_by_host_by_event_name::VIEW_TABLE:
          instr_class= find_table_class(m_pos.m_index_3);
          break;
        case pos_ews_by_host_by_event_name::VIEW_SOCKET:
          instr_class= find_socket_class(m_pos.m_index_3);
          break;
        case pos_ews_by_host_by_event_name::VIEW_IDLE:
          instr_class= find_idle_class(m_pos.m_index_3);
          break;
        case pos_ews_by_host_by_event_name::VIEW_METADATA:
          instr_class= find_metadata_class(m_pos.m_index_3);
          break;
        default:
          instr_class= NULL;
          assert(false);
          break;
        }

        if (instr_class)
        {
          make_row(host, instr_class);
          m_next_pos.set_after(&m_pos);
          return 0;
        }
      }
    }
  }

  return HA_ERR_END_OF_FILE;
}

int
table_ews_by_host_by_event_name::rnd_pos(const void *pos)
{
  PFS_host *host;
  PFS_instr_class *instr_class;

  set_position(pos);

  host= global_host_container.get(m_pos.m_index_1);
  if (host == NULL)
    return HA_ERR_RECORD_DELETED;

  switch (m_pos.m_index_2)
  {
  case pos_ews_by_host_by_event_name::VIEW_MUTEX:
    instr_class= find_mutex_class(m_pos.m_index_3);
    break;
  case pos_ews_by_host_by_event_name::VIEW_RWLOCK:
    instr_class= find_rwlock_class(m_pos.m_index_3);
    break;
  case pos_ews_by_host_by_event_name::VIEW_COND:
    instr_class= find_cond_class(m_pos.m_index_3);
    break;
  case pos_ews_by_host_by_event_name::VIEW_FILE:
    instr_class= find_file_class(m_pos.m_index_3);
    break;
  case pos_ews_by_host_by_event_name::VIEW_TABLE:
    instr_class= find_table_class(m_pos.m_index_3);
    break;
  case pos_ews_by_host_by_event_name::VIEW_SOCKET:
    instr_class= find_socket_class(m_pos.m_index_3);
    break;
  case pos_ews_by_host_by_event_name::VIEW_IDLE:
    instr_class= find_idle_class(m_pos.m_index_3);
    break;
  case pos_ews_by_host_by_event_name::VIEW_METADATA:
    instr_class= find_metadata_class(m_pos.m_index_3);
    break;
  default:
    instr_class= NULL;
    assert(false);
    break;
  }
  if (instr_class)
  {
    make_row(host, instr_class);
    return 0;
  }

  return HA_ERR_RECORD_DELETED;
}

void table_ews_by_host_by_event_name
::make_row(PFS_host *host, PFS_instr_class *klass)
{
  pfs_optimistic_state lock;
  m_row_exists= false;

  host->m_lock.begin_optimistic_lock(&lock);

  if (m_row.m_host.make_row(host))
    return;

  m_row.m_event_name.make_row(klass);

  PFS_connection_wait_visitor visitor(klass);
  PFS_connection_iterator::visit_host(host,
                                      true,  /* accounts */
                                      true,  /* threads */
                                      false, /* THDs */
                                      & visitor);

  if (! host->m_lock.end_optimistic_lock(&lock))
    return;

  m_row_exists= true;

  get_normalizer(klass);
  m_row.m_stat.set(m_normalizer, &visitor.m_stat);
}

int table_ews_by_host_by_event_name
::read_row_values(TABLE *table, unsigned char *buf, Field **fields,
                  bool read_all)
{
  Field *f;

  if (unlikely(! m_row_exists))
    return HA_ERR_RECORD_DELETED;

  /* Set the null bits */
  assert(table->s->null_bytes == 1);
  buf[0]= 0;

  for (; (f= *fields) ; fields++)
  {
    if (read_all || bitmap_is_set(table->read_set, f->field_index))
    {
      switch(f->field_index)
      {
      case 0: /* HOST */
        m_row.m_host.set_field(f);
        break;
      case 1: /* EVENT_NAME */
        m_row.m_event_name.set_field(f);
        break;
      default: /* 2, ... COUNT/SUM/MIN/AVG/MAX */
        m_row.m_stat.set_field(f->field_index - 2, f);
        break;
      }
    }
  }

  return 0;
}
<|MERGE_RESOLUTION|>--- conflicted
+++ resolved
@@ -39,57 +39,11 @@
 
 THR_LOCK table_ews_by_host_by_event_name::m_table_lock;
 
-<<<<<<< HEAD
-=======
-static const TABLE_FIELD_TYPE field_types[]=
-{
-  {
-    { C_STRING_WITH_LEN("HOST") },
-    { C_STRING_WITH_LEN("char(60)") },
-    { NULL, 0}
-  },
-  {
-    { C_STRING_WITH_LEN("EVENT_NAME") },
-    { C_STRING_WITH_LEN("varchar(128)") },
-    { NULL, 0}
-  },
-  {
-    { C_STRING_WITH_LEN("COUNT_STAR") },
-    { C_STRING_WITH_LEN("bigint(20)") },
-    { NULL, 0}
-  },
-  {
-    { C_STRING_WITH_LEN("SUM_TIMER_WAIT") },
-    { C_STRING_WITH_LEN("bigint(20)") },
-    { NULL, 0}
-  },
-  {
-    { C_STRING_WITH_LEN("MIN_TIMER_WAIT") },
-    { C_STRING_WITH_LEN("bigint(20)") },
-    { NULL, 0}
-  },
-  {
-    { C_STRING_WITH_LEN("AVG_TIMER_WAIT") },
-    { C_STRING_WITH_LEN("bigint(20)") },
-    { NULL, 0}
-  },
-  {
-    { C_STRING_WITH_LEN("MAX_TIMER_WAIT") },
-    { C_STRING_WITH_LEN("bigint(20)") },
-    { NULL, 0}
-  }
-};
-
-TABLE_FIELD_DEF
-table_ews_by_host_by_event_name::m_field_def=
-{ 7, field_types };
-
 PFS_engine_table_share_state
 table_ews_by_host_by_event_name::m_share_state = {
   false /* m_checked */
 };
 
->>>>>>> 61d08f74
 PFS_engine_table_share
 table_ews_by_host_by_event_name::m_share=
 {
@@ -101,7 +55,6 @@
   table_ews_by_host_by_event_name::get_row_count,
   sizeof(pos_ews_by_host_by_event_name),
   &m_table_lock,
-<<<<<<< HEAD
   { C_STRING_WITH_LEN("CREATE TABLE events_waits_summary_by_host_by_event_name("
                       "HOST CHAR(" STRINGIFY_ARG(HOSTNAME_LENGTH) ") collate utf8_bin default null comment 'Host. Used together with EVENT_NAME for grouping events.',"
                       "EVENT_NAME VARCHAR(128) not null comment 'Event name. Used together with USER and HOST for grouping events.',"
@@ -110,13 +63,9 @@
                       "MIN_TIMER_WAIT BIGINT unsigned not null comment 'Minimum wait time of the summarized events that are timed.',"
                       "AVG_TIMER_WAIT BIGINT unsigned not null comment 'Average wait time of the summarized events that are timed.',"
                       "MAX_TIMER_WAIT BIGINT unsigned not null comment 'Maximum wait time of the summarized events that are timed.' )") },
-  false  /* perpetual */
-=======
-  &m_field_def,
   false, /* m_perpetual */
   false, /* m_optional */
   &m_share_state
->>>>>>> 61d08f74
 };
 
 PFS_engine_table*
