/* Copyright (c) 2008, 2015, Oracle and/or its affiliates. All rights reserved.

  This program is free software; you can redistribute it and/or modify
  it under the terms of the GNU General Public License, version 2.0,
  as published by the Free Software Foundation.

  This program is also distributed with certain software (including
  but not limited to OpenSSL) that is licensed under separate terms,
  as designated in a particular file or component or in included license
  documentation.  The authors of MySQL hereby grant you an additional
  permission to link the program and your derivative works with the
  separately licensed software that they have included with MySQL.

  This program is distributed in the hope that it will be useful,
  but WITHOUT ANY WARRANTY; without even the implied warranty of
  MERCHANTABILITY or FITNESS FOR A PARTICULAR PURPOSE.  See the
  GNU General Public License, version 2.0, for more details.

  You should have received a copy of the GNU General Public License
  along with this program; if not, write to the Free Software Foundation,
  51 Franklin Street, Fifth Floor, Boston, MA 02110-1335 USA */

/**
  @file storage/perfschema/table_performance_timers.cc
  Table PERFORMANCE_TIMERS (implementation).
*/

#include "my_global.h"
#include "my_thread.h"
#include "table_performance_timers.h"
#include "pfs_timer.h"
#include "pfs_global.h"
#include "field.h"

THR_LOCK table_performance_timers::m_table_lock;

PFS_engine_table_share
table_performance_timers::m_share=
{
  { C_STRING_WITH_LEN("performance_timers") },
  &pfs_readonly_acl,
  table_performance_timers::create,
  NULL, /* write_row */
  NULL, /* delete_all_rows */
  table_performance_timers::get_row_count,
  sizeof(PFS_simple_index), /* ref length */
  &m_table_lock,
  { C_STRING_WITH_LEN("CREATE TABLE performance_timers("
<<<<<<< HEAD
                      "TIMER_NAME ENUM ('CYCLE', 'NANOSECOND', 'MICROSECOND', 'MILLISECOND', 'TICK') not null,"
                      "TIMER_FREQUENCY BIGINT,"
                      "TIMER_RESOLUTION BIGINT,"
                      "TIMER_OVERHEAD BIGINT)") },
  false  /* perpetual */
=======
                      "TIMER_NAME ENUM ('CYCLE', 'NANOSECOND', 'MICROSECOND', 'MILLISECOND', 'TICK') not null comment 'Time name, used in the setup_timers table.',"
                      "TIMER_FREQUENCY BIGINT comment 'Number of timer units per second. Dependent on the processor speed.',"
                      "TIMER_RESOLUTION BIGINT comment 'Number of timer units by which timed values increase each time.',"
                      "TIMER_OVERHEAD BIGINT comment 'Minimum timer overhead, determined during initialization by calling the timer 20 times and selecting the smallest value. Total overhead will be at least double this, as the timer is called at the beginning and end of each timed event.')") }
>>>>>>> 4f85eadf
};

PFS_engine_table* table_performance_timers::create(void)
{
  return new table_performance_timers();
}

ha_rows
table_performance_timers::get_row_count(void)
{
  return COUNT_TIMER_NAME;
}

table_performance_timers::table_performance_timers()
  : PFS_engine_table(&m_share, &m_pos),
    m_row(NULL), m_pos(0), m_next_pos(0)
{
  int index;

  index= (int)TIMER_NAME_CYCLE - FIRST_TIMER_NAME;
  m_data[index].m_timer_name= TIMER_NAME_CYCLE;
  m_data[index].m_info= sys_timer_info.cycles;

  index= (int)TIMER_NAME_NANOSEC - FIRST_TIMER_NAME;
  m_data[index].m_timer_name= TIMER_NAME_NANOSEC;
  m_data[index].m_info= sys_timer_info.nanoseconds;

  index= (int)TIMER_NAME_MICROSEC - FIRST_TIMER_NAME;
  m_data[index].m_timer_name= TIMER_NAME_MICROSEC;
  m_data[index].m_info= sys_timer_info.microseconds;

  index= (int)TIMER_NAME_MILLISEC - FIRST_TIMER_NAME;
  m_data[index].m_timer_name= TIMER_NAME_MILLISEC;
  m_data[index].m_info= sys_timer_info.milliseconds;

  index= (int)TIMER_NAME_TICK - FIRST_TIMER_NAME;
  m_data[index].m_timer_name= TIMER_NAME_TICK;
  m_data[index].m_info= sys_timer_info.ticks;
}

void table_performance_timers::reset_position(void)
{
  m_pos.m_index= 0;
  m_next_pos.m_index= 0;
}

int table_performance_timers::rnd_next(void)
{
  int result;

  m_pos.set_at(&m_next_pos);

  if (m_pos.m_index < COUNT_TIMER_NAME)
  {
    m_row= &m_data[m_pos.m_index];
    m_next_pos.set_after(&m_pos);
    result= 0;
  }
  else
  {
    m_row= NULL;
    result= HA_ERR_END_OF_FILE;
  }

  return result;
}

int table_performance_timers::rnd_pos(const void *pos)
{
  set_position(pos);
  DBUG_ASSERT(m_pos.m_index < COUNT_TIMER_NAME);
  m_row= &m_data[m_pos.m_index];
  return 0;
}

int table_performance_timers::read_row_values(TABLE *table,
                                              unsigned char *buf,
                                              Field **fields,
                                              bool read_all)
{
  Field *f;

  DBUG_ASSERT(m_row);

  /* Set the null bits */
  DBUG_ASSERT(table->s->null_bytes == 1);
  buf[0]= 0;

  for (; (f= *fields) ; fields++)
  {
    if (read_all || bitmap_is_set(table->read_set, f->field_index))
    {
      switch(f->field_index)
      {
      case 0: /* TIMER_NAME */
        set_field_enum(f, m_row->m_timer_name);
        break;
      case 1: /* TIMER_FREQUENCY */
        if (m_row->m_info.routine != 0)
          set_field_ulonglong(f, m_row->m_info.frequency);
        else
          f->set_null();
        break;
      case 2: /* TIMER_RESOLUTION */
        if (m_row->m_info.routine != 0)
          set_field_ulonglong(f, m_row->m_info.resolution);
        else
          f->set_null();
        break;
      case 3: /* TIMER_OVERHEAD */
        if (m_row->m_info.routine != 0)
          set_field_ulonglong(f, m_row->m_info.overhead);
        else
          f->set_null();
        break;
      default:
        DBUG_ASSERT(false);
      }
    }
  }

  return 0;
}
<|MERGE_RESOLUTION|>--- conflicted
+++ resolved
@@ -46,18 +46,11 @@
   sizeof(PFS_simple_index), /* ref length */
   &m_table_lock,
   { C_STRING_WITH_LEN("CREATE TABLE performance_timers("
-<<<<<<< HEAD
-                      "TIMER_NAME ENUM ('CYCLE', 'NANOSECOND', 'MICROSECOND', 'MILLISECOND', 'TICK') not null,"
-                      "TIMER_FREQUENCY BIGINT,"
-                      "TIMER_RESOLUTION BIGINT,"
-                      "TIMER_OVERHEAD BIGINT)") },
-  false  /* perpetual */
-=======
                       "TIMER_NAME ENUM ('CYCLE', 'NANOSECOND', 'MICROSECOND', 'MILLISECOND', 'TICK') not null comment 'Time name, used in the setup_timers table.',"
                       "TIMER_FREQUENCY BIGINT comment 'Number of timer units per second. Dependent on the processor speed.',"
                       "TIMER_RESOLUTION BIGINT comment 'Number of timer units by which timed values increase each time.',"
-                      "TIMER_OVERHEAD BIGINT comment 'Minimum timer overhead, determined during initialization by calling the timer 20 times and selecting the smallest value. Total overhead will be at least double this, as the timer is called at the beginning and end of each timed event.')") }
->>>>>>> 4f85eadf
+                      "TIMER_OVERHEAD BIGINT comment 'Minimum timer overhead, determined during initialization by calling the timer 20 times and selecting the smallest value. Total overhead will be at least double this, as the timer is called at the beginning and end of each timed event.')") },
+  false  /* perpetual */
 };
 
 PFS_engine_table* table_performance_timers::create(void)
