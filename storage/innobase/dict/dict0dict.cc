/*****************************************************************************

Copyright (c) 1996, 2016, Oracle and/or its affiliates. All Rights Reserved.
Copyright (c) 2012, Facebook Inc.
Copyright (c) 2013, 2022, MariaDB Corporation.

This program is free software; you can redistribute it and/or modify it under
the terms of the GNU General Public License as published by the Free Software
Foundation; version 2 of the License.

This program is distributed in the hope that it will be useful, but WITHOUT
ANY WARRANTY; without even the implied warranty of MERCHANTABILITY or FITNESS
FOR A PARTICULAR PURPOSE. See the GNU General Public License for more details.

You should have received a copy of the GNU General Public License along with
this program; if not, write to the Free Software Foundation, Inc.,
51 Franklin Street, Fifth Floor, Boston, MA 02110-1335 USA

*****************************************************************************/

/******************************************************************//**
@file dict/dict0dict.cc
Data dictionary system

Created 1/8/1996 Heikki Tuuri
***********************************************************************/

#include <my_config.h>
#include <string>

#include "ha_prototypes.h"
#include <mysqld.h>
#include <strfunc.h>

#include "dict0dict.h"
#include "fts0fts.h"
#include "fil0fil.h"
#include <algorithm>
#include "sql_class.h"
#include "sql_table.h"
#include <mysql/service_thd_mdl.h>

#include "btr0btr.h"
#include "btr0cur.h"
#include "btr0sea.h"
#include "buf0buf.h"
#include "data0type.h"
#include "dict0boot.h"
#include "dict0load.h"
#include "dict0crea.h"
#include "dict0mem.h"
#include "dict0stats.h"
#include "fts0fts.h"
#include "fts0types.h"
#include "lock0lock.h"
#include "mach0data.h"
#include "mem0mem.h"
#include "page0page.h"
#include "page0zip.h"
#include "pars0pars.h"
#include "pars0sym.h"
#include "que0que.h"
#include "rem0cmp.h"
#include "row0log.h"
#include "row0merge.h"
#include "row0mysql.h"
#include "row0upd.h"
#include "srv0mon.h"
#include "srv0start.h"
#include "trx0undo.h"
#include "trx0purge.h"

#include <vector>
#include <algorithm>

/** the dictionary system */
dict_sys_t	dict_sys;

/** System table names; @see dict_system_id_t */
const span<const char> dict_sys_t::SYS_TABLE[]=
{
  {C_STRING_WITH_LEN("SYS_TABLES")},{C_STRING_WITH_LEN("SYS_INDEXES")},
  {C_STRING_WITH_LEN("SYS_COLUMNS")},{C_STRING_WITH_LEN("SYS_FIELDS")},
  {C_STRING_WITH_LEN("SYS_FOREIGN")},{C_STRING_WITH_LEN("SYS_FOREIGN_COLS")},
  {C_STRING_WITH_LEN("SYS_VIRTUAL")}
};

/** Diagnostic message for exceeding the mutex_lock_wait() timeout */
const char dict_sys_t::fatal_msg[]=
  "innodb_fatal_semaphore_wait_threshold was exceeded for dict_sys.latch. "
  "Please refer to "
  "https://mariadb.com/kb/en/how-to-produce-a-full-stack-trace-for-mysqld/";

/** Percentage of compression failures that are allowed in a single
round */
ulong	zip_failure_threshold_pct = 5;

/** Maximum percentage of a page that can be allowed as a pad to avoid
compression failures */
ulong	zip_pad_max = 50;

#define	DICT_HEAP_SIZE		100	/*!< initial memory heap size when
					creating a table or index object */
#define DICT_POOL_PER_TABLE_HASH 512	/*!< buffer pool max size per table
					hash table fixed size in bytes */
#define DICT_POOL_PER_VARYING	4	/*!< buffer pool max size per data
					dictionary varying size in bytes */

/** Identifies generated InnoDB foreign key names */
static char	dict_ibfk[] = "_ibfk_";

/*******************************************************************//**
Tries to find column names for the index and sets the col field of the
index.
@param[in]	index	index
@param[in]	add_v	new virtual columns added along with an add index call
@return whether the column names were found */
static
bool
dict_index_find_cols(
	dict_index_t*		index,
	const dict_add_v_col_t*	add_v);
/*******************************************************************//**
Builds the internal dictionary cache representation for a clustered
index, containing also system fields not defined by the user.
@return own: the internal representation of the clustered index */
static
dict_index_t*
dict_index_build_internal_clust(
/*============================*/
	dict_index_t*		index);	/*!< in: user representation of
					a clustered index */
/*******************************************************************//**
Builds the internal dictionary cache representation for a non-clustered
index, containing also system fields not defined by the user.
@return own: the internal representation of the non-clustered index */
static
dict_index_t*
dict_index_build_internal_non_clust(
/*================================*/
	dict_index_t*		index);	/*!< in: user representation of
					a non-clustered index */
/**********************************************************************//**
Builds the internal dictionary cache representation for an FTS index.
@return own: the internal representation of the FTS index */
static
dict_index_t*
dict_index_build_internal_fts(
/*==========================*/
	dict_index_t*	index);	/*!< in: user representation of an FTS index */

/**********************************************************************//**
Removes an index from the dictionary cache. */
static
void
dict_index_remove_from_cache_low(
/*=============================*/
	dict_table_t*	table,		/*!< in/out: table */
	dict_index_t*	index,		/*!< in, own: index */
	ibool		lru_evict);	/*!< in: TRUE if page being evicted
					to make room in the table LRU list */
#ifdef UNIV_DEBUG
/**********************************************************************//**
Validate the dictionary table LRU list.
@return TRUE if validate OK */
static
ibool
dict_lru_validate(void);
/*===================*/
#endif /* UNIV_DEBUG */

/* Stream for storing detailed information about the latest foreign key
and unique key errors. Only created if !srv_read_only_mode */
FILE*	dict_foreign_err_file		= NULL;
/* mutex protecting the foreign and unique error buffers */
mysql_mutex_t dict_foreign_err_mutex;

/********************************************************************//**
Checks if the database name in two table names is the same.
@return TRUE if same db name */
ibool
dict_tables_have_same_db(
/*=====================*/
	const char*	name1,	/*!< in: table name in the form
				dbname '/' tablename */
	const char*	name2)	/*!< in: table name in the form
				dbname '/' tablename */
{
	for (; *name1 == *name2; name1++, name2++) {
		if (*name1 == '/') {
			return(TRUE);
		}
		ut_a(*name1); /* the names must contain '/' */
	}
	return(FALSE);
}

/********************************************************************//**
Return the end of table name where we have removed dbname and '/'.
@return table name */
const char*
dict_remove_db_name(
/*================*/
	const char*	name)	/*!< in: table name in the form
				dbname '/' tablename */
{
	const char*	s = strchr(name, '/');
	ut_a(s);

	return(s + 1);
}

/** Decrement the count of open handles */
void dict_table_close(dict_table_t *table)
{
  if (table->get_ref_count() == 1 &&
      dict_stats_is_persistent_enabled(table) &&
      strchr(table->name.m_name, '/'))
  {
    /* It looks like we are closing the last handle. The user could
    have executed FLUSH TABLES in order to have the statistics reloaded
    from the InnoDB persistent statistics tables. We must acquire
    exclusive dict_sys.latch to prevent a race condition with another
    thread concurrently acquiring a handle on the table. */
    dict_sys.lock(SRW_LOCK_CALL);
    if (table->release())
    {
      table->stats_mutex_lock();
      if (table->get_ref_count() == 0)
        dict_stats_deinit(table);
      table->stats_mutex_unlock();
    }
    dict_sys.unlock();
  }
  else
    table->release();
}

/** Decrements the count of open handles of a table.
@param[in,out]	table		table
@param[in]	dict_locked	whether dict_sys.latch is being held
@param[in]	thd		thread to release MDL
@param[in]	mdl		metadata lock or NULL if the thread
				is a foreground one. */
void
dict_table_close(
	dict_table_t*	table,
	bool		dict_locked,
	THD*		thd,
	MDL_ticket*	mdl)
{
  if (!dict_locked)
    dict_table_close(table);
  else
  {
    if (table->release() && dict_stats_is_persistent_enabled(table) &&
	strchr(table->name.m_name, '/'))
    {
      /* Force persistent stats re-read upon next open of the table so
      that FLUSH TABLE can be used to forcibly fetch stats from disk if
      they have been manually modified. */
      table->stats_mutex_lock();
      if (table->get_ref_count() == 0)
        dict_stats_deinit(table);
      table->stats_mutex_unlock();
    }

    ut_ad(dict_lru_validate());
    ut_ad(dict_sys.find(table));
  }

  if (!thd || !mdl);
  else if (MDL_context *mdl_context= static_cast<MDL_context*>
           (thd_mdl_context(thd)))
    mdl_context->release_lock(mdl);
}

/** Check if the table has a given (non_virtual) column.
@param[in]	table		table object
@param[in]	col_name	column name
@param[in]	col_nr		column number guessed, 0 as default
@return column number if the table has the specified column,
otherwise table->n_def */
ulint
dict_table_has_column(
	const dict_table_t*	table,
	const char*		col_name,
	ulint			col_nr)
{
	ulint		col_max = table->n_def;

	ut_ad(table);
	ut_ad(col_name);
	ut_ad(table->magic_n == DICT_TABLE_MAGIC_N);

	if (col_nr < col_max
	    && innobase_strcasecmp(
		col_name, dict_table_get_col_name(table, col_nr)) == 0) {
		return(col_nr);
	}

	/** The order of column may changed, check it with other columns */
	for (ulint i = 0; i < col_max; i++) {
		if (i != col_nr
		    && innobase_strcasecmp(
			col_name, dict_table_get_col_name(table, i)) == 0) {

			return(i);
		}
	}

	return(col_max);
}

/** Retrieve the column name.
@param[in]	table	the table of this column */
const char* dict_col_t::name(const dict_table_t& table) const
{
	ut_ad(table.magic_n == DICT_TABLE_MAGIC_N);

	size_t col_nr;
	const char *s;

	if (is_virtual()) {
		col_nr = size_t(reinterpret_cast<const dict_v_col_t*>(this)
				- table.v_cols);
		ut_ad(col_nr < table.n_v_def);
		s = table.v_col_names;
	} else {
		col_nr = size_t(this - table.cols);
		ut_ad(col_nr < table.n_def);
		s = table.col_names;
	}

	if (s) {
		for (size_t i = 0; i < col_nr; i++) {
			s += strlen(s) + 1;
		}
	}

	return(s);
}

/** Returns a virtual column's name.
@param[in]	table	target table
@param[in]	col_nr	virtual column number (nth virtual column)
@return column name or NULL if column number out of range. */
const char*
dict_table_get_v_col_name(
	const dict_table_t*	table,
	ulint			col_nr)
{
	const char*	s;

	ut_ad(table);
	ut_ad(col_nr < table->n_v_def);
	ut_ad(table->magic_n == DICT_TABLE_MAGIC_N);

	if (col_nr >= table->n_v_def) {
		return(NULL);
	}

	s = table->v_col_names;

	if (s != NULL) {
		for (ulint i = 0; i < col_nr; i++) {
			s += strlen(s) + 1;
		}
	}

	return(s);
}

/** Search virtual column's position in InnoDB according to its position
in original table's position
@param[in]	table	target table
@param[in]	col_nr	column number (nth column in the MySQL table)
@return virtual column's position in InnoDB, ULINT_UNDEFINED if not find */
static
ulint
dict_table_get_v_col_pos_for_mysql(
	const dict_table_t*	table,
	ulint			col_nr)
{
	ulint	i;

	ut_ad(table);
	ut_ad(col_nr < static_cast<ulint>(table->n_t_def));
	ut_ad(table->magic_n == DICT_TABLE_MAGIC_N);

	for (i = 0; i < table->n_v_def; i++) {
		if (col_nr == dict_get_v_col_mysql_pos(
				table->v_cols[i].m_col.ind)) {
			break;
		}
	}

	if (i == table->n_v_def) {
		return(ULINT_UNDEFINED);
	}

	return(i);
}

/** Returns a virtual column's name according to its original
MySQL table position.
@param[in]	table	target table
@param[in]	col_nr	column number (nth column in the table)
@return column name. */
static
const char*
dict_table_get_v_col_name_mysql(
	const dict_table_t*	table,
	ulint			col_nr)
{
	ulint	i = dict_table_get_v_col_pos_for_mysql(table, col_nr);

	if (i == ULINT_UNDEFINED) {
		return(NULL);
	}

	return(dict_table_get_v_col_name(table, i));
}

/** Get nth virtual column according to its original MySQL table position
@param[in]	table	target table
@param[in]	col_nr	column number in MySQL Table definition
@return dict_v_col_t ptr */
dict_v_col_t*
dict_table_get_nth_v_col_mysql(
	const dict_table_t*	table,
	ulint			col_nr)
{
	ulint	i = dict_table_get_v_col_pos_for_mysql(table, col_nr);

	if (i == ULINT_UNDEFINED) {
		return(NULL);
	}

	return(dict_table_get_nth_v_col(table, i));
}


/** Get all the FTS indexes on a table.
@param[in]	table	table
@param[out]	indexes	all FTS indexes on this table
@return number of FTS indexes */
ulint
dict_table_get_all_fts_indexes(
	const dict_table_t*	table,
	ib_vector_t*		indexes)
{
	dict_index_t* index;

	ut_a(ib_vector_size(indexes) == 0);

	for (index = dict_table_get_first_index(table);
	     index;
	     index = dict_table_get_next_index(index)) {

		if (index->type == DICT_FTS) {
			ib_vector_push(indexes, &index);
		}
	}

	return(ib_vector_size(indexes));
}

/** Looks for column n in an index.
@param[in]	index		index
@param[in]	n		column number
@param[in]	inc_prefix	true=consider column prefixes too
@param[in]	is_virtual	true==virtual column
@param[out]	prefix_col_pos	col num if prefix
@return position in internal representation of the index;
ULINT_UNDEFINED if not contained */
ulint
dict_index_get_nth_col_or_prefix_pos(
	const dict_index_t*	index,
	ulint			n,
	bool			inc_prefix,
	bool			is_virtual,
	ulint*			prefix_col_pos)
{
	const dict_field_t*	field;
	const dict_col_t*	col;
	ulint			pos;
	ulint			n_fields;

	ut_ad(index);
	ut_ad(index->magic_n == DICT_INDEX_MAGIC_N);

	if (prefix_col_pos) {
		*prefix_col_pos = ULINT_UNDEFINED;
	}

	if (is_virtual) {
		col = &(dict_table_get_nth_v_col(index->table, n)->m_col);
	} else {
		col = dict_table_get_nth_col(index->table, n);
	}

	if (dict_index_is_clust(index)) {

		return(dict_col_get_clust_pos(col, index));
	}

	n_fields = dict_index_get_n_fields(index);

	for (pos = 0; pos < n_fields; pos++) {
		field = dict_index_get_nth_field(index, pos);

		if (col == field->col) {
			if (prefix_col_pos) {
				*prefix_col_pos = pos;
			}
			if (inc_prefix || field->prefix_len == 0) {
				return(pos);
			}
		}
	}

	return(ULINT_UNDEFINED);
}

/** Check if the index contains a column or a prefix of that column.
@param[in]	n		column number
@param[in]	is_virtual	whether it is a virtual col
@return whether the index contains the column or its prefix */
bool dict_index_t::contains_col_or_prefix(ulint n, bool is_virtual) const
{
	ut_ad(magic_n == DICT_INDEX_MAGIC_N);

	if (is_primary()) {
		return(!is_virtual);
	}

	const dict_col_t* col = is_virtual
		? &dict_table_get_nth_v_col(table, n)->m_col
		: dict_table_get_nth_col(table, n);

	for (ulint pos = 0; pos < n_fields; pos++) {
		if (col == fields[pos].col) {
			return true;
		}
	}

	return false;
}

/********************************************************************//**
Looks for a matching field in an index. The column has to be the same. The
column in index must be complete, or must contain a prefix longer than the
column in index2. That is, we must be able to construct the prefix in index2
from the prefix in index.
@return position in internal representation of the index;
ULINT_UNDEFINED if not contained */
ulint
dict_index_get_nth_field_pos(
/*=========================*/
	const dict_index_t*	index,	/*!< in: index from which to search */
	const dict_index_t*	index2,	/*!< in: index */
	ulint			n)	/*!< in: field number in index2 */
{
	const dict_field_t*	field;
	const dict_field_t*	field2;
	ulint			n_fields;
	ulint			pos;

	ut_ad(index->magic_n == DICT_INDEX_MAGIC_N);

	field2 = dict_index_get_nth_field(index2, n);

	n_fields = dict_index_get_n_fields(index);

	/* Are we looking for a MBR (Minimum Bound Box) field of
	a spatial index */
	bool	is_mbr_fld = (n == 0 && dict_index_is_spatial(index2));

	for (pos = 0; pos < n_fields; pos++) {
		field = dict_index_get_nth_field(index, pos);

		/* The first field of a spatial index is a transformed
		MBR (Minimum Bound Box) field made out of original column,
		so its field->col still points to original cluster index
		col, but the actual content is different. So we cannot
		consider them equal if neither of them is MBR field */
		if (pos == 0 && dict_index_is_spatial(index) && !is_mbr_fld) {
			continue;
		}

		if (field->col == field2->col
		    && (field->prefix_len == 0
			|| (field->prefix_len >= field2->prefix_len
			    && field2->prefix_len != 0))) {

			return(pos);
		}
	}

	return(ULINT_UNDEFINED);
}

/** Parse the table file name into table name and database name.
@tparam        dict_frozen  whether the caller holds dict_sys.latch
@param[in,out] db_name      database name buffer
@param[in,out] tbl_name     table name buffer
@param[out] db_name_len     database name length
@param[out] tbl_name_len    table name length
@return whether the table name is visible to SQL */
template<bool dict_frozen>
bool dict_table_t::parse_name(char (&db_name)[NAME_LEN + 1],
                              char (&tbl_name)[NAME_LEN + 1],
                              size_t *db_name_len, size_t *tbl_name_len) const
{
  char db_buf[MAX_DATABASE_NAME_LEN + 1];
  char tbl_buf[MAX_TABLE_NAME_LEN + 1];

  if (!dict_frozen)
    dict_sys.freeze(SRW_LOCK_CALL); /* protect against renaming */
  ut_ad(dict_sys.frozen());
  const size_t db_len= name.dblen();
  ut_ad(db_len <= MAX_DATABASE_NAME_LEN);

  memcpy(db_buf, mdl_name.m_name, db_len);
  db_buf[db_len]= 0;

  size_t tbl_len= strlen(mdl_name.m_name + db_len + 1);
  const bool is_temp= mdl_name.is_temporary();

  if (is_temp);
  else if (const char *is_part= static_cast<const char*>
           (memchr(mdl_name.m_name + db_len + 1, '#', tbl_len)))
    tbl_len= static_cast<size_t>(is_part - &mdl_name.m_name[db_len + 1]);

  memcpy(tbl_buf, mdl_name.m_name + db_len + 1, tbl_len);
  tbl_buf[tbl_len]= 0;

  if (!dict_frozen)
    dict_sys.unfreeze();

  *db_name_len= filename_to_tablename(db_buf, db_name,
                                      MAX_DATABASE_NAME_LEN + 1, true);

  if (is_temp)
    return false;

  *tbl_name_len= filename_to_tablename(tbl_buf, tbl_name,
                                       MAX_TABLE_NAME_LEN + 1, true);
  return true;
}

template bool
dict_table_t::parse_name<>(char(&)[NAME_LEN + 1], char(&)[NAME_LEN + 1],
                           size_t*, size_t*) const;

/** Acquire MDL shared for the table name.
@tparam trylock whether to use non-blocking operation
@param[in,out]  table           table object
@param[in,out]  thd             background thread
@param[out]     mdl             mdl ticket
@param[in]      table_op        operation to perform when opening
@return table object after locking MDL shared
@retval nullptr if the table is not readable, or if trylock && MDL blocked */
template<bool trylock, bool purge_thd>
dict_table_t*
dict_acquire_mdl_shared(dict_table_t *table,
                        THD *thd,
                        MDL_ticket **mdl,
                        dict_table_op_t table_op)
{
  if (!table || !mdl)
    return table;

  MDL_context *mdl_context= static_cast<MDL_context*>(thd_mdl_context(thd));
  size_t db_len;
  dict_table_t *not_found= nullptr;

  if (trylock)
  {
    static_assert(!trylock || !purge_thd, "usage");
    dict_sys.freeze(SRW_LOCK_CALL);
    db_len= dict_get_db_name_len(table->name.m_name);
    dict_sys.unfreeze();
  }
  else
  {
    ut_ad(dict_sys.frozen());
    ut_ad(!dict_sys.locked());
    db_len= dict_get_db_name_len(table->name.m_name);
  }

  if (db_len == 0)
    return table; /* InnoDB system tables are not covered by MDL */

  if (!mdl_context)
    return nullptr;

  table_id_t table_id= table->id;
  char db_buf[NAME_LEN + 1], db_buf1[NAME_LEN + 1];
  char tbl_buf[NAME_LEN + 1], tbl_buf1[NAME_LEN + 1];
  size_t tbl_len;
  bool unaccessible= false;

  if (!table->parse_name<!trylock>(db_buf, tbl_buf, &db_len, &tbl_len))
    /* The name of an intermediate table starts with #sql */
    return table;

retry:
  if (!unaccessible && (!table->is_readable() || table->corrupted))
  {
    if (*mdl)
    {
      mdl_context->release_lock(*mdl);
      *mdl= nullptr;
    }
    unaccessible= true;
  }

  if (!trylock)
    table->release();

  if (unaccessible)
    return nullptr;

  if (!trylock)
    dict_sys.unfreeze();

  {
    MDL_request request;
    MDL_REQUEST_INIT(&request,MDL_key::TABLE, db_buf, tbl_buf, MDL_SHARED,
                     MDL_EXPLICIT);
    if (trylock
        ? mdl_context->try_acquire_lock(&request)
        : mdl_context->acquire_lock(&request,
                                    /* FIXME: use compatible type, and maybe
                                    remove this parameter altogether! */
                                    static_cast<double>(global_system_variables
                                                        .lock_wait_timeout)))
    {
      *mdl= nullptr;
      if (trylock)
        return nullptr;
    }
    else
    {
      *mdl= request.ticket;
      if (trylock && !*mdl)
        return nullptr;
    }
  }

retry_table_open:
  dict_sys.freeze(SRW_LOCK_CALL);
  if (purge_thd && purge_sys.must_wait_FTS())
  {
    not_found= reinterpret_cast<dict_table_t*>(-1);
    goto return_without_mdl;
  }
  table= dict_sys.find_table(table_id);
  if (table)
    table->acquire();
  if (!table && table_op != DICT_TABLE_OP_OPEN_ONLY_IF_CACHED)
  {
    dict_sys.unfreeze();
    dict_sys.lock(SRW_LOCK_CALL);
    if (purge_thd && purge_sys.must_wait_FTS())
    {
      dict_sys.unlock();
      goto retry_table_open;
    }
    table= dict_load_table_on_id(table_id,
                                 table_op == DICT_TABLE_OP_LOAD_TABLESPACE
                                 ? DICT_ERR_IGNORE_RECOVER_LOCK
                                 : DICT_ERR_IGNORE_FK_NOKEY);
    if (table)
      table->acquire();
    dict_sys.unlock();
    dict_sys.freeze(SRW_LOCK_CALL);
  }

  if (!table || !table->is_accessible())
  {
    table= nullptr;
return_without_mdl:
    if (trylock)
      dict_sys.unfreeze();
    if (*mdl)
    {
      mdl_context->release_lock(*mdl);
      *mdl= nullptr;
    }
    return not_found;
  }

  size_t db1_len, tbl1_len;

  if (!table->parse_name<true>(db_buf1, tbl_buf1, &db1_len, &tbl1_len))
  {
    /* The table was renamed to #sql prefix.
    Release MDL (if any) for the old name and return. */
    goto return_without_mdl;
  }

  if (*mdl)
  {
    if (db_len == db1_len && tbl_len == tbl1_len &&
        !memcmp(db_buf, db_buf1, db_len) &&
        !memcmp(tbl_buf, tbl_buf1, tbl_len))
    {
      if (trylock)
        dict_sys.unfreeze();
      return table;
    }

    /* The table was renamed. Release MDL for the old name and
    try to acquire MDL for the new name. */
    mdl_context->release_lock(*mdl);
    *mdl= nullptr;
  }

  db_len= db1_len;
  tbl_len= tbl1_len;

  memcpy(tbl_buf, tbl_buf1, tbl_len + 1);
  memcpy(db_buf, db_buf1, db_len + 1);
  goto retry;
}

template dict_table_t* dict_acquire_mdl_shared<false, false>
(dict_table_t*,THD*,MDL_ticket**,dict_table_op_t);
template dict_table_t* dict_acquire_mdl_shared<true, false>
(dict_table_t*,THD*,MDL_ticket**,dict_table_op_t);

/** Look up a table by numeric identifier.
@tparam purge_thd Whether the function is called by purge thread
@param[in]      table_id        table identifier
@param[in]      dict_locked     data dictionary locked
@param[in]      table_op        operation to perform when opening
@param[in,out]  thd             background thread, or NULL to not acquire MDL
@param[out]     mdl             mdl ticket, or NULL
@return table, NULL if does not exist */
template <bool purge_thd>
dict_table_t*
dict_table_open_on_id(table_id_t table_id, bool dict_locked,
                      dict_table_op_t table_op, THD *thd,
                      MDL_ticket **mdl)
{
  if (!dict_locked)
    dict_sys.freeze(SRW_LOCK_CALL);

  dict_table_t *table= dict_sys.find_table(table_id);

  if (table)
  {
    if (purge_thd && purge_sys.must_wait_FTS())
    {
      table= reinterpret_cast<dict_table_t*>(-1);
      goto func_exit;
    }

    table->acquire();
    if (thd && !dict_locked)
      table= dict_acquire_mdl_shared<false, purge_thd>(
               table, thd, mdl, table_op);
  }
  else if (table_op != DICT_TABLE_OP_OPEN_ONLY_IF_CACHED)
  {
    if (!dict_locked)
    {
      dict_sys.unfreeze();
      dict_sys.lock(SRW_LOCK_CALL);
    }
    table= dict_load_table_on_id(table_id,
                                 table_op == DICT_TABLE_OP_LOAD_TABLESPACE
                                 ? DICT_ERR_IGNORE_RECOVER_LOCK
                                 : DICT_ERR_IGNORE_FK_NOKEY);
    if (table)
    {
      if (purge_thd && purge_sys.must_wait_FTS())
      {
        dict_sys.unlock();
        return reinterpret_cast<dict_table_t*>(-1);
      }
      table->acquire();
    }
    if (!dict_locked)
    {
      dict_sys.unlock();
      if (table && thd)
      {
        dict_sys.freeze(SRW_LOCK_CALL);
        table= dict_acquire_mdl_shared<false, purge_thd>(
                 table, thd, mdl, table_op);
        dict_sys.unfreeze();
      }
      return table;
    }
  }

func_exit:
  if (!dict_locked)
    dict_sys.unfreeze();

  return table;
}

template dict_table_t* dict_table_open_on_id<false>
(table_id_t table_id, bool dict_locked,
 dict_table_op_t table_op, THD *thd,
 MDL_ticket **mdl);
template dict_table_t* dict_table_open_on_id<true>
(table_id_t table_id, bool dict_locked,
 dict_table_op_t table_op, THD *thd,
 MDL_ticket **mdl);

/********************************************************************//**
Looks for column n position in the clustered index.
@return position in internal representation of the clustered index */
unsigned
dict_table_get_nth_col_pos(
/*=======================*/
	const dict_table_t*	table,	/*!< in: table */
	ulint			n,	/*!< in: column number */
	ulint*			prefix_col_pos)
{
  ulint pos= dict_index_get_nth_col_pos(dict_table_get_first_index(table),
					n, prefix_col_pos);
  DBUG_ASSERT(pos <= dict_index_t::MAX_N_FIELDS);
  return static_cast<unsigned>(pos);
}

/********************************************************************//**
Checks if a column is in the ordering columns of the clustered index of a
table. Column prefixes are treated like whole columns.
@return TRUE if the column, or its prefix, is in the clustered key */
ibool
dict_table_col_in_clustered_key(
/*============================*/
	const dict_table_t*	table,	/*!< in: table */
	ulint			n)	/*!< in: column number */
{
	const dict_index_t*	index;
	const dict_field_t*	field;
	const dict_col_t*	col;
	ulint			pos;
	ulint			n_fields;

	col = dict_table_get_nth_col(table, n);

	index = dict_table_get_first_index(table);

	n_fields = dict_index_get_n_unique(index);

	for (pos = 0; pos < n_fields; pos++) {
		field = dict_index_get_nth_field(index, pos);

		if (col == field->col) {

			return(TRUE);
		}
	}

	return(FALSE);
}

/** Initialise the data dictionary cache. */
void dict_sys_t::create()
{
  ut_ad(this == &dict_sys);
  ut_ad(!is_initialised());
  m_initialised= true;
  UT_LIST_INIT(table_LRU, &dict_table_t::table_LRU);
  UT_LIST_INIT(table_non_LRU, &dict_table_t::table_LRU);

  const ulint hash_size = buf_pool_get_curr_size()
    / (DICT_POOL_PER_TABLE_HASH * UNIV_WORD_SIZE);

  table_hash.create(hash_size);
  table_id_hash.create(hash_size);
  temp_id_hash.create(hash_size);

  latch.SRW_LOCK_INIT(dict_operation_lock_key);

  if (!srv_read_only_mode)
  {
    dict_foreign_err_file= os_file_create_tmpfile();
    ut_a(dict_foreign_err_file);
  }

  mysql_mutex_init(dict_foreign_err_mutex_key, &dict_foreign_err_mutex,
                   nullptr);
}


void dict_sys_t::lock_wait(SRW_LOCK_ARGS(const char *file, unsigned line))
{
  ulonglong now= my_hrtime_coarse().val, old= 0;
  if (latch_ex_wait_start.compare_exchange_strong
      (old, now, std::memory_order_relaxed, std::memory_order_relaxed))
  {
    latch.wr_lock(SRW_LOCK_ARGS(file, line));
    latch_ex_wait_start.store(0, std::memory_order_relaxed);
    ut_ad(!latch_readers);
    ut_ad(!latch_ex);
    ut_d(latch_ex= true);
    return;
  }

  ut_ad(old);
  /* We could have old > now due to our use of my_hrtime_coarse(). */
  ulong waited= old <= now ? static_cast<ulong>((now - old) / 1000000) : 0;
  const ulong threshold= srv_fatal_semaphore_wait_threshold;

  if (waited >= threshold)
    ib::fatal() << fatal_msg;

  if (waited > threshold / 4)
    ib::warn() << "A long wait (" << waited
               << " seconds) was observed for dict_sys.latch";
  latch.wr_lock(SRW_LOCK_ARGS(file, line));
  ut_ad(!latch_readers);
  ut_ad(!latch_ex);
  ut_d(latch_ex= true);
}

#ifdef UNIV_PFS_RWLOCK
ATTRIBUTE_NOINLINE void dict_sys_t::unlock()
{
  ut_ad(latch_ex);
  ut_ad(!latch_readers);
  ut_d(latch_ex= false);
  latch.wr_unlock();
}

ATTRIBUTE_NOINLINE void dict_sys_t::freeze(const char *file, unsigned line)
{
  latch.rd_lock(file, line);
  ut_ad(!latch_ex);
  ut_d(latch_readers++);
}

ATTRIBUTE_NOINLINE void dict_sys_t::unfreeze()
{
  ut_ad(!latch_ex);
  ut_ad(latch_readers--);
  latch.rd_unlock();
}
#endif /* UNIV_PFS_RWLOCK */

/**********************************************************************//**
Returns a table object and increments its open handle count.
NOTE! This is a high-level function to be used mainly from outside the
'dict' directory. Inside this directory dict_table_get_low
is usually the appropriate function.
@param[in] table_name Table name
@param[in] dict_locked whether dict_sys.latch is being held exclusively
@param[in] ignore_err error to be ignored when loading the table
@return table
@retval nullptr if does not exist */
dict_table_t*
dict_table_open_on_name(
	const char*		table_name,
	bool			dict_locked,
	dict_err_ignore_t	ignore_err)
{
  dict_table_t *table;
  DBUG_ENTER("dict_table_open_on_name");
  DBUG_PRINT("dict_table_open_on_name", ("table: '%s'", table_name));

  const span<const char> name{table_name, strlen(table_name)};

  if (!dict_locked)
  {
    dict_sys.freeze(SRW_LOCK_CALL);
    table= dict_sys.find_table(name);
    if (table)
    {
      ut_ad(table->cached);
      if (!(ignore_err & ~DICT_ERR_IGNORE_FK_NOKEY) &&
          !table->is_readable() && table->corrupted)
      {
        ib::error() << "Table " << table->name
                    << " is corrupted. Please drop the table and recreate.";
        dict_sys.unfreeze();
        DBUG_RETURN(nullptr);
      }
      table->acquire();
      dict_sys.unfreeze();
      DBUG_RETURN(table);
    }
    dict_sys.unfreeze();
    dict_sys.lock(SRW_LOCK_CALL);
  }

  table= dict_sys.load_table(name, ignore_err);

  if (table)
  {
    ut_ad(table->cached);
    if (!(ignore_err & ~DICT_ERR_IGNORE_FK_NOKEY) &&
        !table->is_readable() && table->corrupted)
    {
      ib::error() << "Table " << table->name
                  << " is corrupted. Please drop the table and recreate.";
      if (!dict_locked)
        dict_sys.unlock();
      DBUG_RETURN(nullptr);
    }

    table->acquire();
  }

  ut_ad(dict_lru_validate());
  if (!dict_locked)
    dict_sys.unlock();

  DBUG_RETURN(table);
}

/**********************************************************************//**
Adds system columns to a table object. */
void
dict_table_add_system_columns(
/*==========================*/
	dict_table_t*	table,	/*!< in/out: table */
	mem_heap_t*	heap)	/*!< in: temporary heap */
{
	ut_ad(table->n_def == table->n_cols - DATA_N_SYS_COLS);
	ut_ad(table->magic_n == DICT_TABLE_MAGIC_N);
	ut_ad(!table->cached);

	/* NOTE: the system columns MUST be added in the following order
	(so that they can be indexed by the numerical value of DATA_ROW_ID,
	etc.) and as the last columns of the table memory object.
	The clustered index will not always physically contain all system
	columns. */

	dict_mem_table_add_col(table, heap, "DB_ROW_ID", DATA_SYS,
			       DATA_ROW_ID | DATA_NOT_NULL,
			       DATA_ROW_ID_LEN);

	compile_time_assert(DATA_ROW_ID == 0);
	dict_mem_table_add_col(table, heap, "DB_TRX_ID", DATA_SYS,
			       DATA_TRX_ID | DATA_NOT_NULL,
			       DATA_TRX_ID_LEN);
	compile_time_assert(DATA_TRX_ID == 1);
	dict_mem_table_add_col(table, heap, "DB_ROLL_PTR", DATA_SYS,
			       DATA_ROLL_PTR | DATA_NOT_NULL,
			       DATA_ROLL_PTR_LEN);
	compile_time_assert(DATA_ROLL_PTR == 2);

	/* This check reminds that if a new system column is added to
	the program, it should be dealt with here */
	compile_time_assert(DATA_N_SYS_COLS == 3);
}

/** Add the table definition to the data dictionary cache */
void dict_table_t::add_to_cache()
{
	cached = TRUE;

	dict_sys.add(this);
}

/** Add a table definition to the data dictionary cache */
inline void dict_sys_t::add(dict_table_t* table)
{
	ut_ad(!find(table));

	ulint fold = my_crc32c(0, table->name.m_name,
			       strlen(table->name.m_name));

	table->autoinc_mutex.init();
	table->lock_mutex_init();

	/* Look for a table with the same name: error if such exists */
	{
		dict_table_t*	table2;
		HASH_SEARCH(name_hash, &table_hash, fold,
			    dict_table_t*, table2, ut_ad(table2->cached),
			    !strcmp(table2->name.m_name, table->name.m_name));
		ut_a(table2 == NULL);

#ifdef UNIV_DEBUG
		/* Look for the same table pointer with a different name */
		HASH_SEARCH_ALL(name_hash, &table_hash,
				dict_table_t*, table2, ut_ad(table2->cached),
				table2 == table);
		ut_ad(table2 == NULL);
#endif /* UNIV_DEBUG */
	}
	HASH_INSERT(dict_table_t, name_hash, &table_hash, fold, table);

	/* Look for a table with the same id: error if such exists */
	hash_table_t* id_hash = table->is_temporary()
		? &temp_id_hash : &table_id_hash;
	const ulint id_fold = ut_fold_ull(table->id);
	{
		dict_table_t*	table2;
		HASH_SEARCH(id_hash, id_hash, id_fold,
			    dict_table_t*, table2, ut_ad(table2->cached),
			    table2->id == table->id);
		ut_a(table2 == NULL);

#ifdef UNIV_DEBUG
		/* Look for the same table pointer with a different id */
		HASH_SEARCH_ALL(id_hash, id_hash,
				dict_table_t*, table2, ut_ad(table2->cached),
				table2 == table);
		ut_ad(table2 == NULL);
#endif /* UNIV_DEBUG */

		HASH_INSERT(dict_table_t, id_hash, id_hash, id_fold, table);
	}

	UT_LIST_ADD_FIRST(table->can_be_evicted ? table_LRU : table_non_LRU,
			  table);
	ut_ad(dict_lru_validate());
}

/** Test whether a table can be evicted from dict_sys.table_LRU.
@param table   table to be considered for eviction
@return whether the table can be evicted */
TRANSACTIONAL_TARGET
static bool dict_table_can_be_evicted(dict_table_t *table)
{
	ut_ad(dict_sys.locked());
	ut_a(table->can_be_evicted);
	ut_a(table->foreign_set.empty());
	ut_a(table->referenced_set.empty());

	if (table->get_ref_count() == 0) {
		/* The transaction commit and rollback are called from
		outside the handler interface. This means that there is
		a window where the table->n_ref_count can be zero but
		the table instance is in "use". */

		if (lock_table_has_locks(table)) {
			return false;
		}

#ifdef BTR_CUR_HASH_ADAPT
		/* We cannot really evict the table if adaptive hash
		index entries are pointing to any of its indexes. */
		for (const dict_index_t* index
			     = dict_table_get_first_index(table);
		     index; index = dict_table_get_next_index(index)) {
			if (index->n_ahi_pages()) {
				return false;
			}
		}
#endif /* BTR_CUR_HASH_ADAPT */

		ut_ad(!table->fts);
		return true;
	}

	return false;
}

#ifdef BTR_CUR_HASH_ADAPT
/** @return a clone of this */
dict_index_t *dict_index_t::clone() const
{
  ut_ad(n_fields);
  ut_ad(!(type & (DICT_IBUF | DICT_SPATIAL | DICT_FTS)));
  ut_ad(online_status == ONLINE_INDEX_COMPLETE);
  ut_ad(is_committed());
  ut_ad(!is_dummy);
  ut_ad(!parser);
  ut_ad(!online_log);
  ut_ad(!rtr_track);

  const size_t size= sizeof *this + n_fields * sizeof(*fields) +
#ifdef BTR_CUR_ADAPT
    sizeof *search_info +
#endif
    1 + strlen(name) +
    n_uniq * (sizeof *stat_n_diff_key_vals +
              sizeof *stat_n_sample_sizes +
              sizeof *stat_n_non_null_key_vals);

  mem_heap_t* heap= mem_heap_create(size);
  dict_index_t *index= static_cast<dict_index_t*>
    (mem_heap_alloc(heap, sizeof *this));
  *index= *this;
  index->lock.SRW_LOCK_INIT(index_tree_rw_lock_key);
  index->heap= heap;
  index->name= mem_heap_strdup(heap, name);
  index->fields= static_cast<dict_field_t*>
    (mem_heap_dup(heap, fields, n_fields * sizeof *fields));
#ifdef BTR_CUR_ADAPT
  index->search_info= btr_search_info_create(index->heap);
#endif /* BTR_CUR_ADAPT */
  index->stat_n_diff_key_vals= static_cast<ib_uint64_t*>
    (mem_heap_zalloc(heap, n_uniq * sizeof *stat_n_diff_key_vals));
  index->stat_n_sample_sizes= static_cast<ib_uint64_t*>
    (mem_heap_zalloc(heap, n_uniq * sizeof *stat_n_sample_sizes));
  index->stat_n_non_null_key_vals= static_cast<ib_uint64_t*>
    (mem_heap_zalloc(heap, n_uniq * sizeof *stat_n_non_null_key_vals));
  new (&index->zip_pad.mutex) std::mutex();
  return index;
}

/** Clone this index for lazy dropping of the adaptive hash.
@return this or a clone */
dict_index_t *dict_index_t::clone_if_needed()
{
  if (!search_info->ref_count)
    return this;
  dict_index_t *prev= UT_LIST_GET_PREV(indexes, this);

  table->autoinc_mutex.wr_lock();
  UT_LIST_REMOVE(table->indexes, this);
  UT_LIST_ADD_LAST(table->freed_indexes, this);
  dict_index_t *index= clone();
  set_freed();
  if (prev)
    UT_LIST_INSERT_AFTER(table->indexes, prev, index);
  else
    UT_LIST_ADD_FIRST(table->indexes, index);
  table->autoinc_mutex.wr_unlock();
  return index;
}
#endif /* BTR_CUR_HASH_ADAPT */

/** Evict unused, unlocked tables from table_LRU.
@param half whether to consider half the tables only (instead of all)
@return number of tables evicted */
ulint dict_sys_t::evict_table_LRU(bool half)
{
#ifdef MYSQL_DYNAMIC_PLUGIN
	constexpr ulint max_tables = 400;
#else
	extern ulong tdc_size;
	const ulint max_tables = tdc_size;
#endif
	ulint n_evicted = 0;

	lock(SRW_LOCK_CALL);
	ut_ad(dict_lru_validate());

	const ulint len = UT_LIST_GET_LEN(table_LRU);

	if (len < max_tables) {
func_exit:
		unlock();
		return(n_evicted);
	}

	const ulint check_up_to = half ? len / 2 : 0;
	ulint i = len;

	/* Find a suitable candidate to evict from the cache. Don't scan the
	entire LRU list. Only scan pct_check list entries. */

	for (dict_table_t *table = UT_LIST_GET_LAST(table_LRU);
	     table && i > check_up_to && (len - n_evicted) > max_tables; --i) {
		dict_table_t* prev_table = UT_LIST_GET_PREV(table_LRU, table);

		if (dict_table_can_be_evicted(table)) {
			remove(table, true);
			++n_evicted;
		}

		table = prev_table;
	}

	goto func_exit;
}

/** Looks for an index with the given id given a table instance.
@param[in]	table	table instance
@param[in]	id	index id
@return index or NULL */
dict_index_t*
dict_table_find_index_on_id(
	const dict_table_t*	table,
	index_id_t		id)
{
	dict_index_t*	index;

	for (index = dict_table_get_first_index(table);
	     index != NULL;
	     index = dict_table_get_next_index(index)) {

		if (id == index->id) {
			/* Found */

			return(index);
		}
	}

	return(NULL);
}

/** Function object to remove a foreign key constraint from the
referenced_set of the referenced table.  The foreign key object is
also removed from the dictionary cache.  The foreign key constraint
is not removed from the foreign_set of the table containing the
constraint. */
struct dict_foreign_remove_partial
{
	void operator()(dict_foreign_t* foreign) {
		dict_table_t*	table = foreign->referenced_table;
		if (table != NULL) {
			table->referenced_set.erase(foreign);
		}
		dict_foreign_free(foreign);
	}
};

/** This function returns a new path name after replacing the basename
in an old path with a new basename.  The old_path is a full path
name including the extension.  The tablename is in the normal
form "databasename/tablename".  The new base name is found after
the forward slash.  Both input strings are null terminated.

This function allocates memory to be returned.  It is the callers
responsibility to free the return value after it is no longer needed.

@param[in]	old_path		Pathname
@param[in]	tablename		Contains new base name
@return own: new full pathname */
static char *dir_pathname(const char *old_path, span<const char> tablename)
{
  /* Split the tablename into its database and table name components.
  They are separated by a '/'. */
  const char *base_name= tablename.data();
  for (const char *last= tablename.end(); last > tablename.data(); last--)
  {
    if (last[-1] == '/')
    {
      base_name= last;
      break;
    }
  }
  const size_t base_name_len= tablename.end() - base_name;

  /* Find the offset of the last slash. We will strip off the
  old basename.ibd which starts after that slash. */
  const char *last_slash= strrchr(old_path, '/');
#ifdef _WIN32
  if (const char *last= strrchr(old_path, '\\'))
    if (last > last_slash)
      last_slash= last;
#endif

  size_t dir_len= last_slash
    ? size_t(last_slash - old_path)
    : strlen(old_path);

  /* allocate a new path and move the old directory path to it. */
  size_t new_path_len= dir_len + base_name_len + sizeof "/.ibd";
  char *new_path= static_cast<char*>(ut_malloc_nokey(new_path_len));
  memcpy(new_path, old_path, dir_len);
  snprintf(new_path + dir_len, new_path_len - dir_len, "/%.*s.ibd",
           int(base_name_len), base_name);
  return new_path;
}

/** Rename the data file.
@param new_name     name of the table
@param replace      whether to replace the file with the new name
                    (as part of rolling back TRUNCATE) */
dberr_t
dict_table_t::rename_tablespace(span<const char> new_name, bool replace) const
{
  ut_ad(dict_table_is_file_per_table(this));
  ut_ad(!is_temporary());

  if (!space)
    return DB_SUCCESS;

  const char *old_path= UT_LIST_GET_FIRST(space->chain)->name;
  const bool data_dir= DICT_TF_HAS_DATA_DIR(flags);
  char *path= data_dir
    ? dir_pathname(old_path, new_name)
    : fil_make_filepath(nullptr, new_name, IBD, false);
  dberr_t err;
  if (!path)
    err= DB_OUT_OF_MEMORY;
  else if (!strcmp(path, old_path))
    err= DB_SUCCESS;
  else if (data_dir &&
           DB_SUCCESS != RemoteDatafile::create_link_file(new_name, path))
    err= DB_TABLESPACE_EXISTS;
  else
  {
    err= space->rename(path, true, replace);
    if (data_dir)
    {
      if (err == DB_SUCCESS)
        new_name= {name.m_name, strlen(name.m_name)};
      RemoteDatafile::delete_link_file(new_name);
    }
  }

  ut_free(path);
  return err;
}

/**********************************************************************//**
Renames a table object.
@return TRUE if success */
dberr_t
dict_table_rename_in_cache(
/*=======================*/
	dict_table_t*	table,		/*!< in/out: table */
	span<const char> new_name,	/*!< in: new name */
	bool		replace_new_file)
					/*!< in: whether to replace the
					file with the new name
					(as part of rolling back TRUNCATE) */
{
	dict_foreign_t*	foreign;
	char		old_name[MAX_FULL_NAME_LEN + 1];

	ut_ad(dict_sys.locked());

	/* store the old/current name to an automatic variable */
	const size_t old_name_len = strlen(table->name.m_name);
	ut_a(old_name_len < sizeof old_name);
	strcpy(old_name, table->name.m_name);

	const uint32_t fold= my_crc32c(0, new_name.data(), new_name.size());
	ut_a(!dict_sys.find_table(new_name));

	if (!dict_table_is_file_per_table(table)) {
	} else if (dberr_t err = table->rename_tablespace(new_name,
							  replace_new_file)) {
		return err;
	}

	/* Remove table from the hash tables of tables */
	HASH_DELETE(dict_table_t, name_hash, &dict_sys.table_hash,
		    my_crc32c(0, table->name.m_name, old_name_len), table);

        bool keep_mdl_name = !table->name.is_temporary();

	if (!keep_mdl_name) {
	} else if (const char* s = static_cast<const char*>
		   (memchr(new_name.data(), '/', new_name.size()))) {
		keep_mdl_name = new_name.end() - s >= 5
			&& !memcmp(s, "/#sql", 5);
	}

	if (keep_mdl_name) {
		/* Preserve the original table name for
		dict_table_t::parse_name() and dict_acquire_mdl_shared(). */
		table->mdl_name.m_name = mem_heap_strdup(table->heap,
							 table->name.m_name);
	}

	if (new_name.size() > strlen(table->name.m_name)) {
		/* We allocate MAX_FULL_NAME_LEN + 1 bytes here to avoid
		memory fragmentation, we assume a repeated calls of
		ut_realloc() with the same size do not cause fragmentation */
		ut_a(new_name.size() <= MAX_FULL_NAME_LEN);

		table->name.m_name = static_cast<char*>(
			ut_realloc(table->name.m_name, MAX_FULL_NAME_LEN + 1));
	}
	memcpy(table->name.m_name, new_name.data(), new_name.size());
	table->name.m_name[new_name.size()] = '\0';

	if (!keep_mdl_name) {
		table->mdl_name.m_name = table->name.m_name;
	}

	/* Add table to hash table of tables */
	HASH_INSERT(dict_table_t, name_hash, &dict_sys.table_hash, fold,
		    table);

	if (table->name.is_temporary()) {
		/* In ALTER TABLE we think of the rename table operation
		in the direction table -> temporary table (#sql...)
		as dropping the table with the old name and creating
		a new with the new name. Thus we kind of drop the
		constraints from the dictionary cache here. The foreign key
		constraints will be inherited to the new table from the
		system tables through a call of dict_load_foreigns. */

		/* Remove the foreign constraints from the cache */
		std::for_each(table->foreign_set.begin(),
			      table->foreign_set.end(),
			      dict_foreign_remove_partial());
		table->foreign_set.clear();

		/* Reset table field in referencing constraints */
		for (dict_foreign_set::iterator it
			= table->referenced_set.begin();
		     it != table->referenced_set.end();
		     ++it) {

			foreign = *it;
			foreign->referenced_table = NULL;
			foreign->referenced_index = NULL;

		}

		/* Make the set of referencing constraints empty */
		table->referenced_set.clear();

		return(DB_SUCCESS);
	}

	/* Update the table name fields in foreign constraints, and update also
	the constraint id of new format >= 4.0.18 constraints. Note that at
	this point we have already changed table->name to the new name. */

	dict_foreign_set	fk_set;

	for (;;) {

		dict_foreign_set::iterator	it
			= table->foreign_set.begin();

		if (it == table->foreign_set.end()) {
			break;
		}

		foreign = *it;

		if (foreign->referenced_table) {
			foreign->referenced_table->referenced_set.erase(foreign);
		}

		if (strlen(foreign->foreign_table_name)
		    < strlen(table->name.m_name)) {
			/* Allocate a longer name buffer;
			TODO: store buf len to save memory */

			foreign->foreign_table_name = mem_heap_strdup(
				foreign->heap, table->name.m_name);
			dict_mem_foreign_table_name_lookup_set(foreign, TRUE);
		} else {
			strcpy(foreign->foreign_table_name,
			       table->name.m_name);
			dict_mem_foreign_table_name_lookup_set(foreign, FALSE);
		}
		if (strchr(foreign->id, '/')) {
			/* This is a >= 4.0.18 format id */

			ulint	db_len;
			char*	old_id;
			char    old_name_cs_filename[MAX_FULL_NAME_LEN+1];
			uint    errors = 0;

			/* All table names are internally stored in charset
			my_charset_filename (except the temp tables and the
			partition identifier suffix in partition tables). The
			foreign key constraint names are internally stored
			in UTF-8 charset.  The variable fkid here is used
			to store foreign key constraint name in charset
			my_charset_filename for comparison further below. */
<<<<<<< HEAD
			char    fkid[MAX_TABLE_NAME_LEN+20];
=======
			char    fkid[MAX_TABLE_NAME_LEN * 2 + 20];
			ibool	on_tmp = FALSE;
>>>>>>> 29fa9bce

			/* The old table name in my_charset_filename is stored
			in old_name_cs_filename */

			strcpy(old_name_cs_filename, old_name);
			old_name_cs_filename[MAX_FULL_NAME_LEN] = '\0';
			if (!dict_table_t::is_temporary_name(old_name)) {
				innobase_convert_to_system_charset(
					strchr(old_name_cs_filename, '/') + 1,
					strchr(old_name, '/') + 1,
					MAX_TABLE_NAME_LEN, &errors);

				if (errors) {
					/* There has been an error to convert
					old table into UTF-8.  This probably
					means that the old table name is
					actually in UTF-8. */
					innobase_convert_to_filename_charset(
						strchr(old_name_cs_filename,
						       '/') + 1,
						strchr(old_name, '/') + 1,
						MAX_TABLE_NAME_LEN);
				} else {
					/* Old name already in
					my_charset_filename */
					strcpy(old_name_cs_filename, old_name);
					old_name_cs_filename[MAX_FULL_NAME_LEN]
						= '\0';
				}
			}

			strncpy(fkid, foreign->id, (sizeof fkid) - 1);
			fkid[(sizeof fkid) - 1] = '\0';

			const bool on_tmp = dict_table_t::is_temporary_name(
				fkid);

			if (!on_tmp) {
				innobase_convert_to_filename_charset(
					strchr(fkid, '/') + 1,
					strchr(foreign->id, '/') + 1,
					MAX_TABLE_NAME_LEN+20);
			}

			old_id = mem_strdup(foreign->id);

			if (strlen(fkid) > strlen(old_name_cs_filename)
			    + ((sizeof dict_ibfk) - 1)
			    && !memcmp(fkid, old_name_cs_filename,
				       strlen(old_name_cs_filename))
			    && !memcmp(fkid + strlen(old_name_cs_filename),
				       dict_ibfk, (sizeof dict_ibfk) - 1)) {

				/* This is a generated >= 4.0.18 format id */

				char	table_name[MAX_TABLE_NAME_LEN + 1];
				uint	errors = 0;

				if (strlen(table->name.m_name)
				    > strlen(old_name)) {
					foreign->id = static_cast<char*>(
						mem_heap_alloc(
						foreign->heap,
						strlen(table->name.m_name)
						+ strlen(old_id) + 1));
				}

				/* Convert the table name to UTF-8 */
				strncpy(table_name, table->name.m_name,
					MAX_TABLE_NAME_LEN);
				table_name[MAX_TABLE_NAME_LEN] = '\0';
				innobase_convert_to_system_charset(
					strchr(table_name, '/') + 1,
					strchr(table->name.m_name, '/') + 1,
					MAX_TABLE_NAME_LEN, &errors);

				if (errors) {
					/* Table name could not be converted
					from charset my_charset_filename to
					UTF-8. This means that the table name
					is already in UTF-8 (#mysql50#). */
					strncpy(table_name, table->name.m_name,
						MAX_TABLE_NAME_LEN);
					table_name[MAX_TABLE_NAME_LEN] = '\0';
				}

				/* Replace the prefix 'databasename/tablename'
				with the new names */
				strcpy(foreign->id, table_name);
				if (on_tmp) {
					strcat(foreign->id,
					       old_id + strlen(old_name));
				} else {
					sprintf(strchr(foreign->id, '/') + 1,
						"%s%s",
						strchr(table_name, '/') +1,
						strstr(old_id, "_ibfk_") );
				}

			} else {
				/* This is a >= 4.0.18 format id where the user
				gave the id name */
				db_len = dict_get_db_name_len(
					table->name.m_name) + 1;

				if (db_len - 1
				    > dict_get_db_name_len(foreign->id)) {

					foreign->id = static_cast<char*>(
						mem_heap_alloc(
						foreign->heap,
						db_len + strlen(old_id) + 1));
				}

				/* Replace the database prefix in id with the
				one from table->name */

				memcpy(foreign->id,
				       table->name.m_name, db_len);

				strcpy(foreign->id + db_len,
				       dict_remove_db_name(old_id));
			}

			ut_free(old_id);
		}

		table->foreign_set.erase(it);
		fk_set.insert(foreign);

		if (foreign->referenced_table) {
			foreign->referenced_table->referenced_set.insert(foreign);
		}
	}

	ut_a(table->foreign_set.empty());
	table->foreign_set.swap(fk_set);

	for (dict_foreign_set::iterator it = table->referenced_set.begin();
	     it != table->referenced_set.end();
	     ++it) {

		foreign = *it;

		if (strlen(foreign->referenced_table_name)
		    < strlen(table->name.m_name)) {
			/* Allocate a longer name buffer;
			TODO: store buf len to save memory */

			foreign->referenced_table_name = mem_heap_strdup(
				foreign->heap, table->name.m_name);

			dict_mem_referenced_table_name_lookup_set(
				foreign, TRUE);
		} else {
			/* Use the same buffer */
			strcpy(foreign->referenced_table_name,
			       table->name.m_name);

			dict_mem_referenced_table_name_lookup_set(
				foreign, FALSE);
		}
	}

	return(DB_SUCCESS);
}

/**********************************************************************//**
Change the id of a table object in the dictionary cache. This is used in
DISCARD TABLESPACE. */
void
dict_table_change_id_in_cache(
/*==========================*/
	dict_table_t*	table,	/*!< in/out: table object already in cache */
	table_id_t	new_id)	/*!< in: new id to set */
{
	ut_ad(dict_sys.locked());
	ut_ad(table->magic_n == DICT_TABLE_MAGIC_N);
	ut_ad(!table->is_temporary());

	/* Remove the table from the hash table of id's */

	HASH_DELETE(dict_table_t, id_hash, &dict_sys.table_id_hash,
		    ut_fold_ull(table->id), table);
	table->id = new_id;

	/* Add the table back to the hash table */
	HASH_INSERT(dict_table_t, id_hash, &dict_sys.table_id_hash,
		    ut_fold_ull(table->id), table);
}

/** Evict a table definition from the InnoDB data dictionary cache.
@param[in,out]	table	cached table definition to be evicted
@param[in]	lru	whether this is part of least-recently-used eviction
@param[in]	keep	whether to keep (not free) the object */
void dict_sys_t::remove(dict_table_t* table, bool lru, bool keep)
{
	dict_foreign_t*	foreign;
	dict_index_t*	index;

	ut_ad(dict_lru_validate());
	ut_a(table->get_ref_count() == 0);
	ut_a(table->n_rec_locks == 0);
	ut_ad(find(table));
	ut_ad(table->magic_n == DICT_TABLE_MAGIC_N);

	/* Remove the foreign constraints from the cache */
	std::for_each(table->foreign_set.begin(), table->foreign_set.end(),
		      dict_foreign_remove_partial());
	table->foreign_set.clear();

	/* Reset table field in referencing constraints */
	for (dict_foreign_set::iterator it = table->referenced_set.begin();
	     it != table->referenced_set.end();
	     ++it) {

		foreign = *it;
		foreign->referenced_table = NULL;
		foreign->referenced_index = NULL;
	}

	/* Remove the indexes from the cache */

	for (index = UT_LIST_GET_LAST(table->indexes);
	     index != NULL;
	     index = UT_LIST_GET_LAST(table->indexes)) {

		dict_index_remove_from_cache_low(table, index, lru);
	}

	/* Remove table from the hash tables of tables */

	HASH_DELETE(dict_table_t, name_hash, &table_hash,
		    my_crc32c(0, table->name.m_name,
			      strlen(table->name.m_name)),
		    table);

	hash_table_t* id_hash = table->is_temporary()
		? &temp_id_hash : &table_id_hash;
	const ulint id_fold = ut_fold_ull(table->id);
	HASH_DELETE(dict_table_t, id_hash, id_hash, id_fold, table);

	/* Remove table from LRU or non-LRU list. */
	if (table->can_be_evicted) {
		UT_LIST_REMOVE(table_LRU, table);
	} else {
		UT_LIST_REMOVE(table_non_LRU, table);
	}

	/* Free virtual column template if any */
	if (table->vc_templ != NULL) {
		dict_free_vc_templ(table->vc_templ);
		UT_DELETE(table->vc_templ);
	}

	table->lock_mutex_destroy();

	if (keep) {
		table->autoinc_mutex.destroy();
		return;
	}

#ifdef BTR_CUR_HASH_ADAPT
	if (table->fts) {
		fts_optimize_remove_table(table);
		fts_free(table);
		table->fts = NULL;
	}

	table->autoinc_mutex.wr_lock();

	ulint freed = UT_LIST_GET_LEN(table->freed_indexes);

	table->vc_templ = NULL;
	table->id = 0;
	table->autoinc_mutex.wr_unlock();

	if (UNIV_UNLIKELY(freed != 0)) {
		return;
	}
#endif /* BTR_CUR_HASH_ADAPT */

	table->autoinc_mutex.destroy();
	dict_mem_table_free(table);
}

/****************************************************************//**
If the given column name is reserved for InnoDB system columns, return
TRUE.
@return TRUE if name is reserved */
ibool
dict_col_name_is_reserved(
/*======================*/
	const char*	name)	/*!< in: column name */
{
	static const char*	reserved_names[] = {
		"DB_ROW_ID", "DB_TRX_ID", "DB_ROLL_PTR"
	};

	compile_time_assert(UT_ARR_SIZE(reserved_names) == DATA_N_SYS_COLS);

	for (ulint i = 0; i < UT_ARR_SIZE(reserved_names); i++) {
		if (innobase_strcasecmp(name, reserved_names[i]) == 0) {

			return(TRUE);
		}
	}

	return(FALSE);
}

/** Adds an index to the dictionary cache, with possible indexing newly
added column.
@param[in,out]	index	index; NOTE! The index memory
			object is freed in this function!
@param[in]	page_no	root page number of the index
@param[in]	add_v	virtual columns being added along with ADD INDEX
@return DB_SUCCESS, or DB_CORRUPTION */
dberr_t
dict_index_add_to_cache(
	dict_index_t*&		index,
	ulint			page_no,
	const dict_add_v_col_t* add_v)
{
	dict_index_t*	new_index;
	ulint		n_ord;
	ulint		i;

	ut_ad(dict_sys.locked());
	ut_ad(index->n_def == index->n_fields);
	ut_ad(index->magic_n == DICT_INDEX_MAGIC_N);
	ut_ad(!dict_index_is_online_ddl(index));
	ut_ad(!dict_index_is_ibuf(index));

	ut_d(mem_heap_validate(index->heap));
	ut_a(!dict_index_is_clust(index)
	     || UT_LIST_GET_LEN(index->table->indexes) == 0);
	ut_ad(dict_index_is_clust(index) || !index->table->no_rollback());

	if (!dict_index_find_cols(index, add_v)) {

		dict_mem_index_free(index);
		index = NULL;
		return DB_CORRUPTION;
	}

	/* Build the cache internal representation of the index,
	containing also the added system fields */

	if (dict_index_is_clust(index)) {
		new_index = dict_index_build_internal_clust(index);
	} else {
		new_index = (index->type & DICT_FTS)
			? dict_index_build_internal_fts(index)
			: dict_index_build_internal_non_clust(index);
		new_index->n_core_null_bytes = static_cast<uint8_t>(
			UT_BITS_IN_BYTES(unsigned(new_index->n_nullable)));
	}

	/* Set the n_fields value in new_index to the actual defined
	number of fields in the cache internal representation */

	new_index->n_fields = new_index->n_def;
	new_index->trx_id = index->trx_id;
	new_index->set_committed(index->is_committed());
	new_index->nulls_equal = index->nulls_equal;

	n_ord = new_index->n_uniq;
	/* Flag the ordering columns and also set column max_prefix */

	for (i = 0; i < n_ord; i++) {
		const dict_field_t*	field
			= dict_index_get_nth_field(new_index, i);

		/* Check the column being added in the index for
		the first time and flag the ordering column. */
		if (field->col->ord_part == 0 ) {
			field->col->max_prefix = field->prefix_len;
			field->col->ord_part = 1;
		} else if (field->prefix_len == 0) {
			/* Set the max_prefix for a column to 0 if
			its prefix length is 0 (for this index)
			even if it was a part of any other index
			with some prefix length. */
			field->col->max_prefix = 0;
		} else if (field->col->max_prefix != 0
			   && field->prefix_len
			   > field->col->max_prefix) {
			/* Set the max_prefix value based on the
			prefix_len. */
			ut_ad(field->col->is_binary()
			      || field->prefix_len % field->col->mbmaxlen == 0
			      || field->prefix_len % 4 == 0);
			field->col->max_prefix = field->prefix_len;
		}
		ut_ad(field->col->ord_part == 1);
	}

	new_index->stat_n_diff_key_vals =
		static_cast<ib_uint64_t*>(mem_heap_zalloc(
			new_index->heap,
			dict_index_get_n_unique(new_index)
			* sizeof(*new_index->stat_n_diff_key_vals)));

	new_index->stat_n_sample_sizes =
		static_cast<ib_uint64_t*>(mem_heap_zalloc(
			new_index->heap,
			dict_index_get_n_unique(new_index)
			* sizeof(*new_index->stat_n_sample_sizes)));

	new_index->stat_n_non_null_key_vals =
		static_cast<ib_uint64_t*>(mem_heap_zalloc(
			new_index->heap,
			dict_index_get_n_unique(new_index)
			* sizeof(*new_index->stat_n_non_null_key_vals)));

	new_index->stat_index_size = 1;
	new_index->stat_n_leaf_pages = 1;

	new_index->stat_defrag_n_pages_freed = 0;
	new_index->stat_defrag_n_page_split = 0;

	new_index->stat_defrag_sample_next_slot = 0;
	memset(&new_index->stat_defrag_data_size_sample,
	       0x0, sizeof(ulint) * STAT_DEFRAG_DATA_SIZE_N_SAMPLE);

	/* Add the new index as the last index for the table */

	UT_LIST_ADD_LAST(new_index->table->indexes, new_index);
#ifdef BTR_CUR_ADAPT
	new_index->search_info = btr_search_info_create(new_index->heap);
#endif /* BTR_CUR_ADAPT */

	new_index->page = unsigned(page_no);
	new_index->lock.SRW_LOCK_INIT(index_tree_rw_lock_key);

	new_index->n_core_fields = new_index->n_fields;

	dict_mem_index_free(index);
	index = new_index;
	return DB_SUCCESS;
}

/**********************************************************************//**
Removes an index from the dictionary cache. */
TRANSACTIONAL_TARGET
static
void
dict_index_remove_from_cache_low(
/*=============================*/
	dict_table_t*	table,		/*!< in/out: table */
	dict_index_t*	index,		/*!< in, own: index */
	ibool		lru_evict)	/*!< in: TRUE if index being evicted
					to make room in the table LRU list */
{
	ut_ad(table && index);
	ut_ad(table->magic_n == DICT_TABLE_MAGIC_N);
	ut_ad(index->magic_n == DICT_INDEX_MAGIC_N);
	ut_ad(dict_sys.locked());
	ut_ad(table->id);
#ifdef BTR_CUR_HASH_ADAPT
	ut_ad(!index->freed());
#endif /* BTR_CUR_HASH_ADAPT */

	/* No need to acquire the dict_index_t::lock here because
	there can't be any active operations on this index (or table). */

	if (index->online_log) {
		row_log_free(index->online_log);
		index->online_log = NULL;
	}

	/* Remove the index from the list of indexes of the table */
	UT_LIST_REMOVE(table->indexes, index);

	/* The index is being dropped, remove any compression stats for it. */
	if (!lru_evict && DICT_TF_GET_ZIP_SSIZE(index->table->flags)) {
		mysql_mutex_lock(&page_zip_stat_per_index_mutex);
		page_zip_stat_per_index.erase(index->id);
		mysql_mutex_unlock(&page_zip_stat_per_index_mutex);
	}

	/* Remove the index from affected virtual column index list */
	index->detach_columns();

#ifdef BTR_CUR_HASH_ADAPT
	/* We always create search info whether or not adaptive
	hash index is enabled or not. */
	/* We are not allowed to free the in-memory index struct
	dict_index_t until all entries in the adaptive hash index
	that point to any of the page belonging to his b-tree index
	are dropped. This is so because dropping of these entries
	require access to dict_index_t struct. To avoid such scenario
	We keep a count of number of such pages in the search_info and
	only free the dict_index_t struct when this count drops to
	zero. See also: dict_table_can_be_evicted() */

	if (index->n_ahi_pages()) {
		table->autoinc_mutex.wr_lock();
		index->set_freed();
		UT_LIST_ADD_LAST(table->freed_indexes, index);
		table->autoinc_mutex.wr_unlock();
		return;
	}
#endif /* BTR_CUR_HASH_ADAPT */

	index->lock.free();

	dict_mem_index_free(index);
}

/**********************************************************************//**
Removes an index from the dictionary cache. */
void
dict_index_remove_from_cache(
/*=========================*/
	dict_table_t*	table,	/*!< in/out: table */
	dict_index_t*	index)	/*!< in, own: index */
{
	dict_index_remove_from_cache_low(table, index, FALSE);
}

/** Tries to find column names for the index and sets the col field of the
index.
@param[in]	table	table
@param[in,out]	index	index
@param[in]	add_v	new virtual columns added along with an add index call
@return whether the column names were found */
static
bool
dict_index_find_cols(
	dict_index_t*		index,
	const dict_add_v_col_t*	add_v)
{
	std::vector<ulint, ut_allocator<ulint> >	col_added;
	std::vector<ulint, ut_allocator<ulint> >	v_col_added;

	const dict_table_t* table = index->table;
	ut_ad(table->magic_n == DICT_TABLE_MAGIC_N);
	ut_ad(dict_sys.locked());

	for (ulint i = 0; i < index->n_fields; i++) {
		ulint		j;
		dict_field_t*	field = dict_index_get_nth_field(index, i);

		for (j = 0; j < table->n_cols; j++) {
			if (!innobase_strcasecmp(dict_table_get_col_name(table, j),
				    field->name)) {

				/* Check if same column is being assigned again
				which suggest that column has duplicate name. */
				bool exists =
					std::find(col_added.begin(),
						  col_added.end(), j)
					!= col_added.end();

				if (exists) {
					/* Duplicate column found. */
					goto dup_err;
				}

				field->col = dict_table_get_nth_col(table, j);

				col_added.push_back(j);

				goto found;
			}
		}

		/* Let's check if it is a virtual column */
		for (j = 0; j < table->n_v_cols; j++) {
			if (!strcmp(dict_table_get_v_col_name(table, j),
				    field->name)) {

				/* Check if same column is being assigned again
				which suggest that column has duplicate name. */
				bool exists =
					std::find(v_col_added.begin(),
						  v_col_added.end(), j)
					!= v_col_added.end();

				if (exists) {
					/* Duplicate column found. */
					break;
				}

				field->col = reinterpret_cast<dict_col_t*>(
					dict_table_get_nth_v_col(table, j));

				v_col_added.push_back(j);

				goto found;
			}
		}

		if (add_v) {
			for (j = 0; j < add_v->n_v_col; j++) {
				if (!strcmp(add_v->v_col_name[j],
					    field->name)) {
					field->col = const_cast<dict_col_t*>(
						&add_v->v_col[j].m_col);
					goto found;
				}
			}
		}

dup_err:
#ifdef UNIV_DEBUG
		/* It is an error not to find a matching column. */
		ib::error() << "No matching column for " << field->name
			<< " in index " << index->name
			<< " of table " << table->name;
#endif /* UNIV_DEBUG */
		return(FALSE);

found:
		;
	}

	return(TRUE);
}

/*******************************************************************//**
Adds a column to index. */
void
dict_index_add_col(
/*===============*/
	dict_index_t*		index,		/*!< in/out: index */
	const dict_table_t*	table,		/*!< in: table */
	dict_col_t*		col,		/*!< in: column */
	ulint			prefix_len)	/*!< in: column prefix length */
{
	dict_field_t*	field;
	const char*	col_name;

	if (col->is_virtual()) {
		dict_v_col_t*	v_col = reinterpret_cast<dict_v_col_t*>(col);
		/* Register the index with the virtual column index list */
		v_col->v_indexes.push_front(dict_v_idx_t(index, index->n_def));
		col_name = dict_table_get_v_col_name_mysql(
			table, dict_col_get_no(col));
	} else {
		col_name = dict_table_get_col_name(table, dict_col_get_no(col));
	}

	dict_mem_index_add_field(index, col_name, prefix_len);

	field = dict_index_get_nth_field(index, unsigned(index->n_def) - 1);

	field->col = col;
	field->fixed_len = static_cast<uint16_t>(
		dict_col_get_fixed_size(
			col, dict_table_is_comp(table)))
		& ((1U << 10) - 1);

	if (prefix_len && field->fixed_len > prefix_len) {
		field->fixed_len = static_cast<uint16_t>(prefix_len)
			& ((1U << 10) - 1);
	}

	/* Long fixed-length fields that need external storage are treated as
	variable-length fields, so that the extern flag can be embedded in
	the length word. */

	if (field->fixed_len > DICT_MAX_FIXED_COL_LEN) {
		field->fixed_len = 0;
	}

	/* The comparison limit above must be constant.  If it were
	changed, the disk format of some fixed-length columns would
	change, which would be a disaster. */
	compile_time_assert(DICT_MAX_FIXED_COL_LEN == 768);

	if (!(col->prtype & DATA_NOT_NULL)) {
		index->n_nullable++;
	}
}

/*******************************************************************//**
Copies fields contained in index2 to index1. */
static
void
dict_index_copy(
/*============*/
	dict_index_t*		index1,	/*!< in: index to copy to */
	const dict_index_t*	index2,	/*!< in: index to copy from */
	ulint			start,	/*!< in: first position to copy */
	ulint			end)	/*!< in: last position to copy */
{
	dict_field_t*	field;
	ulint		i;

	/* Copy fields contained in index2 */

	for (i = start; i < end; i++) {

		field = dict_index_get_nth_field(index2, i);

		dict_index_add_col(index1, index2->table, field->col,
				   field->prefix_len);
	}
}

/*******************************************************************//**
Copies types of fields contained in index to tuple. */
void
dict_index_copy_types(
/*==================*/
	dtuple_t*		tuple,		/*!< in/out: data tuple */
	const dict_index_t*	index,		/*!< in: index */
	ulint			n_fields)	/*!< in: number of
						field types to copy */
{
	ulint		i;

	if (dict_index_is_ibuf(index)) {
		dtuple_set_types_binary(tuple, n_fields);

		return;
	}

	for (i = 0; i < n_fields; i++) {
		const dict_field_t*	ifield;
		dtype_t*		dfield_type;

		ifield = dict_index_get_nth_field(index, i);
		dfield_type = dfield_get_type(dtuple_get_nth_field(tuple, i));
		dict_col_copy_type(dict_field_get_col(ifield), dfield_type);
		if (dict_index_is_spatial(index)
		    && DATA_GEOMETRY_MTYPE(dfield_type->mtype)) {
			dfield_type->prtype |= DATA_GIS_MBR;
		}
	}
}

/** Copies types of virtual columns contained in table to tuple and sets all
fields of the tuple to the SQL NULL value.  This function should
be called right after dtuple_create().
@param[in,out]	tuple	data tuple
@param[in]	table	table
*/
void
dict_table_copy_v_types(
	dtuple_t*		tuple,
	const dict_table_t*	table)
{
	/* tuple could have more virtual columns than existing table,
	if we are calling this for creating index along with adding
	virtual columns */
	ulint	n_fields = ut_min(dtuple_get_n_v_fields(tuple),
				  static_cast<ulint>(table->n_v_def));

	for (ulint i = 0; i < n_fields; i++) {

		dfield_t*	dfield	= dtuple_get_nth_v_field(tuple, i);
		dtype_t*	dtype	= dfield_get_type(dfield);

		dfield_set_null(dfield);
		dict_col_copy_type(
			&(dict_table_get_nth_v_col(table, i)->m_col),
			dtype);
	}
}
/*******************************************************************//**
Copies types of columns contained in table to tuple and sets all
fields of the tuple to the SQL NULL value.  This function should
be called right after dtuple_create(). */
void
dict_table_copy_types(
/*==================*/
	dtuple_t*		tuple,	/*!< in/out: data tuple */
	const dict_table_t*	table)	/*!< in: table */
{
	ulint		i;

	for (i = 0; i < dtuple_get_n_fields(tuple); i++) {

		dfield_t*	dfield	= dtuple_get_nth_field(tuple, i);
		dtype_t*	dtype	= dfield_get_type(dfield);

		dfield_set_null(dfield);
		dict_col_copy_type(dict_table_get_nth_col(table, i), dtype);
	}

	dict_table_copy_v_types(tuple, table);
}

/*******************************************************************//**
Builds the internal dictionary cache representation for a clustered
index, containing also system fields not defined by the user.
@return own: the internal representation of the clustered index */
static
dict_index_t*
dict_index_build_internal_clust(
/*============================*/
	dict_index_t*		index)	/*!< in: user representation of
					a clustered index */
{
	dict_table_t*	table = index->table;
	dict_index_t*	new_index;
	dict_field_t*	field;
	ulint		trx_id_pos;
	ulint		i;
	ibool*		indexed;

	ut_ad(index->is_primary());
	ut_ad(!index->has_virtual());

	ut_ad(dict_sys.locked());

	/* Create a new index object with certainly enough fields */
	new_index = dict_mem_index_create(index->table, index->name,
					  index->type,
					  unsigned(index->n_fields
						   + table->n_cols));

	/* Copy other relevant data from the old index struct to the new
	struct: it inherits the values */

	new_index->n_user_defined_cols = index->n_fields;

	new_index->id = index->id;

	/* Copy the fields of index */
	dict_index_copy(new_index, index, 0, index->n_fields);

	if (dict_index_is_unique(index)) {
		/* Only the fields defined so far are needed to identify
		the index entry uniquely */

		new_index->n_uniq = new_index->n_def;
	} else {
		/* Also the row id is needed to identify the entry */
		new_index->n_uniq = unsigned(new_index->n_def + 1)
			& dict_index_t::MAX_N_FIELDS;
	}

	new_index->trx_id_offset = 0;

	/* Add system columns, trx id first */

	trx_id_pos = new_index->n_def;

	compile_time_assert(DATA_ROW_ID == 0);
	compile_time_assert(DATA_TRX_ID == 1);
	compile_time_assert(DATA_ROLL_PTR == 2);

	if (!dict_index_is_unique(index)) {
		dict_index_add_col(new_index, table,
				   dict_table_get_sys_col(
					   table, DATA_ROW_ID),
				   0);
		trx_id_pos++;
	}

	dict_index_add_col(
		new_index, table,
		dict_table_get_sys_col(table, DATA_TRX_ID), 0);

	for (i = 0; i < trx_id_pos; i++) {

		ulint	fixed_size = dict_col_get_fixed_size(
			dict_index_get_nth_col(new_index, i),
			dict_table_is_comp(table));

		if (fixed_size == 0) {
			new_index->trx_id_offset = 0;

			break;
		}

		dict_field_t* field = dict_index_get_nth_field(
			new_index, i);
		if (field->prefix_len > 0) {
			new_index->trx_id_offset = 0;

			break;
		}

		/* Add fixed_size to new_index->trx_id_offset.
		Because the latter is a bit-field, an overflow
		can theoretically occur. Check for it. */
		fixed_size += new_index->trx_id_offset;

		new_index->trx_id_offset = static_cast<unsigned>(fixed_size)
			& ((1U << 12) - 1);

		if (new_index->trx_id_offset != fixed_size) {
			/* Overflow. Pretend that this is a
			variable-length PRIMARY KEY. */
			ut_ad(0);
			new_index->trx_id_offset = 0;
			break;
		}
	}

	dict_index_add_col(
		new_index, table,
		dict_table_get_sys_col(table, DATA_ROLL_PTR), 0);

	/* Remember the table columns already contained in new_index */
	indexed = static_cast<ibool*>(
		ut_zalloc_nokey(table->n_cols * sizeof *indexed));

	/* Mark the table columns already contained in new_index */
	for (i = 0; i < new_index->n_def; i++) {

		field = dict_index_get_nth_field(new_index, i);

		/* If there is only a prefix of the column in the index
		field, do not mark the column as contained in the index */

		if (field->prefix_len == 0) {

			indexed[field->col->ind] = TRUE;
		}
	}

	/* Add to new_index non-system columns of table not yet included
	there */
	for (i = 0; i + DATA_N_SYS_COLS < ulint(table->n_cols); i++) {
		dict_col_t*	col = dict_table_get_nth_col(table, i);
		ut_ad(col->mtype != DATA_SYS);

		if (!indexed[col->ind]) {
			dict_index_add_col(new_index, table, col, 0);
		}
	}

	ut_free(indexed);

	ut_ad(UT_LIST_GET_LEN(table->indexes) == 0);

	new_index->n_core_null_bytes = table->supports_instant()
		? dict_index_t::NO_CORE_NULL_BYTES
		: static_cast<uint8_t>(
			UT_BITS_IN_BYTES(unsigned(new_index->n_nullable)));
	new_index->cached = TRUE;

	return(new_index);
}

/*******************************************************************//**
Builds the internal dictionary cache representation for a non-clustered
index, containing also system fields not defined by the user.
@return own: the internal representation of the non-clustered index */
static
dict_index_t*
dict_index_build_internal_non_clust(
/*================================*/
	dict_index_t*		index)	/*!< in: user representation of
					a non-clustered index */
{
	dict_field_t*	field;
	dict_index_t*	new_index;
	dict_index_t*	clust_index;
	dict_table_t*	table = index->table;
	ulint		i;
	ibool*		indexed;

	ut_ad(table && index);
	ut_ad(!dict_index_is_clust(index));
	ut_ad(!dict_index_is_ibuf(index));
	ut_ad(dict_sys.locked());

	/* The clustered index should be the first in the list of indexes */
	clust_index = UT_LIST_GET_FIRST(table->indexes);

	ut_ad(clust_index);
	ut_ad(dict_index_is_clust(clust_index));
	ut_ad(!dict_index_is_ibuf(clust_index));

	/* Create a new index */
	new_index = dict_mem_index_create(
		index->table, index->name, index->type,
		ulint(index->n_fields + 1 + clust_index->n_uniq));

	/* Copy other relevant data from the old index
	struct to the new struct: it inherits the values */

	new_index->n_user_defined_cols = index->n_fields;

	new_index->id = index->id;

	/* Copy fields from index to new_index */
	dict_index_copy(new_index, index, 0, index->n_fields);

	/* Remember the table columns already contained in new_index */
	indexed = static_cast<ibool*>(
		ut_zalloc_nokey(table->n_cols * sizeof *indexed));

	/* Mark the table columns already contained in new_index */
	for (i = 0; i < new_index->n_def; i++) {

		field = dict_index_get_nth_field(new_index, i);

		if (field->col->is_virtual()) {
			continue;
		}

		/* If there is only a prefix of the column in the index
		field, do not mark the column as contained in the index */

		if (field->prefix_len == 0) {

			indexed[field->col->ind] = TRUE;
		}
	}

	/* Add to new_index the columns necessary to determine the clustered
	index entry uniquely */

	for (i = 0; i < clust_index->n_uniq; i++) {

		field = dict_index_get_nth_field(clust_index, i);

		if (!indexed[field->col->ind]) {
			dict_index_add_col(new_index, table, field->col,
					   field->prefix_len);
		} else if (dict_index_is_spatial(index)) {
			/*For spatial index, we still need to add the
			field to index. */
			dict_index_add_col(new_index, table, field->col,
					   field->prefix_len);
		}
	}

	ut_free(indexed);

	if (dict_index_is_unique(index)) {
		new_index->n_uniq = index->n_fields;
	} else {
		new_index->n_uniq = new_index->n_def;
	}

	/* Set the n_fields value in new_index to the actual defined
	number of fields */

	new_index->n_fields = new_index->n_def;

	new_index->cached = TRUE;

	return(new_index);
}

/***********************************************************************
Builds the internal dictionary cache representation for an FTS index.
@return own: the internal representation of the FTS index */
static
dict_index_t*
dict_index_build_internal_fts(
/*==========================*/
	dict_index_t*	index)	/*!< in: user representation of an FTS index */
{
	dict_index_t*	new_index;

	ut_ad(index->type & DICT_FTS);
	ut_ad(dict_sys.locked());

	/* Create a new index */
	new_index = dict_mem_index_create(index->table, index->name,
					  index->type, index->n_fields);

	/* Copy other relevant data from the old index struct to the new
	struct: it inherits the values */

	new_index->n_user_defined_cols = index->n_fields;

	new_index->id = index->id;

	/* Copy fields from index to new_index */
	dict_index_copy(new_index, index, 0, index->n_fields);

	new_index->n_uniq = 0;
	new_index->cached = TRUE;

	dict_table_t* table = index->table;

	if (table->fts->cache == NULL) {
		table->fts->cache = fts_cache_create(table);
	}

	mysql_mutex_lock(&table->fts->cache->init_lock);
	/* Notify the FTS cache about this index. */
	fts_cache_index_cache_create(table, new_index);
	mysql_mutex_unlock(&table->fts->cache->init_lock);

	return(new_index);
}
/*====================== FOREIGN KEY PROCESSING ========================*/

/*********************************************************************//**
Checks if a table is referenced by foreign keys.
@return TRUE if table is referenced by a foreign key */
ibool
dict_table_is_referenced_by_foreign_key(
/*====================================*/
	const dict_table_t*	table)	/*!< in: InnoDB table */
{
	return(!table->referenced_set.empty());
}

/**********************************************************************//**
Removes a foreign constraint struct from the dictionary cache. */
void
dict_foreign_remove_from_cache(
/*===========================*/
	dict_foreign_t*	foreign)	/*!< in, own: foreign constraint */
{
	ut_ad(dict_sys.locked());
	ut_a(foreign);

	if (foreign->referenced_table != NULL) {
		foreign->referenced_table->referenced_set.erase(foreign);
	}

	if (foreign->foreign_table != NULL) {
		foreign->foreign_table->foreign_set.erase(foreign);
	}

	dict_foreign_free(foreign);
}

/**********************************************************************//**
Looks for the foreign constraint from the foreign and referenced lists
of a table.
@return foreign constraint */
static
dict_foreign_t*
dict_foreign_find(
/*==============*/
	dict_table_t*	table,		/*!< in: table object */
	dict_foreign_t*	foreign)	/*!< in: foreign constraint */
{
	ut_ad(dict_sys.frozen());

	ut_ad(dict_foreign_set_validate(table->foreign_set));
	ut_ad(dict_foreign_set_validate(table->referenced_set));

	dict_foreign_set::iterator it = table->foreign_set.find(foreign);

	if (it != table->foreign_set.end()) {
		return(*it);
	}

	it = table->referenced_set.find(foreign);

	if (it != table->referenced_set.end()) {
		return(*it);
	}

	return(NULL);
}

/*********************************************************************//**
Tries to find an index whose first fields are the columns in the array,
in the same order and is not marked for deletion and is not the same
as types_idx.
@return matching index, NULL if not found */
dict_index_t*
dict_foreign_find_index(
/*====================*/
	const dict_table_t*	table,	/*!< in: table */
	const char**		col_names,
					/*!< in: column names, or NULL
					to use table->col_names */
	const char**		columns,/*!< in: array of column names */
	ulint			n_cols,	/*!< in: number of columns */
	const dict_index_t*	types_idx,
					/*!< in: NULL or an index
					whose types the column types
					must match */
	bool			check_charsets,
					/*!< in: whether to check
					charsets.  only has an effect
					if types_idx != NULL */
	ulint			check_null,
					/*!< in: nonzero if none of
					the columns must be declared
					NOT NULL */
	fkerr_t*		error,	/*!< out: error code */
	ulint*			err_col_no,
					/*!< out: column number where
					error happened */
	dict_index_t**		err_index)
					/*!< out: index where error
					happened */
{
	ut_ad(dict_sys.frozen());

	if (error) {
		*error = FK_INDEX_NOT_FOUND;
	}

	for (dict_index_t* index = dict_table_get_first_index(table);
	     index;
	     index = dict_table_get_next_index(index)) {
		if (types_idx != index
		    && !index->to_be_dropped
		    && !dict_index_is_online_ddl(index)
		    && dict_foreign_qualify_index(
			    table, col_names, columns, n_cols,
			    index, types_idx,
			    check_charsets, check_null,
			    error, err_col_no, err_index)) {
			if (error) {
				*error = FK_SUCCESS;
			}

			return(index);
		}
	}

	return(NULL);
}
/**********************************************************************//**
Report an error in a foreign key definition. */
static
void
dict_foreign_error_report_low(
/*==========================*/
	FILE*		file,	/*!< in: output stream */
	const char*	name)	/*!< in: table name */
{
	rewind(file);
	ut_print_timestamp(file);
	fprintf(file, " Error in foreign key constraint of table %s:\n",
		name);
}

/**********************************************************************//**
Report an error in a foreign key definition. */
static
void
dict_foreign_error_report(
/*======================*/
	FILE*		file,	/*!< in: output stream */
	dict_foreign_t*	fk,	/*!< in: foreign key constraint */
	const char*	msg)	/*!< in: the error message */
{
	std::string fk_str;
	mysql_mutex_lock(&dict_foreign_err_mutex);
	dict_foreign_error_report_low(file, fk->foreign_table_name);
	fputs(msg, file);
	fputs(" Constraint:\n", file);
	fk_str = dict_print_info_on_foreign_key_in_create_format(NULL, fk, TRUE);
	fputs(fk_str.c_str(), file);
	putc('\n', file);
	if (fk->foreign_index) {
		fprintf(file, "The index in the foreign key in table is"
			" %s\n%s\n", fk->foreign_index->name(),
			FOREIGN_KEY_CONSTRAINTS_MSG);
	}
	mysql_mutex_unlock(&dict_foreign_err_mutex);
}

/**********************************************************************//**
Adds a foreign key constraint object to the dictionary cache. May free
the object if there already is an object with the same identifier in.
At least one of the foreign table and the referenced table must already
be in the dictionary cache!
@return DB_SUCCESS or error code */
dberr_t
dict_foreign_add_to_cache(
/*======================*/
	dict_foreign_t*		foreign,
				/*!< in, own: foreign key constraint */
	const char**		col_names,
				/*!< in: column names, or NULL to use
				foreign->foreign_table->col_names */
	bool			check_charsets,
				/*!< in: whether to check charset
				compatibility */
	dict_err_ignore_t	ignore_err)
				/*!< in: error to be ignored */
{
	dict_table_t*	for_table;
	dict_table_t*	ref_table;
	dict_foreign_t*	for_in_cache		= NULL;
	dict_index_t*	index;
	ibool		added_to_referenced_list= FALSE;
	FILE*		ef			= dict_foreign_err_file;

	DBUG_ENTER("dict_foreign_add_to_cache");
	DBUG_PRINT("dict_foreign_add_to_cache", ("id: %s", foreign->id));

	ut_ad(dict_sys.locked());

	for_table = dict_sys.find_table(
		{foreign->foreign_table_name_lookup,
		 strlen(foreign->foreign_table_name_lookup)});

	ref_table = dict_sys.find_table(
		{foreign->referenced_table_name_lookup,
		 strlen(foreign->referenced_table_name_lookup)});
	ut_a(for_table || ref_table);

	if (for_table) {
		for_in_cache = dict_foreign_find(for_table, foreign);
	}

	if (!for_in_cache && ref_table) {
		for_in_cache = dict_foreign_find(ref_table, foreign);
	}

	if (for_in_cache) {
		dict_foreign_free(foreign);
	} else {
		for_in_cache = foreign;

	}

	if (ref_table && !for_in_cache->referenced_table) {
		index = dict_foreign_find_index(
			ref_table, NULL,
			for_in_cache->referenced_col_names,
			for_in_cache->n_fields, for_in_cache->foreign_index,
			check_charsets, false);

		if (index == NULL
		    && !(ignore_err & DICT_ERR_IGNORE_FK_NOKEY)) {
			dict_foreign_error_report(
				ef, for_in_cache,
				"there is no index in referenced table"
				" which would contain\n"
				"the columns as the first columns,"
				" or the data types in the\n"
				"referenced table do not match"
				" the ones in table.");

			if (for_in_cache == foreign) {
				dict_foreign_free(foreign);
			}

			DBUG_RETURN(DB_CANNOT_ADD_CONSTRAINT);
		}

		for_in_cache->referenced_table = ref_table;
		for_in_cache->referenced_index = index;

		std::pair<dict_foreign_set::iterator, bool>	ret
			= ref_table->referenced_set.insert(for_in_cache);

		ut_a(ret.second);	/* second is true if the insertion
					took place */
		added_to_referenced_list = TRUE;
	}

	if (for_table && !for_in_cache->foreign_table) {
		index = dict_foreign_find_index(
			for_table, col_names,
			for_in_cache->foreign_col_names,
			for_in_cache->n_fields,
			for_in_cache->referenced_index, check_charsets,
			for_in_cache->type
			& (DICT_FOREIGN_ON_DELETE_SET_NULL
			   | DICT_FOREIGN_ON_UPDATE_SET_NULL));

		if (index == NULL
		    && !(ignore_err & DICT_ERR_IGNORE_FK_NOKEY)) {
			dict_foreign_error_report(
				ef, for_in_cache,
				"there is no index in the table"
				" which would contain\n"
				"the columns as the first columns,"
				" or the data types in the\n"
				"table do not match"
				" the ones in the referenced table\n"
				"or one of the ON ... SET NULL columns"
				" is declared NOT NULL.");

			if (for_in_cache == foreign) {
				if (added_to_referenced_list) {
					const dict_foreign_set::size_type
						n = ref_table->referenced_set
						  .erase(for_in_cache);

					ut_a(n == 1);	/* the number of
							elements removed must
							be one */
				}

				dict_foreign_free(foreign);
			}

			DBUG_RETURN(DB_CANNOT_ADD_CONSTRAINT);
		}

		for_in_cache->foreign_table = for_table;
		for_in_cache->foreign_index = index;

		std::pair<dict_foreign_set::iterator, bool>	ret
			= for_table->foreign_set.insert(for_in_cache);

		ut_a(ret.second);	/* second is true if the insertion
					took place */
	}

	/* We need to move the table to the non-LRU end of the table LRU
	list. Otherwise it will be evicted from the cache. */

	if (ref_table != NULL) {
		dict_sys.prevent_eviction(ref_table);
	}

	if (for_table != NULL) {
		dict_sys.prevent_eviction(for_table);
	}

	ut_ad(dict_lru_validate());
	DBUG_RETURN(DB_SUCCESS);
}

/*********************************************************************//**
Scans from pointer onwards. Stops if is at the start of a copy of
'string' where characters are compared without case sensitivity, and
only outside `` or "" quotes. Stops also at NUL.
@return scanned up to this */
static
const char*
dict_scan_to(
/*=========*/
	const char*	ptr,	/*!< in: scan from */
	const char*	string)	/*!< in: look for this */
{
	char	quote	= '\0';
	bool	escape	= false;

	for (; *ptr; ptr++) {
		if (*ptr == quote) {
			/* Closing quote character: do not look for
			starting quote or the keyword. */

			/* If the quote character is escaped by a
			backslash, ignore it. */
			if (escape) {
				escape = false;
			} else {
				quote = '\0';
			}
		} else if (quote) {
			/* Within quotes: do nothing. */
			if (escape) {
				escape = false;
			} else if (*ptr == '\\') {
				escape = true;
			}
		} else if (*ptr == '`' || *ptr == '"' || *ptr == '\'') {
			/* Starting quote: remember the quote character. */
			quote = *ptr;
		} else {
			/* Outside quotes: look for the keyword. */
			ulint	i;
			for (i = 0; string[i]; i++) {
				if (toupper((int)(unsigned char)(ptr[i]))
				    != toupper((int)(unsigned char)
					       (string[i]))) {
					goto nomatch;
				}
			}
			break;
nomatch:
			;
		}
	}

	return(ptr);
}

/*********************************************************************//**
Accepts a specified string. Comparisons are case-insensitive.
@return if string was accepted, the pointer is moved after that, else
ptr is returned */
static
const char*
dict_accept(
/*========*/
	CHARSET_INFO*	cs,	/*!< in: the character set of ptr */
	const char*	ptr,	/*!< in: scan from this */
	const char*	string,	/*!< in: accept only this string as the next
				non-whitespace string */
	ibool*		success)/*!< out: TRUE if accepted */
{
	const char*	old_ptr = ptr;
	const char*	old_ptr2;

	*success = FALSE;

	while (my_isspace(cs, *ptr)) {
		ptr++;
	}

	old_ptr2 = ptr;

	ptr = dict_scan_to(ptr, string);

	if (*ptr == '\0' || old_ptr2 != ptr) {
		return(old_ptr);
	}

	*success = TRUE;

	return ptr + strlen(string);
}

/*********************************************************************//**
Scans an id. For the lexical definition of an 'id', see the code below.
Strips backquotes or double quotes from around the id.
@return scanned to */
static
const char*
dict_scan_id(
/*=========*/
	CHARSET_INFO*	cs,	/*!< in: the character set of ptr */
	const char*	ptr,	/*!< in: scanned to */
	mem_heap_t*	heap,	/*!< in: heap where to allocate the id
				(NULL=id will not be allocated, but it
				will point to string near ptr) */
	const char**	id,	/*!< out,own: the id; NULL if no id was
				scannable */
	ibool		table_id,/*!< in: TRUE=convert the allocated id
				as a table name; FALSE=convert to UTF-8 */
	ibool		accept_also_dot)
				/*!< in: TRUE if also a dot can appear in a
				non-quoted id; in a quoted id it can appear
				always */
{
	char		quote	= '\0';
	ulint		len	= 0;
	const char*	s;
	char*		str;
	char*		dst;

	*id = NULL;

	while (my_isspace(cs, *ptr)) {
		ptr++;
	}

	if (*ptr == '\0') {

		return(ptr);
	}

	if (*ptr == '`' || *ptr == '"') {
		quote = *ptr++;
	}

	s = ptr;

	if (quote) {
		for (;;) {
			if (!*ptr) {
				/* Syntax error */
				return(ptr);
			}
			if (*ptr == quote) {
				ptr++;
				if (*ptr != quote) {
					break;
				}
			}
			ptr++;
			len++;
		}
	} else {
		while (!my_isspace(cs, *ptr) && *ptr != '(' && *ptr != ')'
		       && (accept_also_dot || *ptr != '.')
		       && *ptr != ',' && *ptr != '\0') {

			ptr++;
		}

		len = ulint(ptr - s);
	}

	if (heap == NULL) {
		/* no heap given: id will point to source string */
		*id = s;
		return(ptr);
	}

	if (quote) {
		char*	d;

		str = d = static_cast<char*>(
			mem_heap_alloc(heap, len + 1));

		while (len--) {
			if ((*d++ = *s++) == quote) {
				s++;
			}
		}
		*d++ = 0;
		len = ulint(d - str);
		ut_ad(*s == quote);
		ut_ad(s + 1 == ptr);
	} else {
		str = mem_heap_strdupl(heap, s, len);
	}

	if (!table_id) {
convert_id:
		/* Convert the identifier from connection character set
		to UTF-8. */
		len = 3 * len + 1;
		*id = dst = static_cast<char*>(mem_heap_alloc(heap, len));

		innobase_convert_from_id(cs, dst, str, len);
	} else if (!strncmp(str, srv_mysql50_table_name_prefix,
			    sizeof(srv_mysql50_table_name_prefix) - 1)) {
		/* This is a pre-5.1 table name
		containing chars other than [A-Za-z0-9].
		Discard the prefix and use raw UTF-8 encoding. */
		str += sizeof(srv_mysql50_table_name_prefix) - 1;
		len -= sizeof(srv_mysql50_table_name_prefix) - 1;
		goto convert_id;
	} else {
		/* Encode using filename-safe characters. */
		len = 5 * len + 1;
		*id = dst = static_cast<char*>(mem_heap_alloc(heap, len));

		innobase_convert_from_table_id(cs, dst, str, len);
	}

	return(ptr);
}

/*********************************************************************//**
Open a table from its database and table name, this is currently used by
foreign constraint parser to get the referenced table.
@return complete table name with database and table name, allocated from
heap memory passed in */
char*
dict_get_referenced_table(
	const char*    name,		  /*!< in: foreign key table name */
	const char*    database_name,	  /*!< in: table db name */
	ulint	       database_name_len, /*!< in: db name length */
	const char*    table_name,	  /*!< in: table name */
	ulint	       table_name_len,	  /*!< in: table name length */
	dict_table_t** table,		  /*!< out: table object or NULL */
	mem_heap_t*    heap,		  /*!< in/out: heap memory */
	CHARSET_INFO*  from_cs)		  /*!< in: table name charset */
{
	char*		ref;
	char		db_name[MAX_DATABASE_NAME_LEN];
	char		tbl_name[MAX_TABLE_NAME_LEN];
	CHARSET_INFO*	to_cs = &my_charset_filename;
	uint		errors;
	ut_ad(database_name || name);
	ut_ad(table_name);

	if (!strncmp(table_name, srv_mysql50_table_name_prefix,
		     sizeof(srv_mysql50_table_name_prefix) - 1)) {
		/* This is a pre-5.1 table name
		containing chars other than [A-Za-z0-9].
		Discard the prefix and use raw UTF-8 encoding. */
		table_name += sizeof(srv_mysql50_table_name_prefix) - 1;
		table_name_len -= sizeof(srv_mysql50_table_name_prefix) - 1;

		to_cs = system_charset_info;
	}

	table_name_len = strconvert(from_cs, table_name, table_name_len, to_cs,
				    tbl_name, MAX_TABLE_NAME_LEN, &errors);
	table_name     = tbl_name;

	if (database_name) {
		to_cs = &my_charset_filename;
		if (!strncmp(database_name, srv_mysql50_table_name_prefix,
			     sizeof(srv_mysql50_table_name_prefix) - 1)) {
			database_name
				+= sizeof(srv_mysql50_table_name_prefix) - 1;
			database_name_len
				-= sizeof(srv_mysql50_table_name_prefix) - 1;
			to_cs = system_charset_info;
		}

		database_name_len = strconvert(
			from_cs, database_name, database_name_len, to_cs,
			db_name, MAX_DATABASE_NAME_LEN, &errors);
		database_name = db_name;
	} else {
		/* Use the database name of the foreign key table */

		database_name = name;
		database_name_len = dict_get_db_name_len(name);
	}

	/* Copy database_name, '/', table_name, '\0' */
	const size_t len = database_name_len + table_name_len + 1;
	ref = static_cast<char*>(mem_heap_alloc(heap, len + 1));
	memcpy(ref, database_name, database_name_len);
	ref[database_name_len] = '/';
	memcpy(ref + database_name_len + 1, table_name, table_name_len + 1);

	/* Values;  0 = Store and compare as given; case sensitive
	            1 = Store and compare in lower; case insensitive
	            2 = Store as given, compare in lower; case semi-sensitive */
	if (lower_case_table_names == 2) {
		innobase_casedn_str(ref);
		*table = dict_sys.load_table({ref, len});
		memcpy(ref, database_name, database_name_len);
		ref[database_name_len] = '/';
		memcpy(ref + database_name_len + 1, table_name, table_name_len + 1);

	} else {
#ifndef _WIN32
		if (lower_case_table_names == 1) {
			innobase_casedn_str(ref);
		}
#else
		innobase_casedn_str(ref);
#endif /* !_WIN32 */
		*table = dict_sys.load_table({ref, len});
	}

	return(ref);
}

/*********************************************************************//**
Removes MySQL comments from an SQL string. A comment is either
(a) '#' to the end of the line,
(b) '--[space]' to the end of the line, or
(c) '[slash][asterisk]' till the next '[asterisk][slash]' (like the familiar
C comment syntax).
@return own: SQL string stripped from comments; the caller must free
this with ut_free()! */
static
char*
dict_strip_comments(
/*================*/
	const char*	sql_string,	/*!< in: SQL string */
	size_t		sql_length)	/*!< in: length of sql_string */
{
	char*		str;
	const char*	sptr;
	const char*	eptr	= sql_string + sql_length;
	char*		ptr;
	/* unclosed quote character (0 if none) */
	char		quote	= 0;
	bool		escape = false;

	DBUG_ENTER("dict_strip_comments");

	DBUG_PRINT("dict_strip_comments", ("%s", sql_string));

	str = static_cast<char*>(ut_malloc_nokey(sql_length + 1));

	sptr = sql_string;
	ptr = str;

	for (;;) {
scan_more:
		if (sptr >= eptr || *sptr == '\0') {
end_of_string:
			*ptr = '\0';

			ut_a(ptr <= str + sql_length);

			DBUG_PRINT("dict_strip_comments", ("%s", str));
			DBUG_RETURN(str);
		}

		if (*sptr == quote) {
			/* Closing quote character: do not look for
			starting quote or comments. */

			/* If the quote character is escaped by a
			backslash, ignore it. */
			if (escape) {
				escape = false;
			} else {
				quote = 0;
			}
		} else if (quote) {
			/* Within quotes: do not look for
			starting quotes or comments. */
			if (escape) {
				escape = false;
			} else if (*sptr == '\\') {
				escape = true;
			}
		} else if (*sptr == '"' || *sptr == '`' || *sptr == '\'') {
			/* Starting quote: remember the quote character. */
			quote = *sptr;
		} else if (*sptr == '#'
			   || (sptr[0] == '-' && sptr[1] == '-'
			       && sptr[2] == ' ')) {
			for (;;) {
				if (++sptr >= eptr) {
					goto end_of_string;
				}

				/* In Unix a newline is 0x0A while in Windows
				it is 0x0D followed by 0x0A */

				switch (*sptr) {
				case (char) 0X0A:
				case (char) 0x0D:
				case '\0':
					goto scan_more;
				}
			}
		} else if (!quote && *sptr == '/' && *(sptr + 1) == '*') {
			sptr += 2;
			for (;;) {
				if (sptr >= eptr) {
					goto end_of_string;
				}

				switch (*sptr) {
				case '\0':
					goto scan_more;
				case '*':
					if (sptr[1] == '/') {
						sptr += 2;
						goto scan_more;
					}
				}

				sptr++;
			}
		}

		*ptr = *sptr;

		ptr++;
		sptr++;
	}
}

/*********************************************************************//**
Finds the highest [number] for foreign key constraints of the table. Looks
only at the >= 4.0.18-format id's, which are of the form
databasename/tablename_ibfk_[number].
@return highest number, 0 if table has no new format foreign key constraints */
ulint
dict_table_get_highest_foreign_id(
/*==============================*/
	dict_table_t*	table)	/*!< in: table in the dictionary memory cache */
{
	dict_foreign_t*	foreign;
	char*		endp;
	ulint		biggest_id	= 0;
	ulint		id;
	ulint		len;

	DBUG_ENTER("dict_table_get_highest_foreign_id");

	ut_a(table);

	len = strlen(table->name.m_name);

	for (dict_foreign_set::iterator it = table->foreign_set.begin();
	     it != table->foreign_set.end();
	     ++it) {
		char    fkid[MAX_TABLE_NAME_LEN * 2 + 20];
		foreign = *it;

		strncpy(fkid, foreign->id, (sizeof fkid) - 1);
		fkid[(sizeof fkid) - 1] = '\0';
		/* Convert foreign key identifier on dictionary memory
		cache to filename charset. */
		innobase_convert_to_filename_charset(
				strchr(fkid, '/') + 1,
				strchr(foreign->id, '/') + 1,
				MAX_TABLE_NAME_LEN);

		if (strlen(fkid) > ((sizeof dict_ibfk) - 1) + len
		    && 0 == memcmp(fkid, table->name.m_name, len)
		    && 0 == memcmp(fkid + len,
				   dict_ibfk, (sizeof dict_ibfk) - 1)
		    && fkid[len + ((sizeof dict_ibfk) - 1)] != '0') {
			/* It is of the >= 4.0.18 format */

			id = strtoul(fkid + len
				     + ((sizeof dict_ibfk) - 1),
				     &endp, 10);
			if (*endp == '\0') {
				ut_a(id != biggest_id);

				if (id > biggest_id) {
					biggest_id = id;
				}
			}
		}
	}

	DBUG_PRINT("dict_table_get_highest_foreign_id",
		   ("id: " ULINTPF, biggest_id));

	DBUG_RETURN(biggest_id);
}

/**********************************************************************//**
Parses the CONSTRAINT id's to be dropped in an ALTER TABLE statement.
@return DB_SUCCESS or DB_CANNOT_DROP_CONSTRAINT if syntax error or the
constraint id does not match */
dberr_t
dict_foreign_parse_drop_constraints(
/*================================*/
	mem_heap_t*	heap,			/*!< in: heap from which we can
						allocate memory */
	trx_t*		trx,			/*!< in: transaction */
	dict_table_t*	table,			/*!< in: table */
	ulint*		n,			/*!< out: number of constraints
						to drop */
	const char***	constraints_to_drop)	/*!< out: id's of the
						constraints to drop */
{
	ibool			success;
	char*			str;
	size_t			len;
	const char*		ptr;
	const char*		ptr1;
	const char*		id;
	CHARSET_INFO*		cs;

	ut_a(trx->mysql_thd);

	cs = thd_charset(trx->mysql_thd);

	*n = 0;

	*constraints_to_drop = static_cast<const char**>(
		mem_heap_alloc(heap, 1000 * sizeof(char*)));

	ptr = innobase_get_stmt_unsafe(trx->mysql_thd, &len);

	str = dict_strip_comments(ptr, len);

	ptr = str;

	ut_ad(dict_sys.locked());
loop:
	ptr = dict_scan_to(ptr, "DROP");

	if (*ptr == '\0') {
		ut_free(str);

		return(DB_SUCCESS);
	}

	ptr = dict_accept(cs, ptr, "DROP", &success);

	if (!my_isspace(cs, *ptr)) {

		goto loop;
	}

	ptr = dict_accept(cs, ptr, "FOREIGN", &success);

	if (!success || !my_isspace(cs, *ptr)) {

		goto loop;
	}

	ptr = dict_accept(cs, ptr, "KEY", &success);

	if (!success) {

		goto syntax_error;
	}

	ptr1 = dict_accept(cs, ptr, "IF", &success);

	if (success && my_isspace(cs, *ptr1)) {
		ptr1 = dict_accept(cs, ptr1, "EXISTS", &success);
		if (success) {
			ptr = ptr1;
		}
	}

	ptr = dict_scan_id(cs, ptr, heap, &id, FALSE, TRUE);

	if (id == NULL) {

		goto syntax_error;
	}

	ut_a(*n < 1000);
	(*constraints_to_drop)[*n] = id;
	(*n)++;

	if (std::find_if(table->foreign_set.begin(),
			 table->foreign_set.end(),
			 dict_foreign_matches_id(id))
	    == table->foreign_set.end()) {

		if (!srv_read_only_mode) {
			FILE*	ef = dict_foreign_err_file;

			mysql_mutex_lock(&dict_foreign_err_mutex);
			rewind(ef);
			ut_print_timestamp(ef);
			fputs(" Error in dropping of a foreign key"
			      " constraint of table ", ef);
			ut_print_name(ef, NULL, table->name.m_name);
			fprintf(ef, ",\nin SQL command\n%s"
				"\nCannot find a constraint with the"
				" given id %s.\n", str, id);
			mysql_mutex_unlock(&dict_foreign_err_mutex);
		}

		ut_free(str);

		return(DB_CANNOT_DROP_CONSTRAINT);
	}

	goto loop;

syntax_error:
	if (!srv_read_only_mode) {
		FILE*	ef = dict_foreign_err_file;

		mysql_mutex_lock(&dict_foreign_err_mutex);
		rewind(ef);
		ut_print_timestamp(ef);
		fputs(" Syntax error in dropping of a"
		      " foreign key constraint of table ", ef);
		ut_print_name(ef, NULL, table->name.m_name);
		fprintf(ef, ",\n"
			"close to:\n%s\n in SQL command\n%s\n", ptr, str);
		mysql_mutex_unlock(&dict_foreign_err_mutex);
	}

	ut_free(str);

	return(DB_CANNOT_DROP_CONSTRAINT);
}

/*==================== END OF FOREIGN KEY PROCESSING ====================*/

/**********************************************************************//**
Returns an index object if it is found in the dictionary cache.
Assumes that dict_sys.latch is already being held.
@return index, NULL if not found */
dict_index_t*
dict_index_get_if_in_cache_low(
/*===========================*/
	index_id_t	index_id)	/*!< in: index id */
{
  ut_ad(dict_sys.frozen());

  for (dict_table_t *table= UT_LIST_GET_FIRST(dict_sys.table_LRU);
       table; table= UT_LIST_GET_NEXT(table_LRU, table))
    if (dict_index_t *index= dict_table_find_index_on_id(table, index_id))
      return index;

  for (dict_table_t *table = UT_LIST_GET_FIRST(dict_sys.table_non_LRU);
       table; table= UT_LIST_GET_NEXT(table_LRU, table))
    if (dict_index_t *index= dict_table_find_index_on_id(table, index_id))
      return index;

  return nullptr;
}

#ifdef UNIV_DEBUG
/**********************************************************************//**
Returns an index object if it is found in the dictionary cache.
@return index, NULL if not found */
dict_index_t*
dict_index_get_if_in_cache(
/*=======================*/
	index_id_t	index_id)	/*!< in: index id */
{
	dict_index_t*	index;

	if (!dict_sys.is_initialised()) {
		return(NULL);
	}

	dict_sys.freeze(SRW_LOCK_CALL);

	index = dict_index_get_if_in_cache_low(index_id);

	dict_sys.unfreeze();

	return(index);
}

/**********************************************************************//**
Checks that a tuple has n_fields_cmp value in a sensible range, so that
no comparison can occur with the page number field in a node pointer.
@return TRUE if ok */
ibool
dict_index_check_search_tuple(
/*==========================*/
	const dict_index_t*	index,	/*!< in: index tree */
	const dtuple_t*		tuple)	/*!< in: tuple used in a search */
{
	ut_ad(dtuple_get_n_fields_cmp(tuple)
	      <= dict_index_get_n_unique_in_tree(index));
	return(TRUE);
}
#endif /* UNIV_DEBUG */

/**********************************************************************//**
Builds a node pointer out of a physical record and a page number.
@return own: node pointer */
dtuple_t*
dict_index_build_node_ptr(
/*======================*/
	const dict_index_t*	index,	/*!< in: index */
	const rec_t*		rec,	/*!< in: record for which to build node
					pointer */
	ulint			page_no,/*!< in: page number to put in node
					pointer */
	mem_heap_t*		heap,	/*!< in: memory heap where pointer
					created */
	ulint			level)	/*!< in: level of rec in tree:
					0 means leaf level */
{
	dtuple_t*	tuple;
	dfield_t*	field;
	byte*		buf;
	ulint		n_unique;

	if (dict_index_is_ibuf(index)) {
		/* In a universal index tree, we take the whole record as
		the node pointer if the record is on the leaf level,
		on non-leaf levels we remove the last field, which
		contains the page number of the child page */

		ut_a(!dict_table_is_comp(index->table));
		n_unique = rec_get_n_fields_old(rec);

		if (level > 0) {
			ut_a(n_unique > 1);
			n_unique--;
		}
	} else {
		n_unique = dict_index_get_n_unique_in_tree_nonleaf(index);
	}

	tuple = dtuple_create(heap, n_unique + 1);

	/* When searching in the tree for the node pointer, we must not do
	comparison on the last field, the page number field, as on upper
	levels in the tree there may be identical node pointers with a
	different page number; therefore, we set the n_fields_cmp to one
	less: */

	dtuple_set_n_fields_cmp(tuple, n_unique);

	dict_index_copy_types(tuple, index, n_unique);

	buf = static_cast<byte*>(mem_heap_alloc(heap, 4));

	mach_write_to_4(buf, page_no);

	field = dtuple_get_nth_field(tuple, n_unique);
	dfield_set_data(field, buf, 4);

	dtype_set(dfield_get_type(field), DATA_SYS_CHILD, DATA_NOT_NULL, 4);

	rec_copy_prefix_to_dtuple(tuple, rec, index,
				  level ? 0 : index->n_core_fields,
				  n_unique, heap);
	dtuple_set_info_bits(tuple, dtuple_get_info_bits(tuple)
			     | REC_STATUS_NODE_PTR);

	ut_ad(dtuple_check_typed(tuple));

	return(tuple);
}

/** Convert a physical record into a search tuple.
@param[in]	rec		index record (not necessarily in an index page)
@param[in]	index		index
@param[in]	leaf		whether rec is in a leaf page
@param[in]	n_fields	number of data fields
@param[in,out]	heap		memory heap for allocation
@return own: data tuple */
dtuple_t*
dict_index_build_data_tuple(
	const rec_t*		rec,
	const dict_index_t*	index,
	bool			leaf,
	ulint			n_fields,
	mem_heap_t*		heap)
{
	ut_ad(!index->is_clust());

	dtuple_t* tuple = dtuple_create(heap, n_fields);

	dict_index_copy_types(tuple, index, n_fields);

	rec_copy_prefix_to_dtuple(tuple, rec, index,
				  leaf ? n_fields : 0, n_fields, heap);

	ut_ad(dtuple_check_typed(tuple));

	return(tuple);
}

/*********************************************************************//**
Calculates the minimum record length in an index. */
ulint
dict_index_calc_min_rec_len(
/*========================*/
	const dict_index_t*	index)	/*!< in: index */
{
	ulint	sum	= 0;
	ulint	i;
	ulint	comp	= dict_table_is_comp(index->table);

	if (comp) {
		ulint nullable = 0;
		sum = REC_N_NEW_EXTRA_BYTES;
		for (i = 0; i < dict_index_get_n_fields(index); i++) {
			const dict_col_t*	col
				= dict_index_get_nth_col(index, i);
			ulint	size = dict_col_get_fixed_size(col, comp);
			sum += size;
			if (!size) {
				size = col->len;
				sum += size < 128 ? 1 : 2;
			}
			if (!(col->prtype & DATA_NOT_NULL)) {
				nullable++;
			}
		}

		/* round the NULL flags up to full bytes */
		sum += UT_BITS_IN_BYTES(nullable);

		return(sum);
	}

	for (i = 0; i < dict_index_get_n_fields(index); i++) {
		sum += dict_col_get_fixed_size(
			dict_index_get_nth_col(index, i), comp);
	}

	if (sum > 127) {
		sum += 2 * dict_index_get_n_fields(index);
	} else {
		sum += dict_index_get_n_fields(index);
	}

	sum += REC_N_OLD_EXTRA_BYTES;

	return(sum);
}

/**********************************************************************//**
Outputs info on a foreign key of a table in a format suitable for
CREATE TABLE. */
std::string
dict_print_info_on_foreign_key_in_create_format(
/*============================================*/
	trx_t*		trx,		/*!< in: transaction */
	dict_foreign_t*	foreign,	/*!< in: foreign key constraint */
	ibool		add_newline)	/*!< in: whether to add a newline */
{
	const char*	stripped_id;
	ulint	i;
	std::string	str;

	if (strchr(foreign->id, '/')) {
		/* Strip the preceding database name from the constraint id */
		stripped_id = foreign->id + 1
			+ dict_get_db_name_len(foreign->id);
	} else {
		stripped_id = foreign->id;
	}

	str.append(",");

	if (add_newline) {
		/* SHOW CREATE TABLE wants constraints each printed nicely
		on its own line, while error messages want no newlines
		inserted. */
		str.append("\n ");
	}

	str.append(" CONSTRAINT ");

	str.append(innobase_quote_identifier(trx, stripped_id));
	str.append(" FOREIGN KEY (");

	for (i = 0;;) {
		str.append(innobase_quote_identifier(trx, foreign->foreign_col_names[i]));

		if (++i < foreign->n_fields) {
			str.append(", ");
		} else {
			break;
		}
	}

	str.append(") REFERENCES ");

	if (dict_tables_have_same_db(foreign->foreign_table_name_lookup,
				     foreign->referenced_table_name_lookup)) {
		/* Do not print the database name of the referenced table */
		str.append(ut_get_name(trx,
			      dict_remove_db_name(
				      foreign->referenced_table_name)));
	} else {
		str.append(ut_get_name(trx,
				foreign->referenced_table_name));
	}

	str.append(" (");

	for (i = 0;;) {
		str.append(innobase_quote_identifier(trx,
				foreign->referenced_col_names[i]));

		if (++i < foreign->n_fields) {
			str.append(", ");
		} else {
			break;
		}
	}

	str.append(")");

	if (foreign->type & DICT_FOREIGN_ON_DELETE_CASCADE) {
		str.append(" ON DELETE CASCADE");
	}

	if (foreign->type & DICT_FOREIGN_ON_DELETE_SET_NULL) {
		str.append(" ON DELETE SET NULL");
	}

	if (foreign->type & DICT_FOREIGN_ON_DELETE_NO_ACTION) {
		str.append(" ON DELETE NO ACTION");
	}

	if (foreign->type & DICT_FOREIGN_ON_UPDATE_CASCADE) {
		str.append(" ON UPDATE CASCADE");
	}

	if (foreign->type & DICT_FOREIGN_ON_UPDATE_SET_NULL) {
		str.append(" ON UPDATE SET NULL");
	}

	if (foreign->type & DICT_FOREIGN_ON_UPDATE_NO_ACTION) {
		str.append(" ON UPDATE NO ACTION");
	}

	return str;
}

/**********************************************************************//**
Outputs info on foreign keys of a table. */
std::string
dict_print_info_on_foreign_keys(
/*============================*/
	ibool		create_table_format, /*!< in: if TRUE then print in
				a format suitable to be inserted into
				a CREATE TABLE, otherwise in the format
				of SHOW TABLE STATUS */
	trx_t*		trx,	/*!< in: transaction */
	dict_table_t*	table)	/*!< in: table */
{
	dict_foreign_t*	foreign;
	std::string 	str;

	dict_sys.freeze(SRW_LOCK_CALL);

	for (dict_foreign_set::iterator it = table->foreign_set.begin();
	     it != table->foreign_set.end();
	     ++it) {

		foreign = *it;

		if (create_table_format) {
			str.append(
				dict_print_info_on_foreign_key_in_create_format(
					trx, foreign, TRUE));
		} else {
			ulint	i;
			str.append("; (");

			for (i = 0; i < foreign->n_fields; i++) {
				if (i) {
					str.append(" ");
				}

				str.append(innobase_quote_identifier(trx,
						foreign->foreign_col_names[i]));
			}

			str.append(") REFER ");
			str.append(ut_get_name(trx,
					foreign->referenced_table_name));
			str.append(")");

			for (i = 0; i < foreign->n_fields; i++) {
				if (i) {
					str.append(" ");
				}
				str.append(innobase_quote_identifier(
						trx,
						foreign->referenced_col_names[i]));
			}

			str.append(")");

			if (foreign->type == DICT_FOREIGN_ON_DELETE_CASCADE) {
				str.append(" ON DELETE CASCADE");
			}

			if (foreign->type == DICT_FOREIGN_ON_DELETE_SET_NULL) {
				str.append(" ON DELETE SET NULL");
			}

			if (foreign->type & DICT_FOREIGN_ON_DELETE_NO_ACTION) {
				str.append(" ON DELETE NO ACTION");
			}

			if (foreign->type & DICT_FOREIGN_ON_UPDATE_CASCADE) {
				str.append(" ON UPDATE CASCADE");
			}

			if (foreign->type & DICT_FOREIGN_ON_UPDATE_SET_NULL) {
				str.append(" ON UPDATE SET NULL");
			}

			if (foreign->type & DICT_FOREIGN_ON_UPDATE_NO_ACTION) {
				str.append(" ON UPDATE NO ACTION");
			}
		}
	}

	dict_sys.unfreeze();
	return str;
}

/**********************************************************************//**
Flags an index corrupted both in the data dictionary cache
and in the SYS_INDEXES */
void dict_set_corrupted(dict_index_t *index, const char *ctx)
{
	mem_heap_t*	heap;
	mtr_t		mtr;
	dict_index_t*	sys_index;
	dtuple_t*	tuple;
	dfield_t*	dfield;
	byte*		buf;
	const char*	status;
	btr_cur_t	cursor;

	dict_sys.lock(SRW_LOCK_CALL);

	ut_ad(!dict_table_is_comp(dict_sys.sys_tables));
	ut_ad(!dict_table_is_comp(dict_sys.sys_indexes));

	/* Mark the table as corrupted only if the clustered index
	is corrupted */
	if (dict_index_is_clust(index)) {
		index->table->corrupted = TRUE;
		goto func_exit;
	}

	if (index->type & DICT_CORRUPT) {
		/* The index was already flagged corrupted. */
		ut_ad(!dict_index_is_clust(index) || index->table->corrupted);
		goto func_exit;
	}

	/* If this is read only mode, do not update SYS_INDEXES, just
	mark it as corrupted in memory */
	if (high_level_read_only) {
		index->type |= DICT_CORRUPT;
		goto func_exit;
	}

	heap = mem_heap_create(sizeof(dtuple_t) + 2 * (sizeof(dfield_t)
			       + sizeof(que_fork_t) + sizeof(upd_node_t)
			       + sizeof(upd_t) + 12));
	mtr_start(&mtr);
	index->type |= DICT_CORRUPT;

	sys_index = UT_LIST_GET_FIRST(dict_sys.sys_indexes->indexes);

	/* Find the index row in SYS_INDEXES */
	tuple = dtuple_create(heap, 2);

	dfield = dtuple_get_nth_field(tuple, 0);
	buf = static_cast<byte*>(mem_heap_alloc(heap, 8));
	mach_write_to_8(buf, index->table->id);
	dfield_set_data(dfield, buf, 8);

	dfield = dtuple_get_nth_field(tuple, 1);
	buf = static_cast<byte*>(mem_heap_alloc(heap, 8));
	mach_write_to_8(buf, index->id);
	dfield_set_data(dfield, buf, 8);

	dict_index_copy_types(tuple, sys_index, 2);

	if (btr_cur_search_to_nth_level(sys_index, 0, tuple, PAGE_CUR_LE,
					BTR_MODIFY_LEAF, &cursor, 0, &mtr)
	    != DB_SUCCESS) {
		goto fail;
	}

	if (cursor.low_match == dtuple_get_n_fields(tuple)) {
		/* UPDATE SYS_INDEXES SET TYPE=index->type
		WHERE TABLE_ID=index->table->id AND INDEX_ID=index->id */
		ulint	len;
		byte*	field	= rec_get_nth_field_old(
			btr_cur_get_rec(&cursor),
			DICT_FLD__SYS_INDEXES__TYPE, &len);
		if (len != 4) {
			goto fail;
		}
		mtr.write<4>(*btr_cur_get_block(&cursor), field, index->type);
		status = "Flagged";
	} else {
fail:
		status = "Unable to flag";
	}

	mtr_commit(&mtr);
	mem_heap_free(heap);
	ib::error() << status << " corruption of " << index->name
		<< " in table " << index->table->name << " in " << ctx;

func_exit:
	dict_sys.unlock();
}

/** Sets merge_threshold in the SYS_INDEXES
@param[in,out]	index		index
@param[in]	merge_threshold	value to set */
void
dict_index_set_merge_threshold(
	dict_index_t*	index,
	ulint		merge_threshold)
{
	mem_heap_t*	heap;
	mtr_t		mtr;
	dict_index_t*	sys_index;
	dtuple_t*	tuple;
	dfield_t*	dfield;
	byte*		buf;
	btr_cur_t	cursor;

	ut_ad(index != NULL);
	ut_ad(!dict_table_is_comp(dict_sys.sys_tables));
	ut_ad(!dict_table_is_comp(dict_sys.sys_indexes));

	heap = mem_heap_create(sizeof(dtuple_t) + 2 * (sizeof(dfield_t)
			       + sizeof(que_fork_t) + sizeof(upd_node_t)
			       + sizeof(upd_t) + 12));

	mtr.start();

	sys_index = UT_LIST_GET_FIRST(dict_sys.sys_indexes->indexes);

	/* Find the index row in SYS_INDEXES */
	tuple = dtuple_create(heap, 2);

	dfield = dtuple_get_nth_field(tuple, 0);
	buf = static_cast<byte*>(mem_heap_alloc(heap, 8));
	mach_write_to_8(buf, index->table->id);
	dfield_set_data(dfield, buf, 8);

	dfield = dtuple_get_nth_field(tuple, 1);
	buf = static_cast<byte*>(mem_heap_alloc(heap, 8));
	mach_write_to_8(buf, index->id);
	dfield_set_data(dfield, buf, 8);

	dict_index_copy_types(tuple, sys_index, 2);

	if (btr_cur_search_to_nth_level(sys_index, 0, tuple, PAGE_CUR_GE,
					BTR_MODIFY_LEAF, &cursor, 0, &mtr)
	    != DB_SUCCESS) {
		goto func_exit;
	}

	if (cursor.up_match == dtuple_get_n_fields(tuple)
	    && rec_get_n_fields_old(btr_cur_get_rec(&cursor))
	       == DICT_NUM_FIELDS__SYS_INDEXES) {
		ulint	len;
		byte*	field	= rec_get_nth_field_old(
			btr_cur_get_rec(&cursor),
			DICT_FLD__SYS_INDEXES__MERGE_THRESHOLD, &len);

		ut_ad(len == 4);
		mtr.write<4,mtr_t::MAYBE_NOP>(*btr_cur_get_block(&cursor),
					      field, merge_threshold);
	}

func_exit:
	mtr_commit(&mtr);
	mem_heap_free(heap);
}

#ifdef UNIV_DEBUG
/** Sets merge_threshold for all indexes in the list of tables
@param[in]	list	pointer to the list of tables */
inline
void
dict_set_merge_threshold_list_debug(
	UT_LIST_BASE_NODE_T(dict_table_t)*	list,
	uint					merge_threshold_all)
{
	for (dict_table_t* table = UT_LIST_GET_FIRST(*list);
	     table != NULL;
	     table = UT_LIST_GET_NEXT(table_LRU, table)) {
		for (dict_index_t* index = UT_LIST_GET_FIRST(table->indexes);
		     index != NULL;
		     index = UT_LIST_GET_NEXT(indexes, index)) {
			index->lock.x_lock(SRW_LOCK_CALL);
			index->merge_threshold = merge_threshold_all
				& ((1U << 6) - 1);
			index->lock.x_unlock();
		}
	}
}

/** Sets merge_threshold for all indexes in dictionary cache for debug.
@param[in]	merge_threshold_all	value to set for all indexes */
void
dict_set_merge_threshold_all_debug(
	uint	merge_threshold_all)
{
	dict_sys.freeze(SRW_LOCK_CALL);

	dict_set_merge_threshold_list_debug(
		&dict_sys.table_LRU, merge_threshold_all);
	dict_set_merge_threshold_list_debug(
		&dict_sys.table_non_LRU, merge_threshold_all);

	dict_sys.unfreeze();
}

#endif /* UNIV_DEBUG */

/** Get an index by name.
@param[in]	table		the table where to look for the index
@param[in]	name		the index name to look for
@return index, NULL if does not exist */
dict_index_t*
dict_table_get_index_on_name(dict_table_t* table, const char* name)
{
	dict_index_t*	index;

	index = dict_table_get_first_index(table);

	while (index != NULL) {
		if (index->is_committed() && !strcmp(index->name, name)) {
			return(index);
		}

		index = dict_table_get_next_index(index);
	}

	return(NULL);
}

/**********************************************************************//**
Replace the index passed in with another equivalent index in the
foreign key lists of the table.
@return whether all replacements were found */
bool
dict_foreign_replace_index(
/*=======================*/
	dict_table_t*		table,  /*!< in/out: table */
	const char**		col_names,
					/*!< in: column names, or NULL
					to use table->col_names */
	const dict_index_t*	index)	/*!< in: index to be replaced */
{
	bool		found	= true;
	dict_foreign_t*	foreign;

	ut_ad(index->to_be_dropped);
	ut_ad(index->table == table);

	for (dict_foreign_set::iterator it = table->foreign_set.begin();
	     it != table->foreign_set.end();
	     ++it) {

		foreign = *it;
		if (foreign->foreign_index == index) {
			ut_ad(foreign->foreign_table == index->table);

			dict_index_t* new_index = dict_foreign_find_index(
				foreign->foreign_table, col_names,
				foreign->foreign_col_names,
				foreign->n_fields, index,
				/*check_charsets=*/TRUE, /*check_null=*/FALSE,
				NULL, NULL, NULL);
			if (new_index) {
				ut_ad(new_index->table == index->table);
				ut_ad(!new_index->to_be_dropped);
			} else {
				found = false;
			}

			foreign->foreign_index = new_index;
		}
	}

	for (dict_foreign_set::iterator it = table->referenced_set.begin();
	     it != table->referenced_set.end();
	     ++it) {

		foreign = *it;
		if (foreign->referenced_index == index) {
			ut_ad(foreign->referenced_table == index->table);

			dict_index_t* new_index = dict_foreign_find_index(
				foreign->referenced_table, NULL,
				foreign->referenced_col_names,
				foreign->n_fields, index,
				/*check_charsets=*/TRUE, /*check_null=*/FALSE,
				NULL, NULL, NULL);
			/* There must exist an alternative index,
			since this must have been checked earlier. */
			if (new_index) {
				ut_ad(new_index->table == index->table);
				ut_ad(!new_index->to_be_dropped);
			} else {
				found = false;
			}

			foreign->referenced_index = new_index;
		}
	}

	return(found);
}

#ifdef UNIV_DEBUG
/**********************************************************************//**
Check for duplicate index entries in a table [using the index name] */
void
dict_table_check_for_dup_indexes(
/*=============================*/
	const dict_table_t*	table,	/*!< in: Check for dup indexes
					in this table */
	enum check_name		check)	/*!< in: whether and when to allow
					temporary index names */
{
	/* Check for duplicates, ignoring indexes that are marked
	as to be dropped */

	const dict_index_t*	index1;
	const dict_index_t*	index2;

	ut_ad(dict_sys.frozen());

	/* The primary index _must_ exist */
	ut_a(UT_LIST_GET_LEN(table->indexes) > 0);

	index1 = UT_LIST_GET_FIRST(table->indexes);

	do {
		if (!index1->is_committed()) {
			ut_a(!dict_index_is_clust(index1));

			switch (check) {
			case CHECK_ALL_COMPLETE:
				ut_error;
			case CHECK_ABORTED_OK:
				switch (dict_index_get_online_status(index1)) {
				case ONLINE_INDEX_COMPLETE:
				case ONLINE_INDEX_CREATION:
					ut_error;
					break;
				case ONLINE_INDEX_ABORTED:
				case ONLINE_INDEX_ABORTED_DROPPED:
					break;
				}
				/* fall through */
			case CHECK_PARTIAL_OK:
				break;
			}
		}

		for (index2 = UT_LIST_GET_NEXT(indexes, index1);
		     index2 != NULL;
		     index2 = UT_LIST_GET_NEXT(indexes, index2)) {
			ut_ad(index1->is_committed()
			      != index2->is_committed()
			      || strcmp(index1->name, index2->name) != 0);
		}

		index1 = UT_LIST_GET_NEXT(indexes, index1);
	} while (index1);
}
#endif /* UNIV_DEBUG */

/*********************************************************************//**
Converts a database and table name from filesystem encoding
(e.g. d@i1b/a@q1b@1Kc, same format as used in dict_table_t::name) in two
strings in UTF8 encoding (e.g. dцb and aюbØc). The output buffers must be
at least MAX_DB_UTF8_LEN and MAX_TABLE_UTF8_LEN bytes. */
void
dict_fs2utf8(
/*=========*/
	const char*	db_and_table,	/*!< in: database and table names,
					e.g. d@i1b/a@q1b@1Kc */
	char*		db_utf8,	/*!< out: database name, e.g. dцb */
	size_t		db_utf8_size,	/*!< in: dbname_utf8 size */
	char*		table_utf8,	/*!< out: table name, e.g. aюbØc */
	size_t		table_utf8_size)/*!< in: table_utf8 size */
{
	char	db[MAX_DATABASE_NAME_LEN + 1];
	ulint	db_len;
	uint	errors;

	db_len = dict_get_db_name_len(db_and_table);

	ut_a(db_len <= sizeof(db));

	memcpy(db, db_and_table, db_len);
	db[db_len] = '\0';

	strconvert(
		&my_charset_filename, db, uint(db_len), system_charset_info,
		db_utf8, uint(db_utf8_size), &errors);

	/* convert each # to @0023 in table name and store the result in buf */
	const char*	table = dict_remove_db_name(db_and_table);
	const char*	table_p;
	char		buf[MAX_TABLE_NAME_LEN * 5 + 1];
	char*		buf_p;
	for (table_p = table, buf_p = buf; table_p[0] != '\0'; table_p++) {
		if (table_p[0] != '#') {
			buf_p[0] = table_p[0];
			buf_p++;
		} else {
			buf_p[0] = '@';
			buf_p[1] = '0';
			buf_p[2] = '0';
			buf_p[3] = '2';
			buf_p[4] = '3';
			buf_p += 5;
		}
		ut_a((size_t) (buf_p - buf) < sizeof(buf));
	}
	buf_p[0] = '\0';

	errors = 0;
	strconvert(
		&my_charset_filename, buf, (uint) (buf_p - buf),
		system_charset_info,
		table_utf8, uint(table_utf8_size),
		&errors);

	if (errors != 0) {
		snprintf(table_utf8, table_utf8_size, "%s%s",
			    srv_mysql50_table_name_prefix, table);
	}
}

/** Resize the hash tables based on the current buffer pool size. */
void dict_sys_t::resize()
{
  ut_ad(this == &dict_sys);
  ut_ad(is_initialised());
  lock(SRW_LOCK_CALL);

  /* all table entries are in table_LRU and table_non_LRU lists */
  table_hash.free();
  table_id_hash.free();
  temp_id_hash.free();

  const ulint hash_size = buf_pool_get_curr_size()
    / (DICT_POOL_PER_TABLE_HASH * UNIV_WORD_SIZE);
  table_hash.create(hash_size);
  table_id_hash.create(hash_size);
  temp_id_hash.create(hash_size);

  for (dict_table_t *table= UT_LIST_GET_FIRST(table_LRU); table;
       table= UT_LIST_GET_NEXT(table_LRU, table))
  {
    ut_ad(!table->is_temporary());
    ulint fold= my_crc32c(0, table->name.m_name, strlen(table->name.m_name));
    ulint id_fold= ut_fold_ull(table->id);

    HASH_INSERT(dict_table_t, name_hash, &table_hash, fold, table);
    HASH_INSERT(dict_table_t, id_hash, &table_id_hash, id_fold, table);
  }

  for (dict_table_t *table = UT_LIST_GET_FIRST(table_non_LRU); table;
       table= UT_LIST_GET_NEXT(table_LRU, table))
  {
    ulint fold= my_crc32c(0, table->name.m_name, strlen(table->name.m_name));
    ulint id_fold= ut_fold_ull(table->id);

    HASH_INSERT(dict_table_t, name_hash, &table_hash, fold, table);

    hash_table_t *id_hash= table->is_temporary()
      ? &temp_id_hash : &table_id_hash;

    HASH_INSERT(dict_table_t, id_hash, id_hash, id_fold, table);
  }

  unlock();
}

/** Close the data dictionary cache on shutdown. */
void dict_sys_t::close()
{
  ut_ad(this == &dict_sys);
  if (!is_initialised()) return;

  lock(SRW_LOCK_CALL);

  /* Free the hash elements. We don't remove them from table_hash
  because we are invoking table_hash.free() below. */
  for (ulint i= table_hash.n_cells; i--; )
    while (dict_table_t *table= static_cast<dict_table_t*>
           (HASH_GET_FIRST(&table_hash, i)))
      dict_sys.remove(table);

  table_hash.free();

  /* table_id_hash contains the same elements as in table_hash,
  therefore we don't delete the individual elements. */
  table_id_hash.free();

  /* No temporary tables should exist at this point. */
  temp_id_hash.free();

  unlock();
  latch.destroy();

  mysql_mutex_destroy(&dict_foreign_err_mutex);

  if (dict_foreign_err_file)
  {
    my_fclose(dict_foreign_err_file, MYF(MY_WME));
    dict_foreign_err_file = NULL;
  }

  m_initialised= false;
}

#ifdef UNIV_DEBUG
/**********************************************************************//**
Validate the dictionary table LRU list.
@return TRUE if valid */
static
ibool
dict_lru_validate(void)
/*===================*/
{
	dict_table_t*	table;

	ut_ad(dict_sys.frozen());

	for (table = UT_LIST_GET_FIRST(dict_sys.table_LRU);
	     table != NULL;
	     table = UT_LIST_GET_NEXT(table_LRU, table)) {

		ut_a(table->can_be_evicted);
	}

	for (table = UT_LIST_GET_FIRST(dict_sys.table_non_LRU);
	     table != NULL;
	     table = UT_LIST_GET_NEXT(table_LRU, table)) {

		ut_a(!table->can_be_evicted);
	}

	return(TRUE);
}
#endif /* UNIV_DEBUG */
/*********************************************************************//**
Check an index to see whether its first fields are the columns in the array,
in the same order and is not marked for deletion and is not the same
as types_idx.
@return true if the index qualifies, otherwise false */
bool
dict_foreign_qualify_index(
/*=======================*/
	const dict_table_t*	table,	/*!< in: table */
	const char**		col_names,
					/*!< in: column names, or NULL
					to use table->col_names */
	const char**		columns,/*!< in: array of column names */
	ulint			n_cols,	/*!< in: number of columns */
	const dict_index_t*	index,	/*!< in: index to check */
	const dict_index_t*	types_idx,
					/*!< in: NULL or an index
					whose types the column types
					must match */
	bool			check_charsets,
					/*!< in: whether to check
					charsets.  only has an effect
					if types_idx != NULL */
	ulint			check_null,
					/*!< in: nonzero if none of
					the columns must be declared
					NOT NULL */
	fkerr_t*		error,	/*!< out: error code */
	ulint*			err_col_no,
					/*!< out: column number where
					error happened */
	dict_index_t**		err_index)
					/*!< out: index where error
					happened */
{
	if (dict_index_get_n_fields(index) < n_cols) {
		return(false);
	}

	if (index->type & (DICT_SPATIAL | DICT_FTS | DICT_CORRUPT)) {
		return false;
	}

	if (index->online_status >= ONLINE_INDEX_ABORTED) {
		return false;
	}

	for (ulint i = 0; i < n_cols; i++) {
		dict_field_t*	field;
		const char*	col_name;
		ulint		col_no;

		field = dict_index_get_nth_field(index, i);
		col_no = dict_col_get_no(field->col);

		if (field->prefix_len != 0) {
			/* We do not accept column prefix
			indexes here */
			if (error && err_col_no && err_index) {
				*error = FK_IS_PREFIX_INDEX;
				*err_col_no = i;
				*err_index = (dict_index_t*)index;
			}
			return(false);
		}

		if (check_null
		    && (field->col->prtype & DATA_NOT_NULL)) {
			if (error && err_col_no && err_index) {
				*error = FK_COL_NOT_NULL;
				*err_col_no = i;
				*err_index = (dict_index_t*)index;
			}
			return(false);
		}

		if (field->col->is_virtual()) {
			col_name = "";
			for (ulint j = 0; j < table->n_v_def; j++) {
				col_name = dict_table_get_v_col_name(table, j);
				if (innobase_strcasecmp(field->name,col_name) == 0) {
					break;
				}
			}
		} else {
			col_name = col_names
				? col_names[col_no]
				: dict_table_get_col_name(table, col_no);
		}

		if (0 != innobase_strcasecmp(columns[i], col_name)) {
			return(false);
		}

		if (types_idx && !cmp_cols_are_equal(
			    dict_index_get_nth_col(index, i),
			    dict_index_get_nth_col(types_idx, i),
			    check_charsets)) {
			if (error && err_col_no && err_index) {
				*error = FK_COLS_NOT_EQUAL;
				*err_col_no = i;
				*err_index = (dict_index_t*)index;
			}

			return(false);
		}
	}

	return(true);
}

/*********************************************************************//**
Update the state of compression failure padding heuristics. This is
called whenever a compression operation succeeds or fails.
The caller must be holding info->mutex */
static
void
dict_index_zip_pad_update(
/*======================*/
	zip_pad_info_t*	info,	/*<! in/out: info to be updated */
	ulint	zip_threshold)	/*<! in: zip threshold value */
{
	ulint	total;
	ulint	fail_pct;

	ut_ad(info);
	ut_ad(info->pad % ZIP_PAD_INCR == 0);

	total = info->success + info->failure;

	ut_ad(total > 0);

	if (zip_threshold == 0) {
		/* User has just disabled the padding. */
		return;
	}

	if (total < ZIP_PAD_ROUND_LEN) {
		/* We are in middle of a round. Do nothing. */
		return;
	}

	/* We are at a 'round' boundary. Reset the values but first
	calculate fail rate for our heuristic. */
	fail_pct = (info->failure * 100) / total;
	info->failure = 0;
	info->success = 0;

	if (fail_pct > zip_threshold) {
		/* Compression failures are more then user defined
		threshold. Increase the pad size to reduce chances of
		compression failures.

		Only do increment if it won't increase padding
		beyond max pad size. */
		if (info->pad + ZIP_PAD_INCR
		    < (srv_page_size * zip_pad_max) / 100) {
			info->pad.fetch_add(ZIP_PAD_INCR);

			MONITOR_INC(MONITOR_PAD_INCREMENTS);
		}

		info->n_rounds = 0;

	} else {
		/* Failure rate was OK. Another successful round
		completed. */
		++info->n_rounds;

		/* If enough successful rounds are completed with
		compression failure rate in control, decrease the
		padding. */
		if (info->n_rounds >= ZIP_PAD_SUCCESSFUL_ROUND_LIMIT
		    && info->pad > 0) {
			info->pad.fetch_sub(ZIP_PAD_INCR);

			info->n_rounds = 0;

			MONITOR_INC(MONITOR_PAD_DECREMENTS);
		}
	}
}

/*********************************************************************//**
This function should be called whenever a page is successfully
compressed. Updates the compression padding information. */
void
dict_index_zip_success(
/*===================*/
	dict_index_t*	index)	/*!< in/out: index to be updated. */
{
	ulint zip_threshold = zip_failure_threshold_pct;
	if (!zip_threshold) {
		/* Disabled by user. */
		return;
	}

	index->zip_pad.mutex.lock();
	++index->zip_pad.success;
	dict_index_zip_pad_update(&index->zip_pad, zip_threshold);
	index->zip_pad.mutex.unlock();
}

/*********************************************************************//**
This function should be called whenever a page compression attempt
fails. Updates the compression padding information. */
void
dict_index_zip_failure(
/*===================*/
	dict_index_t*	index)	/*!< in/out: index to be updated. */
{
	ulint zip_threshold = zip_failure_threshold_pct;
	if (!zip_threshold) {
		/* Disabled by user. */
		return;
	}

	index->zip_pad.mutex.lock();
	++index->zip_pad.failure;
	dict_index_zip_pad_update(&index->zip_pad, zip_threshold);
	index->zip_pad.mutex.unlock();
}

/*********************************************************************//**
Return the optimal page size, for which page will likely compress.
@return page size beyond which page might not compress */
ulint
dict_index_zip_pad_optimal_page_size(
/*=================================*/
	dict_index_t*	index)	/*!< in: index for which page size
				is requested */
{
	ulint	pad;
	ulint	min_sz;
	ulint	sz;

	if (!zip_failure_threshold_pct) {
		/* Disabled by user. */
		return(srv_page_size);
	}

	pad = index->zip_pad.pad;

	ut_ad(pad < srv_page_size);
	sz = srv_page_size - pad;

	/* Min size allowed by user. */
	ut_ad(zip_pad_max < 100);
	min_sz = (srv_page_size * (100 - zip_pad_max)) / 100;

	return(ut_max(sz, min_sz));
}

/*************************************************************//**
Convert table flag to row format string.
@return row format name. */
const char*
dict_tf_to_row_format_string(
/*=========================*/
	ulint	table_flag)		/*!< in: row format setting */
{
	switch (dict_tf_get_rec_format(table_flag)) {
	case REC_FORMAT_REDUNDANT:
		return("ROW_TYPE_REDUNDANT");
	case REC_FORMAT_COMPACT:
		return("ROW_TYPE_COMPACT");
	case REC_FORMAT_COMPRESSED:
		return("ROW_TYPE_COMPRESSED");
	case REC_FORMAT_DYNAMIC:
		return("ROW_TYPE_DYNAMIC");
	}

	ut_error;
	return(0);
}<|MERGE_RESOLUTION|>--- conflicted
+++ resolved
@@ -1655,12 +1655,7 @@
 			in UTF-8 charset.  The variable fkid here is used
 			to store foreign key constraint name in charset
 			my_charset_filename for comparison further below. */
-<<<<<<< HEAD
-			char    fkid[MAX_TABLE_NAME_LEN+20];
-=======
 			char    fkid[MAX_TABLE_NAME_LEN * 2 + 20];
-			ibool	on_tmp = FALSE;
->>>>>>> 29fa9bce
 
 			/* The old table name in my_charset_filename is stored
 			in old_name_cs_filename */
