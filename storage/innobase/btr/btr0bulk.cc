--- conflicted
+++ resolved
@@ -32,13 +32,9 @@
 #include "trx0trx.h"
 
 /** Innodb B-tree index fill factor for bulk load. */
-<<<<<<< HEAD
 uint	innobase_fill_factor;
-=======
-long	innobase_fill_factor;
 /** whether to reduce redo logging during ALTER TABLE */
 my_bool	innodb_log_optimize_ddl;
->>>>>>> 0f90728b
 
 /** Initialize members, allocate page if needed and start mtr.
 Note: we commit all mtrs on failure.
@@ -60,7 +56,7 @@
 		m_mtr.set_log_mode(MTR_LOG_NO_REDO);
 		m_mtr.set_flush_observer(m_flush_observer);
 	} else {
-		m_mtr.set_named_space(m_index->space);
+		m_index->set_modified(m_mtr);
 	}
 
 	if (m_page_no == FIL_NULL) {
@@ -71,11 +67,7 @@
 		the allocation order, and we will always generate redo log
 		for page allocation, even when creating a new tablespace. */
 		alloc_mtr.start();
-<<<<<<< HEAD
 		m_index->set_modified(alloc_mtr);
-=======
-		alloc_mtr.set_named_space(m_index->space);
->>>>>>> 0f90728b
 
 		ulint	n_reserved;
 		bool	success;
@@ -127,18 +119,10 @@
 				       m_index->id, &m_mtr);
 		}
 	} else {
-<<<<<<< HEAD
 		new_block = btr_block_get(
 			page_id_t(m_index->table->space->id, m_page_no),
 			page_size_t(m_index->table->space->flags),
-			RW_X_LATCH, m_index, mtr);
-=======
-		page_id_t	page_id(dict_index_get_space(m_index), m_page_no);
-		page_size_t	page_size(dict_table_page_size(m_index->table));
-
-		new_block = btr_block_get(page_id, page_size,
-					  RW_X_LATCH, m_index, &m_mtr);
->>>>>>> 0f90728b
+			RW_X_LATCH, m_index, &m_mtr);
 
 		new_page = buf_block_get_frame(new_block);
 		new_page_zip = buf_block_get_page_zip(new_block);
@@ -150,16 +134,9 @@
 		btr_page_set_level(new_page, new_page_zip, m_level, &m_mtr);
 	}
 
-<<<<<<< HEAD
-	if (dict_index_is_sec_or_ibuf(m_index)
-	    && !m_index->table->is_temporary()
-	    && page_is_leaf(new_page)) {
-		page_update_max_trx_id(new_block, NULL, m_trx_id, mtr);
-=======
 	if (!m_level && dict_index_is_sec_or_ibuf(m_index)) {
 		page_update_max_trx_id(new_block, new_page_zip, m_trx_id,
 				       &m_mtr);
->>>>>>> 0f90728b
 	}
 
 	m_block = new_block;
@@ -185,13 +162,9 @@
 	m_rec_no = page_header_get_field(new_page, PAGE_N_RECS);
 
 	ut_d(m_total_data = 0);
-<<<<<<< HEAD
-	page_header_set_field(m_page, NULL, PAGE_HEAP_TOP, srv_page_size - 1);
-=======
 	/* See page_copy_rec_list_end_to_created_page() */
 	ut_d(page_header_set_field(m_page, NULL, PAGE_HEAP_TOP,
 				   srv_page_size - 1));
->>>>>>> 0f90728b
 
 	return(DB_SUCCESS);
 }
@@ -279,16 +252,8 @@
 	ut_ad(m_rec_no > 0);
 	ut_ad(m_total_data + page_dir_calc_reserved_space(m_rec_no)
 	      <= page_get_free_space_of_empty(m_is_comp));
-<<<<<<< HEAD
-
-	/* To pass the debug tests we have to set these dummy values
-	in the debug version */
-	page_dir_set_n_slots(m_page, NULL, srv_page_size / 2);
-#endif
-=======
 	/* See page_copy_rec_list_end_to_created_page() */
 	ut_d(page_dir_set_n_slots(m_page, NULL, srv_page_size / 2));
->>>>>>> 0f90728b
 
 	ulint	count = 0;
 	ulint	n_recs = 0;
@@ -339,17 +304,7 @@
 	page_dir_slot_set_n_owned(slot, NULL, count + 1);
 
 	ut_ad(!dict_index_is_spatial(m_index));
-<<<<<<< HEAD
-	page_dir_set_n_slots(m_page, NULL, 2 + slot_index);
-	page_header_set_ptr(m_page, NULL, PAGE_HEAP_TOP, m_heap_top);
-	page_dir_set_n_heap(m_page, NULL, PAGE_HEAP_NO_USER_LOW + m_rec_no);
-	page_header_set_ptr(m_page, NULL, PAGE_LAST_INSERT, m_cur_rec);
-	mach_write_to_2(PAGE_HEADER + PAGE_N_RECS + m_page, m_rec_no);
 	ut_ad(!page_get_instant(m_page));
-	m_page[PAGE_HEADER + PAGE_DIRECTION_B] = PAGE_RIGHT;
-	*reinterpret_cast<uint16_t*>(PAGE_HEADER + PAGE_N_DIRECTION + m_page)
-		= 0;
-=======
 
 	if (!m_flush_observer && !m_page_zip) {
 		mlog_write_ulint(PAGE_HEADER + PAGE_N_DIR_SLOTS + m_page,
@@ -366,7 +321,7 @@
 		mlog_write_ulint(PAGE_HEADER + PAGE_LAST_INSERT + m_page,
 				 ulint(m_cur_rec - m_page),
 				 MLOG_2BYTES, &m_mtr);
-		mlog_write_ulint(PAGE_HEADER + PAGE_DIRECTION + m_page,
+		mlog_write_ulint(PAGE_HEADER + PAGE_DIRECTION_B - 1 + m_page,
 				 PAGE_RIGHT, MLOG_2BYTES, &m_mtr);
 		mlog_write_ulint(PAGE_HEADER + PAGE_N_DIRECTION + m_page, 0,
 				 MLOG_2BYTES, &m_mtr);
@@ -383,12 +338,11 @@
 		mach_write_to_2(PAGE_HEADER + PAGE_N_RECS + m_page, m_rec_no);
 		mach_write_to_2(PAGE_HEADER + PAGE_LAST_INSERT + m_page,
 				ulint(m_cur_rec - m_page));
-		mach_write_to_2(PAGE_HEADER + PAGE_DIRECTION + m_page,
+		mach_write_to_2(PAGE_HEADER + PAGE_DIRECTION_B - 1 + m_page,
 				PAGE_RIGHT);
 		mach_write_to_2(PAGE_HEADER + PAGE_N_DIRECTION + m_page, 0);
 	}
 
->>>>>>> 0f90728b
 	m_block->skip_flush_check = false;
 }
 
@@ -402,13 +356,7 @@
 		ut_ad(page_validate(m_page, m_index));
 
 		/* Set no free space left and no buffered changes in ibuf. */
-<<<<<<< HEAD
-		if (!dict_index_is_clust(m_index)
-		    && !m_index->table->is_temporary()
-		    && page_is_leaf(m_page)) {
-=======
 		if (!dict_index_is_clust(m_index) && page_is_leaf(m_page)) {
->>>>>>> 0f90728b
 			ibuf_set_bitmap_for_bulk_load(
 				m_block, innobase_fill_factor == 100);
 		}
@@ -708,27 +656,17 @@
 		m_mtr.set_log_mode(MTR_LOG_NO_REDO);
 		m_mtr.set_flush_observer(m_flush_observer);
 	} else {
-		m_mtr.set_named_space(m_index->space);
+		m_index->set_modified(m_mtr);
 	}
 
 	/* In case the block is S-latched by page_cleaner. */
-<<<<<<< HEAD
-	if (!ret) {
+	if (!buf_page_optimistic_get(RW_X_LATCH, m_block, m_modify_clock,
+				     __FILE__, __LINE__, &m_mtr)) {
 		m_block = buf_page_get_gen(
 			page_id_t(m_index->table->space->id, m_page_no),
 			page_size_t(m_index->table->space->flags),
 			RW_X_LATCH, m_block, BUF_GET_IF_IN_POOL,
-			__FILE__, __LINE__, m_mtr, &m_err);
-=======
-	if (!buf_page_optimistic_get(RW_X_LATCH, m_block, m_modify_clock,
-				     __FILE__, __LINE__, &m_mtr)) {
-		page_id_t       page_id(dict_index_get_space(m_index), m_page_no);
-		page_size_t     page_size(dict_table_page_size(m_index->table));
-
-		m_block = buf_page_get_gen(page_id, page_size, RW_X_LATCH,
-					   m_block, BUF_GET_IF_IN_POOL,
-					   __FILE__, __LINE__, &m_mtr, &m_err);
->>>>>>> 0f90728b
+			__FILE__, __LINE__, &m_mtr, &m_err);
 
 		if (m_err != DB_SUCCESS) {
 			return (m_err);
@@ -1067,18 +1005,8 @@
 		rec_t*		first_rec;
 		mtr_t		mtr;
 		buf_block_t*	last_block;
-<<<<<<< HEAD
-		PageBulk	root_page_bulk(m_index, m_trx_id,
+		PageBulk	root_page_bulk(m_index, m_trx->id,
 					       m_index->page, m_root_level,
-=======
-		page_t*		last_page;
-		page_id_t	page_id(dict_index_get_space(m_index),
-					last_page_no);
-		page_size_t	page_size(dict_table_page_size(m_index->table));
-		ulint		root_page_no = dict_index_get_page(m_index);
-		PageBulk	root_page_bulk(m_index, m_trx->id,
-					       root_page_no, m_root_level,
->>>>>>> 0f90728b
 					       m_flush_observer);
 
 		mtr.start();
