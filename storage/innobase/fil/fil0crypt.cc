--- conflicted
+++ resolved
@@ -2463,15 +2463,11 @@
 fil_crypt_set_encrypt_tables(
 	uint val)
 {
-<<<<<<< HEAD
-	mutex_enter(&fil_system.mutex);
-=======
 	if (!fil_crypt_threads_inited) {
 		return;
 	}
 
-	mutex_enter(&fil_system->mutex);
->>>>>>> 85defc47
+	mutex_enter(&fil_system.mutex);
 
 	srv_encrypt_tables = val;
 
