--- conflicted
+++ resolved
@@ -2212,14 +2212,9 @@
 
 	if (ulint n_pending_ops = space->n_pending_ops) {
 
-<<<<<<< HEAD
-		if (count > 5000) {
-			ib::warn() << "Trying to delete"
-=======
           /* Give a warning every 10 second, starting after 1 second */
           if ((count % 500) == 50) {
-			ib::warn() << "Trying to close/delete/truncate"
->>>>>>> b6ec1e8b
+			ib::warn() << "Trying to delete"
 				" tablespace '" << space->name
 				<< "' but there are " << n_pending_ops
 				<< " pending operations on it.";
