--- conflicted
+++ resolved
@@ -626,14 +626,9 @@
 	flst_remove(header_block, TRX_UNDO_SEG_HDR + TRX_UNDO_PAGE_LIST,
 		    undo_block, TRX_UNDO_PAGE_HDR + TRX_UNDO_PAGE_NODE, mtr);
 
-<<<<<<< HEAD
 	fseg_free_page(TRX_UNDO_SEG_HDR + TRX_UNDO_FSEG_HEADER
 		       + header_block->frame,
-		       rseg->space, page_no, false, mtr);
-=======
-	fseg_free_page(TRX_UNDO_SEG_HDR + TRX_UNDO_FSEG_HEADER + header_page,
-		       rseg->space, page_no, true, mtr);
->>>>>>> faf6d0ef
+		       rseg->space, page_no, mtr);
 
 	const fil_addr_t last_addr = flst_get_last(
 		TRX_UNDO_SEG_HDR + TRX_UNDO_PAGE_LIST + header_block->frame);
