/*****************************************************************************

Copyright (c) 1996, 2018, Oracle and/or its affiliates. All Rights Reserved.
Copyright (c) 2018, 2020, MariaDB Corporation.

This program is free software; you can redistribute it and/or modify it under
the terms of the GNU General Public License as published by the Free Software
Foundation; version 2 of the License.

This program is distributed in the hope that it will be useful, but WITHOUT
ANY WARRANTY; without even the implied warranty of MERCHANTABILITY or FITNESS
FOR A PARTICULAR PURPOSE. See the GNU General Public License for more details.

You should have received a copy of the GNU General Public License along with
this program; if not, write to the Free Software Foundation, Inc.,
51 Franklin Street, Fifth Floor, Boston, MA 02110-1335 USA

*****************************************************************************/

/**************************************************//**
@file row/row0row.cc
General row routines

Created 4/20/1996 Heikki Tuuri
*******************************************************/

#include "row0row.h"
#include "data0type.h"
#include "dict0dict.h"
#include "dict0boot.h"
#include "btr0btr.h"
#include "mach0data.h"
#include "trx0rseg.h"
#include "trx0trx.h"
#include "trx0roll.h"
#include "trx0undo.h"
#include "trx0purge.h"
#include "trx0rec.h"
#include "que0que.h"
#include "row0ext.h"
#include "row0upd.h"
#include "rem0cmp.h"
#include "ut0mem.h"
#include "gis0geo.h"
#include "row0mysql.h"

/** Build a spatial index key.
@param[in]	index	spatial index
@param[in]	ext	externally stored column prefixes, or NULL
@param[in,out]	dfield	field of the tuple to be copied
@param[in]	dfield2	field of the tuple to copy
@param[in]	flag	ROW_BUILD_NORMAL, ROW_BUILD_FOR_PURGE or
			ROW_BUILD_FOR_UNDO
@param[in,out]	heap	memory heap from which the memory
			of the field entry is allocated.
@retval false if undo log is logged before spatial index creation. */
static bool row_build_spatial_index_key(
	const dict_index_t*	index,
	const row_ext_t*	ext,
	dfield_t*		dfield,
	const dfield_t*		dfield2,
	ulint			flag,
	mem_heap_t*		heap)
{
	if (dfield2->type.mtype == DATA_MISSING) {
		return false;
	}

	double*			mbr;

	dfield_copy(dfield, dfield2);
	dfield->type.prtype |= DATA_GIS_MBR;

	/* Allocate memory for mbr field */
	mbr = static_cast<double*>(mem_heap_alloc(heap, DATA_MBR_LEN));

	/* Set mbr field data. */
	dfield_set_data(dfield, mbr, DATA_MBR_LEN);

	const fil_space_t* space = index->table->space;

	if (UNIV_UNLIKELY(!dfield2->data || !space)) {
		/* FIXME: dfield contains uninitialized data,
		but row_build_index_entry_low() will not return NULL.
		This bug is inherited from MySQL 5.7.5
		commit b66ad511b61fffe75c58d0a607cdb837c6e6c821. */
		return true;
	}

	const byte* dptr = NULL;
	ulint	dlen = 0;
	ulint	flen = 0;
	double	tmp_mbr[SPDIMS * 2];
	mem_heap_t*	temp_heap = NULL;

	if (!dfield_is_ext(dfield2)) {
		dptr = static_cast<const byte*>(dfield_get_data(dfield2));
		dlen = dfield_get_len(dfield2);
		ut_ad(dptr != &data_error);
		goto write_mbr;
	}

	if (flag == ROW_BUILD_FOR_PURGE) {
		const byte* ptr = static_cast<const byte*>(
			dfield_get_data(dfield2));

		switch (dfield_get_spatial_status(dfield2)) {
		case SPATIAL_ONLY:
			ut_ad(dfield_get_len(dfield2) == DATA_MBR_LEN);
			break;

		case SPATIAL_MIXED:
			ptr += dfield_get_len(dfield2);
			break;

		case SPATIAL_UNKNOWN:
			ut_ad(0);
			/* fall through */
		case SPATIAL_NONE:
			/* Undo record is logged before
			spatial index is created.*/
			return false;
		}

		memcpy(mbr, ptr, DATA_MBR_LEN);
		return true;
	}

	if (flag == ROW_BUILD_FOR_UNDO
	    && dict_table_has_atomic_blobs(index->table)) {
		/* For ROW_FORMAT=DYNAMIC or COMPRESSED, a prefix of
		off-page records is stored in the undo log record (for
		any column prefix indexes). For SPATIAL INDEX, we
		must ignore this prefix. The full column value is
		stored in the BLOB.  For non-spatial index, we would
		have already fetched a necessary prefix of the BLOB,
		available in the "ext" parameter.

		Here, for SPATIAL INDEX, we are fetching the full
		column, which is potentially wasting a lot of I/O,
		memory, and possibly involving a concurrency problem,
		similar to ones that existed before the introduction
		of row_ext_t.

		MDEV-11657 FIXME: write the MBR directly to the undo
		log record, and avoid recomputing it here! */
		flen = BTR_EXTERN_FIELD_REF_SIZE;
		ut_ad(dfield_get_len(dfield2) >= BTR_EXTERN_FIELD_REF_SIZE);
		dptr = static_cast<const byte*>(dfield_get_data(dfield2))
			+ dfield_get_len(dfield2)
			- BTR_EXTERN_FIELD_REF_SIZE;
	} else {
		flen = dfield_get_len(dfield2);
		dptr = static_cast<const byte*>(dfield_get_data(dfield2));
	}

	temp_heap = mem_heap_create(1000);

	dptr = btr_copy_externally_stored_field(
		&dlen, dptr, ext ? ext->zip_size : space->zip_size(),
		flen, temp_heap);

write_mbr:
	if (dlen <= GEO_DATA_HEADER_SIZE) {
		for (uint i = 0; i < SPDIMS; i += 2) {
			tmp_mbr[i] = DBL_MAX;
			tmp_mbr[i + 1] = -DBL_MAX;
		}
	} else {
		rtree_mbr_from_wkb(dptr + GEO_DATA_HEADER_SIZE,
				   uint(dlen - GEO_DATA_HEADER_SIZE),
				   SPDIMS, tmp_mbr);
	}

	dfield_write_mbr(dfield, tmp_mbr);
	if (temp_heap) {
		mem_heap_free(temp_heap);
	}

	return true;
}

/*****************************************************************//**
When an insert or purge to a table is performed, this function builds
the entry to be inserted into or purged from an index on the table.
@return index entry which should be inserted or purged
@retval NULL if the externally stored columns in the clustered index record
are unavailable and ext != NULL, or row is missing some needed columns. */
dtuple_t*
row_build_index_entry_low(
/*======================*/
	const dtuple_t*		row,	/*!< in: row which should be
					inserted or purged */
	const row_ext_t*	ext,	/*!< in: externally stored column
					prefixes, or NULL */
	const dict_index_t*	index,	/*!< in: index on the table */
	mem_heap_t*		heap,	/*!< in,out: memory heap from which
					the memory for the index entry
					is allocated */
	ulint			flag)	/*!< in: ROW_BUILD_NORMAL,
					ROW_BUILD_FOR_PURGE
                                        or ROW_BUILD_FOR_UNDO */
{
	dtuple_t*	entry;
	ulint		entry_len;
	ulint		i = 0;
	ulint		num_v = 0;

	entry_len = dict_index_get_n_fields(index);

	if (flag == ROW_BUILD_FOR_INSERT && dict_index_is_clust(index)) {
		num_v = dict_table_get_n_v_cols(index->table);
		entry = dtuple_create_with_vcol(heap, entry_len, num_v);
	} else {
		entry = dtuple_create(heap, entry_len);
	}

	if (dict_index_is_ibuf(index)) {
		dtuple_set_n_fields_cmp(entry, entry_len);
		/* There may only be externally stored columns
		in a clustered index B-tree of a user table. */
		ut_a(!ext);
	} else {
		dtuple_set_n_fields_cmp(
			entry, dict_index_get_n_unique_in_tree(index));
		if (dict_index_is_spatial(index)) {
			/* Set the MBR field */
			if (!row_build_spatial_index_key(
				    index, ext,
				    dtuple_get_nth_field(entry, 0),
				    dtuple_get_nth_field(
					    row,
					    dict_index_get_nth_field(index, i)
					    ->col->ind), flag, heap)) {
				return NULL;
			}

			i = 1;
		}
	}

	for (; i < entry_len; i++) {
		const dict_field_t& f = index->fields[i];
		dfield_t* dfield = dtuple_get_nth_field(entry, i);

		if (f.col->is_dropped()) {
			ut_ad(index->is_primary());
			ut_ad(index->is_instant());
			ut_ad(!f.col->is_virtual());
			dict_col_copy_type(f.col, &dfield->type);
			if (f.col->is_nullable()) {
				dfield_set_null(dfield);
			} else {
				dfield_set_data(dfield, field_ref_zero,
						f.fixed_len);
			}
			continue;
		}

		const dfield_t* dfield2;

		if (f.col->is_virtual()) {
			const dict_v_col_t* v_col
				= reinterpret_cast<const dict_v_col_t*>(f.col);

			ut_ad(v_col->v_pos < dtuple_get_n_v_fields(row));
			dfield2 = dtuple_get_nth_v_field(row, v_col->v_pos);

			ut_ad(dfield_is_null(dfield2) ||
			      dfield_get_len(dfield2) == 0 || dfield2->data);
			ut_ad(!dfield_is_ext(dfield2));
			if (UNIV_UNLIKELY(dfield2->type.mtype
					  == DATA_MISSING)) {
				ut_ad(flag == ROW_BUILD_FOR_PURGE);
				return(NULL);
			}
		} else {
			dfield2 = dtuple_get_nth_field(row, f.col->ind);
			if (UNIV_UNLIKELY(dfield2->type.mtype
					  == DATA_MISSING)) {
				/* The field has not been initialized in
				the row. This should be from
				trx_undo_rec_get_partial_row(). */
				return(NULL);
			}

			ut_ad(!(dfield2->type.prtype & DATA_VIRTUAL));
		}

		compile_time_assert(DATA_MISSING == 0);

		*dfield = *dfield2;

		if (dfield_is_null(dfield)) {
			continue;
		}

<<<<<<< HEAD
		ulint len = dfield_get_len(dfield);

		if (f.prefix_len == 0
=======
		ut_ad(!(index->type & DICT_FTS));

		if ((!ind_field || ind_field->prefix_len == 0)
>>>>>>> fa1aef39
		    && (!dfield_is_ext(dfield)
			|| dict_index_is_clust(index))) {
			/* The dfield_copy() above suffices for
			columns that are stored in-page, or for
			clustered index record columns that are not
			part of a column prefix in the PRIMARY KEY. */
			continue;
		}

		/* If the column is stored externally (off-page) in
		the clustered index, it must be an ordering field in
		the secondary index. If !atomic_blobs, the only way
		we may have a secondary index pointing to a clustered
		index record with an off-page column is when it is a
		column prefix index. If atomic_blobs, also fully
		indexed long columns may be stored off-page. */
		ut_ad(f.col->ord_part);

		if (ext && !f.col->is_virtual()) {
			/* See if the column is stored externally. */
			const byte*	buf = row_ext_lookup(ext, f.col->ind,
							     &len);
			if (UNIV_LIKELY_NULL(buf)) {
				if (UNIV_UNLIKELY(buf == field_ref_zero)) {
					return(NULL);
				}
				dfield_set_data(dfield, buf, len);
			}

			if (f.prefix_len == 0) {
				/* If ROW_FORMAT=DYNAMIC or
				ROW_FORMAT=COMPRESSED, we can have a
				secondary index on an entire column
				that is stored off-page in the
				clustered index. As this is not a
				prefix index (prefix_len == 0),
				include the entire off-page column in
				the secondary index record. */
				continue;
			}
		} else if (dfield_is_ext(dfield)) {
			/* This table is either in
			(ROW_FORMAT=REDUNDANT or ROW_FORMAT=COMPACT)
			or a purge record where the ordered part of
			the field is not external.
			In ROW_FORMAT=REDUNDANT and ROW_FORMAT=COMPACT,
			the maximum column prefix
			index length is 767 bytes, and the clustered
			index record contains a 768-byte prefix of
			each off-page column. */
			ut_a(len >= BTR_EXTERN_FIELD_REF_SIZE);
			len -= BTR_EXTERN_FIELD_REF_SIZE;
			dfield_set_len(dfield, len);
		}

		/* If a column prefix index, take only the prefix. */
		if (f.prefix_len) {
			len = dtype_get_at_most_n_mbchars(
				f.col->prtype,
				f.col->mbminlen, f.col->mbmaxlen,
				f.prefix_len, len,
				static_cast<char*>(dfield_get_data(dfield)));
			dfield_set_len(dfield, len);
		}
	}

	for (i = num_v; i--; ) {
		ut_ad(index->is_primary());
		ut_ad(flag == ROW_BUILD_FOR_INSERT);
		dfield_t* dfield = dtuple_get_nth_v_field(entry, i);
		const dict_v_col_t* v_col = dict_table_get_nth_v_col(
			index->table, i);
		ut_ad(!v_col->m_col.is_dropped());
		ut_ad(v_col->v_pos < dtuple_get_n_v_fields(row));
		const dfield_t* dfield2 = dtuple_get_nth_v_field(
			row, v_col->v_pos);
		ut_ad(dfield_is_null(dfield2) ||
		      dfield_get_len(dfield2) == 0 || dfield2->data);
		ut_ad(dfield2->type.mtype != DATA_MISSING);
		*dfield = *dfield2;
	}

	return entry;
}

/** An inverse function to row_build_index_entry. Builds a row from a
record in a clustered index, with possible indexing on ongoing
addition of new virtual columns.
@param[in]	type		ROW_COPY_POINTERS or ROW_COPY_DATA;
@param[in]	index		clustered index
@param[in]	rec		record in the clustered index
@param[in]	offsets		rec_get_offsets(rec,index) or NULL
@param[in]	col_table	table, to check which
				externally stored columns
				occur in the ordering columns
				of an index, or NULL if
				index->table should be
				consulted instead
@param[in]	defaults	default values of added/changed columns, or NULL
@param[in]	add_v		new virtual columns added
				along with new indexes
@param[in]	col_map		mapping of old column
				numbers to new ones, or NULL
@param[in]	ext		cache of externally stored column
				prefixes, or NULL
@param[in]	heap		memory heap from which
				the memory needed is allocated
@return own: row built; */
static inline
dtuple_t*
row_build_low(
	ulint			type,
	const dict_index_t*	index,
	const rec_t*		rec,
	const rec_offs*		offsets,
	const dict_table_t*	col_table,
	const dtuple_t*		defaults,
	const dict_add_v_col_t*	add_v,
	const ulint*		col_map,
	row_ext_t**		ext,
	mem_heap_t*		heap)
{
	const byte*		copy;
	dtuple_t*		row;
	ulint			n_ext_cols;
	ulint*			ext_cols	= NULL; /* remove warning */
	ulint			len;
	byte*			buf;
	ulint			j;
	mem_heap_t*		tmp_heap	= NULL;
	rec_offs		offsets_[REC_OFFS_NORMAL_SIZE];
	rec_offs_init(offsets_);

	ut_ad(index != NULL);
	ut_ad(rec != NULL);
	ut_ad(heap != NULL);
	ut_ad(dict_index_is_clust(index));
	ut_ad(!mutex_own(&trx_sys.mutex));
	ut_ad(!col_map || col_table);

	if (!offsets) {
		offsets = rec_get_offsets(rec, index, offsets_, true,
					  ULINT_UNDEFINED, &tmp_heap);
	} else {
		ut_ad(rec_offs_validate(rec, index, offsets));
	}

#if defined UNIV_DEBUG || defined UNIV_BLOB_LIGHT_DEBUG
	/* Some blob refs can be NULL during crash recovery before
	trx_rollback_active() has completed execution, or when a concurrently
	executing insert or update has committed the B-tree mini-transaction
	but has not yet managed to restore the cursor position for writing
	the big_rec. Note that the mini-transaction can be committed multiple
	times, and the cursor restore can happen multiple times for single
	insert or update statement.  */
	ut_a(!rec_offs_any_null_extern(rec, offsets)
	     || trx_sys.is_registered(current_trx(),
				      row_get_rec_trx_id(rec, index,
							 offsets)));
#endif /* UNIV_DEBUG || UNIV_BLOB_LIGHT_DEBUG */

	if (type != ROW_COPY_POINTERS) {
		/* Take a copy of rec to heap */
		buf = static_cast<byte*>(
			mem_heap_alloc(heap, rec_offs_size(offsets)));

		copy = rec_copy(buf, rec, offsets);
	} else {
		copy = rec;
	}

	n_ext_cols = rec_offs_n_extern(offsets);
	if (n_ext_cols) {
		ext_cols = static_cast<ulint*>(
			mem_heap_alloc(heap, n_ext_cols * sizeof *ext_cols));
	}

	/* Avoid a debug assertion in rec_offs_validate(). */
	rec_offs_make_valid(copy, index, true, const_cast<rec_offs*>(offsets));

	if (!col_table) {
		ut_ad(!col_map);
		ut_ad(!defaults);
		col_table = index->table;
	}

	if (defaults) {
		ut_ad(col_map);
		row = dtuple_copy(defaults, heap);
		/* dict_table_copy_types() would set the fields to NULL */
		for (ulint i = 0; i < dict_table_get_n_cols(col_table); i++) {
			dict_col_copy_type(
				dict_table_get_nth_col(col_table, i),
				dfield_get_type(dtuple_get_nth_field(row, i)));
		}
	} else if (add_v != NULL) {
		row = dtuple_create_with_vcol(
			heap, dict_table_get_n_cols(col_table),
			dict_table_get_n_v_cols(col_table) + add_v->n_v_col);
		dict_table_copy_types(row, col_table);

		for (ulint i = 0; i < add_v->n_v_col; i++) {
			dict_col_copy_type(
				&add_v->v_col[i].m_col,
				dfield_get_type(dtuple_get_nth_v_field(
					row, i + col_table->n_v_def)));
		}
	} else {
		row = dtuple_create_with_vcol(
			heap, dict_table_get_n_cols(col_table),
			dict_table_get_n_v_cols(col_table));
		dict_table_copy_types(row, col_table);
	}

	dtuple_set_info_bits(row, rec_get_info_bits(
				     copy, rec_offs_comp(offsets)));

	j = 0;

	const dict_field_t* ind_field = index->fields;

	for (ulint i = 0; i < rec_offs_n_fields(offsets); i++) {
		if (i == index->first_user_field()
		    && rec_is_alter_metadata(rec, *index)) {
			ut_ad(rec_offs_nth_extern(offsets, i));
			ut_d(ulint len);
			ut_d(rec_get_nth_field_offs(offsets, i, &len));
			ut_ad(len == FIELD_REF_SIZE);
			continue;
		}

		ut_ad(ind_field < &index->fields[index->n_fields]);

		const dict_col_t* col = dict_field_get_col(ind_field);

		if ((ind_field++)->prefix_len) {
			/* Column prefixes can only occur in key
			fields, which cannot be stored externally. For
			a column prefix, there should also be the full
			field in the clustered index tuple. The row
			tuple comprises full fields, not prefixes. */
			ut_ad(!rec_offs_nth_extern(offsets, i));
			continue;
		}

		if (col->is_dropped()) {
			continue;
		}

		ulint	col_no = dict_col_get_no(col);

		if (col_map) {
			col_no = col_map[col_no];

			if (col_no == ULINT_UNDEFINED) {
				/* dropped column */
				continue;
			}
		}

		dfield_t*	dfield = dtuple_get_nth_field(row, col_no);

		const void*	field = rec_get_nth_field(
			copy, offsets, i, &len);
		if (len == UNIV_SQL_DEFAULT) {
			field = index->instant_field_value(i, &len);
			if (field && type != ROW_COPY_POINTERS) {
				field = mem_heap_dup(heap, field, len);
			}
		}
		dfield_set_data(dfield, field, len);

		if (rec_offs_nth_extern(offsets, i)) {
			dfield_set_ext(dfield);

			col = dict_table_get_nth_col(col_table, col_no);

			if (col->ord_part) {
				/* We will have to fetch prefixes of
				externally stored columns that are
				referenced by column prefixes. */
				ext_cols[j++] = col_no;
			}
		}
	}

	rec_offs_make_valid(rec, index, true, const_cast<rec_offs*>(offsets));

	ut_ad(dtuple_check_typed(row));

	if (!ext) {
		/* REDUNDANT and COMPACT formats store a local
		768-byte prefix of each externally stored
		column. No cache is needed.

		During online table rebuild,
		row_log_table_apply_delete_low()
		may use a cache that was set up by
		row_log_table_delete(). */

	} else if (j) {
		*ext = row_ext_create(j, ext_cols, *index->table, row,
				      heap);
	} else {
		*ext = NULL;
	}

	if (tmp_heap) {
		mem_heap_free(tmp_heap);
	}

	return(row);
}


/*******************************************************************//**
An inverse function to row_build_index_entry. Builds a row from a
record in a clustered index.
@return own: row built; see the NOTE below! */
dtuple_t*
row_build(
/*======*/
	ulint			type,	/*!< in: ROW_COPY_POINTERS or
					ROW_COPY_DATA; the latter
					copies also the data fields to
					heap while the first only
					places pointers to data fields
					on the index page, and thus is
					more efficient */
	const dict_index_t*	index,	/*!< in: clustered index */
	const rec_t*		rec,	/*!< in: record in the clustered
					index; NOTE: in the case
					ROW_COPY_POINTERS the data
					fields in the row will point
					directly into this record,
					therefore, the buffer page of
					this record must be at least
					s-latched and the latch held
					as long as the row dtuple is used! */
	const rec_offs*		offsets,/*!< in: rec_get_offsets(rec,index)
					or NULL, in which case this function
					will invoke rec_get_offsets() */
	const dict_table_t*	col_table,
					/*!< in: table, to check which
					externally stored columns
					occur in the ordering columns
					of an index, or NULL if
					index->table should be
					consulted instead */
	const dtuple_t*		defaults,
					/*!< in: default values of
					added and changed columns, or NULL */
	const ulint*		col_map,/*!< in: mapping of old column
					numbers to new ones, or NULL */
	row_ext_t**		ext,	/*!< out, own: cache of
					externally stored column
					prefixes, or NULL */
	mem_heap_t*		heap)	/*!< in: memory heap from which
					 the memory needed is allocated */
{
	return(row_build_low(type, index, rec, offsets, col_table,
			     defaults, NULL, col_map, ext, heap));
}

/** An inverse function to row_build_index_entry. Builds a row from a
record in a clustered index, with possible indexing on ongoing
addition of new virtual columns.
@param[in]	type		ROW_COPY_POINTERS or ROW_COPY_DATA;
@param[in]	index		clustered index
@param[in]	rec		record in the clustered index
@param[in]	offsets		rec_get_offsets(rec,index) or NULL
@param[in]	col_table	table, to check which
				externally stored columns
				occur in the ordering columns
				of an index, or NULL if
				index->table should be
				consulted instead
@param[in]	defaults	default values of added, changed columns, or NULL
@param[in]	add_v		new virtual columns added
				along with new indexes
@param[in]	col_map		mapping of old column
				numbers to new ones, or NULL
@param[in]	ext		cache of externally stored column
				prefixes, or NULL
@param[in]	heap		memory heap from which
				the memory needed is allocated
@return own: row built; */
dtuple_t*
row_build_w_add_vcol(
	ulint			type,
	const dict_index_t*	index,
	const rec_t*		rec,
	const rec_offs*		offsets,
	const dict_table_t*	col_table,
	const dtuple_t*		defaults,
	const dict_add_v_col_t*	add_v,
	const ulint*		col_map,
	row_ext_t**		ext,
	mem_heap_t*		heap)
{
	return(row_build_low(type, index, rec, offsets, col_table,
			     defaults, add_v, col_map, ext, heap));
}

/** Convert an index record to a data tuple.
@tparam metadata whether the index->instant_field_value() needs to be accessed
@tparam mblob 1 if rec_is_alter_metadata();
2 if we want converted metadata corresponding to info_bits
@param[in]	rec		index record
@param[in]	index		index
@param[in]	offsets		rec_get_offsets(rec, index)
@param[out]	n_ext		number of externally stored columns
@param[in,out]	heap		memory heap for allocations
@param[in]	info_bits	(only used if mblob=2)
@param[in]	pad		(only used if mblob=2)
@return index entry built; does not set info_bits, and the data fields
in the entry will point directly to rec */
template<bool metadata, int mblob = 0>
static inline
dtuple_t*
row_rec_to_index_entry_impl(
	const rec_t*		rec,
	const dict_index_t*	index,
	const rec_offs*		offsets,
	mem_heap_t*		heap,
	ulint			info_bits = 0,
	bool			pad = false)
{
	ut_ad(rec != NULL);
	ut_ad(heap != NULL);
	ut_ad(index != NULL);
	ut_ad(!mblob || index->is_primary());
	ut_ad(!mblob || !index->table->is_temporary());
	ut_ad(!mblob || !dict_index_is_spatial(index));
	compile_time_assert(!mblob || metadata);
	compile_time_assert(mblob <= 2);
	/* Because this function may be invoked by row0merge.cc
	on a record whose header is in different format, the check
	rec_offs_validate(rec, index, offsets) must be avoided here. */

	const bool got = mblob == 2 && rec_is_alter_metadata(rec, *index);
	ulint rec_len = rec_offs_n_fields(offsets);
	if (mblob == 2) {
		ut_ad(info_bits == REC_INFO_METADATA_ALTER
		      || info_bits == REC_INFO_METADATA_ADD);
		ut_ad(rec_len <= ulint(index->n_fields + got));
		if (pad) {
			rec_len = ulint(index->n_fields)
				+ (info_bits == REC_INFO_METADATA_ALTER);
		} else if (!got && info_bits == REC_INFO_METADATA_ALTER) {
			rec_len++;
		}
	} else {
		ut_ad(info_bits == 0);
		ut_ad(!pad);
	}
	dtuple_t* entry = dtuple_create(heap, rec_len);
	dfield_t* dfield = entry->fields;

	dtuple_set_n_fields_cmp(entry,
				dict_index_get_n_unique_in_tree(index));
	ut_ad(mblob == 2
	      || rec_len == dict_index_get_n_fields(index) + uint(mblob == 1)
	      /* a record for older SYS_INDEXES table
	      (missing merge_threshold column) is acceptable. */
	      || (!index->table->is_temporary()
		  && index->table->id == DICT_INDEXES_ID
		  && rec_len == dict_index_get_n_fields(index) - 1));

	ulint i;
	for (i = 0; i < (mblob ? index->first_user_field() : rec_len);
	     i++, dfield++) {
		dict_col_copy_type(dict_index_get_nth_col(index, i),
				   &dfield->type);
		if (!mblob
		    && dict_index_is_spatial(index)
		    && DATA_GEOMETRY_MTYPE(dfield->type.mtype)) {
			dfield->type.prtype |= DATA_GIS_MBR;
		}

		ulint len;
		const byte* field = metadata
			? rec_get_nth_cfield(rec, index, offsets, i, &len)
			: rec_get_nth_field(rec, offsets, i, &len);

		dfield_set_data(dfield, field, len);

		if (rec_offs_nth_extern(offsets, i)) {
			dfield_set_ext(dfield);
		}
	}

	if (mblob) {
		ulint len;
		const byte* field;
		ulint j = i;

		if (mblob == 2) {
			const bool want = info_bits == REC_INFO_METADATA_ALTER;
			if (got == want) {
				if (got) {
					goto copy_metadata;
				}
			} else {
				if (want) {
					/* Allocate a placeholder for
					adding metadata in an update. */
					len = FIELD_REF_SIZE;
					field = static_cast<byte*>(
						mem_heap_zalloc(heap, len));
					/* In reality there is one fewer
					field present in the record. */
					rec_len--;
					goto init_metadata;
				}

				/* Skip the undesired metadata blob
				(for example, when rolling back an
				instant ALTER TABLE). */
				i++;
			}
			goto copy_user_fields;
		}
copy_metadata:
		ut_ad(rec_offs_nth_extern(offsets, i));
		field = rec_get_nth_field(rec, offsets, i++, &len);
init_metadata:
		dfield->type.metadata_blob_init();
		ut_ad(len == FIELD_REF_SIZE);
		dfield_set_data(dfield, field, len);
		dfield_set_ext(dfield++);
copy_user_fields:
		for (; i < rec_len; i++, dfield++) {
			dict_col_copy_type(dict_index_get_nth_col(index, j++),
					   &dfield->type);
			if (mblob == 2 && pad
			    && i >= rec_offs_n_fields(offsets)) {
				field = index->instant_field_value(j - 1,
								   &len);
				dfield_set_data(dfield, field, len);
				continue;
			}

			field = rec_get_nth_field(rec, offsets, i, &len);
			dfield_set_data(dfield, field, len);

			if (rec_offs_nth_extern(offsets, i)) {
				dfield_set_ext(dfield);
			}
		}
	}

	if (mblob == 2) {
		ulint n_fields = ulint(dfield - entry->fields);
		ut_ad(entry->n_fields >= n_fields);
		entry->n_fields = n_fields;
	}
	ut_ad(dfield == entry->fields + entry->n_fields);
	ut_ad(dtuple_check_typed(entry));
	return entry;
}

/** Convert an index record to a data tuple.
@param[in]	rec	index record
@param[in]	index	index
@param[in]	offsets	rec_get_offsets(rec, index)
@param[in,out]	heap	memory heap for allocations */
dtuple_t*
row_rec_to_index_entry_low(
	const rec_t*		rec,
	const dict_index_t*	index,
	const rec_offs*		offsets,
	mem_heap_t*		heap)
{
	return row_rec_to_index_entry_impl<false>(rec, index, offsets, heap);
}

/*******************************************************************//**
Converts an index record to a typed data tuple. NOTE that externally
stored (often big) fields are NOT copied to heap.
@return own: index entry built */
dtuple_t*
row_rec_to_index_entry(
/*===================*/
	const rec_t*		rec,	/*!< in: record in the index */
	const dict_index_t*	index,	/*!< in: index */
	const rec_offs*		offsets,/*!< in: rec_get_offsets(rec) */
	mem_heap_t*		heap)	/*!< in: memory heap from which
					the memory needed is allocated */
{
	ut_ad(rec != NULL);
	ut_ad(heap != NULL);
	ut_ad(index != NULL);
	ut_ad(rec_offs_validate(rec, index, offsets));

	/* Take a copy of rec to heap */
	const rec_t* copy_rec = rec_copy(
		static_cast<byte*>(mem_heap_alloc(heap,
						  rec_offs_size(offsets))),
		rec, offsets);

	rec_offs_make_valid(copy_rec, index, true,
			    const_cast<rec_offs*>(offsets));

	dtuple_t* entry = rec_is_alter_metadata(copy_rec, *index)
		? row_rec_to_index_entry_impl<true,1>(
			copy_rec, index, offsets, heap)
		: row_rec_to_index_entry_impl<true>(
			copy_rec, index, offsets, heap);

	rec_offs_make_valid(rec, index, true,
			    const_cast<rec_offs*>(offsets));

	dtuple_set_info_bits(entry,
			     rec_get_info_bits(rec, rec_offs_comp(offsets)));

	return(entry);
}

/** Convert a metadata record to a data tuple.
@param[in]	rec		metadata record
@param[in]	index		clustered index after instant ALTER TABLE
@param[in]	offsets		rec_get_offsets(rec)
@param[in,out]	heap		memory heap for allocations
@param[in]	info_bits	the info_bits after an update
@param[in]	pad		whether to pad to index->n_fields */
dtuple_t*
row_metadata_to_tuple(
	const rec_t*		rec,
	const dict_index_t*	index,
	const rec_offs*		offsets,
	mem_heap_t*		heap,
	ulint			info_bits,
	bool			pad)
{
	ut_ad(info_bits == REC_INFO_METADATA_ALTER
	      || info_bits == REC_INFO_METADATA_ADD);
	ut_ad(rec_is_metadata(rec, *index));
	ut_ad(rec_offs_validate(rec, index, offsets));

	const rec_t* copy_rec = rec_copy(
		static_cast<byte*>(mem_heap_alloc(heap,
						  rec_offs_size(offsets))),
		rec, offsets);

	rec_offs_make_valid(copy_rec, index, true,
			    const_cast<rec_offs*>(offsets));

	dtuple_t* entry = info_bits == REC_INFO_METADATA_ALTER
		|| rec_is_alter_metadata(copy_rec, *index)
		? row_rec_to_index_entry_impl<true,2>(
			copy_rec, index, offsets, heap, info_bits, pad)
		: row_rec_to_index_entry_impl<true>(
			copy_rec, index, offsets, heap);

	rec_offs_make_valid(rec, index, true,
			    const_cast<rec_offs*>(offsets));

	dtuple_set_info_bits(entry, info_bits);
	return entry;
}

/*******************************************************************//**
Builds from a secondary index record a row reference with which we can
search the clustered index record.
@return own: row reference built; see the NOTE below! */
dtuple_t*
row_build_row_ref(
/*==============*/
	ulint		type,	/*!< in: ROW_COPY_DATA, or ROW_COPY_POINTERS:
				the former copies also the data fields to
				heap, whereas the latter only places pointers
				to data fields on the index page */
	dict_index_t*	index,	/*!< in: secondary index */
	const rec_t*	rec,	/*!< in: record in the index;
				NOTE: in the case ROW_COPY_POINTERS
				the data fields in the row will point
				directly into this record, therefore,
				the buffer page of this record must be
				at least s-latched and the latch held
				as long as the row reference is used! */
	mem_heap_t*	heap)	/*!< in: memory heap from which the memory
				needed is allocated */
{
	dict_table_t*	table;
	dict_index_t*	clust_index;
	dfield_t*	dfield;
	dtuple_t*	ref;
	const byte*	field;
	ulint		len;
	ulint		ref_len;
	ulint		pos;
	byte*		buf;
	ulint		clust_col_prefix_len;
	ulint		i;
	mem_heap_t*	tmp_heap	= NULL;
	rec_offs	offsets_[REC_OFFS_NORMAL_SIZE];
	rec_offs*	offsets		= offsets_;
	rec_offs_init(offsets_);

	ut_ad(index != NULL);
	ut_ad(rec != NULL);
	ut_ad(heap != NULL);
	ut_ad(!dict_index_is_clust(index));

	offsets = rec_get_offsets(rec, index, offsets, true,
				  ULINT_UNDEFINED, &tmp_heap);
	/* Secondary indexes must not contain externally stored columns. */
	ut_ad(!rec_offs_any_extern(offsets));

	if (type == ROW_COPY_DATA) {
		/* Take a copy of rec to heap */

		buf = static_cast<byte*>(
			mem_heap_alloc(heap, rec_offs_size(offsets)));

		rec = rec_copy(buf, rec, offsets);
		rec_offs_make_valid(rec, index, true, offsets);
	}

	table = index->table;

	clust_index = dict_table_get_first_index(table);

	ref_len = dict_index_get_n_unique(clust_index);

	ref = dtuple_create(heap, ref_len);

	dict_index_copy_types(ref, clust_index, ref_len);

	for (i = 0; i < ref_len; i++) {
		dfield = dtuple_get_nth_field(ref, i);

		pos = dict_index_get_nth_field_pos(index, clust_index, i);

		ut_a(pos != ULINT_UNDEFINED);

		ut_ad(!rec_offs_nth_default(offsets, pos));
		field = rec_get_nth_field(rec, offsets, pos, &len);

		dfield_set_data(dfield, field, len);

		/* If the primary key contains a column prefix, then the
		secondary index may contain a longer prefix of the same
		column, or the full column, and we must adjust the length
		accordingly. */

		clust_col_prefix_len = dict_index_get_nth_field(
			clust_index, i)->prefix_len;

		if (clust_col_prefix_len > 0) {
			if (len != UNIV_SQL_NULL) {

				const dtype_t*	dtype
					= dfield_get_type(dfield);

				dfield_set_len(dfield,
					       dtype_get_at_most_n_mbchars(
						       dtype->prtype,
						       dtype->mbminlen,
						       dtype->mbmaxlen,
						       clust_col_prefix_len,
						       len, (char*) field));
			}
		}
	}

	ut_ad(dtuple_check_typed(ref));
	if (tmp_heap) {
		mem_heap_free(tmp_heap);
	}

	return(ref);
}

/*******************************************************************//**
Builds from a secondary index record a row reference with which we can
search the clustered index record. */
void
row_build_row_ref_in_tuple(
/*=======================*/
	dtuple_t*		ref,	/*!< in/out: row reference built;
					see the NOTE below! */
	const rec_t*		rec,	/*!< in: record in the index;
					NOTE: the data fields in ref
					will point directly into this
					record, therefore, the buffer
					page of this record must be at
					least s-latched and the latch
					held as long as the row
					reference is used! */
	const dict_index_t*	index,	/*!< in: secondary index */
	rec_offs*		offsets)/*!< in: rec_get_offsets(rec, index)
					or NULL */
{
	const dict_index_t*	clust_index;
	dfield_t*		dfield;
	const byte*		field;
	ulint			len;
	ulint			ref_len;
	ulint			pos;
	ulint			clust_col_prefix_len;
	ulint			i;
	mem_heap_t*		heap		= NULL;
	rec_offs		offsets_[REC_OFFS_NORMAL_SIZE];
	rec_offs_init(offsets_);

	ut_ad(!dict_index_is_clust(index));
	ut_a(index->table);

	clust_index = dict_table_get_first_index(index->table);
	ut_ad(clust_index);

	if (!offsets) {
		offsets = rec_get_offsets(rec, index, offsets_, true,
					  ULINT_UNDEFINED, &heap);
	} else {
		ut_ad(rec_offs_validate(rec, index, offsets));
	}

	/* Secondary indexes must not contain externally stored columns. */
	ut_ad(!rec_offs_any_extern(offsets));
	ref_len = dict_index_get_n_unique(clust_index);

	ut_ad(ref_len == dtuple_get_n_fields(ref));

	dict_index_copy_types(ref, clust_index, ref_len);

	for (i = 0; i < ref_len; i++) {
		dfield = dtuple_get_nth_field(ref, i);

		pos = dict_index_get_nth_field_pos(index, clust_index, i);

		ut_a(pos != ULINT_UNDEFINED);

		ut_ad(!rec_offs_nth_default(offsets, pos));
		field = rec_get_nth_field(rec, offsets, pos, &len);

		dfield_set_data(dfield, field, len);

		/* If the primary key contains a column prefix, then the
		secondary index may contain a longer prefix of the same
		column, or the full column, and we must adjust the length
		accordingly. */

		clust_col_prefix_len = dict_index_get_nth_field(
			clust_index, i)->prefix_len;

		if (clust_col_prefix_len > 0) {
			if (len != UNIV_SQL_NULL) {

				const dtype_t*	dtype
					= dfield_get_type(dfield);

				dfield_set_len(dfield,
					       dtype_get_at_most_n_mbchars(
						       dtype->prtype,
						       dtype->mbminlen,
						       dtype->mbmaxlen,
						       clust_col_prefix_len,
						       len, (char*) field));
			}
		}
	}

	ut_ad(dtuple_check_typed(ref));
	if (UNIV_LIKELY_NULL(heap)) {
		mem_heap_free(heap);
	}
}

/***************************************************************//**
Searches the clustered index record for a row, if we have the row reference.
@return TRUE if found */
ibool
row_search_on_row_ref(
/*==================*/
	btr_pcur_t*		pcur,	/*!< out: persistent cursor, which must
					be closed by the caller */
	ulint			mode,	/*!< in: BTR_MODIFY_LEAF, ... */
	const dict_table_t*	table,	/*!< in: table */
	const dtuple_t*		ref,	/*!< in: row reference */
	mtr_t*			mtr)	/*!< in/out: mtr */
{
	ulint		low_match;
	rec_t*		rec;
	dict_index_t*	index;

	ut_ad(dtuple_check_typed(ref));

	index = dict_table_get_first_index(table);

	if (UNIV_UNLIKELY(ref->info_bits != 0)) {
		ut_ad(ref->is_metadata());
		ut_ad(ref->n_fields <= index->n_uniq);
		if (btr_pcur_open_at_index_side(
			    true, index, mode, pcur, true, 0, mtr)
		    != DB_SUCCESS
		    || !btr_pcur_move_to_next_user_rec(pcur, mtr)) {
			return FALSE;
		}
		/* We do not necessarily have index->is_instant() here,
		because we could be executing a rollback of an
		instant ADD COLUMN operation. The function
		rec_is_metadata() asserts index->is_instant();
		we do not want to call it here. */
		return rec_get_info_bits(btr_pcur_get_rec(pcur),
					 dict_table_is_comp(index->table))
			& REC_INFO_MIN_REC_FLAG;
	} else {
		ut_a(ref->n_fields == index->n_uniq);
		if (btr_pcur_open(index, ref, PAGE_CUR_LE, mode, pcur, mtr)
		    != DB_SUCCESS) {
			return FALSE;
		}
	}

	low_match = btr_pcur_get_low_match(pcur);

	rec = btr_pcur_get_rec(pcur);

	if (page_rec_is_infimum(rec)) {

		return(FALSE);
	}

	if (low_match != dtuple_get_n_fields(ref)) {

		return(FALSE);
	}

	return(TRUE);
}

/*********************************************************************//**
Fetches the clustered index record for a secondary index record. The latches
on the secondary index record are preserved.
@return record or NULL, if no record found */
rec_t*
row_get_clust_rec(
/*==============*/
	ulint		mode,	/*!< in: BTR_MODIFY_LEAF, ... */
	const rec_t*	rec,	/*!< in: record in a secondary index */
	dict_index_t*	index,	/*!< in: secondary index */
	dict_index_t**	clust_index,/*!< out: clustered index */
	mtr_t*		mtr)	/*!< in: mtr */
{
	mem_heap_t*	heap;
	dtuple_t*	ref;
	dict_table_t*	table;
	btr_pcur_t	pcur;
	ibool		found;
	rec_t*		clust_rec;

	ut_ad(!dict_index_is_clust(index));

	table = index->table;

	heap = mem_heap_create(256);

	ref = row_build_row_ref(ROW_COPY_POINTERS, index, rec, heap);

	found = row_search_on_row_ref(&pcur, mode, table, ref, mtr);

	clust_rec = found ? btr_pcur_get_rec(&pcur) : NULL;

	mem_heap_free(heap);

	btr_pcur_close(&pcur);

	*clust_index = dict_table_get_first_index(table);

	return(clust_rec);
}

/***************************************************************//**
Searches an index record.
@return whether the record was found or buffered */
enum row_search_result
row_search_index_entry(
/*===================*/
	dict_index_t*	index,	/*!< in: index */
	const dtuple_t*	entry,	/*!< in: index entry */
	ulint		mode,	/*!< in: BTR_MODIFY_LEAF, ... */
	btr_pcur_t*	pcur,	/*!< in/out: persistent cursor, which must
				be closed by the caller */
	mtr_t*		mtr)	/*!< in: mtr */
{
	ulint	n_fields;
	ulint	low_match;
	rec_t*	rec;

	ut_ad(dtuple_check_typed(entry));

	if (dict_index_is_spatial(index)) {
		ut_ad(mode & BTR_MODIFY_LEAF || mode & BTR_MODIFY_TREE);
		rtr_pcur_open(index, entry, PAGE_CUR_RTREE_LOCATE,
			      mode, pcur, mtr);
	} else {
		btr_pcur_open(index, entry, PAGE_CUR_LE, mode, pcur, mtr);
	}

	switch (btr_pcur_get_btr_cur(pcur)->flag) {
	case BTR_CUR_DELETE_REF:
		ut_a(mode & BTR_DELETE && !dict_index_is_spatial(index));
		return(ROW_NOT_DELETED_REF);

	case BTR_CUR_DEL_MARK_IBUF:
	case BTR_CUR_DELETE_IBUF:
	case BTR_CUR_INSERT_TO_IBUF:
		return(ROW_BUFFERED);

	case BTR_CUR_HASH:
	case BTR_CUR_HASH_FAIL:
	case BTR_CUR_BINARY:
		break;
	}

	low_match = btr_pcur_get_low_match(pcur);

	rec = btr_pcur_get_rec(pcur);

	n_fields = dtuple_get_n_fields(entry);

	if (page_rec_is_infimum(rec)) {

		return(ROW_NOT_FOUND);
	} else if (low_match != n_fields) {

		return(ROW_NOT_FOUND);
	}

	return(ROW_FOUND);
}

/*******************************************************************//**
Formats the raw data in "data" (in InnoDB on-disk format) that is of
type DATA_INT using "prtype" and writes the result to "buf".
If the data is in unknown format, then nothing is written to "buf",
0 is returned and "format_in_hex" is set to TRUE, otherwise
"format_in_hex" is left untouched.
Not more than "buf_size" bytes are written to "buf".
The result is always '\0'-terminated (provided buf_size > 0) and the
number of bytes that were written to "buf" is returned (including the
terminating '\0').
@return number of bytes that were written */
static
ulint
row_raw_format_int(
/*===============*/
	const char*	data,		/*!< in: raw data */
	ulint		data_len,	/*!< in: raw data length
					in bytes */
	ulint		prtype,		/*!< in: precise type */
	char*		buf,		/*!< out: output buffer */
	ulint		buf_size,	/*!< in: output buffer size
					in bytes */
	ibool*		format_in_hex)	/*!< out: should the data be
					formated in hex */
{
	ulint	ret;

	if (data_len <= sizeof(ib_uint64_t)) {

		ib_uint64_t	value;
		ibool		unsigned_type = prtype & DATA_UNSIGNED;

		value = mach_read_int_type(
			(const byte*) data, data_len, unsigned_type);

		ret = (ulint) snprintf(
			buf, buf_size,
			unsigned_type ? "%llu" : "%lld", (longlong) value)+1;
	} else {

		*format_in_hex = TRUE;
		ret = 0;
	}

	return(ut_min(ret, buf_size));
}

/*******************************************************************//**
Formats the raw data in "data" (in InnoDB on-disk format) that is of
type DATA_(CHAR|VARCHAR|MYSQL|VARMYSQL) using "prtype" and writes the
result to "buf".
If the data is in binary format, then nothing is written to "buf",
0 is returned and "format_in_hex" is set to TRUE, otherwise
"format_in_hex" is left untouched.
Not more than "buf_size" bytes are written to "buf".
The result is always '\0'-terminated (provided buf_size > 0) and the
number of bytes that were written to "buf" is returned (including the
terminating '\0').
@return number of bytes that were written */
static
ulint
row_raw_format_str(
/*===============*/
	const char*	data,		/*!< in: raw data */
	ulint		data_len,	/*!< in: raw data length
					in bytes */
	ulint		prtype,		/*!< in: precise type */
	char*		buf,		/*!< out: output buffer */
	ulint		buf_size,	/*!< in: output buffer size
					in bytes */
	ibool*		format_in_hex)	/*!< out: should the data be
					formated in hex */
{
	ulint	charset_coll;

	if (buf_size == 0) {

		return(0);
	}

	/* we assume system_charset_info is UTF-8 */

	charset_coll = dtype_get_charset_coll(prtype);

	if (UNIV_LIKELY(dtype_is_utf8(prtype))) {

		return(ut_str_sql_format(data, data_len, buf, buf_size));
	}
	/* else */

	if (charset_coll == DATA_MYSQL_BINARY_CHARSET_COLL) {

		*format_in_hex = TRUE;
		return(0);
	}
	/* else */

	return(innobase_raw_format(data, data_len, charset_coll,
					  buf, buf_size));
}

/*******************************************************************//**
Formats the raw data in "data" (in InnoDB on-disk format) using
"dict_field" and writes the result to "buf".
Not more than "buf_size" bytes are written to "buf".
The result is always NUL-terminated (provided buf_size is positive) and the
number of bytes that were written to "buf" is returned (including the
terminating NUL).
@return number of bytes that were written */
ulint
row_raw_format(
/*===========*/
	const char*		data,		/*!< in: raw data */
	ulint			data_len,	/*!< in: raw data length
						in bytes */
	const dict_field_t*	dict_field,	/*!< in: index field */
	char*			buf,		/*!< out: output buffer */
	ulint			buf_size)	/*!< in: output buffer size
						in bytes */
{
	ulint	mtype;
	ulint	prtype;
	ulint	ret;
	ibool	format_in_hex;

	ut_ad(data_len != UNIV_SQL_DEFAULT);

	if (buf_size == 0) {

		return(0);
	}

	if (data_len == UNIV_SQL_NULL) {

		ret = snprintf((char*) buf, buf_size, "NULL") + 1;

		return(ut_min(ret, buf_size));
	}

	mtype = dict_field->col->mtype;
	prtype = dict_field->col->prtype;

	format_in_hex = FALSE;

	switch (mtype) {
	case DATA_INT:

		ret = row_raw_format_int(data, data_len, prtype,
					 buf, buf_size, &format_in_hex);
		if (format_in_hex) {

			goto format_in_hex;
		}
		break;
	case DATA_CHAR:
	case DATA_VARCHAR:
	case DATA_MYSQL:
	case DATA_VARMYSQL:

		ret = row_raw_format_str(data, data_len, prtype,
					 buf, buf_size, &format_in_hex);
		if (format_in_hex) {

			goto format_in_hex;
		}

		break;
	/* XXX support more data types */
	default:
	format_in_hex:

		if (UNIV_LIKELY(buf_size > 2)) {

			memcpy(buf, "0x", 2);
			buf += 2;
			buf_size -= 2;
			ret = 2 + ut_raw_to_hex(data, data_len,
						buf, buf_size);
		} else {

			buf[0] = '\0';
			ret = 1;
		}
	}

	return(ret);
}

#ifdef UNIV_ENABLE_UNIT_TEST_ROW_RAW_FORMAT_INT

#ifdef HAVE_UT_CHRONO_T

void
test_row_raw_format_int()
{
	ulint	ret;
	char	buf[128];
	ibool	format_in_hex;
	ulint	i;

#define CALL_AND_TEST(data, data_len, prtype, buf, buf_size,\
		      ret_expected, buf_expected, format_in_hex_expected)\
	do {\
		ibool	ok = TRUE;\
		ulint	i;\
		memset(buf, 'x', 10);\
		buf[10] = '\0';\
		format_in_hex = FALSE;\
		fprintf(stderr, "TESTING \"\\x");\
		for (i = 0; i < data_len; i++) {\
			fprintf(stderr, "%02hhX", data[i]);\
		}\
		fprintf(stderr, "\", %lu, %lu, %lu\n",\
                        (ulint) data_len, (ulint) prtype,\
			(ulint) buf_size);\
		ret = row_raw_format_int(data, data_len, prtype,\
					 buf, buf_size, &format_in_hex);\
		if (ret != ret_expected) {\
			fprintf(stderr, "expected ret %lu, got %lu\n",\
				(ulint) ret_expected, ret);\
			ok = FALSE;\
                }\
                if (strcmp((char*) buf, buf_expected) != 0) {\
                        fprintf(stderr, "expected buf \"%s\", got \"%s\"\n",\
                                buf_expected, buf);\
                        ok = FALSE;\
                }\
                if (format_in_hex != format_in_hex_expected) {\
                        fprintf(stderr, "expected format_in_hex %d, got %d\n",\
                                (int) format_in_hex_expected,\
				(int) format_in_hex);\
                        ok = FALSE;\
                }\
                if (ok) {\
                        fprintf(stderr, "OK: %lu, \"%s\" %d\n\n",\
                                (ulint) ret, buf, (int) format_in_hex);\
                } else {\
                        return;\
                }\
        } while (0)

#if 1
	/* min values for signed 1-8 byte integers */

	CALL_AND_TEST("\x00", 1, 0,
		      buf, sizeof(buf), 5, "-128", 0);

	CALL_AND_TEST("\x00\x00", 2, 0,
		      buf, sizeof(buf), 7, "-32768", 0);

	CALL_AND_TEST("\x00\x00\x00", 3, 0,
		      buf, sizeof(buf), 9, "-8388608", 0);

	CALL_AND_TEST("\x00\x00\x00\x00", 4, 0,
		      buf, sizeof(buf), 12, "-2147483648", 0);

	CALL_AND_TEST("\x00\x00\x00\x00\x00", 5, 0,
		      buf, sizeof(buf), 14, "-549755813888", 0);

	CALL_AND_TEST("\x00\x00\x00\x00\x00\x00", 6, 0,
		      buf, sizeof(buf), 17, "-140737488355328", 0);

	CALL_AND_TEST("\x00\x00\x00\x00\x00\x00\x00", 7, 0,
		      buf, sizeof(buf), 19, "-36028797018963968", 0);

	CALL_AND_TEST("\x00\x00\x00\x00\x00\x00\x00\x00", 8, 0,
		      buf, sizeof(buf), 21, "-9223372036854775808", 0);

	/* min values for unsigned 1-8 byte integers */

	CALL_AND_TEST("\x00", 1, DATA_UNSIGNED,
		      buf, sizeof(buf), 2, "0", 0);

	CALL_AND_TEST("\x00\x00", 2, DATA_UNSIGNED,
		      buf, sizeof(buf), 2, "0", 0);

	CALL_AND_TEST("\x00\x00\x00", 3, DATA_UNSIGNED,
		      buf, sizeof(buf), 2, "0", 0);

	CALL_AND_TEST("\x00\x00\x00\x00", 4, DATA_UNSIGNED,
		      buf, sizeof(buf), 2, "0", 0);

	CALL_AND_TEST("\x00\x00\x00\x00\x00", 5, DATA_UNSIGNED,
		      buf, sizeof(buf), 2, "0", 0);

	CALL_AND_TEST("\x00\x00\x00\x00\x00\x00", 6, DATA_UNSIGNED,
		      buf, sizeof(buf), 2, "0", 0);

	CALL_AND_TEST("\x00\x00\x00\x00\x00\x00\x00", 7, DATA_UNSIGNED,
		      buf, sizeof(buf), 2, "0", 0);

	CALL_AND_TEST("\x00\x00\x00\x00\x00\x00\x00\x00", 8, DATA_UNSIGNED,
		      buf, sizeof(buf), 2, "0", 0);

	/* max values for signed 1-8 byte integers */

	CALL_AND_TEST("\xFF", 1, 0,
		      buf, sizeof(buf), 4, "127", 0);

	CALL_AND_TEST("\xFF\xFF", 2, 0,
		      buf, sizeof(buf), 6, "32767", 0);

	CALL_AND_TEST("\xFF\xFF\xFF", 3, 0,
		      buf, sizeof(buf), 8, "8388607", 0);

	CALL_AND_TEST("\xFF\xFF\xFF\xFF", 4, 0,
		      buf, sizeof(buf), 11, "2147483647", 0);

	CALL_AND_TEST("\xFF\xFF\xFF\xFF\xFF", 5, 0,
		      buf, sizeof(buf), 13, "549755813887", 0);

	CALL_AND_TEST("\xFF\xFF\xFF\xFF\xFF\xFF", 6, 0,
		      buf, sizeof(buf), 16, "140737488355327", 0);

	CALL_AND_TEST("\xFF\xFF\xFF\xFF\xFF\xFF\xFF", 7, 0,
		      buf, sizeof(buf), 18, "36028797018963967", 0);

	CALL_AND_TEST("\xFF\xFF\xFF\xFF\xFF\xFF\xFF\xFF", 8, 0,
		      buf, sizeof(buf), 20, "9223372036854775807", 0);

	/* max values for unsigned 1-8 byte integers */

	CALL_AND_TEST("\xFF", 1, DATA_UNSIGNED,
		      buf, sizeof(buf), 4, "255", 0);

	CALL_AND_TEST("\xFF\xFF", 2, DATA_UNSIGNED,
		      buf, sizeof(buf), 6, "65535", 0);

	CALL_AND_TEST("\xFF\xFF\xFF", 3, DATA_UNSIGNED,
		      buf, sizeof(buf), 9, "16777215", 0);

	CALL_AND_TEST("\xFF\xFF\xFF\xFF", 4, DATA_UNSIGNED,
		      buf, sizeof(buf), 11, "4294967295", 0);

	CALL_AND_TEST("\xFF\xFF\xFF\xFF\xFF", 5, DATA_UNSIGNED,
		      buf, sizeof(buf), 14, "1099511627775", 0);

	CALL_AND_TEST("\xFF\xFF\xFF\xFF\xFF\xFF", 6, DATA_UNSIGNED,
		      buf, sizeof(buf), 16, "281474976710655", 0);

	CALL_AND_TEST("\xFF\xFF\xFF\xFF\xFF\xFF\xFF", 7, DATA_UNSIGNED,
		      buf, sizeof(buf), 18, "72057594037927935", 0);

	CALL_AND_TEST("\xFF\xFF\xFF\xFF\xFF\xFF\xFF\xFF", 8, DATA_UNSIGNED,
		      buf, sizeof(buf), 21, "18446744073709551615", 0);

	/* some random values */

	CALL_AND_TEST("\x52", 1, 0,
		      buf, sizeof(buf), 4, "-46", 0);

	CALL_AND_TEST("\x0E", 1, DATA_UNSIGNED,
		      buf, sizeof(buf), 3, "14", 0);

	CALL_AND_TEST("\x62\xCE", 2, 0,
		      buf, sizeof(buf), 6, "-7474", 0);

	CALL_AND_TEST("\x29\xD6", 2, DATA_UNSIGNED,
		      buf, sizeof(buf), 6, "10710", 0);

	CALL_AND_TEST("\x7F\xFF\x90", 3, 0,
		      buf, sizeof(buf), 5, "-112", 0);

	CALL_AND_TEST("\x00\xA1\x16", 3, DATA_UNSIGNED,
		      buf, sizeof(buf), 6, "41238", 0);

	CALL_AND_TEST("\x7F\xFF\xFF\xF7", 4, 0,
		      buf, sizeof(buf), 3, "-9", 0);

	CALL_AND_TEST("\x00\x00\x00\x5C", 4, DATA_UNSIGNED,
		      buf, sizeof(buf), 3, "92", 0);

	CALL_AND_TEST("\x7F\xFF\xFF\xFF\xFF\xFF\xDC\x63", 8, 0,
		      buf, sizeof(buf), 6, "-9117", 0);

	CALL_AND_TEST("\x00\x00\x00\x00\x00\x01\x64\x62", 8, DATA_UNSIGNED,
		      buf, sizeof(buf), 6, "91234", 0);
#endif

	/* speed test */

	ut_chrono_t	ch(__func__);

	for (i = 0; i < 1000000; i++) {
		row_raw_format_int("\x23", 1,
				   0, buf, sizeof(buf),
				   &format_in_hex);
		row_raw_format_int("\x23", 1,
				   DATA_UNSIGNED, buf, sizeof(buf),
				   &format_in_hex);

		row_raw_format_int("\x00\x00\x00\x00\x00\x01\x64\x62", 8,
				   0, buf, sizeof(buf),
				   &format_in_hex);
		row_raw_format_int("\x00\x00\x00\x00\x00\x01\x64\x62", 8,
				   DATA_UNSIGNED, buf, sizeof(buf),
				   &format_in_hex);
	}
}

#endif /* HAVE_UT_CHRONO_T */

#endif /* UNIV_ENABLE_UNIT_TEST_ROW_RAW_FORMAT_INT */<|MERGE_RESOLUTION|>--- conflicted
+++ resolved
@@ -295,18 +295,14 @@
 			continue;
 		}
 
-<<<<<<< HEAD
+		ut_ad(!(index->type & DICT_FTS));
+
 		ulint len = dfield_get_len(dfield);
 
 		if (f.prefix_len == 0
-=======
-		ut_ad(!(index->type & DICT_FTS));
-
-		if ((!ind_field || ind_field->prefix_len == 0)
->>>>>>> fa1aef39
 		    && (!dfield_is_ext(dfield)
 			|| dict_index_is_clust(index))) {
-			/* The dfield_copy() above suffices for
+			/* The *dfield = *dfield2 above suffices for
 			columns that are stored in-page, or for
 			clustered index record columns that are not
 			part of a column prefix in the PRIMARY KEY. */
