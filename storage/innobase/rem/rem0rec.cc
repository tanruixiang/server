/*****************************************************************************

Copyright (c) 1994, 2016, Oracle and/or its affiliates. All Rights Reserved.
Copyright (c) 2017, 2020, MariaDB Corporation.

This program is free software; you can redistribute it and/or modify it under
the terms of the GNU General Public License as published by the Free Software
Foundation; version 2 of the License.

This program is distributed in the hope that it will be useful, but WITHOUT
ANY WARRANTY; without even the implied warranty of MERCHANTABILITY or FITNESS
FOR A PARTICULAR PURPOSE. See the GNU General Public License for more details.

You should have received a copy of the GNU General Public License along with
this program; if not, write to the Free Software Foundation, Inc.,
51 Franklin Street, Fifth Floor, Boston, MA 02110-1335 USA

*****************************************************************************/

/********************************************************************//**
@file rem/rem0rec.cc
Record manager

Created 5/30/1994 Heikki Tuuri
*************************************************************************/

#include "rem0rec.h"
#include "page0page.h"
#include "mtr0log.h"
#include "fts0fts.h"
#include "trx0sys.h"
#include "row0log.h"

/*			PHYSICAL RECORD (OLD STYLE)
			===========================

The physical record, which is the data type of all the records
found in index pages of the database, has the following format
(lower addresses and more significant bits inside a byte are below
represented on a higher text line):

| offset of the end of the last field of data, the most significant
  bit is set to 1 if and only if the field is SQL-null,
  if the offset is 2-byte, then the second most significant
  bit is set to 1 if the field is stored on another page:
  mostly this will occur in the case of big BLOB fields |
...
| offset of the end of the first field of data + the SQL-null bit |
| 4 bits used to delete mark a record, and mark a predefined
  minimum record in alphabetical order |
| 4 bits giving the number of records owned by this record
  (this term is explained in page0page.h) |
| 13 bits giving the order number of this record in the
  heap of the index page |
| 10 bits giving the number of fields in this record |
| 1 bit which is set to 1 if the offsets above are given in
  one byte format, 0 if in two byte format |
| two bytes giving an absolute pointer to the next record in the page |
ORIGIN of the record
| first field of data |
...
| last field of data |

The origin of the record is the start address of the first field
of data. The offsets are given relative to the origin.
The offsets of the data fields are stored in an inverted
order because then the offset of the first fields are near the
origin, giving maybe a better processor cache hit rate in searches.

The offsets of the data fields are given as one-byte
(if there are less than 127 bytes of data in the record)
or two-byte unsigned integers. The most significant bit
is not part of the offset, instead it indicates the SQL-null
if the bit is set to 1. */

/*			PHYSICAL RECORD (NEW STYLE)
			===========================

The physical record, which is the data type of all the records
found in index pages of the database, has the following format
(lower addresses and more significant bits inside a byte are below
represented on a higher text line):

| length of the last non-null variable-length field of data:
  if the maximum length is 255, one byte; otherwise,
  0xxxxxxx (one byte, length=0..127), or 1exxxxxxxxxxxxxx (two bytes,
  length=128..16383, extern storage flag) |
...
| length of first variable-length field of data |
| SQL-null flags (1 bit per nullable field), padded to full bytes |
| 4 bits used to delete mark a record, and mark a predefined
  minimum record in alphabetical order |
| 4 bits giving the number of records owned by this record
  (this term is explained in page0page.h) |
| 13 bits giving the order number of this record in the
  heap of the index page |
| 3 bits record type: 000=conventional, 001=node pointer (inside B-tree),
  010=infimum, 011=supremum, 1xx=reserved |
| two bytes giving a relative pointer to the next record in the page |
ORIGIN of the record
| first field of data |
...
| last field of data |

The origin of the record is the start address of the first field
of data. The offsets are given relative to the origin.
The offsets of the data fields are stored in an inverted
order because then the offset of the first fields are near the
origin, giving maybe a better processor cache hit rate in searches.

The offsets of the data fields are given as one-byte
(if there are less than 127 bytes of data in the record)
or two-byte unsigned integers. The most significant bit
is not part of the offset, instead it indicates the SQL-null
if the bit is set to 1. */

/* CANONICAL COORDINATES. A record can be seen as a single
string of 'characters' in the following way: catenate the bytes
in each field, in the order of fields. An SQL-null field
is taken to be an empty sequence of bytes. Then after
the position of each field insert in the string
the 'character' <FIELD-END>, except that after an SQL-null field
insert <NULL-FIELD-END>. Now the ordinal position of each
byte in this canonical string is its canonical coordinate.
So, for the record ("AA", SQL-NULL, "BB", ""), the canonical
string is "AA<FIELD_END><NULL-FIELD-END>BB<FIELD-END><FIELD-END>".
We identify prefixes (= initial segments) of a record
with prefixes of the canonical string. The canonical
length of the prefix is the length of the corresponding
prefix of the canonical string. The canonical length of
a record is the length of its canonical string.

For example, the maximal common prefix of records
("AA", SQL-NULL, "BB", "C") and ("AA", SQL-NULL, "B", "C")
is "AA<FIELD-END><NULL-FIELD-END>B", and its canonical
length is 5.

A complete-field prefix of a record is a prefix which ends at the
end of some field (containing also <FIELD-END>).
A record is a complete-field prefix of another record, if
the corresponding canonical strings have the same property. */

/***************************************************************//**
Validates the consistency of an old-style physical record.
@return TRUE if ok */
static
ibool
rec_validate_old(
/*=============*/
	const rec_t*	rec);	/*!< in: physical record */

/******************************************************//**
Determine how many of the first n columns in a compact
physical record are stored externally.
@return number of externally stored columns */
ulint
rec_get_n_extern_new(
/*=================*/
	const rec_t*		rec,	/*!< in: compact physical record */
	const dict_index_t*	index,	/*!< in: record descriptor */
	ulint			n)	/*!< in: number of columns to scan */
{
	const byte*	nulls;
	const byte*	lens;
	ulint		null_mask;
	ulint		n_extern;
	ulint		i;

	ut_ad(dict_table_is_comp(index->table));
	ut_ad(!index->table->supports_instant());
	ut_ad(!index->is_instant());
	ut_ad(rec_get_status(rec) == REC_STATUS_ORDINARY
	      || rec_get_status(rec) == REC_STATUS_INSTANT);
	ut_ad(n == ULINT_UNDEFINED || n <= dict_index_get_n_fields(index));

	if (n == ULINT_UNDEFINED) {
		n = dict_index_get_n_fields(index);
	}

	nulls = rec - (REC_N_NEW_EXTRA_BYTES + 1);
	lens = nulls - UT_BITS_IN_BYTES(index->n_nullable);
	null_mask = 1;
	n_extern = 0;
	i = 0;

	/* read the lengths of fields 0..n */
	do {
		const dict_field_t*	field
			= dict_index_get_nth_field(index, i);
		const dict_col_t*	col
			= dict_field_get_col(field);
		ulint			len;

		if (!(col->prtype & DATA_NOT_NULL)) {
			/* nullable field => read the null flag */

			if (UNIV_UNLIKELY(!(byte) null_mask)) {
				nulls--;
				null_mask = 1;
			}

			if (*nulls & null_mask) {
				null_mask <<= 1;
				/* No length is stored for NULL fields. */
				continue;
			}
			null_mask <<= 1;
		}

		if (UNIV_UNLIKELY(!field->fixed_len)) {
			/* Variable-length field: read the length */
			len = *lens--;
			/* If the maximum length of the field is up
			to 255 bytes, the actual length is always
			stored in one byte. If the maximum length is
			more than 255 bytes, the actual length is
			stored in one byte for 0..127.  The length
			will be encoded in two bytes when it is 128 or
			more, or when the field is stored externally. */
			if (DATA_BIG_COL(col)) {
				if (len & 0x80) {
					/* 1exxxxxxx xxxxxxxx */
					if (len & 0x40) {
						n_extern++;
					}
					lens--;
				}
			}
		}
	} while (++i < n);

	return(n_extern);
}

/** Format of a leaf-page ROW_FORMAT!=REDUNDANT record */
enum rec_leaf_format {
	/** Temporary file record */
	REC_LEAF_TEMP,
	/** Temporary file record, with added columns (REC_STATUS_INSTANT) */
	REC_LEAF_TEMP_INSTANT,
	/** Normal (REC_STATUS_ORDINARY) */
	REC_LEAF_ORDINARY,
	/** With add or drop columns (REC_STATUS_INSTANT) */
	REC_LEAF_INSTANT
};

/** Determine the offset to each field in a leaf-page record
in ROW_FORMAT=COMPACT,DYNAMIC,COMPRESSED.
This is a special case of rec_init_offsets() and rec_get_offsets_func().
@tparam	mblob	whether the record includes a metadata BLOB
@param[in]	rec	leaf-page record
@param[in]	index	the index that the record belongs in
@param[in]	n_core	number of core fields (index->n_core_fields)
@param[in]	def_val	default values for non-core fields, or
			NULL to refer to index->fields[].col->def_val
@param[in,out]	offsets	offsets, with valid rec_offs_n_fields(offsets)
@param[in]	format	record format */
template<bool mblob = false>
static inline
void
rec_init_offsets_comp_ordinary(
	const rec_t*		rec,
	const dict_index_t*	index,
	rec_offs*		offsets,
	ulint			n_core,
	const dict_col_t::def_t*def_val,
	rec_leaf_format		format)
{
	rec_offs	offs		= 0;
	rec_offs	any		= 0;
	const byte*	nulls		= rec;
	const byte*	lens		= NULL;
	ulint		n_fields	= n_core;
	ulint		null_mask	= 1;

	ut_ad(index->n_core_fields >= n_core);
	ut_ad(n_core > 0);
	ut_ad(index->n_fields >= n_core);
	ut_ad(index->n_core_null_bytes <= UT_BITS_IN_BYTES(index->n_nullable));
	ut_ad(format == REC_LEAF_TEMP || format == REC_LEAF_TEMP_INSTANT
	      || dict_table_is_comp(index->table));
	ut_ad(format != REC_LEAF_TEMP_INSTANT
	      || index->n_fields == rec_offs_n_fields(offsets));
	ut_d(ulint n_null= 0);

	if (mblob) {
		ut_ad(index->table->instant);
		ut_ad(index->is_instant());
		ut_ad(rec_offs_n_fields(offsets)
		      <= ulint(index->n_fields) + 1);
		ut_ad(!def_val);
		ut_ad(format == REC_LEAF_INSTANT);
		nulls -= REC_N_NEW_EXTRA_BYTES;
		n_fields = n_core + 1 + rec_get_n_add_field(nulls);
		ut_ad(n_fields <= ulint(index->n_fields) + 1);
		const ulint n_nullable = index->get_n_nullable(n_fields - 1);
		const ulint n_null_bytes = UT_BITS_IN_BYTES(n_nullable);
		ut_d(n_null = n_nullable);
		ut_ad(n_null <= index->n_nullable);
		ut_ad(n_null_bytes >= index->n_core_null_bytes
		      || n_core < index->n_core_fields);
		lens = --nulls - n_null_bytes;
		goto start;
	}

	switch (format) {
	case REC_LEAF_TEMP:
		if (dict_table_is_comp(index->table)) {
			/* No need to do adjust fixed_len=0. We only need to
			adjust it for ROW_FORMAT=REDUNDANT. */
			format = REC_LEAF_ORDINARY;
		}
		goto ordinary;
	case REC_LEAF_ORDINARY:
		nulls -= REC_N_NEW_EXTRA_BYTES;
ordinary:
		lens = --nulls - index->n_core_null_bytes;

		ut_d(n_null = std::min<uint>(index->n_core_null_bytes * 8U,
					     index->n_nullable));
		break;
	case REC_LEAF_INSTANT:
		nulls -= REC_N_NEW_EXTRA_BYTES;
		ut_ad(index->is_instant());
		/* fall through */
	case REC_LEAF_TEMP_INSTANT:
		n_fields = n_core + rec_get_n_add_field(nulls) + 1;
		ut_ad(n_fields <= index->n_fields);
		const ulint n_nullable = index->get_n_nullable(n_fields);
		const ulint n_null_bytes = UT_BITS_IN_BYTES(n_nullable);
		ut_d(n_null = n_nullable);
		ut_ad(n_null <= index->n_nullable);
		ut_ad(n_null_bytes >= index->n_core_null_bytes
		      || n_core < index->n_core_fields);
		lens = --nulls - n_null_bytes;
	}

start:
#ifdef UNIV_DEBUG
	/* We cannot invoke rec_offs_make_valid() if format==REC_LEAF_TEMP.
	Similarly, rec_offs_validate() will fail in that case, because
	it invokes rec_get_status(). */
	memcpy(&offsets[RECORD_OFFSET], &rec, sizeof(rec));
	memcpy(&offsets[INDEX_OFFSET], &index, sizeof(index));
#endif /* UNIV_DEBUG */

	/* read the lengths of fields 0..n_fields */
	rec_offs len;
	ulint i = 0;
	const dict_field_t* field = index->fields;

	do {
		if (mblob) {
			if (i == index->first_user_field()) {
				offs = static_cast<rec_offs>(offs
							     + FIELD_REF_SIZE);
				len = combine(offs, STORED_OFFPAGE);
				any |= REC_OFFS_EXTERNAL;
				field--;
				continue;
			} else if (i >= n_fields) {
				len = combine(offs, DEFAULT);
				any |= REC_OFFS_DEFAULT;
				continue;
			}
		} else if (i < n_fields) {
			/* The field is present, and will be covered below. */
		} else if (!mblob && def_val) {
			const dict_col_t::def_t& d = def_val[i - n_core];
			if (!d.data) {
				len = combine(offs, SQL_NULL);
				ut_ad(d.len == UNIV_SQL_NULL);
			} else {
				len = combine(offs, DEFAULT);
				any |= REC_OFFS_DEFAULT;
			}

			continue;
		} else {
			ulint dlen;
			if (!index->instant_field_value(i, &dlen)) {
				len = combine(offs, SQL_NULL);
				ut_ad(dlen == UNIV_SQL_NULL);
			} else {
				len = combine(offs, DEFAULT);
				any |= REC_OFFS_DEFAULT;
			}

			continue;
		}

		const dict_col_t* col = field->col;

		if (col->is_nullable()) {
			/* nullable field => read the null flag */
			ut_ad(n_null--);

			if (UNIV_UNLIKELY(!(byte) null_mask)) {
				nulls--;
				null_mask = 1;
			}

			if (*nulls & null_mask) {
				null_mask <<= 1;
				/* No length is stored for NULL fields.
				We do not advance offs, and we set
				the length to zero and enable the
				SQL NULL flag in offsets[]. */
				len = combine(offs, SQL_NULL);
				continue;
			}
			null_mask <<= 1;
		}

		if (!field->fixed_len
		    || (format == REC_LEAF_TEMP
			&& !dict_col_get_fixed_size(col, true))) {
			/* Variable-length field: read the length */
			len = *lens--;
			/* If the maximum length of the field is up
			to 255 bytes, the actual length is always
			stored in one byte. If the maximum length is
			more than 255 bytes, the actual length is
			stored in one byte for 0..127.  The length
			will be encoded in two bytes when it is 128 or
			more, or when the field is stored externally. */
			if ((len & 0x80) && DATA_BIG_COL(col)) {
				/* 1exxxxxxx xxxxxxxx */
				len = static_cast<rec_offs>(len << 8
							    | *lens--);
				offs = static_cast<rec_offs>(offs
							     + get_value(len));
				if (UNIV_UNLIKELY(len & 0x4000)) {
					ut_ad(index->is_primary());
					any |= REC_OFFS_EXTERNAL;
					len = combine(offs, STORED_OFFPAGE);
				} else {
					len = offs;
				}

				continue;
			}

			len = offs = static_cast<rec_offs>(offs + len);
		} else {
			len = offs = static_cast<rec_offs>(offs
							   + field->fixed_len);
		}
	} while (field++, rec_offs_base(offsets)[++i] = len,
		 i < rec_offs_n_fields(offsets));

	*rec_offs_base(offsets) = static_cast<rec_offs>((rec - (lens + 1))
							| REC_OFFS_COMPACT
							| any);
}

#ifdef UNIV_DEBUG
/** Update debug data in offsets, in order to tame rec_offs_validate().
@param[in]	rec	record
@param[in]	index	the index that the record belongs in
@param[in]	leaf	whether the record resides in a leaf page
@param[in,out]	offsets	offsets from rec_get_offsets() to adjust */
void
rec_offs_make_valid(
	const rec_t*		rec,
	const dict_index_t*	index,
	bool			leaf,
	rec_offs*		offsets)
{
	const bool is_alter_metadata = leaf
		&& rec_is_alter_metadata(rec, *index);
	ut_ad(is_alter_metadata
	      || index->is_dummy || index->is_ibuf()
	      || (leaf
		  ? rec_offs_n_fields(offsets)
		  <= dict_index_get_n_fields(index)
		  : rec_offs_n_fields(offsets) - 1
		  <= dict_index_get_n_unique_in_tree_nonleaf(index)));
	const bool is_user_rec = (dict_table_is_comp(index->table)
				  ? rec_get_heap_no_new(rec)
				  : rec_get_heap_no_old(rec))
		>= PAGE_HEAP_NO_USER_LOW;
	ulint n = rec_get_n_fields(rec, index);
	/* The infimum and supremum records carry 1 field. */
	ut_ad(is_user_rec || n == 1);
	ut_ad(is_user_rec || rec_offs_n_fields(offsets) == 1);
	ut_ad(!is_user_rec
	      || (n + (index->id == DICT_INDEXES_ID)) >= index->n_core_fields
	      || n >= rec_offs_n_fields(offsets));
	for (; n < rec_offs_n_fields(offsets); n++) {
		ut_ad(leaf);
		ut_ad(is_alter_metadata
		      || get_type(rec_offs_base(offsets)[1 + n]) == DEFAULT);
	}
	memcpy(&offsets[RECORD_OFFSET], &rec, sizeof(rec));
	memcpy(&offsets[INDEX_OFFSET], &index, sizeof(index));
}

/** Validate offsets returned by rec_get_offsets().
@param[in]	rec	record, or NULL
@param[in]	index	the index that the record belongs in, or NULL
@param[in,out]	offsets	the offsets of the record
@return true */
bool
rec_offs_validate(
	const rec_t*		rec,
	const dict_index_t*	index,
	const rec_offs*		offsets)
{
	ulint	i	= rec_offs_n_fields(offsets);
	ulint	last	= ULINT_MAX;
	ulint	comp	= *rec_offs_base(offsets) & REC_OFFS_COMPACT;

	if (rec) {
		ut_ad(!memcmp(&rec, &offsets[RECORD_OFFSET], sizeof(rec)));
		if (!comp) {
			const bool is_user_rec = rec_get_heap_no_old(rec)
				>= PAGE_HEAP_NO_USER_LOW;
			ulint n = rec_get_n_fields_old(rec);
			/* The infimum and supremum records carry 1 field. */
			ut_ad(is_user_rec || n == 1);
			ut_ad(is_user_rec || i == 1);
			ut_ad(!is_user_rec || n >= i || !index
			      || (n + (index->id == DICT_INDEXES_ID))
			      >= index->n_core_fields);
			for (; n < i; n++) {
				ut_ad(get_type(rec_offs_base(offsets)[1 + n])
				      == DEFAULT);
			}
		}
	}
	if (index) {
		ut_ad(!memcmp(&index, &offsets[INDEX_OFFSET], sizeof(index)));
		ulint max_n_fields = std::max<ulint>(
			dict_index_get_n_fields(index),
			dict_index_get_n_unique_in_tree(index) + 1);
		if (comp && rec) {
			switch (rec_get_status(rec)) {
			case REC_STATUS_INSTANT:
				ut_ad(index->is_instant() || index->is_dummy);
				ut_ad(max_n_fields == index->n_fields);
				max_n_fields += index->table->instant
					|| index->is_dummy;
				break;
			case REC_STATUS_ORDINARY:
				break;
			case REC_STATUS_NODE_PTR:
				max_n_fields = dict_index_get_n_unique_in_tree(
					index) + 1;
				break;
			case REC_STATUS_INFIMUM:
			case REC_STATUS_SUPREMUM:
				max_n_fields = 1;
				break;
			default:
				ut_error;
			}
		} else if (max_n_fields == index->n_fields
			   && (index->is_dummy
			       || (index->is_instant()
				   && index->table->instant))) {
			max_n_fields++;
		}
		/* index->n_def == 0 for dummy indexes if !comp */
		ut_ad(!comp || index->n_def);
		ut_ad(!index->n_def || i <= max_n_fields);
	}
	while (i--) {
		ulint curr = get_value(rec_offs_base(offsets)[1 + i]);
		ut_ad(curr <= last);
		last = curr;
	}
	return(TRUE);
}
#endif /* UNIV_DEBUG */

/** Determine the offsets to each field in the record.
 The offsets are written to a previously allocated array of
ulint, where rec_offs_n_fields(offsets) has been initialized to the
number of fields in the record.	 The rest of the array will be
initialized by this function.  rec_offs_base(offsets)[0] will be set
to the extra size (if REC_OFFS_COMPACT is set, the record is in the
new format; if REC_OFFS_EXTERNAL is set, the record contains externally
stored columns), and rec_offs_base(offsets)[1..n_fields] will be set to
offsets past the end of fields 0..n_fields, or to the beginning of
fields 1..n_fields+1.  When the type of the offset at [i+1]
is (SQL_NULL), the field i is NULL. When the type of the offset at [i+1]
is (STORED_OFFPAGE), the field i is stored externally.
@param[in]	rec	record
@param[in]	index	the index that the record belongs in
@param[in]	leaf	whether the record resides in a leaf page
@param[in,out]	offsets	array of offsets, with valid rec_offs_n_fields() */
static
void
rec_init_offsets(
	const rec_t*		rec,
	const dict_index_t*	index,
	bool			leaf,
	rec_offs*		offsets)
{
	ulint	i	= 0;
	rec_offs	offs;

	/* This assertion was relaxed for the btr_cur_open_at_index_side()
	call in btr_cur_instant_init_low(). We cannot invoke
	index->is_instant(), because the same assertion would fail there
	until btr_cur_instant_init_low() has invoked
	dict_table_t::deserialise_columns(). */
	ut_ad(index->n_core_null_bytes <= UT_BITS_IN_BYTES(index->n_nullable)
	      || index->in_instant_init);
	ut_d(memcpy(&offsets[RECORD_OFFSET], &rec, sizeof(rec)));
	ut_d(memcpy(&offsets[INDEX_OFFSET], &index, sizeof(index)));

	if (dict_table_is_comp(index->table)) {
		const byte*	nulls;
		const byte*	lens;
		dict_field_t*	field;
		ulint		null_mask;
		rec_comp_status_t status = rec_get_status(rec);
		ulint		n_node_ptr_field = ULINT_UNDEFINED;

		switch (UNIV_EXPECT(status, REC_STATUS_ORDINARY)) {
		case REC_STATUS_INFIMUM:
		case REC_STATUS_SUPREMUM:
			/* the field is 8 bytes long */
			rec_offs_base(offsets)[0]
				= REC_N_NEW_EXTRA_BYTES | REC_OFFS_COMPACT;
			rec_offs_base(offsets)[1] = 8;
			return;
		case REC_STATUS_NODE_PTR:
			ut_ad(!leaf);
			n_node_ptr_field
				= dict_index_get_n_unique_in_tree_nonleaf(
					index);
			break;
		case REC_STATUS_INSTANT:
			ut_ad(leaf);
			ut_ad(index->is_instant());
			rec_init_offsets_comp_ordinary(rec, index, offsets,
						       index->n_core_fields,
						       NULL,
						       REC_LEAF_INSTANT);
			return;
		case REC_STATUS_ORDINARY:
			ut_ad(leaf);
			rec_init_offsets_comp_ordinary(rec, index, offsets,
						       index->n_core_fields,
						       NULL,
						       REC_LEAF_ORDINARY);
			return;
		}

		/* The n_nullable flags in the clustered index node pointer
		records in ROW_FORMAT=COMPACT or ROW_FORMAT=DYNAMIC must
		reflect the number of 'core columns'. These flags are
		useless garbage, and they are only reserved because of
		file format compatibility.
		(Clustered index node pointer records only contain the
		PRIMARY KEY columns, which are always NOT NULL,
		so we should have used n_nullable=0.) */
		ut_ad(index->n_core_fields > 0);

		nulls = rec - (REC_N_NEW_EXTRA_BYTES + 1);
		lens = nulls - index->n_core_null_bytes;
		offs = 0;
		null_mask = 1;

		/* read the lengths of fields 0..n */
		do {
			rec_offs len;
			if (UNIV_UNLIKELY(i == n_node_ptr_field)) {
				len = offs = static_cast<rec_offs>(
					offs + REC_NODE_PTR_SIZE);
				goto resolved;
			}

			field = dict_index_get_nth_field(index, i);
			if (!(dict_field_get_col(field)->prtype
			      & DATA_NOT_NULL)) {
				/* nullable field => read the null flag */

				if (UNIV_UNLIKELY(!(byte) null_mask)) {
					nulls--;
					null_mask = 1;
				}

				if (*nulls & null_mask) {
					null_mask <<= 1;
					/* No length is stored for NULL fields.
					We do not advance offs, and we set
					the length to zero and enable the
					SQL NULL flag in offsets[]. */
					len = combine(offs, SQL_NULL);
					goto resolved;
				}
				null_mask <<= 1;
			}

			if (UNIV_UNLIKELY(!field->fixed_len)) {
				const dict_col_t*	col
					= dict_field_get_col(field);
				/* Variable-length field: read the length */
				len = *lens--;
				/* If the maximum length of the field
				is up to 255 bytes, the actual length
				is always stored in one byte. If the
				maximum length is more than 255 bytes,
				the actual length is stored in one
				byte for 0..127.  The length will be
				encoded in two bytes when it is 128 or
				more, or when the field is stored
				externally. */
				if (DATA_BIG_COL(col)) {
					if (len & 0x80) {
						/* 1exxxxxxx xxxxxxxx */
						len = static_cast<rec_offs>(
							len << 8 | *lens--);

						/* B-tree node pointers
						must not contain externally
						stored columns.  Thus
						the "e" flag must be 0. */
						ut_a(!(len & 0x4000));
						offs = static_cast<rec_offs>(
							offs + get_value(len));
						len = offs;

						goto resolved;
					}
				}

				len = offs = static_cast<rec_offs>(offs + len);
			} else {
				len = offs = static_cast<rec_offs>(
					offs + field->fixed_len);
			}
resolved:
			rec_offs_base(offsets)[i + 1] = len;
		} while (++i < rec_offs_n_fields(offsets));

		*rec_offs_base(offsets)
			= static_cast<rec_offs>((rec - (lens + 1))
						| REC_OFFS_COMPACT);
	} else {
		/* Old-style record: determine extra size and end offsets */
		offs = REC_N_OLD_EXTRA_BYTES;
		const ulint n_fields = rec_get_n_fields_old(rec);
		const ulint n = std::min(n_fields, rec_offs_n_fields(offsets));
		rec_offs any;

		if (rec_get_1byte_offs_flag(rec)) {
			offs = static_cast<rec_offs>(offs + n_fields);
			any = offs;
			/* Determine offsets to fields */
			do {
				offs = rec_1_get_field_end_info(rec, i);
				if (offs & REC_1BYTE_SQL_NULL_MASK) {
					offs &= static_cast<rec_offs>(
						~REC_1BYTE_SQL_NULL_MASK);
					set_type(offs, SQL_NULL);
				}
				rec_offs_base(offsets)[1 + i] = offs;
			} while (++i < n);
		} else {
			offs = static_cast<rec_offs>(offs + 2 * n_fields);
			any = offs;
			/* Determine offsets to fields */
			do {
				offs = rec_2_get_field_end_info(rec, i);
				if (offs & REC_2BYTE_SQL_NULL_MASK) {
					offs &= static_cast<rec_offs>(
						~REC_2BYTE_SQL_NULL_MASK);
					set_type(offs, SQL_NULL);
				}
				if (offs & REC_2BYTE_EXTERN_MASK) {
					offs &= static_cast<rec_offs>(
						~REC_2BYTE_EXTERN_MASK);
					set_type(offs, STORED_OFFPAGE);
					any |= REC_OFFS_EXTERNAL;
				}
				rec_offs_base(offsets)[1 + i] = offs;
			} while (++i < n);
		}

		if (i < rec_offs_n_fields(offsets)) {
			ut_ad(index->is_instant()
			      || i + (index->id == DICT_INDEXES_ID)
			      == rec_offs_n_fields(offsets));

			ut_ad(i != 0);
			offs = combine(rec_offs_base(offsets)[i], DEFAULT);

			do {
				rec_offs_base(offsets)[1 + i] = offs;
			} while (++i < rec_offs_n_fields(offsets));

			any |= REC_OFFS_DEFAULT;
		}

		*rec_offs_base(offsets) = any;
	}
}

/** Determine the offsets to each field in an index record.
@param[in]	rec		physical record
@param[in]	index		the index that the record belongs to
@param[in,out]	offsets		array comprising offsets[0] allocated elements,
				or an array from rec_get_offsets(), or NULL
@param[in]	leaf		whether this is a leaf-page record
@param[in]	n_fields	maximum number of offsets to compute
				(ULINT_UNDEFINED to compute all offsets)
@param[in,out]	heap		memory heap
@return the new offsets */
rec_offs*
rec_get_offsets_func(
	const rec_t*		rec,
	const dict_index_t*	index,
	rec_offs*		offsets,
	bool			leaf,
	ulint			n_fields,
#ifdef UNIV_DEBUG
	const char*		file,	/*!< in: file name where called */
	unsigned		line,	/*!< in: line number where called */
#endif /* UNIV_DEBUG */
	mem_heap_t**		heap)	/*!< in/out: memory heap */
{
	ulint	n;
	ulint	size;
	bool	alter_metadata = false;

	if (dict_table_is_comp(index->table)) {
		switch (UNIV_EXPECT(rec_get_status(rec),
				    REC_STATUS_ORDINARY)) {
		case REC_STATUS_INSTANT:
			alter_metadata = rec_is_alter_metadata(rec, true);
			/* fall through */
		case REC_STATUS_ORDINARY:
			ut_ad(leaf);
			n = dict_index_get_n_fields(index) + alter_metadata;
			break;
		case REC_STATUS_NODE_PTR:
			/* Node pointer records consist of the
			uniquely identifying fields of the record
			followed by a child page number field. */
			ut_ad(!leaf);
			n = dict_index_get_n_unique_in_tree_nonleaf(index) + 1;
			break;
		case REC_STATUS_INFIMUM:
		case REC_STATUS_SUPREMUM:
			/* infimum or supremum record */
			ut_ad(rec_get_heap_no_new(rec)
			      == ulint(rec_get_status(rec)
                                       == REC_STATUS_INFIMUM
                                       ? PAGE_HEAP_NO_INFIMUM
                                       : PAGE_HEAP_NO_SUPREMUM));
			n = 1;
			break;
		default:
			ut_error;
			return(NULL);
		}
	} else {
		n = rec_get_n_fields_old(rec);
		/* Here, rec can be allocated from the heap (copied
		from an index page record), or it can be located in an
		index page. If rec is not in an index page, then
		page_rec_is_user_rec(rec) and similar predicates
		cannot be evaluated. We can still distinguish the
		infimum and supremum record based on the heap number. */
		const bool is_user_rec = rec_get_heap_no_old(rec)
			>= PAGE_HEAP_NO_USER_LOW;
		/* The infimum and supremum records carry 1 field. */
		ut_ad(is_user_rec || n == 1);
		ut_ad(!is_user_rec || leaf || index->is_dummy
		      || dict_index_is_ibuf(index)
		      || n == n_fields /* dict_stats_analyze_index_level() */
		      || n - 1
		      == dict_index_get_n_unique_in_tree_nonleaf(index));
		ut_ad(!is_user_rec || !leaf || index->is_dummy
		      || dict_index_is_ibuf(index)
		      || n == n_fields /* btr_pcur_restore_position() */
		      || (n + (index->id == DICT_INDEXES_ID)
			  >= index->n_core_fields && n <= index->n_fields
			  + unsigned(rec_is_alter_metadata(rec, false))));

		if (is_user_rec && leaf && n < index->n_fields) {
			ut_ad(!index->is_dummy);
			ut_ad(!dict_index_is_ibuf(index));
			n = index->n_fields;
		}
	}

	if (UNIV_UNLIKELY(n_fields < n)) {
		n = n_fields;
	}

	/* The offsets header consists of the allocation size at
	offsets[0] and the REC_OFFS_HEADER_SIZE bytes. */
	size = n + (1 + REC_OFFS_HEADER_SIZE);

	if (UNIV_UNLIKELY(!offsets)
	    || UNIV_UNLIKELY(rec_offs_get_n_alloc(offsets) < size)) {
		if (UNIV_UNLIKELY(!*heap)) {
			*heap = mem_heap_create_at(size * sizeof(*offsets),
						   file, line);
		}
		offsets = static_cast<rec_offs*>(
			mem_heap_alloc(*heap, size * sizeof(*offsets)));

		rec_offs_set_n_alloc(offsets, size);
	}

	rec_offs_set_n_fields(offsets, n);

	if (UNIV_UNLIKELY(alter_metadata) && index->table->not_redundant()) {
#ifdef UNIV_DEBUG
		memcpy(&offsets[RECORD_OFFSET], &rec, sizeof rec);
		memcpy(&offsets[INDEX_OFFSET], &index, sizeof index);
#endif /* UNIV_DEBUG */
		ut_ad(leaf);
		ut_ad(index->table->instant);
		ut_ad(index->is_instant());
		ut_ad(rec_offs_n_fields(offsets)
		      <= ulint(index->n_fields) + 1);
		rec_init_offsets_comp_ordinary<true>(rec, index, offsets,
						     index->n_core_fields,
						     NULL,
						     REC_LEAF_INSTANT);
	} else {
		rec_init_offsets(rec, index, leaf, offsets);
	}
	return offsets;
}

/******************************************************//**
The following function determines the offsets to each field
in the record.  It can reuse a previously allocated array. */
void
rec_get_offsets_reverse(
/*====================*/
	const byte*		extra,	/*!< in: the extra bytes of a
					compact record in reverse order,
					excluding the fixed-size
					REC_N_NEW_EXTRA_BYTES */
	const dict_index_t*	index,	/*!< in: record descriptor */
	ulint			node_ptr,/*!< in: nonzero=node pointer,
					0=leaf node */
	rec_offs*		offsets)/*!< in/out: array consisting of
					offsets[0] allocated elements */
{
	ulint		n;
	ulint		i;
	rec_offs	offs;
	rec_offs	any_ext = 0;
	const byte*	nulls;
	const byte*	lens;
	dict_field_t*	field;
	ulint		null_mask;
	ulint		n_node_ptr_field;

	ut_ad(dict_table_is_comp(index->table));
	ut_ad(!index->is_instant());

	if (UNIV_UNLIKELY(node_ptr != 0)) {
		n_node_ptr_field =
			dict_index_get_n_unique_in_tree_nonleaf(index);
		n = n_node_ptr_field + 1;
	} else {
		n_node_ptr_field = ULINT_UNDEFINED;
		n = dict_index_get_n_fields(index);
	}

	ut_a(rec_offs_get_n_alloc(offsets) >= n + (1 + REC_OFFS_HEADER_SIZE));
	rec_offs_set_n_fields(offsets, n);

	nulls = extra;
	lens = nulls + UT_BITS_IN_BYTES(index->n_nullable);
	i = offs = 0;
	null_mask = 1;

	/* read the lengths of fields 0..n */
	do {
		rec_offs len;
		if (UNIV_UNLIKELY(i == n_node_ptr_field)) {
			len = offs = static_cast<rec_offs>(
				offs + REC_NODE_PTR_SIZE);
			goto resolved;
		}

		field = dict_index_get_nth_field(index, i);
		if (!(dict_field_get_col(field)->prtype & DATA_NOT_NULL)) {
			/* nullable field => read the null flag */

			if (UNIV_UNLIKELY(!(byte) null_mask)) {
				nulls++;
				null_mask = 1;
			}

			if (*nulls & null_mask) {
				null_mask <<= 1;
				/* No length is stored for NULL fields.
				We do not advance offs, and we set
				the length to zero and enable the
				SQL NULL flag in offsets[]. */
				len = combine(offs, SQL_NULL);
				goto resolved;
			}
			null_mask <<= 1;
		}

		if (UNIV_UNLIKELY(!field->fixed_len)) {
			/* Variable-length field: read the length */
			const dict_col_t*	col
				= dict_field_get_col(field);
			len = *lens++;
			/* If the maximum length of the field is up
			to 255 bytes, the actual length is always
			stored in one byte. If the maximum length is
			more than 255 bytes, the actual length is
			stored in one byte for 0..127.  The length
			will be encoded in two bytes when it is 128 or
			more, or when the field is stored externally. */
			if (DATA_BIG_COL(col)) {
				if (len & 0x80) {
					/* 1exxxxxxx xxxxxxxx */
					len = static_cast<rec_offs>(
						len << 8 | *lens++);

					offs = static_cast<rec_offs>(
						offs + get_value(len));
					if (UNIV_UNLIKELY(len & 0x4000)) {
						any_ext = REC_OFFS_EXTERNAL;
						len = combine(offs,
							      STORED_OFFPAGE);
					} else {
						len = offs;
					}

					goto resolved;
				}
			}

			len = offs = static_cast<rec_offs>(offs + len);
		} else {
			len = offs = static_cast<rec_offs>(offs
							   + field->fixed_len);
		}
resolved:
		rec_offs_base(offsets)[i + 1] = len;
	} while (++i < rec_offs_n_fields(offsets));

	ut_ad(lens >= extra);
	*rec_offs_base(offsets)
		= static_cast<rec_offs>(lens - extra + REC_N_NEW_EXTRA_BYTES)
		  | REC_OFFS_COMPACT | any_ext;
}

/************************************************************//**
The following function is used to get the offset to the nth
data field in an old-style record.
@return offset to the field */
ulint
rec_get_nth_field_offs_old(
/*=======================*/
	const rec_t*	rec,	/*!< in: record */
	ulint		n,	/*!< in: index of the field */
	ulint*		len)	/*!< out: length of the field;
				UNIV_SQL_NULL if SQL null */
{
	ulint	os;
	ulint	next_os;

	ut_a(n < rec_get_n_fields_old(rec));

	if (rec_get_1byte_offs_flag(rec)) {
		os = rec_1_get_field_start_offs(rec, n);

		next_os = rec_1_get_field_end_info(rec, n);

		if (next_os & REC_1BYTE_SQL_NULL_MASK) {
			*len = UNIV_SQL_NULL;

			return(os);
		}

		next_os = next_os & ~REC_1BYTE_SQL_NULL_MASK;
	} else {
		os = rec_2_get_field_start_offs(rec, n);

		next_os = rec_2_get_field_end_info(rec, n);

		if (next_os & REC_2BYTE_SQL_NULL_MASK) {
			*len = UNIV_SQL_NULL;

			return(os);
		}

		next_os = next_os & ~(REC_2BYTE_SQL_NULL_MASK
				      | REC_2BYTE_EXTERN_MASK);
	}

	*len = next_os - os;

	ut_ad(*len < srv_page_size);

	return(os);
}

/** Determine the size of a data tuple prefix in ROW_FORMAT=COMPACT.
@tparam	mblob	        whether the record includes a metadata BLOB
@tparam redundant_temp  whether to use the ROW_FORMAT=REDUNDANT format
@param[in]	index		record descriptor; dict_table_is_comp()
				is assumed to hold, even if it doesn't
@param[in]	dfield		array of data fields
@param[in]	n_fields	number of data fields
@param[out]	extra		extra size
@param[in]	status		status flags
@param[in]	temp		whether this is a temporary file record
@return total size */
template<bool mblob = false, bool redundant_temp = false>
static inline
ulint
rec_get_converted_size_comp_prefix_low(
	const dict_index_t*	index,
	const dfield_t*		dfield,
	ulint			n_fields,
	ulint*			extra,
	rec_comp_status_t	status,
	bool			temp)
{
	ulint	extra_size = temp ? 0 : REC_N_NEW_EXTRA_BYTES;
	ut_ad(n_fields > 0);
	ut_ad(n_fields - mblob <= dict_index_get_n_fields(index));
	ut_d(ulint n_null = index->n_nullable);
	ut_ad(status == REC_STATUS_ORDINARY || status == REC_STATUS_NODE_PTR
	      || status == REC_STATUS_INSTANT);
	unsigned n_core_fields = redundant_temp
		? row_log_get_n_core_fields(index)
		: index->n_core_fields;

	if (mblob) {
		ut_ad(index->table->instant);
		ut_ad(!redundant_temp && index->is_instant());
		ut_ad(status == REC_STATUS_INSTANT);
		ut_ad(n_fields == ulint(index->n_fields) + 1);
		extra_size += UT_BITS_IN_BYTES(index->n_nullable)
			+ rec_get_n_add_field_len(n_fields - 1
						  - n_core_fields);
	} else if (status == REC_STATUS_INSTANT
		   && (!temp || n_fields > n_core_fields)) {
		if (!redundant_temp) { ut_ad(index->is_instant()); }
		ut_ad(UT_BITS_IN_BYTES(n_null) >= index->n_core_null_bytes);
		extra_size += UT_BITS_IN_BYTES(index->get_n_nullable(n_fields))
			+ rec_get_n_add_field_len(n_fields - 1
						  - n_core_fields);
	} else {
		ut_ad(n_fields <= n_core_fields);
		extra_size += index->n_core_null_bytes;
	}

	ulint data_size = 0;

	if (temp && dict_table_is_comp(index->table)) {
		/* No need to do adjust fixed_len=0. We only need to
		adjust it for ROW_FORMAT=REDUNDANT. */
		temp = false;
	}

	const dfield_t* const end = dfield + n_fields;
	/* read the lengths of fields 0..n */
	for (ulint i = 0; dfield < end; i++, dfield++) {
		if (mblob && i == index->first_user_field()) {
			data_size += FIELD_REF_SIZE;
			if (++dfield == end) {
				ut_ad(i == index->n_fields);
				break;
			}
		}

		ulint len = dfield_get_len(dfield);

		const dict_field_t* field = dict_index_get_nth_field(index, i);
#ifdef UNIV_DEBUG
		if (dict_index_is_spatial(index)) {
			if (DATA_GEOMETRY_MTYPE(field->col->mtype) && i == 0) {
				ut_ad(dfield->type.prtype & DATA_GIS_MBR);
			} else {
				ut_ad(dfield->type.mtype == DATA_SYS_CHILD
				      || dict_col_type_assert_equal(
					      field->col, &dfield->type));
			}
		} else {
			ut_ad(field->col->is_dropped()
			      || dict_col_type_assert_equal(field->col,
							    &dfield->type));
		}
#endif

		/* All NULLable fields must be included in the n_null count. */
		ut_ad(!field->col->is_nullable() || n_null--);

		if (dfield_is_null(dfield)) {
			/* No length is stored for NULL fields. */
			ut_ad(field->col->is_nullable());
			continue;
		}

		ut_ad(len <= field->col->len
		      || DATA_LARGE_MTYPE(field->col->mtype)
		      || (field->col->len == 0
			  && field->col->mtype == DATA_VARCHAR));

		ulint fixed_len = field->fixed_len;
		if (temp && fixed_len
		    && !dict_col_get_fixed_size(field->col, temp)) {
			fixed_len = 0;
		}
		/* If the maximum length of a variable-length field
		is up to 255 bytes, the actual length is always stored
		in one byte. If the maximum length is more than 255
		bytes, the actual length is stored in one byte for
		0..127.  The length will be encoded in two bytes when
		it is 128 or more, or when the field is stored externally. */

		if (fixed_len) {
#ifdef UNIV_DEBUG
			ut_ad(len <= fixed_len);

			if (dict_index_is_spatial(index)) {
				ut_ad(dfield->type.mtype == DATA_SYS_CHILD
				      || !field->col->mbmaxlen
				      || len >= field->col->mbminlen
				      * fixed_len / field->col->mbmaxlen);
			} else {
				ut_ad(dfield->type.mtype != DATA_SYS_CHILD);

				ut_ad(field->col->is_dropped()
				      || !field->col->mbmaxlen
				      || len >= field->col->mbminlen
				      * fixed_len / field->col->mbmaxlen);
			}

			/* dict_index_add_col() should guarantee this */
			ut_ad(!field->prefix_len
			      || fixed_len == field->prefix_len);
#endif /* UNIV_DEBUG */
		} else if (dfield_is_ext(dfield)) {
			ut_ad(DATA_BIG_COL(field->col));
			extra_size += 2;
		} else if (len < 128 || !DATA_BIG_COL(field->col)) {
			extra_size++;
		} else {
			/* For variable-length columns, we look up the
			maximum length from the column itself.  If this
			is a prefix index column shorter than 256 bytes,
			this will waste one byte. */
			extra_size += 2;
		}
		data_size += len;
	}

	if (extra) {
		*extra = extra_size;
	}

	return(extra_size + data_size);
}

/**********************************************************//**
Determines the size of a data tuple prefix in ROW_FORMAT=COMPACT.
@return total size */
ulint
rec_get_converted_size_comp_prefix(
/*===============================*/
	const dict_index_t*	index,	/*!< in: record descriptor */
	const dfield_t*		fields,	/*!< in: array of data fields */
	ulint			n_fields,/*!< in: number of data fields */
	ulint*			extra)	/*!< out: extra size */
{
	ut_ad(dict_table_is_comp(index->table));
	return(rec_get_converted_size_comp_prefix_low(
		       index, fields, n_fields, extra,
		       REC_STATUS_ORDINARY, false));
}

/** Determine the size of a record in ROW_FORMAT=COMPACT.
@param[in]	index		record descriptor. dict_table_is_comp()
				is assumed to hold, even if it doesn't
@param[in]	tuple		logical record
@param[out]	extra		extra size
@return total size */
ulint
rec_get_converted_size_comp(
	const dict_index_t*	index,
	const dtuple_t*		tuple,
	ulint*			extra)
{
	ut_ad(tuple->n_fields > 0);

	rec_comp_status_t status = rec_comp_status_t(tuple->info_bits
						     & REC_NEW_STATUS_MASK);

	switch (UNIV_EXPECT(status, REC_STATUS_ORDINARY)) {
	case REC_STATUS_ORDINARY:
		ut_ad(!tuple->is_metadata());
		if (tuple->n_fields > index->n_core_fields) {
			ut_ad(index->is_instant());
			status = REC_STATUS_INSTANT;
		}
		/* fall through */
	case REC_STATUS_INSTANT:
		ut_ad(tuple->n_fields >= index->n_core_fields);
		if (tuple->is_alter_metadata()) {
			return rec_get_converted_size_comp_prefix_low<true>(
				index, tuple->fields, tuple->n_fields,
				extra, status, false);
		}
		ut_ad(tuple->n_fields <= index->n_fields);
		return rec_get_converted_size_comp_prefix_low(
			index, tuple->fields, tuple->n_fields,
			extra, status, false);
	case REC_STATUS_NODE_PTR:
		ut_ad(tuple->n_fields - 1
		      == dict_index_get_n_unique_in_tree_nonleaf(index));
		ut_ad(dfield_get_len(&tuple->fields[tuple->n_fields - 1])
		      == REC_NODE_PTR_SIZE);
		return REC_NODE_PTR_SIZE /* child page number */
			+ rec_get_converted_size_comp_prefix_low(
				index, tuple->fields, tuple->n_fields - 1,
				extra, status, false);
	case REC_STATUS_INFIMUM:
	case REC_STATUS_SUPREMUM:
		/* not supported */
		break;
	}

	ut_error;
	return(ULINT_UNDEFINED);
}

/*********************************************************//**
Builds an old-style physical record out of a data tuple and
stores it beginning from the start of the given buffer.
@return pointer to the origin of physical record */
static
rec_t*
rec_convert_dtuple_to_rec_old(
/*==========================*/
	byte*		buf,	/*!< in: start address of the physical record */
	const dtuple_t*	dtuple,	/*!< in: data tuple */
	ulint		n_ext)	/*!< in: number of externally stored columns */
{
	const dfield_t*	field;
	ulint		n_fields;
	ulint		data_size;
	rec_t*		rec;
	ulint		end_offset;
	ulint		ored_offset;
	ulint		len;
	ulint		i;

	ut_ad(buf && dtuple);
	ut_ad(dtuple_validate(dtuple));
	ut_ad(dtuple_check_typed(dtuple));

	n_fields = dtuple_get_n_fields(dtuple);
	data_size = dtuple_get_data_size(dtuple, 0);

	ut_ad(n_fields > 0);

	/* Calculate the offset of the origin in the physical record */

	rec = buf + rec_get_converted_extra_size(data_size, n_fields, n_ext);
	/* Store the number of fields */
	rec_set_n_fields_old(rec, n_fields);

	/* Set the info bits of the record */
	rec_set_bit_field_1(rec,
			    dtuple_get_info_bits(dtuple) & REC_INFO_BITS_MASK,
			    REC_OLD_INFO_BITS,
			    REC_INFO_BITS_MASK, REC_INFO_BITS_SHIFT);
	rec_set_bit_field_2(rec, PAGE_HEAP_NO_USER_LOW, REC_OLD_HEAP_NO,
			    REC_HEAP_NO_MASK, REC_HEAP_NO_SHIFT);

	/* Store the data and the offsets */

	end_offset = 0;

	if (!n_ext && data_size <= REC_1BYTE_OFFS_LIMIT) {

		rec_set_1byte_offs_flag(rec, TRUE);

		for (i = 0; i < n_fields; i++) {

			field = dtuple_get_nth_field(dtuple, i);

			if (dfield_is_null(field)) {
				len = dtype_get_sql_null_size(
					dfield_get_type(field), 0);
				data_write_sql_null(rec + end_offset, len);

				end_offset += len;
				ored_offset = end_offset
					| REC_1BYTE_SQL_NULL_MASK;
			} else {
				/* If the data is not SQL null, store it */
				len = dfield_get_len(field);

				memcpy(rec + end_offset,
				       dfield_get_data(field), len);

				end_offset += len;
				ored_offset = end_offset;
			}

			rec_1_set_field_end_info(rec, i, ored_offset);
		}
	} else {
		rec_set_1byte_offs_flag(rec, FALSE);

		for (i = 0; i < n_fields; i++) {

			field = dtuple_get_nth_field(dtuple, i);

			if (dfield_is_null(field)) {
				len = dtype_get_sql_null_size(
					dfield_get_type(field), 0);
				data_write_sql_null(rec + end_offset, len);

				end_offset += len;
				ored_offset = end_offset
					| REC_2BYTE_SQL_NULL_MASK;
			} else {
				/* If the data is not SQL null, store it */
				len = dfield_get_len(field);

				memcpy(rec + end_offset,
				       dfield_get_data(field), len);

				end_offset += len;
				ored_offset = end_offset;

				if (dfield_is_ext(field)) {
					ored_offset |= REC_2BYTE_EXTERN_MASK;
				}
			}

			rec_2_set_field_end_info(rec, i, ored_offset);
		}
	}

	return(rec);
}

/** Convert a data tuple into a ROW_FORMAT=COMPACT record.
@tparam	mblob	        whether the record includes a metadata BLOB
@tparam redundant_temp  whether to use the ROW_FORMAT=REDUNDANT format
@param[out]	rec		converted record
@param[in]	index		index
@param[in]	field		data fields to convert
@param[in]	n_fields	number of data fields
@param[in]	status		rec_get_status(rec)
@param[in]	temp		whether to use the format for temporary files
				in index creation */
template<bool mblob = false, bool redundant_temp = false>
static inline
void
rec_convert_dtuple_to_rec_comp(
	rec_t*			rec,
	const dict_index_t*	index,
	const dfield_t*		field,
	ulint			n_fields,
	rec_comp_status_t	status,
	bool			temp)
{
	byte*		end;
	byte*		nulls = temp
		? rec - 1 : rec - (REC_N_NEW_EXTRA_BYTES + 1);
	byte*		UNINIT_VAR(lens);
	ulint		UNINIT_VAR(n_node_ptr_field);
	ulint		null_mask	= 1;
	const ulint	n_core_fields = redundant_temp
			? row_log_get_n_core_fields(index)
			: index->n_core_fields;
	ut_ad(n_fields > 0);
	ut_ad(temp || dict_table_is_comp(index->table));
	ut_ad(index->n_core_null_bytes <= UT_BITS_IN_BYTES(index->n_nullable));

	ut_d(ulint n_null = index->n_nullable);

	if (mblob) {
		ut_ad(!temp);
		ut_ad(index->table->instant);
		ut_ad(!redundant_temp && index->is_instant());
		ut_ad(status == REC_STATUS_INSTANT);
		ut_ad(n_fields == ulint(index->n_fields) + 1);
<<<<<<< HEAD
		rec_set_n_add_field(nulls, n_fields - 1
				    - index->n_core_fields);
		rec_set_bit_field_2(rec, PAGE_HEAP_NO_USER_LOW,
				    REC_NEW_HEAP_NO, REC_HEAP_NO_MASK,
				    REC_HEAP_NO_SHIFT);
=======
		rec_set_n_add_field(nulls, n_fields - 1 - n_core_fields);
		rec_set_heap_no_new(rec, PAGE_HEAP_NO_USER_LOW);
>>>>>>> 12672542
		rec_set_status(rec, REC_STATUS_INSTANT);
		n_node_ptr_field = ULINT_UNDEFINED;
		lens = nulls - UT_BITS_IN_BYTES(index->n_nullable);
		goto start;
	}
	switch (status) {
	case REC_STATUS_INSTANT:
		if (!redundant_temp) { ut_ad(index->is_instant()); }
		ut_ad(n_fields > n_core_fields);
		rec_set_n_add_field(nulls, n_fields - 1 - n_core_fields);
		/* fall through */
	case REC_STATUS_ORDINARY:
		ut_ad(n_fields <= dict_index_get_n_fields(index));
		if (!temp) {
<<<<<<< HEAD
			rec_set_bit_field_2(rec, PAGE_HEAP_NO_USER_LOW,
					    REC_NEW_HEAP_NO, REC_HEAP_NO_MASK,
					    REC_HEAP_NO_SHIFT);
			rec_set_status(
				rec, n_fields == index->n_core_fields
				     ? REC_STATUS_ORDINARY
				     : REC_STATUS_INSTANT);
=======
			rec_set_heap_no_new(rec, PAGE_HEAP_NO_USER_LOW);
			rec_set_status(rec, n_fields == n_core_fields
				       ? REC_STATUS_ORDINARY
				       : REC_STATUS_INSTANT);
>>>>>>> 12672542
		}

		if (dict_table_is_comp(index->table)) {
			/* No need to do adjust fixed_len=0. We only
			need to adjust it for ROW_FORMAT=REDUNDANT. */
			temp = false;
		}

		n_node_ptr_field = ULINT_UNDEFINED;

		lens = nulls - (index->is_instant()
				? UT_BITS_IN_BYTES(index->get_n_nullable(
					n_fields))
				: UT_BITS_IN_BYTES(
					unsigned(index->n_nullable)));
		break;
	case REC_STATUS_NODE_PTR:
		ut_ad(!temp);
		rec_set_bit_field_2(rec, PAGE_HEAP_NO_USER_LOW,
				    REC_NEW_HEAP_NO, REC_HEAP_NO_MASK,
				    REC_HEAP_NO_SHIFT);
		rec_set_status(rec, status);
		ut_ad(n_fields - 1
		      == dict_index_get_n_unique_in_tree_nonleaf(index));
		ut_d(n_null = std::min<uint>(index->n_core_null_bytes * 8U,
					     index->n_nullable));
		n_node_ptr_field = n_fields - 1;
		lens = nulls - index->n_core_null_bytes;
		break;
	case REC_STATUS_INFIMUM:
	case REC_STATUS_SUPREMUM:
		ut_error;
		return;
	}

start:
	end = rec;
	/* clear the SQL-null flags */
	memset(lens + 1, 0, ulint(nulls - lens));

	const dfield_t* const fend = field + n_fields;
	/* Store the data and the offsets */
	for (ulint i = 0; field < fend; i++, field++) {
		ulint len = dfield_get_len(field);

		if (mblob) {
			if (i == index->first_user_field()) {
				ut_ad(len == FIELD_REF_SIZE);
				ut_ad(dfield_is_ext(field));
				memcpy(end, dfield_get_data(field), len);
				end += len;
				if (++field == fend) {
					ut_ad(i == index->n_fields);
					break;
				}
				len = dfield_get_len(field);
			}
		} else if (UNIV_UNLIKELY(i == n_node_ptr_field)) {
			ut_ad(field->type.prtype & DATA_NOT_NULL);
			ut_ad(len == REC_NODE_PTR_SIZE);
			memcpy(end, dfield_get_data(field), len);
			end += REC_NODE_PTR_SIZE;
			break;
		}

		if (!(field->type.prtype & DATA_NOT_NULL)) {
			/* nullable field */
			ut_ad(n_null--);

			if (UNIV_UNLIKELY(!(byte) null_mask)) {
				nulls--;
				null_mask = 1;
			}

			ut_ad(*nulls < null_mask);

			/* set the null flag if necessary */
			if (dfield_is_null(field)) {
#if defined __GNUC__ && !defined __clang__ && __GNUC__ < 6
# pragma GCC diagnostic push
# pragma GCC diagnostic ignored "-Wconversion" /* GCC 5 may need this here */
#endif
				*nulls |= static_cast<byte>(null_mask);
#if defined __GNUC__ && !defined __clang__ && __GNUC__ < 6
# pragma GCC diagnostic pop
#endif
				null_mask <<= 1;
				continue;
			}

			null_mask <<= 1;
		}
		/* only nullable fields can be null */
		ut_ad(!dfield_is_null(field));

		const dict_field_t* ifield
			= dict_index_get_nth_field(index, i);
		ulint fixed_len = ifield->fixed_len;

		if (temp && fixed_len
		    && !dict_col_get_fixed_size(ifield->col, temp)) {
			fixed_len = 0;
		}

		/* If the maximum length of a variable-length field
		is up to 255 bytes, the actual length is always stored
		in one byte. If the maximum length is more than 255
		bytes, the actual length is stored in one byte for
		0..127.  The length will be encoded in two bytes when
		it is 128 or more, or when the field is stored externally. */
		if (fixed_len) {
			ut_ad(len <= fixed_len);
			ut_ad(!ifield->col->mbmaxlen
			      || len >= ifield->col->mbminlen
			      * fixed_len / ifield->col->mbmaxlen);
			ut_ad(!dfield_is_ext(field));
		} else if (dfield_is_ext(field)) {
			ut_ad(DATA_BIG_COL(ifield->col));
			ut_ad(len <= REC_ANTELOPE_MAX_INDEX_COL_LEN
					+ BTR_EXTERN_FIELD_REF_SIZE);
			*lens-- = static_cast<byte>(len >> 8 | 0xc0);
			*lens-- = static_cast<byte>(len);
		} else {
			ut_ad(len <= field->type.len
			      || DATA_LARGE_MTYPE(field->type.mtype)
			      || !strcmp(index->name,
					 FTS_INDEX_TABLE_IND_NAME));
			if (len < 128 || !DATA_BIG_LEN_MTYPE(
				    field->type.len, field->type.mtype)) {
				*lens-- = static_cast<byte>(len);
			} else {
				ut_ad(len < 16384);
				*lens-- = static_cast<byte>(len >> 8 | 0x80);
				*lens-- = static_cast<byte>(len);
			}
		}

		if (len) {
			memcpy(end, dfield_get_data(field), len);
			end += len;
		}
	}
}

/*********************************************************//**
Builds a new-style physical record out of a data tuple and
stores it beginning from the start of the given buffer.
@return pointer to the origin of physical record */
static
rec_t*
rec_convert_dtuple_to_rec_new(
/*==========================*/
	byte*			buf,	/*!< in: start address of
					the physical record */
	const dict_index_t*	index,	/*!< in: record descriptor */
	const dtuple_t*		dtuple)	/*!< in: data tuple */
{
	ut_ad(!(dtuple->info_bits
		& ~(REC_NEW_STATUS_MASK | REC_INFO_DELETED_FLAG
		    | REC_INFO_MIN_REC_FLAG)));

	ulint	extra_size;

	if (UNIV_UNLIKELY(dtuple->is_alter_metadata())) {
		ut_ad((dtuple->info_bits & REC_NEW_STATUS_MASK)
		      == REC_STATUS_INSTANT);
		rec_get_converted_size_comp_prefix_low<true>(
			index, dtuple->fields, dtuple->n_fields,
			&extra_size, REC_STATUS_INSTANT, false);
		buf += extra_size;
		rec_convert_dtuple_to_rec_comp<true>(
			buf, index, dtuple->fields, dtuple->n_fields,
			REC_STATUS_INSTANT, false);
	} else {
		rec_get_converted_size_comp(index, dtuple, &extra_size);
		buf += extra_size;
		rec_comp_status_t status = rec_comp_status_t(
			dtuple->info_bits & REC_NEW_STATUS_MASK);
		if (status == REC_STATUS_ORDINARY
		    && dtuple->n_fields > index->n_core_fields) {
			ut_ad(index->is_instant());
			status = REC_STATUS_INSTANT;
		}

		rec_convert_dtuple_to_rec_comp(
			buf, index, dtuple->fields, dtuple->n_fields,
			status, false);
	}

	rec_set_bit_field_1(buf, dtuple->info_bits & ~REC_NEW_STATUS_MASK,
			    REC_NEW_INFO_BITS,
			    REC_INFO_BITS_MASK, REC_INFO_BITS_SHIFT);
	return buf;
}

/*********************************************************//**
Builds a physical record out of a data tuple and
stores it beginning from the start of the given buffer.
@return pointer to the origin of physical record */
rec_t*
rec_convert_dtuple_to_rec(
/*======================*/
	byte*			buf,	/*!< in: start address of the
					physical record */
	const dict_index_t*	index,	/*!< in: record descriptor */
	const dtuple_t*		dtuple,	/*!< in: data tuple */
	ulint			n_ext)	/*!< in: number of
					externally stored columns */
{
	rec_t*	rec;

	ut_ad(buf != NULL);
	ut_ad(index != NULL);
	ut_ad(dtuple != NULL);
	ut_ad(dtuple_validate(dtuple));
	ut_ad(dtuple_check_typed(dtuple));

	if (dict_table_is_comp(index->table)) {
		rec = rec_convert_dtuple_to_rec_new(buf, index, dtuple);
	} else {
		rec = rec_convert_dtuple_to_rec_old(buf, dtuple, n_ext);
	}

	return(rec);
}

/** Determine the size of a data tuple prefix in a temporary file.
@tparam redundant_temp whether to use the ROW_FORMAT=REDUNDANT format
@param[in]	index		clustered or secondary index
@param[in]	fields		data fields
@param[in]	n_fields	number of data fields
@param[out]	extra		record header size
@param[in]	status		REC_STATUS_ORDINARY or REC_STATUS_INSTANT
@return	total size, in bytes */
template<bool redundant_temp>
ulint
rec_get_converted_size_temp(
	const dict_index_t*	index,
	const dfield_t*		fields,
	ulint			n_fields,
	ulint*			extra,
	rec_comp_status_t	status)
{
	return rec_get_converted_size_comp_prefix_low<false,redundant_temp>(
		index, fields, n_fields, extra, status, true);
}

template ulint rec_get_converted_size_temp<false>(
	const dict_index_t*, const dfield_t*, ulint, ulint*,
	rec_comp_status_t);

template ulint rec_get_converted_size_temp<true>(
	const dict_index_t*, const dfield_t*, ulint, ulint*,
	rec_comp_status_t);

/** Determine the offset to each field in temporary file.
@param[in]	rec	temporary file record
@param[in]	index	index of that the record belongs to
@param[in,out]	offsets	offsets to the fields; in: rec_offs_n_fields(offsets)
@param[in]	n_core	number of core fields (index->n_core_fields)
@param[in]	def_val	default values for non-core fields
@param[in]	status	REC_STATUS_ORDINARY or REC_STATUS_INSTANT */
void
rec_init_offsets_temp(
	const rec_t*		rec,
	const dict_index_t*	index,
	rec_offs*		offsets,
	ulint			n_core,
	const dict_col_t::def_t*def_val,
	rec_comp_status_t	status)
{
	ut_ad(status == REC_STATUS_ORDINARY
	      || status == REC_STATUS_INSTANT);
	/* The table may have been converted to plain format
	if it was emptied during an ALTER TABLE operation. */
	ut_ad(index->n_core_fields == n_core || !index->is_instant());
	ut_ad(index->n_core_fields >= n_core);
	rec_init_offsets_comp_ordinary(rec, index, offsets, n_core, def_val,
				       status == REC_STATUS_INSTANT
				       ? REC_LEAF_TEMP_INSTANT
				       : REC_LEAF_TEMP);
}

/** Determine the offset to each field in temporary file.
@param[in]	rec	temporary file record
@param[in]	index	index of that the record belongs to
@param[in,out]	offsets	offsets to the fields; in: rec_offs_n_fields(offsets)
*/
void
rec_init_offsets_temp(
	const rec_t*		rec,
	const dict_index_t*	index,
	rec_offs*		offsets)
{
	ut_ad(!index->is_instant());
	rec_init_offsets_comp_ordinary(rec, index, offsets,
				       index->n_core_fields, NULL,
				       REC_LEAF_TEMP);
}

/** Convert a data tuple prefix to the temporary file format.
@param[out]	rec		record in temporary file format
@param[in]	index		clustered or secondary index
@param[in]	fields		data fields
@param[in]	n_fields	number of data fields
@param[in]	status		REC_STATUS_ORDINARY or REC_STATUS_INSTANT
*/
template<bool redundant_temp>
void
rec_convert_dtuple_to_temp(
	rec_t*			rec,
	const dict_index_t*	index,
	const dfield_t*		fields,
	ulint			n_fields,
	rec_comp_status_t	status)
{
	rec_convert_dtuple_to_rec_comp<false,redundant_temp>(
		rec, index, fields, n_fields, status, true);
}

template void rec_convert_dtuple_to_temp<false>(
	rec_t*, const dict_index_t*, const dfield_t*,
	ulint, rec_comp_status_t);

template void rec_convert_dtuple_to_temp<true>(
	rec_t*, const dict_index_t*, const dfield_t*,
	ulint, rec_comp_status_t);

/** Copy the first n fields of a (copy of a) physical record to a data tuple.
The fields are copied into the memory heap.
@param[out]	tuple		data tuple
@param[in]	rec		index record, or a copy thereof
@param[in]	is_leaf		whether rec is a leaf page record
@param[in]	n_fields	number of fields to copy
@param[in,out]	heap		memory heap */
void
rec_copy_prefix_to_dtuple(
	dtuple_t*		tuple,
	const rec_t*		rec,
	const dict_index_t*	index,
	bool			is_leaf,
	ulint			n_fields,
	mem_heap_t*		heap)
{
	rec_offs	offsets_[REC_OFFS_NORMAL_SIZE];
	rec_offs*	offsets	= offsets_;
	rec_offs_init(offsets_);

	ut_ad(is_leaf || n_fields - 1
	      <= dict_index_get_n_unique_in_tree_nonleaf(index));

	offsets = rec_get_offsets(rec, index, offsets, is_leaf,
				  n_fields, &heap);

	ut_ad(rec_validate(rec, offsets));
	ut_ad(!rec_offs_any_default(offsets));
	ut_ad(dtuple_check_typed(tuple));

	tuple->info_bits = rec_get_info_bits(rec, rec_offs_comp(offsets));

	for (ulint i = 0; i < n_fields; i++) {
		dfield_t*	field;
		const byte*	data;
		ulint		len;

		field = dtuple_get_nth_field(tuple, i);
		data = rec_get_nth_field(rec, offsets, i, &len);

		if (len != UNIV_SQL_NULL) {
			dfield_set_data(field,
					mem_heap_dup(heap, data, len), len);
			ut_ad(!rec_offs_nth_extern(offsets, i));
		} else {
			dfield_set_null(field);
		}
	}
}

/**************************************************************//**
Copies the first n fields of an old-style physical record
to a new physical record in a buffer.
@return own: copied record */
static
rec_t*
rec_copy_prefix_to_buf_old(
/*=======================*/
	const rec_t*	rec,		/*!< in: physical record */
	ulint		n_fields,	/*!< in: number of fields to copy */
	ulint		area_end,	/*!< in: end of the prefix data */
	byte**		buf,		/*!< in/out: memory buffer for
					the copied prefix, or NULL */
	ulint*		buf_size)	/*!< in/out: buffer size */
{
	rec_t*	copy_rec;
	ulint	area_start;
	ulint	prefix_len;

	if (rec_get_1byte_offs_flag(rec)) {
		area_start = REC_N_OLD_EXTRA_BYTES + n_fields;
	} else {
		area_start = REC_N_OLD_EXTRA_BYTES + 2 * n_fields;
	}

	prefix_len = area_start + area_end;

	if ((*buf == NULL) || (*buf_size < prefix_len)) {
		ut_free(*buf);
		*buf_size = prefix_len;
		*buf = static_cast<byte*>(ut_malloc_nokey(prefix_len));
	}

	memcpy(*buf, rec - area_start, prefix_len);

	copy_rec = *buf + area_start;

	rec_set_n_fields_old(copy_rec, n_fields);

	return(copy_rec);
}

/**************************************************************//**
Copies the first n fields of a physical record to a new physical record in
a buffer.
@return own: copied record */
rec_t*
rec_copy_prefix_to_buf(
/*===================*/
	const rec_t*		rec,		/*!< in: physical record */
	const dict_index_t*	index,		/*!< in: record descriptor */
	ulint			n_fields,	/*!< in: number of fields
						to copy */
	byte**			buf,		/*!< in/out: memory buffer
						for the copied prefix,
						or NULL */
	ulint*			buf_size)	/*!< in/out: buffer size */
{
	ut_ad(n_fields <= index->n_fields || dict_index_is_ibuf(index));
	ut_ad(index->n_core_null_bytes <= UT_BITS_IN_BYTES(index->n_nullable));
	UNIV_PREFETCH_RW(*buf);

	if (!dict_table_is_comp(index->table)) {
		ut_ad(rec_validate_old(rec));
		return(rec_copy_prefix_to_buf_old(
			       rec, n_fields,
			       rec_get_field_start_offs(rec, n_fields),
			       buf, buf_size));
	}

	ulint		prefix_len	= 0;
	ulint		instant_omit	= 0;
	const byte*	nulls		= rec - (REC_N_NEW_EXTRA_BYTES + 1);
	const byte*	nullf		= nulls;
	const byte*	lens		= nulls - index->n_core_null_bytes;

	switch (rec_get_status(rec)) {
	default:
		/* infimum or supremum record: no sense to copy anything */
		ut_error;
		return(NULL);
	case REC_STATUS_ORDINARY:
		ut_ad(n_fields <= index->n_core_fields);
		break;
	case REC_STATUS_NODE_PTR:
		/* For R-tree, we need to copy the child page number field. */
		compile_time_assert(DICT_INDEX_SPATIAL_NODEPTR_SIZE == 1);
		if (dict_index_is_spatial(index)) {
			ut_ad(index->n_core_null_bytes == 0);
			ut_ad(n_fields == DICT_INDEX_SPATIAL_NODEPTR_SIZE + 1);
			ut_ad(index->fields[0].col->prtype & DATA_NOT_NULL);
			ut_ad(DATA_BIG_COL(index->fields[0].col));
			/* This is a deficiency of the format introduced
			in MySQL 5.7. The length in the R-tree index should
			always be DATA_MBR_LEN. */
			ut_ad(!index->fields[0].fixed_len);
			ut_ad(*lens == DATA_MBR_LEN);
			lens--;
			prefix_len = DATA_MBR_LEN + REC_NODE_PTR_SIZE;
			n_fields = 0; /* skip the "for" loop below */
			break;
		}
		/* it doesn't make sense to copy the child page number field */
		ut_ad(n_fields
		      <= dict_index_get_n_unique_in_tree_nonleaf(index));
		break;
	case REC_STATUS_INSTANT:
		/* We would have !index->is_instant() when rolling back
		an instant ADD COLUMN operation. */
		ut_ad(index->is_instant() || page_rec_is_metadata(rec));
		ut_ad(n_fields <= index->first_user_field());
		nulls++;
		const ulint n_rec = ulint(index->n_core_fields) + 1
			+ rec_get_n_add_field(nulls)
			- rec_is_alter_metadata(rec, true);
		instant_omit = ulint(&rec[-REC_N_NEW_EXTRA_BYTES] - nulls);
		ut_ad(instant_omit == 1 || instant_omit == 2);
		nullf = nulls;
		const uint nb = UT_BITS_IN_BYTES(index->get_n_nullable(n_rec));
		instant_omit += nb - index->n_core_null_bytes;
		lens = --nulls - nb;
	}

	const byte* const lenf = lens;
	UNIV_PREFETCH_R(lens);

	/* read the lengths of fields 0..n */
	for (ulint i = 0, null_mask = 1; i < n_fields; i++) {
		const dict_field_t*	field;
		const dict_col_t*	col;

		field = dict_index_get_nth_field(index, i);
		col = dict_field_get_col(field);

		if (!(col->prtype & DATA_NOT_NULL)) {
			/* nullable field => read the null flag */
			if (UNIV_UNLIKELY(!(byte) null_mask)) {
				nulls--;
				null_mask = 1;
			}

			if (*nulls & null_mask) {
				null_mask <<= 1;
				continue;
			}

			null_mask <<= 1;
		}

		if (field->fixed_len) {
			prefix_len += field->fixed_len;
		} else {
			ulint	len = *lens--;
			/* If the maximum length of the column is up
			to 255 bytes, the actual length is always
			stored in one byte. If the maximum length is
			more than 255 bytes, the actual length is
			stored in one byte for 0..127.  The length
			will be encoded in two bytes when it is 128 or
			more, or when the column is stored externally. */
			if (DATA_BIG_COL(col)) {
				if (len & 0x80) {
					/* 1exxxxxx */
					len &= 0x3f;
					len <<= 8;
					len |= *lens--;
					UNIV_PREFETCH_R(lens);
				}
			}
			prefix_len += len;
		}
	}

	UNIV_PREFETCH_R(rec + prefix_len);

	ulint size = prefix_len + ulint(rec - (lens + 1)) - instant_omit;

	if (*buf == NULL || *buf_size < size) {
		ut_free(*buf);
		*buf_size = size;
		*buf = static_cast<byte*>(ut_malloc_nokey(size));
	}

	if (instant_omit) {
		/* Copy and convert the record header to a format where
		instant ADD COLUMN has not been used:
		+ lengths of variable-length fields in the prefix
		- omit any null flag bytes for any instantly added columns
		+ index->n_core_null_bytes of null flags
		- omit the n_add_fields header (1 or 2 bytes)
		+ REC_N_NEW_EXTRA_BYTES of fixed header */
		byte* b = *buf;
		/* copy the lengths of the variable-length fields */
		memcpy(b, lens + 1, ulint(lenf - lens));
		b += ulint(lenf - lens);
		/* copy the null flags */
		memcpy(b, nullf - index->n_core_null_bytes,
		       index->n_core_null_bytes);
		b += index->n_core_null_bytes + REC_N_NEW_EXTRA_BYTES;
		ut_ad(ulint(b - *buf) + prefix_len == size);
		/* copy the fixed-size header and the record prefix */
		memcpy(b - REC_N_NEW_EXTRA_BYTES, rec - REC_N_NEW_EXTRA_BYTES,
		       prefix_len + REC_N_NEW_EXTRA_BYTES);
		ut_ad(rec_get_status(b) == REC_STATUS_INSTANT);
		rec_set_status(b, REC_STATUS_ORDINARY);
		return b;
	} else {
		memcpy(*buf, lens + 1, size);
		return *buf + (rec - (lens + 1));
	}
}

/***************************************************************//**
Validates the consistency of an old-style physical record.
@return TRUE if ok */
static
ibool
rec_validate_old(
/*=============*/
	const rec_t*	rec)	/*!< in: physical record */
{
	ulint		len;
	ulint		n_fields;
	ulint		len_sum		= 0;
	ulint		i;

	ut_a(rec);
	n_fields = rec_get_n_fields_old(rec);

	if ((n_fields == 0) || (n_fields > REC_MAX_N_FIELDS)) {
		ib::error() << "Record has " << n_fields << " fields";
		return(FALSE);
	}

	for (i = 0; i < n_fields; i++) {
		rec_get_nth_field_offs_old(rec, i, &len);

		if (!((len < srv_page_size) || (len == UNIV_SQL_NULL))) {
			ib::error() << "Record field " << i << " len " << len;
			return(FALSE);
		}

		if (len != UNIV_SQL_NULL) {
			len_sum += len;
		} else {
			len_sum += rec_get_nth_field_size(rec, i);
		}
	}

	if (len_sum != rec_get_data_size_old(rec)) {
		ib::error() << "Record len should be " << len_sum << ", len "
			<< rec_get_data_size_old(rec);
		return(FALSE);
	}

	return(TRUE);
}

/***************************************************************//**
Validates the consistency of a physical record.
@return TRUE if ok */
ibool
rec_validate(
/*=========*/
	const rec_t*	rec,	/*!< in: physical record */
	const rec_offs*	offsets)/*!< in: array returned by rec_get_offsets() */
{
	ulint		len;
	ulint		n_fields;
	ulint		len_sum		= 0;
	ulint		i;

	n_fields = rec_offs_n_fields(offsets);

	if ((n_fields == 0) || (n_fields > REC_MAX_N_FIELDS)) {
		ib::error() << "Record has " << n_fields << " fields";
		return(FALSE);
	}

	ut_a(rec_offs_any_flag(offsets, REC_OFFS_COMPACT | REC_OFFS_DEFAULT)
	     || n_fields <= rec_get_n_fields_old(rec));

	for (i = 0; i < n_fields; i++) {
		rec_get_nth_field_offs(offsets, i, &len);

		switch (len) {
		default:
			if (len >= srv_page_size) {
				ib::error() << "Record field " << i
					<< " len " << len;
				return(FALSE);
			}
			len_sum += len;
			break;
		case UNIV_SQL_DEFAULT:
			break;
		case UNIV_SQL_NULL:
			if (!rec_offs_comp(offsets)) {
				len_sum += rec_get_nth_field_size(rec, i);
			}
		}
	}

	if (len_sum != rec_offs_data_size(offsets)) {
		ib::error() << "Record len should be " << len_sum << ", len "
			<< rec_offs_data_size(offsets);
		return(FALSE);
	}

	if (!rec_offs_comp(offsets)) {
		ut_a(rec_validate_old(rec));
	}

	return(TRUE);
}

/***************************************************************//**
Prints an old-style physical record. */
void
rec_print_old(
/*==========*/
	FILE*		file,	/*!< in: file where to print */
	const rec_t*	rec)	/*!< in: physical record */
{
	const byte*	data;
	ulint		len;
	ulint		n;
	ulint		i;

	n = rec_get_n_fields_old(rec);

	fprintf(file, "PHYSICAL RECORD: n_fields " ULINTPF ";"
		" %u-byte offsets; info bits %u\n",
		n,
		rec_get_1byte_offs_flag(rec) ? 1 : 2,
		rec_get_info_bits(rec, FALSE));

	for (i = 0; i < n; i++) {

		data = rec_get_nth_field_old(rec, i, &len);

		fprintf(file, " " ULINTPF ":", i);

		if (len != UNIV_SQL_NULL) {
			if (len <= 30) {

				ut_print_buf(file, data, len);
			} else {
				ut_print_buf(file, data, 30);

				fprintf(file, " (total " ULINTPF " bytes)",
					len);
			}
		} else {
			fprintf(file, " SQL NULL, size " ULINTPF " ",
				rec_get_nth_field_size(rec, i));
		}

		putc(';', file);
		putc('\n', file);
	}

	rec_validate_old(rec);
}

/***************************************************************//**
Prints a physical record in ROW_FORMAT=COMPACT.  Ignores the
record header. */
static
void
rec_print_comp(
/*===========*/
	FILE*		file,	/*!< in: file where to print */
	const rec_t*	rec,	/*!< in: physical record */
	const rec_offs*	offsets)/*!< in: array returned by rec_get_offsets() */
{
	ulint	i;

	for (i = 0; i < rec_offs_n_fields(offsets); i++) {
          const byte*	UNINIT_VAR(data);
		ulint		len;

		if (rec_offs_nth_default(offsets, i)) {
			len = UNIV_SQL_DEFAULT;
		} else {
			data = rec_get_nth_field(rec, offsets, i, &len);
		}

		fprintf(file, " " ULINTPF ":", i);

		if (len == UNIV_SQL_NULL) {
			fputs(" SQL NULL", file);
		} else if (len == UNIV_SQL_DEFAULT) {
			fputs(" SQL DEFAULT", file);
		} else {
			if (len <= 30) {

				ut_print_buf(file, data, len);
			} else if (rec_offs_nth_extern(offsets, i)) {
				ut_print_buf(file, data, 30);
				fprintf(file,
					" (total " ULINTPF " bytes, external)",
					len);
				ut_print_buf(file, data + len
					     - BTR_EXTERN_FIELD_REF_SIZE,
					     BTR_EXTERN_FIELD_REF_SIZE);
			} else {
				ut_print_buf(file, data, 30);

				fprintf(file, " (total " ULINTPF " bytes)",
					len);
			}
		}
		putc(';', file);
		putc('\n', file);
	}
}

/***************************************************************//**
Prints an old-style spatial index record. */
static
void
rec_print_mbr_old(
/*==============*/
	FILE*		file,	/*!< in: file where to print */
	const rec_t*	rec)	/*!< in: physical record */
{
	const byte*	data;
	ulint		len;
	ulint		n;
	ulint		i;

	ut_ad(rec);

	n = rec_get_n_fields_old(rec);

	fprintf(file, "PHYSICAL RECORD: n_fields %lu;"
		" %u-byte offsets; info bits %lu\n",
		(ulong) n,
		rec_get_1byte_offs_flag(rec) ? 1 : 2,
		(ulong) rec_get_info_bits(rec, FALSE));

	for (i = 0; i < n; i++) {

		data = rec_get_nth_field_old(rec, i, &len);

		fprintf(file, " %lu:", (ulong) i);

		if (len != UNIV_SQL_NULL) {
			if (i == 0) {
				fprintf(file, " MBR:");
				for (; len > 0; len -= sizeof(double)) {
					double	d = mach_double_read(data);

					if (len != sizeof(double)) {
						fprintf(file, "%.2lf,", d);
					} else {
						fprintf(file, "%.2lf", d);
					}

					data += sizeof(double);
				}
			} else {
				if (len <= 30) {

					ut_print_buf(file, data, len);
				} else {
					ut_print_buf(file, data, 30);

					fprintf(file, " (total %lu bytes)",
						(ulong) len);
				}
			}
		} else {
			fprintf(file, " SQL NULL, size " ULINTPF " ",
				rec_get_nth_field_size(rec, i));
		}

		putc(';', file);
		putc('\n', file);
	}

	if (rec_get_deleted_flag(rec, false)) {
		fprintf(file, " Deleted");
	}

	if (rec_get_info_bits(rec, true) & REC_INFO_MIN_REC_FLAG) {
		fprintf(file, " First rec");
	}

	rec_validate_old(rec);
}

/***************************************************************//**
Prints a spatial index record. */
void
rec_print_mbr_rec(
/*==============*/
	FILE*		file,	/*!< in: file where to print */
	const rec_t*	rec,	/*!< in: physical record */
	const rec_offs*	offsets)/*!< in: array returned by rec_get_offsets() */
{
	ut_ad(rec_offs_validate(rec, NULL, offsets));
	ut_ad(!rec_offs_any_default(offsets));

	if (!rec_offs_comp(offsets)) {
		rec_print_mbr_old(file, rec);
		return;
	}

	for (ulint i = 0; i < rec_offs_n_fields(offsets); i++) {
		const byte*	data;
		ulint		len;

		data = rec_get_nth_field(rec, offsets, i, &len);

		if (i == 0) {
			fprintf(file, " MBR:");
			for (; len > 0; len -= sizeof(double)) {
				double	d = mach_double_read(data);

				if (len != sizeof(double)) {
					fprintf(file, "%.2lf,", d);
				} else {
					fprintf(file, "%.2lf", d);
				}

				data += sizeof(double);
			}
		} else {
			fprintf(file, " %lu:", (ulong) i);

			if (len != UNIV_SQL_NULL) {
				if (len <= 30) {

					ut_print_buf(file, data, len);
				} else {
					ut_print_buf(file, data, 30);

					fprintf(file, " (total %lu bytes)",
						(ulong) len);
				}
			} else {
				fputs(" SQL NULL", file);
			}
		}
		putc(';', file);
	}

	if (rec_get_info_bits(rec, true) & REC_INFO_DELETED_FLAG) {
		fprintf(file, " Deleted");
	}

	if (rec_get_info_bits(rec, true) & REC_INFO_MIN_REC_FLAG) {
		fprintf(file, " First rec");
	}


	rec_validate(rec, offsets);
}

/***************************************************************//**
Prints a physical record. */
void
rec_print_new(
/*==========*/
	FILE*		file,	/*!< in: file where to print */
	const rec_t*	rec,	/*!< in: physical record */
	const rec_offs*	offsets)/*!< in: array returned by rec_get_offsets() */
{
	ut_ad(rec_offs_validate(rec, NULL, offsets));

#ifdef UNIV_DEBUG
	if (rec_get_deleted_flag(rec, rec_offs_comp(offsets))) {
		DBUG_PRINT("info", ("deleted "));
	} else {
		DBUG_PRINT("info", ("not-deleted "));
	}
#endif /* UNIV_DEBUG */

	if (!rec_offs_comp(offsets)) {
		rec_print_old(file, rec);
		return;
	}

	fprintf(file, "PHYSICAL RECORD: n_fields " ULINTPF ";"
		" compact format; info bits %u\n",
		rec_offs_n_fields(offsets),
		rec_get_info_bits(rec, TRUE));

	rec_print_comp(file, rec, offsets);
	rec_validate(rec, offsets);
}

/***************************************************************//**
Prints a physical record. */
void
rec_print(
/*======*/
	FILE*			file,	/*!< in: file where to print */
	const rec_t*		rec,	/*!< in: physical record */
	const dict_index_t*	index)	/*!< in: record descriptor */
{
	if (!dict_table_is_comp(index->table)) {
		rec_print_old(file, rec);
		return;
	} else {
		mem_heap_t*	heap	= NULL;
		rec_offs	offsets_[REC_OFFS_NORMAL_SIZE];
		rec_offs_init(offsets_);

		rec_print_new(file, rec,
			      rec_get_offsets(rec, index, offsets_,
					      page_rec_is_leaf(rec),
					      ULINT_UNDEFINED, &heap));
		if (UNIV_LIKELY_NULL(heap)) {
			mem_heap_free(heap);
		}
	}
}

/** Pretty-print a record.
@param[in,out]	o	output stream
@param[in]	rec	physical record
@param[in]	info	rec_get_info_bits(rec)
@param[in]	offsets	rec_get_offsets(rec) */
void
rec_print(
	std::ostream&	o,
	const rec_t*	rec,
	ulint		info,
	const rec_offs*	offsets)
{
	const ulint	comp	= rec_offs_comp(offsets);
	const ulint	n	= rec_offs_n_fields(offsets);

	ut_ad(rec_offs_validate(rec, NULL, offsets));

	o << (comp ? "COMPACT RECORD" : "RECORD")
	  << "(info_bits=" << info << ", " << n << " fields): {";

	for (ulint i = 0; i < n; i++) {
		const byte*	data;
		ulint		len;

		if (i) {
			o << ',';
		}

		data = rec_get_nth_field(rec, offsets, i, &len);

		if (len == UNIV_SQL_DEFAULT) {
			o << "DEFAULT";
			continue;
		}

		if (len == UNIV_SQL_NULL) {
			o << "NULL";
			continue;
		}

		if (rec_offs_nth_extern(offsets, i)) {
			ulint	local_len = len - BTR_EXTERN_FIELD_REF_SIZE;
			ut_ad(len >= BTR_EXTERN_FIELD_REF_SIZE);

			o << '['
			  << local_len
			  << '+' << BTR_EXTERN_FIELD_REF_SIZE << ']';
			ut_print_buf(o, data, local_len);
			ut_print_buf_hex(o, data + local_len,
					 BTR_EXTERN_FIELD_REF_SIZE);
		} else {
			o << '[' << len << ']';
			ut_print_buf(o, data, len);
		}
	}

	o << "}";
}

/** Display a record.
@param[in,out]	o	output stream
@param[in]	r	record to display
@return	the output stream */
std::ostream&
operator<<(std::ostream& o, const rec_index_print& r)
{
	mem_heap_t*	heap	= NULL;
	rec_offs*	offsets	= rec_get_offsets(
		r.m_rec, r.m_index, NULL, page_rec_is_leaf(r.m_rec),
		ULINT_UNDEFINED, &heap);
	rec_print(o, r.m_rec,
		  rec_get_info_bits(r.m_rec, rec_offs_comp(offsets)),
		  offsets);
	mem_heap_free(heap);
	return(o);
}

/** Display a record.
@param[in,out]	o	output stream
@param[in]	r	record to display
@return	the output stream */
std::ostream&
operator<<(std::ostream& o, const rec_offsets_print& r)
{
	rec_print(o, r.m_rec,
		  rec_get_info_bits(r.m_rec, rec_offs_comp(r.m_offsets)),
		  r.m_offsets);
	return(o);
}

#ifdef UNIV_DEBUG
/** Read the DB_TRX_ID of a clustered index record.
@param[in]	rec	clustered index record
@param[in]	index	clustered index
@return the value of DB_TRX_ID */
trx_id_t
rec_get_trx_id(
	const rec_t*		rec,
	const dict_index_t*	index)
{
	const byte*	trx_id;
	ulint		len;
	mem_heap_t*	heap		= NULL;
	rec_offs offsets_[REC_OFFS_HEADER_SIZE + MAX_REF_PARTS + 2];
	rec_offs_init(offsets_);
	rec_offs* offsets = offsets_;

	offsets = rec_get_offsets(rec, index, offsets, true,
				  index->db_trx_id() + 1, &heap);

	trx_id = rec_get_nth_field(rec, offsets, index->db_trx_id(), &len);

	ut_ad(len == DATA_TRX_ID_LEN);

	if (UNIV_LIKELY_NULL(heap)) {
		mem_heap_free(heap);
	}

	return(trx_read_trx_id(trx_id));
}
#endif /* UNIV_DEBUG */

/** Mark the nth field as externally stored.
@param[in]	offsets		array returned by rec_get_offsets()
@param[in]	n		nth field */
void
rec_offs_make_nth_extern(
	rec_offs*	offsets,
	const ulint	n)
{
	ut_ad(!rec_offs_nth_sql_null(offsets, n));
	set_type(rec_offs_base(offsets)[1 + n], STORED_OFFPAGE);
}
#ifdef WITH_WSREP
# include "ha_prototypes.h"

int
wsrep_rec_get_foreign_key(
	byte 		*buf,     /* out: extracted key */
	ulint 		*buf_len, /* in/out: length of buf */
	const rec_t*	rec,	  /* in: physical record */
	dict_index_t*	index_for,  /* in: index in foreign table */
	dict_index_t*	index_ref,  /* in: index in referenced table */
	ibool		new_protocol) /* in: protocol > 1 */
{
	const byte*	data;
	ulint		len;
	ulint		key_len = 0;
	ulint		i;
	uint            key_parts;
	mem_heap_t*	heap	= NULL;
	rec_offs	offsets_[REC_OFFS_NORMAL_SIZE];
	const rec_offs* offsets;

	ut_ad(index_for);
	ut_ad(index_ref);

        rec_offs_init(offsets_);
	offsets = rec_get_offsets(rec, index_for, offsets_, true,
				  ULINT_UNDEFINED, &heap);

	ut_ad(rec_offs_validate(rec, NULL, offsets));

	ut_ad(rec);

	key_parts = dict_index_get_n_unique_in_tree(index_for);
	for (i = 0; 
	     i < key_parts && 
	       (index_for->type & DICT_CLUSTERED || i < key_parts - 1); 
	     i++) {
		dict_field_t*	  field_f = 
			dict_index_get_nth_field(index_for, i);
		const dict_col_t* col_f = dict_field_get_col(field_f);
                dict_field_t*	  field_r = 
			dict_index_get_nth_field(index_ref, i);
		const dict_col_t* col_r = dict_field_get_col(field_r);

		ut_ad(!rec_offs_nth_default(offsets, i));
		data = rec_get_nth_field(rec, offsets, i, &len);
		if (key_len + ((len != UNIV_SQL_NULL) ? len + 1 : 1) > 
		    *buf_len) {
			fprintf(stderr,
				"WSREP: FK key len exceeded "
				ULINTPF " " ULINTPF " " ULINTPF "\n",
				key_len, len, *buf_len);
			goto err_out;
		}

		if (len == UNIV_SQL_NULL) {
			ut_a(!(col_f->prtype & DATA_NOT_NULL));
			*buf++ = 1;
			key_len++;
		} else if (!new_protocol) {
			if (!(col_r->prtype & DATA_NOT_NULL)) {
				*buf++ = 0;
				key_len++;
			}
			memcpy(buf, data, len);
			*buf_len = wsrep_innobase_mysql_sort(
				(int)(col_f->prtype & DATA_MYSQL_TYPE_MASK),
				dtype_get_charset_coll(col_f->prtype),
				buf, static_cast<uint>(len),
				static_cast<uint>(*buf_len));
		} else { /* new protocol */
			if (!(col_r->prtype & DATA_NOT_NULL)) {
				*buf++ = 0;
				key_len++;
			}
			switch (col_f->mtype) {
			case DATA_INT: {
				byte* ptr = buf+len;
				for (;;) {
					ptr--;
					*ptr = *data;
					if (ptr == buf) {
						break;
					}
					data++;
				}

				if (!(col_f->prtype & DATA_UNSIGNED)) {
					buf[len-1] = (byte) (buf[len-1] ^ 128);
				}

				break;
			}
			case DATA_VARCHAR:
			case DATA_VARMYSQL:
			case DATA_CHAR:
			case DATA_MYSQL:
				/* Copy the actual data */
				memcpy(buf, data, len);
				len = wsrep_innobase_mysql_sort(
					(int)
					(col_f->prtype & DATA_MYSQL_TYPE_MASK),
					dtype_get_charset_coll(col_f->prtype),
					buf, static_cast<uint>(len),
					static_cast<uint>(*buf_len));
				break;
			case DATA_BLOB:
			case DATA_BINARY:
			case DATA_FIXBINARY:
			case DATA_GEOMETRY:
				memcpy(buf, data, len);
				break;

			case DATA_FLOAT:
			{
				float f = mach_float_read(data);
				memcpy(buf, &f, sizeof(float));
			}
			break;
			case DATA_DOUBLE:
			{
				double d = mach_double_read(data);
				memcpy(buf, &d, sizeof(double));
			}
			break;
			default:
				break;
			}

			key_len += len;
			buf 	+= len;
		}
	}

	rec_validate(rec, offsets);

	if (UNIV_LIKELY_NULL(heap)) {
		mem_heap_free(heap);
	}

	*buf_len = key_len;
	return DB_SUCCESS;

 err_out:
	if (UNIV_LIKELY_NULL(heap)) {
		mem_heap_free(heap);
	}
	return DB_ERROR;
}
#endif // WITH_WSREP<|MERGE_RESOLUTION|>--- conflicted
+++ resolved
@@ -1,7 +1,7 @@
 /*****************************************************************************
 
 Copyright (c) 1994, 2016, Oracle and/or its affiliates. All Rights Reserved.
-Copyright (c) 2017, 2020, MariaDB Corporation.
+Copyright (c) 2017, 2021, MariaDB Corporation.
 
 This program is free software; you can redistribute it and/or modify it under
 the terms of the GNU General Public License as published by the Free Software
@@ -1494,16 +1494,10 @@
 		ut_ad(!redundant_temp && index->is_instant());
 		ut_ad(status == REC_STATUS_INSTANT);
 		ut_ad(n_fields == ulint(index->n_fields) + 1);
-<<<<<<< HEAD
-		rec_set_n_add_field(nulls, n_fields - 1
-				    - index->n_core_fields);
+		rec_set_n_add_field(nulls, n_fields - 1 - n_core_fields);
 		rec_set_bit_field_2(rec, PAGE_HEAP_NO_USER_LOW,
 				    REC_NEW_HEAP_NO, REC_HEAP_NO_MASK,
 				    REC_HEAP_NO_SHIFT);
-=======
-		rec_set_n_add_field(nulls, n_fields - 1 - n_core_fields);
-		rec_set_heap_no_new(rec, PAGE_HEAP_NO_USER_LOW);
->>>>>>> 12672542
 		rec_set_status(rec, REC_STATUS_INSTANT);
 		n_node_ptr_field = ULINT_UNDEFINED;
 		lens = nulls - UT_BITS_IN_BYTES(index->n_nullable);
@@ -1518,20 +1512,12 @@
 	case REC_STATUS_ORDINARY:
 		ut_ad(n_fields <= dict_index_get_n_fields(index));
 		if (!temp) {
-<<<<<<< HEAD
 			rec_set_bit_field_2(rec, PAGE_HEAP_NO_USER_LOW,
 					    REC_NEW_HEAP_NO, REC_HEAP_NO_MASK,
 					    REC_HEAP_NO_SHIFT);
-			rec_set_status(
-				rec, n_fields == index->n_core_fields
-				     ? REC_STATUS_ORDINARY
-				     : REC_STATUS_INSTANT);
-=======
-			rec_set_heap_no_new(rec, PAGE_HEAP_NO_USER_LOW);
 			rec_set_status(rec, n_fields == n_core_fields
 				       ? REC_STATUS_ORDINARY
 				       : REC_STATUS_INSTANT);
->>>>>>> 12672542
 		}
 
 		if (dict_table_is_comp(index->table)) {
