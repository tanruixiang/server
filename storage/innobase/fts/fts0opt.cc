--- conflicted
+++ resolved
@@ -1778,13 +1778,7 @@
 	fetch.read_arg = optim->words;
 	fetch.read_record = fts_optimize_index_fetch_node;
 
-<<<<<<< HEAD
-	ib::info().write(word->f_str, word->f_len);
-
 	while (!optim->done) {
-=======
-	while(!optim->done) {
->>>>>>> 2647fd10
 		dberr_t	error;
 		trx_t*	trx = optim->trx;
 		ulint	selected;
