/*****************************************************************************

Copyright (c) 2011, 2021, Oracle and/or its affiliates.
Copyright (c) 2016, 2022, MariaDB Corporation.

This program is free software; you can redistribute it and/or modify it under
the terms of the GNU General Public License as published by the Free Software
Foundation; version 2 of the License.

This program is distributed in the hope that it will be useful, but WITHOUT
ANY WARRANTY; without even the implied warranty of MERCHANTABILITY or FITNESS
FOR A PARTICULAR PURPOSE. See the GNU General Public License for more details.

You should have received a copy of the GNU General Public License along with
this program; if not, write to the Free Software Foundation, Inc.,
51 Franklin Street, Fifth Floor, Boston, MA 02110-1335 USA

*****************************************************************************/

/**************************************************//**
@file fts/fts0fts.cc
Full Text Search interface
***********************************************************************/

#include "trx0roll.h"
#include "trx0purge.h"
#include "row0mysql.h"
#include "row0upd.h"
#include "dict0types.h"
#include "dict0stats_bg.h"
#include "row0sel.h"
#include "fts0fts.h"
#include "fts0priv.h"
#include "fts0types.h"
#include "fts0types.inl"
#include "fts0vlc.h"
#include "fts0plugin.h"
#include "dict0stats.h"
#include "btr0pcur.h"

static const ulint FTS_MAX_ID_LEN = 32;

/** Column name from the FTS config table */
#define FTS_MAX_CACHE_SIZE_IN_MB	"cache_size_in_mb"

/** Verify if a aux table name is a obsolete table
by looking up the key word in the obsolete table names */
#define FTS_IS_OBSOLETE_AUX_TABLE(table_name)			\
	(strstr((table_name), "DOC_ID") != NULL			\
	 || strstr((table_name), "ADDED") != NULL		\
	 || strstr((table_name), "STOPWORDS") != NULL)

/** This is maximum FTS cache for each table and would be
a configurable variable */
Atomic_relaxed<size_t> fts_max_cache_size;

/** Whether the total memory used for FTS cache is exhausted, and we will
need a sync to free some memory */
bool	fts_need_sync = false;

/** Variable specifying the total memory allocated for FTS cache */
Atomic_relaxed<size_t> fts_max_total_cache_size;

/** This is FTS result cache limit for each query and would be
a configurable variable */
size_t	fts_result_cache_limit;

/** Variable specifying the maximum FTS max token size */
ulong	fts_max_token_size;

/** Variable specifying the minimum FTS max token size */
ulong	fts_min_token_size;


// FIXME: testing
static time_t elapsed_time;
static ulint n_nodes;

#ifdef FTS_CACHE_SIZE_DEBUG
/** The cache size permissible lower limit (1K) */
static const ulint FTS_CACHE_SIZE_LOWER_LIMIT_IN_MB = 1;

/** The cache size permissible upper limit (1G) */
static const ulint FTS_CACHE_SIZE_UPPER_LIMIT_IN_MB = 1024;
#endif

/** Time to sleep after DEADLOCK error before retrying operation. */
static const std::chrono::milliseconds FTS_DEADLOCK_RETRY_WAIT(100);

/** InnoDB default stopword list:
There are different versions of stopwords, the stop words listed
below comes from "Google Stopword" list. Reference:
http://meta.wikimedia.org/wiki/Stop_word_list/google_stop_word_list.
The final version of InnoDB default stopword list is still pending
for decision */
const char *fts_default_stopword[] =
{
	"a",
	"about",
	"an",
	"are",
	"as",
	"at",
	"be",
	"by",
	"com",
	"de",
	"en",
	"for",
	"from",
	"how",
	"i",
	"in",
	"is",
	"it",
	"la",
	"of",
	"on",
	"or",
	"that",
	"the",
	"this",
	"to",
	"was",
	"what",
	"when",
	"where",
	"who",
	"will",
	"with",
	"und",
	"the",
	"www",
	NULL
};

/** FTS auxiliary table suffixes that are common to all FT indexes. */
const char* fts_common_tables[] = {
	"BEING_DELETED",
	"BEING_DELETED_CACHE",
	"CONFIG",
	"DELETED",
	"DELETED_CACHE",
	NULL
};

/** FTS auxiliary INDEX split intervals. */
const  fts_index_selector_t fts_index_selector[] = {
	{ 9, "INDEX_1" },
	{ 65, "INDEX_2" },
	{ 70, "INDEX_3" },
	{ 75, "INDEX_4" },
	{ 80, "INDEX_5" },
	{ 85, "INDEX_6" },
	{  0 , NULL	 }
};

/** Default config values for FTS indexes on a table. */
static const char* fts_config_table_insert_values_sql =
	"PROCEDURE P() IS\n"
	"BEGIN\n"
	"\n"
	"INSERT INTO $config_table VALUES('"
		FTS_MAX_CACHE_SIZE_IN_MB "', '256');\n"
	""
	"INSERT INTO $config_table VALUES('"
		FTS_OPTIMIZE_LIMIT_IN_SECS  "', '180');\n"
	""
	"INSERT INTO $config_table VALUES ('"
		FTS_SYNCED_DOC_ID "', '0');\n"
	""
	"INSERT INTO $config_table VALUES ('"
		FTS_TOTAL_DELETED_COUNT "', '0');\n"
	"" /* Note: 0 == FTS_TABLE_STATE_RUNNING */
	"INSERT INTO $config_table VALUES ('"
		FTS_TABLE_STATE "', '0');\n"
	"END;\n";

/** FTS tokenize parmameter for plugin parser */
struct fts_tokenize_param_t {
	fts_doc_t*	result_doc;	/*!< Result doc for tokens */
	ulint		add_pos;	/*!< Added position for tokens */
};

/** Run SYNC on the table, i.e., write out data from the cache to the
FTS auxiliary INDEX table and clear the cache at the end.
@param[in,out]	sync		sync state
@param[in]	unlock_cache	whether unlock cache lock when write node
@param[in]	wait		whether wait when a sync is in progress
@return DB_SUCCESS if all OK */
static
dberr_t
fts_sync(
	fts_sync_t*	sync,
	bool		unlock_cache,
	bool		wait);

/****************************************************************//**
Release all resources help by the words rb tree e.g., the node ilist. */
static
void
fts_words_free(
/*===========*/
	ib_rbt_t*	words)		/*!< in: rb tree of words */
	MY_ATTRIBUTE((nonnull));
#ifdef FTS_CACHE_SIZE_DEBUG
/****************************************************************//**
Read the max cache size parameter from the config table. */
static
void
fts_update_max_cache_size(
/*======================*/
	fts_sync_t*	sync);		/*!< in: sync state */
#endif

/*********************************************************************//**
This function fetches the document just inserted right before
we commit the transaction, and tokenize the inserted text data
and insert into FTS auxiliary table and its cache.
@return TRUE if successful */
static
ulint
fts_add_doc_by_id(
/*==============*/
	fts_trx_table_t*ftt,		/*!< in: FTS trx table */
	doc_id_t	doc_id);	/*!< in: doc id */
/******************************************************************//**
Update the last document id. This function could create a new
transaction to update the last document id.
@return DB_SUCCESS if OK */
static
dberr_t
fts_update_sync_doc_id(
/*===================*/
	const dict_table_t*	table,		/*!< in: table */
	doc_id_t		doc_id,		/*!< in: last document id */
	trx_t*			trx)		/*!< in: update trx, or NULL */
	MY_ATTRIBUTE((nonnull(1)));

/** Tokenize a document.
@param[in,out]	doc	document to tokenize
@param[out]	result	tokenization result
@param[in]	parser	pluggable parser */
static
void
fts_tokenize_document(
	fts_doc_t*		doc,
	fts_doc_t*		result,
	st_mysql_ftparser*	parser);

/** Continue to tokenize a document.
@param[in,out]	doc	document to tokenize
@param[in]	add_pos	add this position to all tokens from this tokenization
@param[out]	result	tokenization result
@param[in]	parser	pluggable parser */
static
void
fts_tokenize_document_next(
	fts_doc_t*		doc,
	ulint			add_pos,
	fts_doc_t*		result,
	st_mysql_ftparser*	parser);

/** Create the vector of fts_get_doc_t instances.
@param[in,out]	cache	fts cache
@return	vector of fts_get_doc_t instances */
static
ib_vector_t*
fts_get_docs_create(
	fts_cache_t*	cache);

/** Free the FTS cache.
@param[in,out]	cache to be freed */
static
void
fts_cache_destroy(fts_cache_t* cache)
{
	mysql_mutex_destroy(&cache->lock);
	mysql_mutex_destroy(&cache->init_lock);
	mysql_mutex_destroy(&cache->deleted_lock);
	mysql_mutex_destroy(&cache->doc_id_lock);
	pthread_cond_destroy(&cache->sync->cond);

	if (cache->stopword_info.cached_stopword) {
		rbt_free(cache->stopword_info.cached_stopword);
	}

	if (cache->sync_heap->arg) {
		mem_heap_free(static_cast<mem_heap_t*>(cache->sync_heap->arg));
	}

	mem_heap_free(cache->cache_heap);
}

/** Get a character set based on precise type.
@param prtype precise type
@return the corresponding character set */
UNIV_INLINE
CHARSET_INFO*
fts_get_charset(ulint prtype)
{
#ifdef UNIV_DEBUG
	switch (prtype & DATA_MYSQL_TYPE_MASK) {
	case MYSQL_TYPE_BIT:
	case MYSQL_TYPE_STRING:
	case MYSQL_TYPE_VAR_STRING:
	case MYSQL_TYPE_TINY_BLOB:
	case MYSQL_TYPE_MEDIUM_BLOB:
	case MYSQL_TYPE_BLOB:
	case MYSQL_TYPE_LONG_BLOB:
	case MYSQL_TYPE_VARCHAR:
		break;
	default:
		ut_error;
	}
#endif /* UNIV_DEBUG */

	uint cs_num = (uint) dtype_get_charset_coll(prtype);

	if (CHARSET_INFO* cs = get_charset(cs_num, MYF(MY_WME))) {
		return(cs);
	}

	ib::fatal() << "Unable to find charset-collation " << cs_num;
	return(NULL);
}

/****************************************************************//**
This function loads the default InnoDB stopword list */
static
void
fts_load_default_stopword(
/*======================*/
	fts_stopword_t*		stopword_info)	/*!< in: stopword info */
{
	fts_string_t		str;
	mem_heap_t*		heap;
	ib_alloc_t*		allocator;
	ib_rbt_t*		stop_words;

	allocator = stopword_info->heap;
	heap = static_cast<mem_heap_t*>(allocator->arg);

	if (!stopword_info->cached_stopword) {
		stopword_info->cached_stopword = rbt_create_arg_cmp(
			sizeof(fts_tokenizer_word_t), innobase_fts_text_cmp,
			&my_charset_latin1);
	}

	stop_words = stopword_info->cached_stopword;

	str.f_n_char = 0;

	for (ulint i = 0; fts_default_stopword[i]; ++i) {
		char*			word;
		fts_tokenizer_word_t	new_word;

		/* We are going to duplicate the value below. */
		word = const_cast<char*>(fts_default_stopword[i]);

		new_word.nodes = ib_vector_create(
			allocator, sizeof(fts_node_t), 4);

		str.f_len = strlen(word);
		str.f_str = reinterpret_cast<byte*>(word);

		fts_string_dup(&new_word.text, &str, heap);

		rbt_insert(stop_words, &new_word, &new_word);
	}

	stopword_info->status = STOPWORD_FROM_DEFAULT;
}

/****************************************************************//**
Callback function to read a single stopword value.
@return Always return TRUE */
static
ibool
fts_read_stopword(
/*==============*/
	void*		row,		/*!< in: sel_node_t* */
	void*		user_arg)	/*!< in: pointer to ib_vector_t */
{
	ib_alloc_t*	allocator;
	fts_stopword_t*	stopword_info;
	sel_node_t*	sel_node;
	que_node_t*	exp;
	ib_rbt_t*	stop_words;
	dfield_t*	dfield;
	fts_string_t	str;
	mem_heap_t*	heap;
	ib_rbt_bound_t	parent;

	sel_node = static_cast<sel_node_t*>(row);
	stopword_info = static_cast<fts_stopword_t*>(user_arg);

	stop_words = stopword_info->cached_stopword;
	allocator =  static_cast<ib_alloc_t*>(stopword_info->heap);
	heap = static_cast<mem_heap_t*>(allocator->arg);

	exp = sel_node->select_list;

	/* We only need to read the first column */
	dfield = que_node_get_val(exp);

	str.f_n_char = 0;
	str.f_str = static_cast<byte*>(dfield_get_data(dfield));
	str.f_len = dfield_get_len(dfield);

	/* Only create new node if it is a value not already existed */
	if (str.f_len != UNIV_SQL_NULL
	    && rbt_search(stop_words, &parent, &str) != 0) {

		fts_tokenizer_word_t	new_word;

		new_word.nodes = ib_vector_create(
			allocator, sizeof(fts_node_t), 4);

		new_word.text.f_str = static_cast<byte*>(
			 mem_heap_alloc(heap, str.f_len + 1));

		memcpy(new_word.text.f_str, str.f_str, str.f_len);

		new_word.text.f_n_char = 0;
		new_word.text.f_len = str.f_len;
		new_word.text.f_str[str.f_len] = 0;

		rbt_insert(stop_words, &new_word, &new_word);
	}

	return(TRUE);
}

/******************************************************************//**
Load user defined stopword from designated user table
@return whether the operation is successful */
static
bool
fts_load_user_stopword(
/*===================*/
	fts_t*		fts,			/*!< in: FTS struct */
	const char*	stopword_table_name,	/*!< in: Stopword table
						name */
	fts_stopword_t*	stopword_info)		/*!< in: Stopword info */
{
	if (!fts->dict_locked) {
		dict_sys.lock(SRW_LOCK_CALL);
	}

	/* Validate the user table existence in the right format */
	bool ret= false;
	stopword_info->charset = fts_valid_stopword_table(stopword_table_name);
	if (!stopword_info->charset) {
cleanup:
		if (!fts->dict_locked) {
			dict_sys.unlock();
		}

		return ret;
	}

	trx_t* trx = trx_create();
	trx->op_info = "Load user stopword table into FTS cache";

	if (!stopword_info->cached_stopword) {
		/* Create the stopword RB tree with the stopword column
		charset. All comparison will use this charset */
		stopword_info->cached_stopword = rbt_create_arg_cmp(
			sizeof(fts_tokenizer_word_t), innobase_fts_text_cmp,
			(void*)stopword_info->charset);

	}

	pars_info_t* info = pars_info_create();

	pars_info_bind_id(info, "table_stopword", stopword_table_name);

	pars_info_bind_function(info, "my_func", fts_read_stopword,
				stopword_info);

	que_t* graph = pars_sql(
		info,
		"PROCEDURE P() IS\n"
		"DECLARE FUNCTION my_func;\n"
		"DECLARE CURSOR c IS"
		" SELECT value"
		" FROM $table_stopword;\n"
		"BEGIN\n"
		"\n"
		"OPEN c;\n"
		"WHILE 1 = 1 LOOP\n"
		"  FETCH c INTO my_func();\n"
		"  IF c % NOTFOUND THEN\n"
		"    EXIT;\n"
		"  END IF;\n"
		"END LOOP;\n"
		"CLOSE c;"
		"END;\n");

	for (;;) {
		dberr_t error = fts_eval_sql(trx, graph);

		if (UNIV_LIKELY(error == DB_SUCCESS)) {
			fts_sql_commit(trx);
			stopword_info->status = STOPWORD_USER_TABLE;
			break;
		} else {
			fts_sql_rollback(trx);

			if (error == DB_LOCK_WAIT_TIMEOUT) {
				ib::warn() << "Lock wait timeout reading user"
					" stopword table. Retrying!";

				trx->error_state = DB_SUCCESS;
			} else {
				ib::error() << "Error '" << error
					<< "' while reading user stopword"
					" table.";
				ret = FALSE;
				break;
			}
		}
	}

	que_graph_free(graph);
	trx->free();
	ret = true;
	goto cleanup;
}

/******************************************************************//**
Initialize the index cache. */
static
void
fts_index_cache_init(
/*=================*/
	ib_alloc_t*		allocator,	/*!< in: the allocator to use */
	fts_index_cache_t*	index_cache)	/*!< in: index cache */
{
	ulint			i;

	ut_a(index_cache->words == NULL);

	index_cache->words = rbt_create_arg_cmp(
		sizeof(fts_tokenizer_word_t), innobase_fts_text_cmp,
		(void*) index_cache->charset);

	ut_a(index_cache->doc_stats == NULL);

	index_cache->doc_stats = ib_vector_create(
		allocator, sizeof(fts_doc_stats_t), 4);

	for (i = 0; i < FTS_NUM_AUX_INDEX; ++i) {
		ut_a(index_cache->ins_graph[i] == NULL);
		ut_a(index_cache->sel_graph[i] == NULL);
	}
}

/*********************************************************************//**
Initialize FTS cache. */
void
fts_cache_init(
/*===========*/
	fts_cache_t*	cache)		/*!< in: cache to initialize */
{
	ulint		i;

	/* Just to make sure */
	ut_a(cache->sync_heap->arg == NULL);

	cache->sync_heap->arg = mem_heap_create(1024);

	cache->total_size = 0;
	cache->total_size_at_sync = 0;

	mysql_mutex_lock(&cache->deleted_lock);
	cache->deleted_doc_ids = ib_vector_create(
		cache->sync_heap, sizeof(doc_id_t), 4);
	mysql_mutex_unlock(&cache->deleted_lock);

	/* Reset the cache data for all the FTS indexes. */
	for (i = 0; i < ib_vector_size(cache->indexes); ++i) {
		fts_index_cache_t*	index_cache;

		index_cache = static_cast<fts_index_cache_t*>(
			ib_vector_get(cache->indexes, i));

		fts_index_cache_init(cache->sync_heap, index_cache);
	}
}

/****************************************************************//**
Create a FTS cache. */
fts_cache_t*
fts_cache_create(
/*=============*/
	dict_table_t*	table)	/*!< in: table owns the FTS cache */
{
	mem_heap_t*	heap;
	fts_cache_t*	cache;

	heap = static_cast<mem_heap_t*>(mem_heap_create(512));

	cache = static_cast<fts_cache_t*>(
		mem_heap_zalloc(heap, sizeof(*cache)));

	cache->cache_heap = heap;

	mysql_mutex_init(fts_cache_mutex_key, &cache->lock, nullptr);
	mysql_mutex_init(fts_cache_init_mutex_key, &cache->init_lock, nullptr);
	mysql_mutex_init(fts_delete_mutex_key, &cache->deleted_lock, nullptr);
	mysql_mutex_init(fts_doc_id_mutex_key, &cache->doc_id_lock, nullptr);

	/* This is the heap used to create the cache itself. */
	cache->self_heap = ib_heap_allocator_create(heap);

	/* This is a transient heap, used for storing sync data. */
	cache->sync_heap = ib_heap_allocator_create(heap);
	cache->sync_heap->arg = NULL;

	cache->sync = static_cast<fts_sync_t*>(
		mem_heap_zalloc(heap, sizeof(fts_sync_t)));

	cache->sync->table = table;
	pthread_cond_init(&cache->sync->cond, nullptr);

	/* Create the index cache vector that will hold the inverted indexes. */
	cache->indexes = ib_vector_create(
		cache->self_heap, sizeof(fts_index_cache_t), 2);

	fts_cache_init(cache);

	cache->stopword_info.cached_stopword = NULL;
	cache->stopword_info.charset = NULL;

	cache->stopword_info.heap = cache->self_heap;

	cache->stopword_info.status = STOPWORD_NOT_INIT;

	return(cache);
}

/*******************************************************************//**
Add a newly create index into FTS cache */
void
fts_add_index(
/*==========*/
	dict_index_t*	index,		/*!< FTS index to be added */
	dict_table_t*	table)		/*!< table */
{
	fts_t*			fts = table->fts;
	fts_cache_t*		cache;
	fts_index_cache_t*	index_cache;

	ut_ad(fts);
	cache = table->fts->cache;

	mysql_mutex_lock(&cache->init_lock);

	ib_vector_push(fts->indexes, &index);

	index_cache = fts_find_index_cache(cache, index);

	if (!index_cache) {
		/* Add new index cache structure */
		index_cache = fts_cache_index_cache_create(table, index);
	}

	mysql_mutex_unlock(&cache->init_lock);
}

/*******************************************************************//**
recalibrate get_doc structure after index_cache in cache->indexes changed */
static
void
fts_reset_get_doc(
/*==============*/
	fts_cache_t*	cache)	/*!< in: FTS index cache */
{
	fts_get_doc_t*  get_doc;
	ulint		i;

	mysql_mutex_assert_owner(&cache->init_lock);

	ib_vector_reset(cache->get_docs);

	for (i = 0; i < ib_vector_size(cache->indexes); i++) {
		fts_index_cache_t*	ind_cache;

		ind_cache = static_cast<fts_index_cache_t*>(
			ib_vector_get(cache->indexes, i));

		get_doc = static_cast<fts_get_doc_t*>(
			ib_vector_push(cache->get_docs, NULL));

		memset(get_doc, 0x0, sizeof(*get_doc));

		get_doc->index_cache = ind_cache;
		get_doc->cache = cache;
	}

	ut_ad(ib_vector_size(cache->get_docs)
	      == ib_vector_size(cache->indexes));
}

/*******************************************************************//**
Check an index is in the table->indexes list
@return TRUE if it exists */
static
ibool
fts_in_dict_index(
/*==============*/
	dict_table_t*	table,		/*!< in: Table */
	dict_index_t*	index_check)	/*!< in: index to be checked */
{
	dict_index_t*	index;

	for (index = dict_table_get_first_index(table);
	     index != NULL;
	     index = dict_table_get_next_index(index)) {

		if (index == index_check) {
			return(TRUE);
		}
	}

	return(FALSE);
}

/*******************************************************************//**
Check an index is in the fts->cache->indexes list
@return TRUE if it exists */
static
ibool
fts_in_index_cache(
/*===============*/
	dict_table_t*	table,	/*!< in: Table */
	dict_index_t*	index)	/*!< in: index to be checked */
{
	ulint	i;

	for (i = 0; i < ib_vector_size(table->fts->cache->indexes); i++) {
		fts_index_cache_t*      index_cache;

		index_cache = static_cast<fts_index_cache_t*>(
			ib_vector_get(table->fts->cache->indexes, i));

		if (index_cache->index == index) {
			return(TRUE);
		}
	}

	return(FALSE);
}

/*******************************************************************//**
Check indexes in the fts->indexes is also present in index cache and
table->indexes list
@return TRUE if all indexes match */
ibool
fts_check_cached_index(
/*===================*/
	dict_table_t*	table)	/*!< in: Table where indexes are dropped */
{
	ulint	i;

	if (!table->fts || !table->fts->cache) {
		return(TRUE);
	}

	ut_a(ib_vector_size(table->fts->indexes)
	      == ib_vector_size(table->fts->cache->indexes));

	for (i = 0; i < ib_vector_size(table->fts->indexes); i++) {
		dict_index_t*	index;

		index = static_cast<dict_index_t*>(
			ib_vector_getp(table->fts->indexes, i));

		if (!fts_in_index_cache(table, index)) {
			return(FALSE);
		}

		if (!fts_in_dict_index(table, index)) {
			return(FALSE);
		}
	}

	return(TRUE);
}

/** Clear all fts resources when there is no internal DOC_ID
and there are no new fts index to add.
@param[in,out]	table	table  where fts is to be freed */
void fts_clear_all(dict_table_t *table)
{
  if (DICT_TF2_FLAG_IS_SET(table, DICT_TF2_FTS_HAS_DOC_ID) ||
      !table->fts ||
      !ib_vector_is_empty(table->fts->indexes))
    return;

  for (const dict_index_t *index= dict_table_get_first_index(table);
       index; index= dict_table_get_next_index(index))
    if (index->type & DICT_FTS)
      return;

  fts_optimize_remove_table(table);

  fts_free(table);
  DICT_TF2_FLAG_UNSET(table, DICT_TF2_FTS);
}

/*******************************************************************//**
Drop auxiliary tables related to an FTS index
@return DB_SUCCESS or error number */
dberr_t
fts_drop_index(
/*===========*/
	dict_table_t*	table,	/*!< in: Table where indexes are dropped */
	dict_index_t*	index,	/*!< in: Index to be dropped */
	trx_t*		trx)	/*!< in: Transaction for the drop */
{
	ib_vector_t*	indexes = table->fts->indexes;
	dberr_t		err = DB_SUCCESS;

	ut_a(indexes);

	if ((ib_vector_size(indexes) == 1
	     && (index == static_cast<dict_index_t*>(
			ib_vector_getp(table->fts->indexes, 0)))
	     && DICT_TF2_FLAG_IS_SET(table, DICT_TF2_FTS_HAS_DOC_ID))
	    || ib_vector_is_empty(indexes)) {
		doc_id_t	current_doc_id;
		doc_id_t	first_doc_id;

		DICT_TF2_FLAG_UNSET(table, DICT_TF2_FTS);

		current_doc_id = table->fts->cache->next_doc_id;
		first_doc_id = table->fts->cache->first_doc_id;
		fts_cache_clear(table->fts->cache);
		fts_cache_destroy(table->fts->cache);
		table->fts->cache = fts_cache_create(table);
		table->fts->cache->next_doc_id = current_doc_id;
		table->fts->cache->first_doc_id = first_doc_id;
	} else {
		fts_cache_t*            cache = table->fts->cache;
		fts_index_cache_t*      index_cache;

		mysql_mutex_lock(&cache->init_lock);

		index_cache = fts_find_index_cache(cache, index);

		if (index_cache != NULL) {
			if (index_cache->words) {
				fts_words_free(index_cache->words);
				rbt_free(index_cache->words);
			}

			ib_vector_remove(cache->indexes, *(void**) index_cache);
		}

		if (cache->get_docs) {
			fts_reset_get_doc(cache);
		}

		mysql_mutex_unlock(&cache->init_lock);
	}

	err = fts_drop_index_tables(trx, *index);

	ib_vector_remove(indexes, (const void*) index);

	return(err);
}

/****************************************************************//**
Create an FTS index cache. */
CHARSET_INFO*
fts_index_get_charset(
/*==================*/
	dict_index_t*		index)		/*!< in: FTS index */
{
	CHARSET_INFO*		charset = NULL;
	dict_field_t*		field;
	ulint			prtype;

	field = dict_index_get_nth_field(index, 0);
	prtype = field->col->prtype;

	charset = fts_get_charset(prtype);

#ifdef FTS_DEBUG
	/* Set up charset info for this index. Please note all
	field of the FTS index should have the same charset */
	for (i = 1; i < index->n_fields; i++) {
		CHARSET_INFO*   fld_charset;

		field = dict_index_get_nth_field(index, i);
		prtype = field->col->prtype;

		fld_charset = fts_get_charset(prtype);

		/* All FTS columns should have the same charset */
		if (charset) {
			ut_a(charset == fld_charset);
		} else {
			charset = fld_charset;
		}
	}
#endif

	return(charset);

}
/****************************************************************//**
Create an FTS index cache.
@return Index Cache */
fts_index_cache_t*
fts_cache_index_cache_create(
/*=========================*/
	dict_table_t*		table,		/*!< in: table with FTS index */
	dict_index_t*		index)		/*!< in: FTS index */
{
	ulint			n_bytes;
	fts_index_cache_t*	index_cache;
	fts_cache_t*		cache = table->fts->cache;

	ut_a(cache != NULL);

	mysql_mutex_assert_owner(&cache->init_lock);

	/* Must not already exist in the cache vector. */
	ut_a(fts_find_index_cache(cache, index) == NULL);

	index_cache = static_cast<fts_index_cache_t*>(
		ib_vector_push(cache->indexes, NULL));

	memset(index_cache, 0x0, sizeof(*index_cache));

	index_cache->index = index;

	index_cache->charset = fts_index_get_charset(index);

	n_bytes = sizeof(que_t*) * FTS_NUM_AUX_INDEX;

	index_cache->ins_graph = static_cast<que_t**>(
		mem_heap_zalloc(static_cast<mem_heap_t*>(
			cache->self_heap->arg), n_bytes));

	index_cache->sel_graph = static_cast<que_t**>(
		mem_heap_zalloc(static_cast<mem_heap_t*>(
			cache->self_heap->arg), n_bytes));

	fts_index_cache_init(cache->sync_heap, index_cache);

	if (cache->get_docs) {
		fts_reset_get_doc(cache);
	}

	return(index_cache);
}

/****************************************************************//**
Release all resources help by the words rb tree e.g., the node ilist. */
static
void
fts_words_free(
/*===========*/
	ib_rbt_t*	words)			/*!< in: rb tree of words */
{
	const ib_rbt_node_t*	rbt_node;

	/* Free the resources held by a word. */
	for (rbt_node = rbt_first(words);
	     rbt_node != NULL;
	     rbt_node = rbt_first(words)) {

		ulint			i;
		fts_tokenizer_word_t*	word;

		word = rbt_value(fts_tokenizer_word_t, rbt_node);

		/* Free the ilists of this word. */
		for (i = 0; i < ib_vector_size(word->nodes); ++i) {

			fts_node_t* fts_node = static_cast<fts_node_t*>(
				ib_vector_get(word->nodes, i));

			ut_free(fts_node->ilist);
			fts_node->ilist = NULL;
		}

		/* NOTE: We are responsible for free'ing the node */
		ut_free(rbt_remove_node(words, rbt_node));
	}
}

/** Clear cache.
@param[in,out]	cache	fts cache */
void
fts_cache_clear(
	fts_cache_t*	cache)
{
	ulint		i;

	for (i = 0; i < ib_vector_size(cache->indexes); ++i) {
		ulint			j;
		fts_index_cache_t*	index_cache;

		index_cache = static_cast<fts_index_cache_t*>(
			ib_vector_get(cache->indexes, i));

		fts_words_free(index_cache->words);

		rbt_free(index_cache->words);

		index_cache->words = NULL;

		for (j = 0; j < FTS_NUM_AUX_INDEX; ++j) {

			if (index_cache->ins_graph[j] != NULL) {

				que_graph_free(index_cache->ins_graph[j]);

				index_cache->ins_graph[j] = NULL;
			}

			if (index_cache->sel_graph[j] != NULL) {

				que_graph_free(index_cache->sel_graph[j]);

				index_cache->sel_graph[j] = NULL;
			}
		}

		index_cache->doc_stats = NULL;
	}

	fts_need_sync = false;

	cache->total_size = 0;

	mysql_mutex_lock(&cache->deleted_lock);
	cache->deleted_doc_ids = NULL;
	mysql_mutex_unlock(&cache->deleted_lock);

	mem_heap_free(static_cast<mem_heap_t*>(cache->sync_heap->arg));
	cache->sync_heap->arg = NULL;
}

/*********************************************************************//**
Search the index specific cache for a particular FTS index.
@return the index cache else NULL */
UNIV_INLINE
fts_index_cache_t*
fts_get_index_cache(
/*================*/
	fts_cache_t*		cache,		/*!< in: cache to search */
	const dict_index_t*	index)		/*!< in: index to search for */
{
#ifdef SAFE_MUTEX
	ut_ad(mysql_mutex_is_owner(&cache->lock)
	      || mysql_mutex_is_owner(&cache->init_lock));
#endif /* SAFE_MUTEX */

	for (ulint i = 0; i < ib_vector_size(cache->indexes); ++i) {
		fts_index_cache_t*	index_cache;

		index_cache = static_cast<fts_index_cache_t*>(
			ib_vector_get(cache->indexes, i));

		if (index_cache->index == index) {

			return(index_cache);
		}
	}

	return(NULL);
}

#ifdef FTS_DEBUG
/*********************************************************************//**
Search the index cache for a get_doc structure.
@return the fts_get_doc_t item else NULL */
static
fts_get_doc_t*
fts_get_index_get_doc(
/*==================*/
	fts_cache_t*		cache,		/*!< in: cache to search */
	const dict_index_t*	index)		/*!< in: index to search for */
{
	ulint			i;

	mysql_mutex_assert_owner(&cache->init_lock);

	for (i = 0; i < ib_vector_size(cache->get_docs); ++i) {
		fts_get_doc_t*	get_doc;

		get_doc = static_cast<fts_get_doc_t*>(
			ib_vector_get(cache->get_docs, i));

		if (get_doc->index_cache->index == index) {

			return(get_doc);
		}
	}

	return(NULL);
}
#endif

/**********************************************************************//**
Find an existing word, or if not found, create one and return it.
@return specified word token */
static
fts_tokenizer_word_t*
fts_tokenizer_word_get(
/*===================*/
	fts_cache_t*	cache,			/*!< in: cache */
	fts_index_cache_t*
			index_cache,		/*!< in: index cache */
	fts_string_t*	text)			/*!< in: node text */
{
	fts_tokenizer_word_t*	word;
	ib_rbt_bound_t		parent;

	mysql_mutex_assert_owner(&cache->lock);

	/* If it is a stopword, do not index it */
	if (!fts_check_token(text,
		    cache->stopword_info.cached_stopword,
		    index_cache->charset)) {

		return(NULL);
	}

	/* Check if we found a match, if not then add word to tree. */
	if (rbt_search(index_cache->words, &parent, text) != 0) {
		mem_heap_t*		heap;
		fts_tokenizer_word_t	new_word;

		heap = static_cast<mem_heap_t*>(cache->sync_heap->arg);

		new_word.nodes = ib_vector_create(
			cache->sync_heap, sizeof(fts_node_t), 4);

		fts_string_dup(&new_word.text, text, heap);

		parent.last = rbt_add_node(
			index_cache->words, &parent, &new_word);

		/* Take into account the RB tree memory use and the vector. */
		cache->total_size += sizeof(new_word)
			+ sizeof(ib_rbt_node_t)
			+ text->f_len
			+ (sizeof(fts_node_t) * 4)
			+ sizeof(*new_word.nodes);

		ut_ad(rbt_validate(index_cache->words));
	}

	word = rbt_value(fts_tokenizer_word_t, parent.last);

	return(word);
}

/**********************************************************************//**
Add the given doc_id/word positions to the given node's ilist. */
void
fts_cache_node_add_positions(
/*=========================*/
	fts_cache_t*	cache,		/*!< in: cache */
	fts_node_t*	node,		/*!< in: word node */
	doc_id_t	doc_id,		/*!< in: doc id */
	ib_vector_t*	positions)	/*!< in: fts_token_t::positions */
{
	ulint		i;
	byte*		ptr;
	byte*		ilist;
	ulint		enc_len;
	ulint		last_pos;
	byte*		ptr_start;
	doc_id_t	doc_id_delta;

#ifdef SAFE_MUTEX
	if (cache) {
		mysql_mutex_assert_owner(&cache->lock);
	}
#endif /* SAFE_MUTEX */

	ut_ad(doc_id >= node->last_doc_id);

	/* Calculate the space required to store the ilist. */
	doc_id_delta = doc_id - node->last_doc_id;
	enc_len = fts_get_encoded_len(doc_id_delta);

	last_pos = 0;
	for (i = 0; i < ib_vector_size(positions); i++) {
		ulint	pos = *(static_cast<ulint*>(
			ib_vector_get(positions, i)));

		ut_ad(last_pos == 0 || pos > last_pos);

		enc_len += fts_get_encoded_len(pos - last_pos);
		last_pos = pos;
	}

	/* The 0x00 byte at the end of the token positions list. */
	enc_len++;

	if ((node->ilist_size_alloc - node->ilist_size) >= enc_len) {
		/* No need to allocate more space, we can fit in the new
		data at the end of the old one. */
		ilist = NULL;
		ptr = node->ilist + node->ilist_size;
	} else {
		ulint	new_size = node->ilist_size + enc_len;

		/* Over-reserve space by a fixed size for small lengths and
		by 20% for lengths >= 48 bytes. */
		if (new_size < 16) {
			new_size = 16;
		} else if (new_size < 32) {
			new_size = 32;
		} else if (new_size < 48) {
			new_size = 48;
		} else {
			new_size = new_size * 6 / 5;
		}

		ilist = static_cast<byte*>(ut_malloc_nokey(new_size));
		ptr = ilist + node->ilist_size;

		node->ilist_size_alloc = new_size;
		if (cache) {
			cache->total_size += new_size;
		}
	}

	ptr_start = ptr;

	/* Encode the new fragment. */
	ptr = fts_encode_int(doc_id_delta, ptr);

	last_pos = 0;
	for (i = 0; i < ib_vector_size(positions); i++) {
		ulint	pos = *(static_cast<ulint*>(
			 ib_vector_get(positions, i)));

		ptr = fts_encode_int(pos - last_pos, ptr);
		last_pos = pos;
	}

	*ptr++ = 0;

	ut_a(enc_len == (ulint)(ptr - ptr_start));

	if (ilist) {
		/* Copy old ilist to the start of the new one and switch the
		new one into place in the node. */
		if (node->ilist_size > 0) {
			memcpy(ilist, node->ilist, node->ilist_size);
			ut_free(node->ilist);
			if (cache) {
				cache->total_size -= node->ilist_size;
			}
		}

		node->ilist = ilist;
	}

	node->ilist_size += enc_len;

	if (node->first_doc_id == FTS_NULL_DOC_ID) {
		node->first_doc_id = doc_id;
	}

	node->last_doc_id = doc_id;
	++node->doc_count;
}

/**********************************************************************//**
Add document to the cache. */
static
void
fts_cache_add_doc(
/*==============*/
	fts_cache_t*	cache,			/*!< in: cache */
	fts_index_cache_t*
			index_cache,		/*!< in: index cache */
	doc_id_t	doc_id,			/*!< in: doc id to add */
	ib_rbt_t*	tokens)			/*!< in: document tokens */
{
	const ib_rbt_node_t*	node;
	ulint			n_words;
	fts_doc_stats_t*	doc_stats;

	if (!tokens) {
		return;
	}

	mysql_mutex_assert_owner(&cache->lock);

	n_words = rbt_size(tokens);

	for (node = rbt_first(tokens); node; node = rbt_first(tokens)) {

		fts_tokenizer_word_t*	word;
		fts_node_t*		fts_node = NULL;
		fts_token_t*		token = rbt_value(fts_token_t, node);

		/* Find and/or add token to the cache. */
		word = fts_tokenizer_word_get(
			cache, index_cache, &token->text);

		if (!word) {
			ut_free(rbt_remove_node(tokens, node));
			continue;
		}

		if (ib_vector_size(word->nodes) > 0) {
			fts_node = static_cast<fts_node_t*>(
				ib_vector_last(word->nodes));
		}

		if (fts_node == NULL || fts_node->synced
		    || fts_node->ilist_size > FTS_ILIST_MAX_SIZE
		    || doc_id < fts_node->last_doc_id) {

			fts_node = static_cast<fts_node_t*>(
				ib_vector_push(word->nodes, NULL));

			memset(fts_node, 0x0, sizeof(*fts_node));

			cache->total_size += sizeof(*fts_node);
		}

		fts_cache_node_add_positions(
			cache, fts_node, doc_id, token->positions);

		ut_free(rbt_remove_node(tokens, node));
	}

	ut_a(rbt_empty(tokens));

	/* Add to doc ids processed so far. */
	doc_stats = static_cast<fts_doc_stats_t*>(
		ib_vector_push(index_cache->doc_stats, NULL));

	doc_stats->doc_id = doc_id;
	doc_stats->word_count = n_words;

	/* Add the doc stats memory usage too. */
	cache->total_size += sizeof(*doc_stats);

	if (doc_id > cache->sync->max_doc_id) {
		cache->sync->max_doc_id = doc_id;
	}
}

/** Drop a table.
@param trx          transaction
@param table_name   FTS_ table name
@param rename       whether to rename before dropping
@return error code
@retval DB_SUCCESS  if the table was dropped
@retval DB_FAIL     if the table did not exist */
static dberr_t fts_drop_table(trx_t *trx, const char *table_name, bool rename)
{
  if (dict_table_t *table= dict_table_open_on_name(table_name, true,
                                                   DICT_ERR_IGNORE_TABLESPACE))
  {
    table->release();
    if (rename)
    {
      mem_heap_t *heap= mem_heap_create(FN_REFLEN);
      char *tmp= dict_mem_create_temporary_tablename(heap, table->name.m_name,
                                                     table->id);
      dberr_t err= row_rename_table_for_mysql(table->name.m_name, tmp, trx,
                                              false);
      mem_heap_free(heap);
      if (err != DB_SUCCESS)
      {
        ib::error() << "Unable to rename table " << table_name << ": " << err;
        return err;
      }
    }
    if (dberr_t err= trx->drop_table(*table))
    {
      ib::error() << "Unable to drop table " << table->name << ": " << err;
      return err;
    }

    return DB_SUCCESS;
  }

  return DB_FAIL;
}

/****************************************************************//**
Rename a single auxiliary table due to database name change.
@return DB_SUCCESS or error code */
static MY_ATTRIBUTE((nonnull, warn_unused_result))
dberr_t
fts_rename_one_aux_table(
/*=====================*/
	const char*	new_name,		/*!< in: new parent tbl name */
	const char*	fts_table_old_name,	/*!< in: old aux tbl name */
	trx_t*		trx)			/*!< in: transaction */
{
	char	fts_table_new_name[MAX_TABLE_NAME_LEN];
	ulint	new_db_name_len = dict_get_db_name_len(new_name);
	ulint	old_db_name_len = dict_get_db_name_len(fts_table_old_name);
	ulint	table_new_name_len = strlen(fts_table_old_name)
				     + new_db_name_len - old_db_name_len;

	/* Check if the new and old database names are the same, if so,
	nothing to do */
	ut_ad((new_db_name_len != old_db_name_len)
	      || strncmp(new_name, fts_table_old_name, old_db_name_len) != 0);

	/* Get the database name from "new_name", and table name
	from the fts_table_old_name */
	strncpy(fts_table_new_name, new_name, new_db_name_len);
	strncpy(fts_table_new_name + new_db_name_len,
	       strchr(fts_table_old_name, '/'),
	       table_new_name_len - new_db_name_len);
	fts_table_new_name[table_new_name_len] = 0;

	return row_rename_table_for_mysql(
		fts_table_old_name, fts_table_new_name, trx, false);
}

/****************************************************************//**
Rename auxiliary tables for all fts index for a table. This(rename)
is due to database name change
@return DB_SUCCESS or error code */
dberr_t
fts_rename_aux_tables(
/*==================*/
	dict_table_t*	table,		/*!< in: user Table */
	const char*     new_name,       /*!< in: new table name */
	trx_t*		trx)		/*!< in: transaction */
{
	ulint		i;
	fts_table_t	fts_table;

	FTS_INIT_FTS_TABLE(&fts_table, NULL, FTS_COMMON_TABLE, table);

	dberr_t err = DB_SUCCESS;
	char old_table_name[MAX_FULL_NAME_LEN];

	/* Rename common auxiliary tables */
	for (i = 0; fts_common_tables[i] != NULL; ++i) {
		fts_table.suffix = fts_common_tables[i];
		fts_get_table_name(&fts_table, old_table_name, true);

		err = fts_rename_one_aux_table(new_name, old_table_name, trx);

		if (err != DB_SUCCESS) {
			return(err);
		}
	}

	fts_t*	fts = table->fts;

	/* Rename index specific auxiliary tables */
	for (i = 0; fts->indexes != 0 && i < ib_vector_size(fts->indexes);
	     ++i) {
		dict_index_t*	index;

		index = static_cast<dict_index_t*>(
			ib_vector_getp(fts->indexes, i));

		FTS_INIT_INDEX_TABLE(&fts_table, NULL, FTS_INDEX_TABLE, index);

		for (ulint j = 0; j < FTS_NUM_AUX_INDEX; ++j) {
			fts_table.suffix = fts_get_suffix(j);
			fts_get_table_name(&fts_table, old_table_name, true);

			err = fts_rename_one_aux_table(
				new_name, old_table_name, trx);

			DBUG_EXECUTE_IF("fts_rename_failure",
					err = DB_DEADLOCK;
					fts_sql_rollback(trx););

			if (err != DB_SUCCESS) {
				return(err);
			}
		}
	}

	return(DB_SUCCESS);
}

/** Lock an internal FTS_ table, before fts_drop_table() */
static dberr_t fts_lock_table(trx_t *trx, const char *table_name)
{
  ut_ad(purge_sys.must_wait_FTS());

  if (dict_table_t *table= dict_table_open_on_name(table_name, false,
                                                   DICT_ERR_IGNORE_TABLESPACE))
  {
    dberr_t err= lock_table_for_trx(table, trx, LOCK_X);
    /* Wait for purge threads to stop using the table. */
    for (uint n= 15; table->get_ref_count() > 1; )
    {
      if (!--n)
      {
        err= DB_LOCK_WAIT_TIMEOUT;
        goto fail;
      }
      std::this_thread::sleep_for(std::chrono::milliseconds(50));
    }
fail:
    table->release();
    return err;
  }
  return DB_SUCCESS;
}

/** Lock the internal FTS_ tables for an index, before fts_drop_index_tables().
@param trx   transaction
@param index fulltext index */
dberr_t fts_lock_index_tables(trx_t *trx, const dict_index_t &index)
{
  ut_ad(index.type & DICT_FTS);
  fts_table_t fts_table;
  char table_name[MAX_FULL_NAME_LEN];
  FTS_INIT_INDEX_TABLE(&fts_table, nullptr, FTS_INDEX_TABLE, (&index));
  for (const fts_index_selector_t *s= fts_index_selector; s->suffix; s++)
  {
    fts_table.suffix= s->suffix;
    fts_get_table_name(&fts_table, table_name, false);
    if (dberr_t err= fts_lock_table(trx, table_name))
      return err;
  }
  return DB_SUCCESS;
}

/** Lock the internal common FTS_ tables, before fts_drop_common_tables().
@param trx    transaction
@param table  table containing FULLTEXT INDEX
@return DB_SUCCESS or error code */
dberr_t fts_lock_common_tables(trx_t *trx, const dict_table_t &table)
{
  fts_table_t fts_table;
  char table_name[MAX_FULL_NAME_LEN];

  FTS_INIT_FTS_TABLE(&fts_table, nullptr, FTS_COMMON_TABLE, (&table));

  for (const char **suffix= fts_common_tables; *suffix; suffix++)
  {
    fts_table.suffix= *suffix;
    fts_get_table_name(&fts_table, table_name, false);
    if (dberr_t err= fts_lock_table(trx, table_name))
      return err;
  }
  return DB_SUCCESS;
}

/** This function make sure that table doesn't
have any other reference count.
@param	table_name	table name */
static void fts_table_no_ref_count(const char *table_name)
{
  dict_table_t *table= dict_table_open_on_name(
    table_name, false, DICT_ERR_IGNORE_TABLESPACE);
  if (!table)
    return;

  while (table->get_ref_count() > 1)
    std::this_thread::sleep_for(std::chrono::milliseconds(50));

  table->release();
}

/** Stop the purge thread and check n_ref_count of all auxiliary
and common table associated with the fts table.
@param	table	parent FTS table */
void purge_sys_t::stop_FTS(const dict_table_t &table)
{
  purge_sys.stop_FTS();
  fts_table_t fts_table;
  char table_name[MAX_FULL_NAME_LEN];

  FTS_INIT_FTS_TABLE(&fts_table, nullptr, FTS_COMMON_TABLE, (&table));

  for (const char **suffix= fts_common_tables; *suffix; suffix++)
  {
    fts_table.suffix= *suffix;
    fts_get_table_name(&fts_table, table_name, false);
    fts_table_no_ref_count(table_name);
  }

  if (!table.fts)
    return;
  auto indexes= table.fts->indexes;
  if (!indexes)
    return;
  for (ulint i= 0;i < ib_vector_size(indexes); ++i)
  {
    const dict_index_t *index= static_cast<const dict_index_t*>(
      ib_vector_getp(indexes, i));
    FTS_INIT_INDEX_TABLE(&fts_table, nullptr, FTS_INDEX_TABLE, index);
    for (const fts_index_selector_t *s= fts_index_selector;
         s->suffix; s++)
    {
      fts_table.suffix= s->suffix;
      fts_get_table_name(&fts_table, table_name, false);
      fts_table_no_ref_count(table_name);
    }
  }
}

/** Lock the internal FTS_ tables for table, before fts_drop_tables().
@param trx    transaction
@param table  table containing FULLTEXT INDEX
@return DB_SUCCESS or error code */
dberr_t fts_lock_tables(trx_t *trx, const dict_table_t &table)
{
  if (dberr_t err= fts_lock_common_tables(trx, table))
    return err;

  if (!table.fts)
    return DB_SUCCESS;

  auto indexes= table.fts->indexes;
  if (!indexes)
    return DB_SUCCESS;

  for (ulint i= 0; i < ib_vector_size(indexes); ++i)
    if (dberr_t err=
        fts_lock_index_tables(trx, *static_cast<const dict_index_t*>
                              (ib_vector_getp(indexes, i))))
      return err;
  return DB_SUCCESS;
}

/** Drops the common ancillary tables needed for supporting an FTS index
on the given table.
@param trx          transaction to drop fts common table
@param fts_table    table with an FTS index
@param rename       whether to rename before dropping
@return DB_SUCCESS or error code */
static dberr_t fts_drop_common_tables(trx_t *trx, fts_table_t *fts_table,
                                      bool rename)
{
	dberr_t		error = DB_SUCCESS;

	for (ulint i = 0; fts_common_tables[i] != NULL; ++i) {
		dberr_t	err;
		char	table_name[MAX_FULL_NAME_LEN];

		fts_table->suffix = fts_common_tables[i];
		fts_get_table_name(fts_table, table_name, true);

		err = fts_drop_table(trx, table_name, rename);

		/* We only return the status of the last error. */
		if (err != DB_SUCCESS && err != DB_FAIL) {
			error = err;
		}
	}

	return(error);
}

/****************************************************************//**
Drops FTS auxiliary tables for an FTS index
@return DB_SUCCESS or error code */
dberr_t fts_drop_index_tables(trx_t *trx, const dict_index_t &index)
{
	ulint		i;
	fts_table_t	fts_table;
	dberr_t		error = DB_SUCCESS;

	FTS_INIT_INDEX_TABLE(&fts_table, nullptr, FTS_INDEX_TABLE, (&index));

	for (i = 0; i < FTS_NUM_AUX_INDEX; ++i) {
		dberr_t	err;
		char	table_name[MAX_FULL_NAME_LEN];

		fts_table.suffix = fts_get_suffix(i);
		fts_get_table_name(&fts_table, table_name, true);

		err = fts_drop_table(trx, table_name, false);

		/* We only return the status of the last error. */
		if (err != DB_SUCCESS && err != DB_FAIL) {
			error = err;
		}
	}

	return(error);
}

/****************************************************************//**
Drops FTS ancillary tables needed for supporting an FTS index
on the given table.
@return DB_SUCCESS or error code */
static MY_ATTRIBUTE((nonnull, warn_unused_result))
dberr_t
fts_drop_all_index_tables(
/*======================*/
	trx_t*		trx,			/*!< in: transaction */
	const fts_t*	fts)			/*!< in: fts instance */
{
  dberr_t error= DB_SUCCESS;
  auto indexes= fts->indexes;
  if (!indexes)
    return DB_SUCCESS;

  for (ulint i= 0; i < ib_vector_size(indexes); ++i)
    if (dberr_t err= fts_drop_index_tables(trx,
                                           *static_cast<const dict_index_t*>
                                           (ib_vector_getp(indexes, i))))
      error= err;
  return error;
}

/** Drop the internal FTS_ tables for table.
@param trx    transaction
@param table  table containing FULLTEXT INDEX
@return DB_SUCCESS or error code */
dberr_t fts_drop_tables(trx_t *trx, const dict_table_t &table)
{
	dberr_t		error;
	fts_table_t	fts_table;

	FTS_INIT_FTS_TABLE(&fts_table, NULL, FTS_COMMON_TABLE, (&table));

	error = fts_drop_common_tables(trx, &fts_table, false);

	if (error == DB_SUCCESS && table.fts) {
		error = fts_drop_all_index_tables(trx, table.fts);
	}

	return(error);
}

/** Create dict_table_t object for FTS Aux tables.
@param[in]	aux_table_name	FTS Aux table name
@param[in]	table		table object of FTS Index
@param[in]	n_cols		number of columns for FTS Aux table
@return table object for FTS Aux table */
static
dict_table_t*
fts_create_in_mem_aux_table(
	const char*		aux_table_name,
	const dict_table_t*	table,
	ulint			n_cols)
{
	dict_table_t*	new_table = dict_table_t::create(
		{aux_table_name,strlen(aux_table_name)},
		nullptr, n_cols, 0, table->flags,
		table->space_id == TRX_SYS_SPACE
		? 0 : table->space_id == SRV_TMP_SPACE_ID
		? DICT_TF2_TEMPORARY : DICT_TF2_USE_FILE_PER_TABLE);

	if (DICT_TF_HAS_DATA_DIR(table->flags)) {
		ut_ad(table->data_dir_path != NULL);
		new_table->data_dir_path = mem_heap_strdup(
			new_table->heap, table->data_dir_path);
	}

	return(new_table);
}

/** Function to create on FTS common table.
@param[in,out]	trx		InnoDB transaction
@param[in]	table		Table that has FTS Index
@param[in]	fts_table_name	FTS AUX table name
@param[in]	fts_suffix	FTS AUX table suffix
@param[in,out]	heap		temporary memory heap
@return table object if created, else NULL */
static
dict_table_t*
fts_create_one_common_table(
	trx_t*			trx,
	const dict_table_t*	table,
	const char*		fts_table_name,
	const char*		fts_suffix,
	mem_heap_t*		heap)
{
	dict_table_t*		new_table;
	dberr_t			error;
	bool			is_config = strcmp(fts_suffix, "CONFIG") == 0;

	if (!is_config) {

		new_table = fts_create_in_mem_aux_table(
			fts_table_name, table, FTS_DELETED_TABLE_NUM_COLS);

		dict_mem_table_add_col(
			new_table, heap, "doc_id", DATA_INT, DATA_UNSIGNED,
			FTS_DELETED_TABLE_COL_LEN);
	} else {
		/* Config table has different schema. */
		new_table = fts_create_in_mem_aux_table(
			fts_table_name, table, FTS_CONFIG_TABLE_NUM_COLS);

		dict_mem_table_add_col(
			new_table, heap, "key", DATA_VARCHAR, 0,
			FTS_CONFIG_TABLE_KEY_COL_LEN);

		dict_mem_table_add_col(
			new_table, heap, "value", DATA_VARCHAR, DATA_NOT_NULL,
			FTS_CONFIG_TABLE_VALUE_COL_LEN);
	}

	dict_table_add_system_columns(new_table, heap);
	error = row_create_table_for_mysql(new_table, trx);

	if (error == DB_SUCCESS) {

		dict_index_t*	index = dict_mem_index_create(
			new_table, "FTS_COMMON_TABLE_IND",
			DICT_UNIQUE|DICT_CLUSTERED, 1);

		if (!is_config) {
			dict_mem_index_add_field(index, "doc_id", 0);
		} else {
			dict_mem_index_add_field(index, "key", 0);
		}

		error =	row_create_index_for_mysql(index, trx, NULL,
						   FIL_ENCRYPTION_DEFAULT,
						   FIL_DEFAULT_ENCRYPTION_KEY);
		if (error == DB_SUCCESS) {
			return new_table;
		}
	}

	ib::warn() << "Failed to create FTS common table " << fts_table_name;
	trx->error_state = error;
	return NULL;
}

/** Creates the common auxiliary tables needed for supporting an FTS index
on the given table.
The following tables are created.
CREATE TABLE $FTS_PREFIX_DELETED
	(doc_id BIGINT UNSIGNED, UNIQUE CLUSTERED INDEX on doc_id)
CREATE TABLE $FTS_PREFIX_DELETED_CACHE
	(doc_id BIGINT UNSIGNED, UNIQUE CLUSTERED INDEX on doc_id)
CREATE TABLE $FTS_PREFIX_BEING_DELETED
	(doc_id BIGINT UNSIGNED, UNIQUE CLUSTERED INDEX on doc_id)
CREATE TABLE $FTS_PREFIX_BEING_DELETED_CACHE
	(doc_id BIGINT UNSIGNED, UNIQUE CLUSTERED INDEX on doc_id)
CREATE TABLE $FTS_PREFIX_CONFIG
	(key CHAR(50), value CHAR(200), UNIQUE CLUSTERED INDEX on key)
@param[in,out]	trx			transaction
@param[in,out]	table			table with FTS index
@param[in]	skip_doc_id_index	Skip index on doc id
@return DB_SUCCESS if succeed */
dberr_t
fts_create_common_tables(
	trx_t*		trx,
	dict_table_t*	table,
	bool		skip_doc_id_index)
{
	dberr_t		error;
	que_t*		graph;
	fts_table_t	fts_table;
	mem_heap_t*	heap = mem_heap_create(1024);
	pars_info_t*	info;
	char		fts_name[MAX_FULL_NAME_LEN];
	char		full_name[sizeof(fts_common_tables) / sizeof(char*)]
				[MAX_FULL_NAME_LEN];

	dict_index_t*					index = NULL;

	FTS_INIT_FTS_TABLE(&fts_table, NULL, FTS_COMMON_TABLE, table);

	error = fts_drop_common_tables(trx, &fts_table, true);

	if (error != DB_SUCCESS) {

		goto func_exit;
	}

	/* Create the FTS tables that are common to an FTS index. */
	for (ulint i = 0; fts_common_tables[i] != NULL; ++i) {

		fts_table.suffix = fts_common_tables[i];
		fts_get_table_name(&fts_table, full_name[i], true);
		dict_table_t*	common_table = fts_create_one_common_table(
			trx, table, full_name[i], fts_table.suffix, heap);

		if (!common_table) {
			trx->error_state = DB_SUCCESS;
			error = DB_ERROR;
			goto func_exit;
		}

		mem_heap_empty(heap);
	}

	/* Write the default settings to the config table. */
	info = pars_info_create();

	fts_table.suffix = "CONFIG";
	fts_get_table_name(&fts_table, fts_name, true);
	pars_info_bind_id(info, "config_table", fts_name);

	graph = pars_sql(
		info, fts_config_table_insert_values_sql);

	error = fts_eval_sql(trx, graph);

	que_graph_free(graph);

	if (error != DB_SUCCESS || skip_doc_id_index) {

		goto func_exit;
	}

	index = dict_mem_index_create(table, FTS_DOC_ID_INDEX_NAME,
				      DICT_UNIQUE, 1);
	dict_mem_index_add_field(index, FTS_DOC_ID_COL_NAME, 0);

	error =	row_create_index_for_mysql(index, trx, NULL,
					   FIL_ENCRYPTION_DEFAULT,
					   FIL_DEFAULT_ENCRYPTION_KEY);

func_exit:
	mem_heap_free(heap);

	return(error);
}

/** Create one FTS auxiliary index table for an FTS index.
@param[in,out]	trx		transaction
@param[in]	index		the index instance
@param[in]	fts_table	fts_table structure
@param[in,out]	heap		temporary memory heap
@see row_merge_create_fts_sort_index()
@return DB_SUCCESS or error code */
static
dict_table_t*
fts_create_one_index_table(
	trx_t*			trx,
	const dict_index_t*	index,
	const fts_table_t*	fts_table,
	mem_heap_t*		heap)
{
	dict_field_t*		field;
	dict_table_t*		new_table;
	char			table_name[MAX_FULL_NAME_LEN];
	dberr_t			error;
	CHARSET_INFO*		charset;

	ut_ad(index->type & DICT_FTS);

	fts_get_table_name(fts_table, table_name, true);

	new_table = fts_create_in_mem_aux_table(
			table_name, fts_table->table,
			FTS_AUX_INDEX_TABLE_NUM_COLS);

	field = dict_index_get_nth_field(index, 0);
	charset = fts_get_charset(field->col->prtype);

	dict_mem_table_add_col(new_table, heap, "word",
			       charset == &my_charset_latin1
			       ? DATA_VARCHAR : DATA_VARMYSQL,
			       field->col->prtype,
			       FTS_MAX_WORD_LEN_IN_CHAR
			       * unsigned(field->col->mbmaxlen));

	dict_mem_table_add_col(new_table, heap, "first_doc_id", DATA_INT,
			       DATA_NOT_NULL | DATA_UNSIGNED,
			       FTS_INDEX_FIRST_DOC_ID_LEN);

	dict_mem_table_add_col(new_table, heap, "last_doc_id", DATA_INT,
			       DATA_NOT_NULL | DATA_UNSIGNED,
			       FTS_INDEX_LAST_DOC_ID_LEN);

	dict_mem_table_add_col(new_table, heap, "doc_count", DATA_INT,
			       DATA_NOT_NULL | DATA_UNSIGNED,
			       FTS_INDEX_DOC_COUNT_LEN);

	/* The precise type calculation is as follows:
	least signficiant byte: MySQL type code (not applicable for sys cols)
	second least : DATA_NOT_NULL | DATA_BINARY_TYPE
	third least  : the MySQL charset-collation code (DATA_MTYPE_MAX) */

	dict_mem_table_add_col(
		new_table, heap, "ilist", DATA_BLOB,
		(DATA_MTYPE_MAX << 16) | DATA_UNSIGNED | DATA_NOT_NULL,
		FTS_INDEX_ILIST_LEN);

	dict_table_add_system_columns(new_table, heap);
	error = row_create_table_for_mysql(new_table, trx);

	if (error == DB_SUCCESS) {
		dict_index_t*	index = dict_mem_index_create(
			new_table, "FTS_INDEX_TABLE_IND",
			DICT_UNIQUE|DICT_CLUSTERED, 2);
		dict_mem_index_add_field(index, "word", 0);
		dict_mem_index_add_field(index, "first_doc_id", 0);

		error =	row_create_index_for_mysql(index, trx, NULL,
						   FIL_ENCRYPTION_DEFAULT,
						   FIL_DEFAULT_ENCRYPTION_KEY);

		if (error == DB_SUCCESS) {
			return new_table;
		}
	}

	ib::warn() << "Failed to create FTS index table " << table_name;
	trx->error_state = error;
	return NULL;
}

/** Creates the column specific ancillary tables needed for supporting an
FTS index on the given table.

All FTS AUX Index tables have the following schema.
CREAT TABLE $FTS_PREFIX_INDEX_[1-6](
	word		VARCHAR(FTS_MAX_WORD_LEN),
	first_doc_id	INT NOT NULL,
	last_doc_id	UNSIGNED NOT NULL,
	doc_count	UNSIGNED INT NOT NULL,
	ilist		VARBINARY NOT NULL,
	UNIQUE CLUSTERED INDEX ON (word, first_doc_id))
@param[in,out]	trx	dictionary transaction
@param[in]	index	fulltext index
@param[in]	id	table id
@return DB_SUCCESS or error code */
dberr_t
fts_create_index_tables(trx_t* trx, const dict_index_t* index, table_id_t id)
{
	ulint		i;
	fts_table_t	fts_table;
	dberr_t		error = DB_SUCCESS;
	mem_heap_t*	heap = mem_heap_create(1024);

	fts_table.type = FTS_INDEX_TABLE;
	fts_table.index_id = index->id;
	fts_table.table_id = id;
	fts_table.table = index->table;

	for (i = 0; i < FTS_NUM_AUX_INDEX && error == DB_SUCCESS; ++i) {
		dict_table_t*	new_table;

		/* Create the FTS auxiliary tables that are specific
		to an FTS index. */
		fts_table.suffix = fts_get_suffix(i);

		new_table = fts_create_one_index_table(
			trx, index, &fts_table, heap);

		if (new_table == NULL) {
			error = DB_FAIL;
			break;
		}

		mem_heap_empty(heap);
	}

	mem_heap_free(heap);

	return(error);
}

/******************************************************************//**
Calculate the new state of a row given the existing state and a new event.
@return new state of row */
static
fts_row_state
fts_trx_row_get_new_state(
/*======================*/
	fts_row_state	old_state,		/*!< in: existing state of row */
	fts_row_state	event)			/*!< in: new event */
{
	/* The rules for transforming states:

	I = inserted
	M = modified
	D = deleted
	N = nothing

	M+D -> D:

	If the row existed before the transaction started and it is modified
	during the transaction, followed by a deletion of the row, only the
	deletion will be signaled.

	M+ -> M:

	If the row existed before the transaction started and it is modified
	more than once during the transaction, only the last modification
	will be signaled.

	IM*D -> N:

	If a new row is added during the transaction (and possibly modified
	after its initial insertion) but it is deleted before the end of the
	transaction, nothing will be signaled.

	IM* -> I:

	If a new row is added during the transaction and modified after its
	initial insertion, only the addition will be signaled.

	M*DI -> M:

	If the row existed before the transaction started and it is deleted,
	then re-inserted, only a modification will be signaled. Note that
	this case is only possible if the table is using the row's primary
	key for FTS row ids, since those can be re-inserted by the user,
	which is not true for InnoDB generated row ids.

	It is easily seen that the above rules decompose such that we do not
	need to store the row's entire history of events. Instead, we can
	store just one state for the row and update that when new events
	arrive. Then we can implement the above rules as a two-dimensional
	look-up table, and get checking of invalid combinations "for free"
	in the process. */

	/* The lookup table for transforming states. old_state is the
	Y-axis, event is the X-axis. */
	static const fts_row_state table[4][4] = {
			/*    I            M            D            N */
		/* I */	{ FTS_INVALID, FTS_INSERT,  FTS_NOTHING, FTS_INVALID },
		/* M */	{ FTS_INVALID, FTS_MODIFY,  FTS_DELETE,  FTS_INVALID },
		/* D */	{ FTS_MODIFY,  FTS_INVALID, FTS_INVALID, FTS_INVALID },
		/* N */	{ FTS_INVALID, FTS_INVALID, FTS_INVALID, FTS_INVALID }
	};

	fts_row_state result;

	ut_a(old_state < FTS_INVALID);
	ut_a(event < FTS_INVALID);

	result = table[(int) old_state][(int) event];
	ut_a(result != FTS_INVALID);

	return(result);
}

/******************************************************************//**
Create a savepoint instance.
@return savepoint instance */
static
fts_savepoint_t*
fts_savepoint_create(
/*=================*/
	ib_vector_t*	savepoints,		/*!< out: InnoDB transaction */
	const char*	name,			/*!< in: savepoint name */
	mem_heap_t*	heap)			/*!< in: heap */
{
	fts_savepoint_t*	savepoint;

	savepoint = static_cast<fts_savepoint_t*>(
		ib_vector_push(savepoints, NULL));

	memset(savepoint, 0x0, sizeof(*savepoint));

	if (name) {
		savepoint->name = mem_heap_strdup(heap, name);
	}

	savepoint->tables = rbt_create(
		sizeof(fts_trx_table_t*), fts_trx_table_cmp);

	return(savepoint);
}

/******************************************************************//**
Create an FTS trx.
@return FTS trx */
fts_trx_t*
fts_trx_create(
/*===========*/
	trx_t*	trx)				/*!< in/out: InnoDB
						transaction */
{
	fts_trx_t*		ftt;
	ib_alloc_t*		heap_alloc;
	mem_heap_t*		heap = mem_heap_create(1024);
	trx_named_savept_t*	savep;

	ut_a(trx->fts_trx == NULL);

	ftt = static_cast<fts_trx_t*>(mem_heap_alloc(heap, sizeof(fts_trx_t)));
	ftt->trx = trx;
	ftt->heap = heap;

	heap_alloc = ib_heap_allocator_create(heap);

	ftt->savepoints = static_cast<ib_vector_t*>(ib_vector_create(
		heap_alloc, sizeof(fts_savepoint_t), 4));

	ftt->last_stmt = static_cast<ib_vector_t*>(ib_vector_create(
		heap_alloc, sizeof(fts_savepoint_t), 4));

	/* Default instance has no name and no heap. */
	fts_savepoint_create(ftt->savepoints, NULL, NULL);
	fts_savepoint_create(ftt->last_stmt, NULL, NULL);

	/* Copy savepoints that already set before. */
	for (savep = UT_LIST_GET_FIRST(trx->trx_savepoints);
	     savep != NULL;
	     savep = UT_LIST_GET_NEXT(trx_savepoints, savep)) {

		fts_savepoint_take(ftt, savep->name);
	}

	return(ftt);
}

/******************************************************************//**
Create an FTS trx table.
@return FTS trx table */
static
fts_trx_table_t*
fts_trx_table_create(
/*=================*/
	fts_trx_t*	fts_trx,		/*!< in: FTS trx */
	dict_table_t*	table)			/*!< in: table */
{
	fts_trx_table_t*	ftt;

	ftt = static_cast<fts_trx_table_t*>(
		mem_heap_alloc(fts_trx->heap, sizeof(*ftt)));

	memset(ftt, 0x0, sizeof(*ftt));

	ftt->table = table;
	ftt->fts_trx = fts_trx;

	ftt->rows = rbt_create(sizeof(fts_trx_row_t), fts_trx_row_doc_id_cmp);

	return(ftt);
}

/******************************************************************//**
Clone an FTS trx table.
@return FTS trx table */
static
fts_trx_table_t*
fts_trx_table_clone(
/*=================*/
	const fts_trx_table_t*	ftt_src)	/*!< in: FTS trx */
{
	fts_trx_table_t*	ftt;

	ftt = static_cast<fts_trx_table_t*>(
		mem_heap_alloc(ftt_src->fts_trx->heap, sizeof(*ftt)));

	memset(ftt, 0x0, sizeof(*ftt));

	ftt->table = ftt_src->table;
	ftt->fts_trx = ftt_src->fts_trx;

	ftt->rows = rbt_create(sizeof(fts_trx_row_t), fts_trx_row_doc_id_cmp);

	/* Copy the rb tree values to the new savepoint. */
	rbt_merge_uniq(ftt->rows, ftt_src->rows);

	/* These are only added on commit. At this stage we only have
	the updated row state. */
	ut_a(ftt_src->added_doc_ids == NULL);

	return(ftt);
}

/******************************************************************//**
Initialize the FTS trx instance.
@return FTS trx instance */
static
fts_trx_table_t*
fts_trx_init(
/*=========*/
	trx_t*			trx,		/*!< in: transaction */
	dict_table_t*		table,		/*!< in: FTS table instance */
	ib_vector_t*		savepoints)	/*!< in: Savepoints */
{
	fts_trx_table_t*	ftt;
	ib_rbt_bound_t		parent;
	ib_rbt_t*		tables;
	fts_savepoint_t*	savepoint;

	savepoint = static_cast<fts_savepoint_t*>(ib_vector_last(savepoints));

	tables = savepoint->tables;
	rbt_search_cmp(tables, &parent, &table->id, fts_trx_table_id_cmp, NULL);

	if (parent.result == 0) {
		fts_trx_table_t**	fttp;

		fttp = rbt_value(fts_trx_table_t*, parent.last);
		ftt = *fttp;
	} else {
		ftt = fts_trx_table_create(trx->fts_trx, table);
		rbt_add_node(tables, &parent, &ftt);
	}

	ut_a(ftt->table == table);

	return(ftt);
}

/******************************************************************//**
Notify the FTS system about an operation on an FTS-indexed table. */
static
void
fts_trx_table_add_op(
/*=================*/
	fts_trx_table_t*ftt,			/*!< in: FTS trx table */
	doc_id_t	doc_id,			/*!< in: doc id */
	fts_row_state	state,			/*!< in: state of the row */
	ib_vector_t*	fts_indexes)		/*!< in: FTS indexes affected */
{
	ib_rbt_t*	rows;
	ib_rbt_bound_t	parent;

	rows = ftt->rows;
	rbt_search(rows, &parent, &doc_id);

	/* Row id found, update state, and if new state is FTS_NOTHING,
	we delete the row from our tree. */
	if (parent.result == 0) {
		fts_trx_row_t*	row = rbt_value(fts_trx_row_t, parent.last);

		row->state = fts_trx_row_get_new_state(row->state, state);

		if (row->state == FTS_NOTHING) {
			if (row->fts_indexes) {
				ib_vector_free(row->fts_indexes);
			}

			ut_free(rbt_remove_node(rows, parent.last));
			row = NULL;
		} else if (row->fts_indexes != NULL) {
			ib_vector_free(row->fts_indexes);
			row->fts_indexes = fts_indexes;
		}

	} else { /* Row-id not found, create a new one. */
		fts_trx_row_t	row;

		row.doc_id = doc_id;
		row.state = state;
		row.fts_indexes = fts_indexes;

		rbt_add_node(rows, &parent, &row);
	}
}

/******************************************************************//**
Notify the FTS system about an operation on an FTS-indexed table. */
void
fts_trx_add_op(
/*===========*/
	trx_t*		trx,			/*!< in: InnoDB transaction */
	dict_table_t*	table,			/*!< in: table */
	doc_id_t	doc_id,			/*!< in: new doc id */
	fts_row_state	state,			/*!< in: state of the row */
	ib_vector_t*	fts_indexes)		/*!< in: FTS indexes affected
						(NULL=all) */
{
	fts_trx_table_t*	tran_ftt;
	fts_trx_table_t*	stmt_ftt;

	if (!trx->fts_trx) {
		trx->fts_trx = fts_trx_create(trx);
	}

	tran_ftt = fts_trx_init(trx, table, trx->fts_trx->savepoints);
	stmt_ftt = fts_trx_init(trx, table, trx->fts_trx->last_stmt);

	fts_trx_table_add_op(tran_ftt, doc_id, state, fts_indexes);
	fts_trx_table_add_op(stmt_ftt, doc_id, state, fts_indexes);
}

/******************************************************************//**
Fetch callback that converts a textual document id to a binary value and
stores it in the given place.
@return always returns NULL */
static
ibool
fts_fetch_store_doc_id(
/*===================*/
	void*		row,			/*!< in: sel_node_t* */
	void*		user_arg)		/*!< in: doc_id_t* to store
						doc_id in */
{
	int		n_parsed;
	sel_node_t*	node = static_cast<sel_node_t*>(row);
	doc_id_t*	doc_id = static_cast<doc_id_t*>(user_arg);
	dfield_t*	dfield = que_node_get_val(node->select_list);
	dtype_t*	type = dfield_get_type(dfield);
	ulint		len = dfield_get_len(dfield);

	char		buf[32];

	ut_a(dtype_get_mtype(type) == DATA_VARCHAR);
	ut_a(len > 0 && len < sizeof(buf));

	memcpy(buf, dfield_get_data(dfield), len);
	buf[len] = '\0';

	n_parsed = sscanf(buf, FTS_DOC_ID_FORMAT, doc_id);
	ut_a(n_parsed == 1);

	return(FALSE);
}

#ifdef FTS_CACHE_SIZE_DEBUG
/******************************************************************//**
Get the max cache size in bytes. If there is an error reading the
value we simply print an error message here and return the default
value to the caller.
@return max cache size in bytes */
static
ulint
fts_get_max_cache_size(
/*===================*/
	trx_t*		trx,			/*!< in: transaction */
	fts_table_t*	fts_table)		/*!< in: table instance */
{
	dberr_t		error;
	fts_string_t	value;
	ulong		cache_size_in_mb;

	/* Set to the default value. */
	cache_size_in_mb = FTS_CACHE_SIZE_LOWER_LIMIT_IN_MB;

	/* We set the length of value to the max bytes it can hold. This
	information is used by the callback that reads the value. */
	value.f_n_char = 0;
	value.f_len = FTS_MAX_CONFIG_VALUE_LEN;
	value.f_str = ut_malloc_nokey(value.f_len + 1);

	error = fts_config_get_value(
		trx, fts_table, FTS_MAX_CACHE_SIZE_IN_MB, &value);

	if (UNIV_LIKELY(error == DB_SUCCESS)) {
		value.f_str[value.f_len] = 0;
		cache_size_in_mb = strtoul((char*) value.f_str, NULL, 10);

		if (cache_size_in_mb > FTS_CACHE_SIZE_UPPER_LIMIT_IN_MB) {

			ib::warn() << "FTS max cache size ("
				<< cache_size_in_mb << ") out of range."
				" Minimum value is "
				<< FTS_CACHE_SIZE_LOWER_LIMIT_IN_MB
				<< "MB and the maximum value is "
				<< FTS_CACHE_SIZE_UPPER_LIMIT_IN_MB
				<< "MB, setting cache size to upper limit";

			cache_size_in_mb = FTS_CACHE_SIZE_UPPER_LIMIT_IN_MB;

		} else if  (cache_size_in_mb
			    < FTS_CACHE_SIZE_LOWER_LIMIT_IN_MB) {

			ib::warn() << "FTS max cache size ("
				<< cache_size_in_mb << ") out of range."
				" Minimum value is "
				<< FTS_CACHE_SIZE_LOWER_LIMIT_IN_MB
				<< "MB and the maximum value is"
				<< FTS_CACHE_SIZE_UPPER_LIMIT_IN_MB
				<< "MB, setting cache size to lower limit";

			cache_size_in_mb = FTS_CACHE_SIZE_LOWER_LIMIT_IN_MB;
		}
	} else {
		ib::error() << "(" << error << ") reading max"
			" cache config value from config table "
			<< fts_table->table->name;
	}

	ut_free(value.f_str);

	return(cache_size_in_mb * 1024 * 1024);
}
#endif

/*********************************************************************//**
Update the next and last Doc ID in the CONFIG table to be the input
"doc_id" value (+ 1). We would do so after each FTS index build or
table truncate */
void
fts_update_next_doc_id(
/*===================*/
	trx_t*			trx,		/*!< in/out: transaction */
	const dict_table_t*	table,		/*!< in: table */
	doc_id_t		doc_id)		/*!< in: DOC ID to set */
{
	table->fts->cache->synced_doc_id = doc_id;
	table->fts->cache->next_doc_id = doc_id + 1;

	table->fts->cache->first_doc_id = table->fts->cache->next_doc_id;

	fts_update_sync_doc_id(
		table, table->fts->cache->synced_doc_id, trx);

}

/*********************************************************************//**
Get the next available document id.
@return DB_SUCCESS if OK */
dberr_t
fts_get_next_doc_id(
/*================*/
	const dict_table_t*	table,		/*!< in: table */
	doc_id_t*		doc_id)		/*!< out: new document id */
{
	fts_cache_t*	cache = table->fts->cache;

	/* If the Doc ID system has not yet been initialized, we
	will consult the CONFIG table and user table to re-establish
	the initial value of the Doc ID */
	if (cache->first_doc_id == FTS_NULL_DOC_ID) {
		fts_init_doc_id(table);
	}

	if (!DICT_TF2_FLAG_IS_SET(table, DICT_TF2_FTS_HAS_DOC_ID)) {
		*doc_id = FTS_NULL_DOC_ID;
		return(DB_SUCCESS);
	}

	DEBUG_SYNC_C("get_next_FTS_DOC_ID");
	mysql_mutex_lock(&cache->doc_id_lock);
	*doc_id = cache->next_doc_id++;
	mysql_mutex_unlock(&cache->doc_id_lock);

	return(DB_SUCCESS);
}

/*********************************************************************//**
This function fetch the Doc ID from CONFIG table, and compare with
the Doc ID supplied. And store the larger one to the CONFIG table.
@return DB_SUCCESS if OK */
static MY_ATTRIBUTE((nonnull))
dberr_t
fts_cmp_set_sync_doc_id(
/*====================*/
	const dict_table_t*	table,		/*!< in: table */
	doc_id_t		cmp_doc_id,	/*!< in: Doc ID to compare */
	ibool			read_only,	/*!< in: TRUE if read the
						synced_doc_id only */
	doc_id_t*		doc_id)		/*!< out: larger document id
						after comparing "cmp_doc_id"
						to the one stored in CONFIG
						table */
{
	if (srv_read_only_mode) {
		return DB_READ_ONLY;
	}

	trx_t*		trx;
	pars_info_t*	info;
	dberr_t		error;
	fts_table_t	fts_table;
	que_t*		graph = NULL;
	fts_cache_t*	cache = table->fts->cache;
	char		table_name[MAX_FULL_NAME_LEN];
retry:
	ut_a(table->fts->doc_col != ULINT_UNDEFINED);

	fts_table.suffix = "CONFIG";
	fts_table.table_id = table->id;
	fts_table.type = FTS_COMMON_TABLE;
	fts_table.table = table;

	trx = trx_create();
	trx_start_internal(trx);

	trx->op_info = "update the next FTS document id";

	info = pars_info_create();

	pars_info_bind_function(
		info, "my_func", fts_fetch_store_doc_id, doc_id);

	fts_get_table_name(&fts_table, table_name);
	pars_info_bind_id(info, "config_table", table_name);

	graph = fts_parse_sql(
		&fts_table, info,
		"DECLARE FUNCTION my_func;\n"
		"DECLARE CURSOR c IS SELECT value FROM $config_table"
		" WHERE key = 'synced_doc_id' FOR UPDATE;\n"
		"BEGIN\n"
		""
		"OPEN c;\n"
		"WHILE 1 = 1 LOOP\n"
		"  FETCH c INTO my_func();\n"
		"  IF c % NOTFOUND THEN\n"
		"    EXIT;\n"
		"  END IF;\n"
		"END LOOP;\n"
		"CLOSE c;");

	*doc_id = 0;

	error = fts_eval_sql(trx, graph);

	que_graph_free(graph);

	// FIXME: We need to retry deadlock errors
	if (error != DB_SUCCESS) {
		goto func_exit;
	}

	if (read_only) {
		/* InnoDB stores actual synced_doc_id value + 1 in
		FTS_CONFIG table. Reduce the value by 1 while reading
		after startup. */
		if (*doc_id) *doc_id -= 1;
		goto func_exit;
	}

	if (cmp_doc_id == 0 && *doc_id) {
		cache->synced_doc_id = *doc_id - 1;
	} else {
		cache->synced_doc_id = ut_max(cmp_doc_id, *doc_id);
	}

	mysql_mutex_lock(&cache->doc_id_lock);
	/* For each sync operation, we will add next_doc_id by 1,
	so to mark a sync operation */
	if (cache->next_doc_id < cache->synced_doc_id + 1) {
		cache->next_doc_id = cache->synced_doc_id + 1;
	}
	mysql_mutex_unlock(&cache->doc_id_lock);

	if (cmp_doc_id > *doc_id) {
		error = fts_update_sync_doc_id(
			table, cache->synced_doc_id, trx);
	}

	*doc_id = cache->next_doc_id;

func_exit:

	if (UNIV_LIKELY(error == DB_SUCCESS)) {
		fts_sql_commit(trx);
	} else {
		*doc_id = 0;

		ib::error() << "(" << error << ") while getting next doc id "
			"for table " << table->name;
		fts_sql_rollback(trx);

		if (error == DB_DEADLOCK) {
			std::this_thread::sleep_for(FTS_DEADLOCK_RETRY_WAIT);
			goto retry;
		}
	}

	trx->free();

	return(error);
}

/*********************************************************************//**
Update the last document id. This function could create a new
transaction to update the last document id.
@return DB_SUCCESS if OK */
static
dberr_t
fts_update_sync_doc_id(
/*===================*/
	const dict_table_t*	table,		/*!< in: table */
	doc_id_t		doc_id,		/*!< in: last document id */
	trx_t*			trx)		/*!< in: update trx, or NULL */
{
	byte		id[FTS_MAX_ID_LEN];
	pars_info_t*	info;
	fts_table_t	fts_table;
	ulint		id_len;
	que_t*		graph = NULL;
	dberr_t		error;
	ibool		local_trx = FALSE;
	fts_cache_t*	cache = table->fts->cache;
	char		fts_name[MAX_FULL_NAME_LEN];

	if (srv_read_only_mode) {
		return DB_READ_ONLY;
	}

	fts_table.suffix = "CONFIG";
	fts_table.table_id = table->id;
	fts_table.type = FTS_COMMON_TABLE;
	fts_table.table = table;

	if (!trx) {
		trx = trx_create();
		trx_start_internal(trx);

		trx->op_info = "setting last FTS document id";
		local_trx = TRUE;
	}

	info = pars_info_create();

	id_len = (ulint) snprintf(
		(char*) id, sizeof(id), FTS_DOC_ID_FORMAT, doc_id + 1);

	pars_info_bind_varchar_literal(info, "doc_id", id, id_len);

	fts_get_table_name(&fts_table, fts_name,
			   table->fts->dict_locked);
	pars_info_bind_id(info, "table_name", fts_name);

	graph = fts_parse_sql(
		&fts_table, info,
		"BEGIN"
		" UPDATE $table_name SET value = :doc_id"
		" WHERE key = 'synced_doc_id';");

	error = fts_eval_sql(trx, graph);

	que_graph_free(graph);

	if (local_trx) {
		if (UNIV_LIKELY(error == DB_SUCCESS)) {
			fts_sql_commit(trx);
			cache->synced_doc_id = doc_id;
		} else {
			ib::error() << "(" << error << ") while"
				" updating last doc id for table"
				<< table->name;

			fts_sql_rollback(trx);
		}
		trx->free();
	}

	return(error);
}

/*********************************************************************//**
Create a new fts_doc_ids_t.
@return new fts_doc_ids_t */
fts_doc_ids_t*
fts_doc_ids_create(void)
/*====================*/
{
	fts_doc_ids_t*	fts_doc_ids;
	mem_heap_t*	heap = mem_heap_create(512);

	fts_doc_ids = static_cast<fts_doc_ids_t*>(
		mem_heap_alloc(heap, sizeof(*fts_doc_ids)));

	fts_doc_ids->self_heap = ib_heap_allocator_create(heap);

	fts_doc_ids->doc_ids = static_cast<ib_vector_t*>(ib_vector_create(
		fts_doc_ids->self_heap, sizeof(doc_id_t), 32));

	return(fts_doc_ids);
}

/*********************************************************************//**
Do commit-phase steps necessary for the insertion of a new row. */
void
fts_add(
/*====*/
	fts_trx_table_t*ftt,			/*!< in: FTS trx table */
	fts_trx_row_t*	row)			/*!< in: row */
{
	dict_table_t*	table = ftt->table;
	doc_id_t	doc_id = row->doc_id;

	ut_a(row->state == FTS_INSERT || row->state == FTS_MODIFY);

	fts_add_doc_by_id(ftt, doc_id);

	mysql_mutex_lock(&table->fts->cache->deleted_lock);
	++table->fts->cache->added;
	mysql_mutex_unlock(&table->fts->cache->deleted_lock);

	if (!DICT_TF2_FLAG_IS_SET(table, DICT_TF2_FTS_HAS_DOC_ID)
	    && doc_id >= table->fts->cache->next_doc_id) {
		table->fts->cache->next_doc_id = doc_id + 1;
	}
}

/*********************************************************************//**
Do commit-phase steps necessary for the deletion of a row.
@return DB_SUCCESS or error code */
static MY_ATTRIBUTE((nonnull, warn_unused_result))
dberr_t
fts_delete(
/*=======*/
	fts_trx_table_t*ftt,			/*!< in: FTS trx table */
	fts_trx_row_t*	row)			/*!< in: row */
{
	que_t*		graph;
	fts_table_t	fts_table;
	doc_id_t	write_doc_id;
	dict_table_t*	table = ftt->table;
	doc_id_t	doc_id = row->doc_id;
	trx_t*		trx = ftt->fts_trx->trx;
	pars_info_t*	info = pars_info_create();
	fts_cache_t*	cache = table->fts->cache;

	/* we do not index Documents whose Doc ID value is 0 */
	if (doc_id == FTS_NULL_DOC_ID) {
		ut_ad(!DICT_TF2_FLAG_IS_SET(table, DICT_TF2_FTS_HAS_DOC_ID));
		return DB_SUCCESS;
	}

	ut_a(row->state == FTS_DELETE || row->state == FTS_MODIFY);

	FTS_INIT_FTS_TABLE(&fts_table, "DELETED", FTS_COMMON_TABLE, table);

	/* Convert to "storage" byte order. */
	fts_write_doc_id((byte*) &write_doc_id, doc_id);
	fts_bind_doc_id(info, "doc_id", &write_doc_id);

	/* It is possible we update a record that has not yet been sync-ed
	into cache from last crash (delete Doc will not initialize the
	sync). Avoid any added counter accounting until the FTS cache
	is re-established and sync-ed */
	if (table->fts->added_synced
	    && doc_id > cache->synced_doc_id) {
		mysql_mutex_lock(&table->fts->cache->deleted_lock);

		/* The Doc ID could belong to those left in
		ADDED table from last crash. So need to check
		if it is less than first_doc_id when we initialize
		the Doc ID system after reboot */
		if (doc_id >= table->fts->cache->first_doc_id
		    && table->fts->cache->added > 0) {
			--table->fts->cache->added;
		}

		mysql_mutex_unlock(&table->fts->cache->deleted_lock);

		/* Only if the row was really deleted. */
		ut_a(row->state == FTS_DELETE || row->state == FTS_MODIFY);
	}

	/* Note the deleted document for OPTIMIZE to purge. */
	char	table_name[MAX_FULL_NAME_LEN];

	trx->op_info = "adding doc id to FTS DELETED";

	fts_table.suffix = "DELETED";

	fts_get_table_name(&fts_table, table_name);
	pars_info_bind_id(info, "deleted", table_name);

	graph = fts_parse_sql(&fts_table, info,
			      "BEGIN INSERT INTO $deleted VALUES (:doc_id);");

	dberr_t error = fts_eval_sql(trx, graph);
	que_graph_free(graph);

	/* Increment the total deleted count, this is used to calculate the
	number of documents indexed. */
	if (error == DB_SUCCESS) {
		mysql_mutex_lock(&table->fts->cache->deleted_lock);

		++table->fts->cache->deleted;

		mysql_mutex_unlock(&table->fts->cache->deleted_lock);
	}

	return(error);
}

/*********************************************************************//**
Do commit-phase steps necessary for the modification of a row.
@return DB_SUCCESS or error code */
static MY_ATTRIBUTE((nonnull, warn_unused_result))
dberr_t
fts_modify(
/*=======*/
	fts_trx_table_t*	ftt,		/*!< in: FTS trx table */
	fts_trx_row_t*		row)		/*!< in: row */
{
	dberr_t	error;

	ut_a(row->state == FTS_MODIFY);

	error = fts_delete(ftt, row);

	if (error == DB_SUCCESS) {
		fts_add(ftt, row);
	}

	return(error);
}

/*********************************************************************//**
The given transaction is about to be committed; do whatever is necessary
from the FTS system's POV.
@return DB_SUCCESS or error code */
static MY_ATTRIBUTE((nonnull, warn_unused_result))
dberr_t
fts_commit_table(
/*=============*/
	fts_trx_table_t*	ftt)		/*!< in: FTS table to commit*/
{
	if (srv_read_only_mode) {
		return DB_READ_ONLY;
	}

	const ib_rbt_node_t*	node;
	ib_rbt_t*		rows;
	dberr_t			error = DB_SUCCESS;
	fts_cache_t*		cache = ftt->table->fts->cache;
	trx_t*			trx = trx_create();

	trx_start_internal(trx);

	rows = ftt->rows;

	ftt->fts_trx->trx = trx;

	if (cache->get_docs == NULL) {
		mysql_mutex_lock(&cache->init_lock);
		if (cache->get_docs == NULL) {
			cache->get_docs = fts_get_docs_create(cache);
		}
		mysql_mutex_unlock(&cache->init_lock);
	}

	for (node = rbt_first(rows);
	     node != NULL && error == DB_SUCCESS;
	     node = rbt_next(rows, node)) {

		fts_trx_row_t*	row = rbt_value(fts_trx_row_t, node);

		switch (row->state) {
		case FTS_INSERT:
			fts_add(ftt, row);
			break;

		case FTS_MODIFY:
			error = fts_modify(ftt, row);
			break;

		case FTS_DELETE:
			error = fts_delete(ftt, row);
			break;

		default:
			ut_error;
		}
	}

	fts_sql_commit(trx);

	trx->free();

	return(error);
}

/*********************************************************************//**
The given transaction is about to be committed; do whatever is necessary
from the FTS system's POV.
@return DB_SUCCESS or error code */
dberr_t
fts_commit(
/*=======*/
	trx_t*	trx)				/*!< in: transaction */
{
	const ib_rbt_node_t*	node;
	dberr_t			error;
	ib_rbt_t*		tables;
	fts_savepoint_t*	savepoint;

	savepoint = static_cast<fts_savepoint_t*>(
		ib_vector_last(trx->fts_trx->savepoints));
	tables = savepoint->tables;

	for (node = rbt_first(tables), error = DB_SUCCESS;
	     node != NULL && error == DB_SUCCESS;
	     node = rbt_next(tables, node)) {

		fts_trx_table_t**	ftt;

		ftt = rbt_value(fts_trx_table_t*, node);

		error = fts_commit_table(*ftt);
	}

	return(error);
}

/*********************************************************************//**
Initialize a document. */
void
fts_doc_init(
/*=========*/
	fts_doc_t*	doc)			/*!< in: doc to initialize */
{
	mem_heap_t*	heap = mem_heap_create(32);

	memset(doc, 0, sizeof(*doc));

	doc->self_heap = ib_heap_allocator_create(heap);
}

/*********************************************************************//**
Free document. */
void
fts_doc_free(
/*=========*/
	fts_doc_t*	doc)			/*!< in: document */
{
	mem_heap_t*	heap = static_cast<mem_heap_t*>(doc->self_heap->arg);

	if (doc->tokens) {
		rbt_free(doc->tokens);
	}

	ut_d(memset(doc, 0, sizeof(*doc)));

	mem_heap_free(heap);
}

/*********************************************************************//**
Callback function for fetch that stores the text of an FTS document,
converting each column to UTF-16.
@return always FALSE */
ibool
fts_query_expansion_fetch_doc(
/*==========================*/
	void*		row,			/*!< in: sel_node_t* */
	void*		user_arg)		/*!< in: fts_doc_t* */
{
	que_node_t*	exp;
	sel_node_t*	node = static_cast<sel_node_t*>(row);
	fts_doc_t*	result_doc = static_cast<fts_doc_t*>(user_arg);
	dfield_t*	dfield;
	ulint		len;
	ulint		doc_len;
	fts_doc_t	doc;
	CHARSET_INFO*	doc_charset = NULL;
	ulint		field_no = 0;

	len = 0;

	fts_doc_init(&doc);
	doc.found = TRUE;

	exp = node->select_list;
	doc_len = 0;

	doc_charset  = result_doc->charset;

	/* Copy each indexed column content into doc->text.f_str */
	while (exp) {
		dfield = que_node_get_val(exp);
		len = dfield_get_len(dfield);

		/* NULL column */
		if (len == UNIV_SQL_NULL) {
			exp = que_node_get_next(exp);
			continue;
		}

		if (!doc_charset) {
			doc_charset = fts_get_charset(dfield->type.prtype);
		}

		doc.charset = doc_charset;

		if (dfield_is_ext(dfield)) {
			/* We ignore columns that are stored externally, this
			could result in too many words to search */
			exp = que_node_get_next(exp);
			continue;
		} else {
			doc.text.f_n_char = 0;

			doc.text.f_str = static_cast<byte*>(
				dfield_get_data(dfield));

			doc.text.f_len = len;
		}

		if (field_no == 0) {
			fts_tokenize_document(&doc, result_doc,
					      result_doc->parser);
		} else {
			fts_tokenize_document_next(&doc, doc_len, result_doc,
						   result_doc->parser);
		}

		exp = que_node_get_next(exp);

		doc_len += (exp) ? len + 1 : len;

		field_no++;
	}

	ut_ad(doc_charset);

	if (!result_doc->charset) {
		result_doc->charset = doc_charset;
	}

	fts_doc_free(&doc);

	return(FALSE);
}

/*********************************************************************//**
fetch and tokenize the document. */
static
void
fts_fetch_doc_from_rec(
/*===================*/
	fts_get_doc_t*  get_doc,	/*!< in: FTS index's get_doc struct */
	dict_index_t*	clust_index,	/*!< in: cluster index */
	btr_pcur_t*	pcur,		/*!< in: cursor whose position
					has been stored */
	rec_offs*	offsets,	/*!< in: offsets */
	fts_doc_t*	doc)		/*!< out: fts doc to hold parsed
					documents */
{
	dict_index_t*		index;
	const rec_t*		clust_rec;
	const dict_field_t*	ifield;
	ulint			clust_pos;
	ulint			doc_len = 0;
	st_mysql_ftparser*	parser;

	if (!get_doc) {
		return;
	}

	index = get_doc->index_cache->index;
	parser = get_doc->index_cache->index->parser;

	clust_rec = btr_pcur_get_rec(pcur);
	ut_ad(!page_rec_is_comp(clust_rec)
	      || rec_get_status(clust_rec) == REC_STATUS_ORDINARY);

	for (ulint i = 0; i < index->n_fields; i++) {
		ifield = dict_index_get_nth_field(index, i);
		clust_pos = dict_col_get_clust_pos(ifield->col, clust_index);

		if (!get_doc->index_cache->charset) {
			get_doc->index_cache->charset = fts_get_charset(
				ifield->col->prtype);
		}

		if (rec_offs_nth_extern(offsets, clust_pos)) {
			doc->text.f_str =
				btr_rec_copy_externally_stored_field(
					clust_rec, offsets,
					btr_pcur_get_block(pcur)->zip_size(),
					clust_pos, &doc->text.f_len,
					static_cast<mem_heap_t*>(
						doc->self_heap->arg));
		} else {
			doc->text.f_str = (byte*) rec_get_nth_field(
				clust_rec, offsets, clust_pos,
				&doc->text.f_len);
		}

		doc->found = TRUE;
		doc->charset = get_doc->index_cache->charset;

		/* Null Field */
		if (doc->text.f_len == UNIV_SQL_NULL || doc->text.f_len == 0) {
			continue;
		}

		if (!doc_len) {
			fts_tokenize_document(doc, NULL, parser);
		} else {
			fts_tokenize_document_next(doc, doc_len, NULL, parser);
		}

		doc_len += doc->text.f_len + 1;
	}
}

/** Fetch the data from tuple and tokenize the document.
@param[in]     get_doc FTS index's get_doc struct
@param[in]     tuple   tuple should be arranged in table schema order
@param[out]    doc     fts doc to hold parsed documents. */
static
void
fts_fetch_doc_from_tuple(
       fts_get_doc_t*  get_doc,
       const dtuple_t* tuple,
       fts_doc_t*      doc)
{
       dict_index_t*           index;
       st_mysql_ftparser*      parser;
       ulint                   doc_len = 0;
       ulint                   processed_doc = 0;
       ulint                   num_field;

       if (get_doc == NULL) {
               return;
       }

       index = get_doc->index_cache->index;
       parser = get_doc->index_cache->index->parser;
       num_field = dict_index_get_n_fields(index);

       for (ulint i = 0; i < num_field; i++) {
               const dict_field_t*     ifield;
               const dict_col_t*       col;
               ulint                   pos;

               ifield = dict_index_get_nth_field(index, i);
               col = dict_field_get_col(ifield);
               pos = dict_col_get_no(col);
		const dfield_t* field = dtuple_get_nth_field(tuple, pos);

               if (!get_doc->index_cache->charset) {
                       get_doc->index_cache->charset = fts_get_charset(
                               ifield->col->prtype);
               }

               ut_ad(!dfield_is_ext(field));

               doc->text.f_str = (byte*) dfield_get_data(field);
               doc->text.f_len = dfield_get_len(field);
               doc->found = TRUE;
               doc->charset = get_doc->index_cache->charset;

               /* field data is NULL. */
               if (doc->text.f_len == UNIV_SQL_NULL || doc->text.f_len == 0) {
                       continue;
               }

               if (processed_doc == 0) {
                       fts_tokenize_document(doc, NULL, parser);
               } else {
                       fts_tokenize_document_next(doc, doc_len, NULL, parser);
               }

               processed_doc++;
               doc_len += doc->text.f_len + 1;
       }
}

/** Fetch the document from tuple, tokenize the text data and
insert the text data into fts auxiliary table and
its cache. Moreover this tuple fields doesn't contain any information
about externally stored field. This tuple contains data directly
converted from mysql.
@param[in]     ftt     FTS transaction table
@param[in]     doc_id  doc id
@param[in]     tuple   tuple from where data can be retrieved
                       and tuple should be arranged in table
                       schema order. */
void
fts_add_doc_from_tuple(
       fts_trx_table_t*ftt,
       doc_id_t        doc_id,
       const dtuple_t* tuple)
{
       mtr_t           mtr;
       fts_cache_t*    cache = ftt->table->fts->cache;

       ut_ad(cache->get_docs);

       if (!ftt->table->fts->added_synced) {
               fts_init_index(ftt->table, FALSE);
       }

       mtr_start(&mtr);

       ulint   num_idx = ib_vector_size(cache->get_docs);

       for (ulint i = 0; i < num_idx; ++i) {
               fts_doc_t       doc;
               dict_table_t*   table;
               fts_get_doc_t*  get_doc;

               get_doc = static_cast<fts_get_doc_t*>(
                       ib_vector_get(cache->get_docs, i));
               table = get_doc->index_cache->index->table;

               fts_doc_init(&doc);
               fts_fetch_doc_from_tuple(
                       get_doc, tuple, &doc);

               if (doc.found) {
                       mtr_commit(&mtr);
                       mysql_mutex_lock(&table->fts->cache->lock);

                       if (table->fts->cache->stopword_info.status
                           & STOPWORD_NOT_INIT) {
                               fts_load_stopword(table, NULL, NULL,
                                                 true, true);
                       }

                       fts_cache_add_doc(
                               table->fts->cache,
                               get_doc->index_cache,
                               doc_id, doc.tokens);

                       mysql_mutex_unlock(&table->fts->cache->lock);

                       if (cache->total_size > fts_max_cache_size / 5
                           || fts_need_sync) {
                               fts_sync(cache->sync, true, false);
                       }

                       mtr_start(&mtr);

               }

               fts_doc_free(&doc);
       }

       mtr_commit(&mtr);
}

/*********************************************************************//**
This function fetches the document inserted during the committing
transaction, and tokenize the inserted text data and insert into
FTS auxiliary table and its cache.
@return TRUE if successful */
static
ulint
fts_add_doc_by_id(
/*==============*/
	fts_trx_table_t*ftt,		/*!< in: FTS trx table */
	doc_id_t	doc_id)		/*!< in: doc id */
{
	mtr_t		mtr;
	mem_heap_t*	heap;
	btr_pcur_t	pcur;
	dict_table_t*	table;
	dtuple_t*	tuple;
	dfield_t*       dfield;
	fts_get_doc_t*	get_doc;
	doc_id_t        temp_doc_id;
	dict_index_t*   clust_index;
	dict_index_t*	fts_id_index;
	ibool		is_id_cluster;
	fts_cache_t*   	cache = ftt->table->fts->cache;

	ut_ad(cache->get_docs);

	/* If Doc ID has been supplied by the user, then the table
	might not yet be sync-ed */

	if (!ftt->table->fts->added_synced) {
		fts_init_index(ftt->table, FALSE);
	}

	/* Get the first FTS index's get_doc */
	get_doc = static_cast<fts_get_doc_t*>(
		ib_vector_get(cache->get_docs, 0));
	ut_ad(get_doc);

	table = get_doc->index_cache->index->table;

	heap = mem_heap_create(512);

	clust_index = dict_table_get_first_index(table);
	fts_id_index = table->fts_doc_id_index;

	/* Check whether the index on FTS_DOC_ID is cluster index */
	is_id_cluster = (clust_index == fts_id_index);

	mtr_start(&mtr);
	btr_pcur_init(&pcur);

	/* Search based on Doc ID. Here, we'll need to consider the case
	when there is no primary index on Doc ID */
	tuple = dtuple_create(heap, 1);
	dfield = dtuple_get_nth_field(tuple, 0);
	dfield->type.mtype = DATA_INT;
	dfield->type.prtype = DATA_NOT_NULL | DATA_UNSIGNED | DATA_BINARY_TYPE;

	mach_write_to_8((byte*) &temp_doc_id, doc_id);
	dfield_set_data(dfield, &temp_doc_id, sizeof(temp_doc_id));

	btr_pcur_open_with_no_init(
		fts_id_index, tuple, PAGE_CUR_LE, BTR_SEARCH_LEAF,
		&pcur, 0, &mtr);

	/* If we have a match, add the data to doc structure */
	if (btr_pcur_get_low_match(&pcur) == 1) {
		const rec_t*	rec;
		btr_pcur_t*	doc_pcur;
		const rec_t*	clust_rec;
		btr_pcur_t	clust_pcur;
		rec_offs*	offsets = NULL;
		ulint		num_idx = ib_vector_size(cache->get_docs);

		rec = btr_pcur_get_rec(&pcur);

		/* Doc could be deleted */
		if (page_rec_is_infimum(rec)
		    || rec_get_deleted_flag(rec, dict_table_is_comp(table))) {

			goto func_exit;
		}

		if (is_id_cluster) {
			clust_rec = rec;
			doc_pcur = &pcur;
		} else {
			dtuple_t*	clust_ref;
			ulint		n_fields;

			btr_pcur_init(&clust_pcur);
			n_fields = dict_index_get_n_unique(clust_index);

			clust_ref = dtuple_create(heap, n_fields);
			dict_index_copy_types(clust_ref, clust_index, n_fields);

			row_build_row_ref_in_tuple(
				clust_ref, rec, fts_id_index, NULL);

			btr_pcur_open_with_no_init(
				clust_index, clust_ref, PAGE_CUR_LE,
				BTR_SEARCH_LEAF, &clust_pcur, 0, &mtr);

			doc_pcur = &clust_pcur;
			clust_rec = btr_pcur_get_rec(&clust_pcur);

		}

		offsets = rec_get_offsets(clust_rec, clust_index, NULL,
					  clust_index->n_core_fields,
					  ULINT_UNDEFINED, &heap);

		for (ulint i = 0; i < num_idx; ++i) {
			fts_doc_t       doc;
			dict_table_t*   table;
			fts_get_doc_t*  get_doc;

			get_doc = static_cast<fts_get_doc_t*>(
				ib_vector_get(cache->get_docs, i));

			table = get_doc->index_cache->index->table;

			fts_doc_init(&doc);

			fts_fetch_doc_from_rec(
				get_doc, clust_index, doc_pcur, offsets, &doc);

			if (doc.found) {

				btr_pcur_store_position(doc_pcur, &mtr);
				mtr_commit(&mtr);

				mysql_mutex_lock(&table->fts->cache->lock);

				if (table->fts->cache->stopword_info.status
				    & STOPWORD_NOT_INIT) {
					fts_load_stopword(table, NULL,
							  NULL, true, true);
				}

				fts_cache_add_doc(
					table->fts->cache,
					get_doc->index_cache,
					doc_id, doc.tokens);

				bool	need_sync = !cache->sync->in_progress
					&& (fts_need_sync
					    || (cache->total_size
						- cache->total_size_at_sync)
					    > fts_max_cache_size / 10);
				if (need_sync) {
					cache->total_size_at_sync =
						cache->total_size;
				}

				mysql_mutex_unlock(&table->fts->cache->lock);

				DBUG_EXECUTE_IF(
					"fts_instrument_sync",
					fts_optimize_request_sync_table(table);
					mysql_mutex_lock(&cache->lock);
					if (cache->sync->in_progress)
						my_cond_wait(
							&cache->sync->cond,
							&cache->lock.m_mutex);
					mysql_mutex_unlock(&cache->lock);
				);

				DBUG_EXECUTE_IF(
					"fts_instrument_sync_debug",
					fts_sync(cache->sync, true, true);
				);

				DEBUG_SYNC_C("fts_instrument_sync_request");
				DBUG_EXECUTE_IF(
					"fts_instrument_sync_request",
					fts_optimize_request_sync_table(table);
				);

				if (need_sync) {
					fts_optimize_request_sync_table(table);
				}

				mtr_start(&mtr);

				if (i < num_idx - 1) {
					ut_d(auto status=)
					  doc_pcur->restore_position(
					      BTR_SEARCH_LEAF, &mtr);
					ut_ad(status == btr_pcur_t::SAME_ALL);
				}
			}

			fts_doc_free(&doc);
		}

		if (!is_id_cluster) {
			btr_pcur_close(doc_pcur);
		}
	}
func_exit:
	mtr_commit(&mtr);

	btr_pcur_close(&pcur);

	mem_heap_free(heap);
	return(TRUE);
}


/*********************************************************************//**
Callback function to read a single ulint column.
return always returns TRUE */
static
ibool
fts_read_ulint(
/*===========*/
	void*		row,		/*!< in: sel_node_t* */
	void*		user_arg)	/*!< in: pointer to ulint */
{
	sel_node_t*	sel_node = static_cast<sel_node_t*>(row);
	ulint*		value = static_cast<ulint*>(user_arg);
	que_node_t*	exp = sel_node->select_list;
	dfield_t*	dfield = que_node_get_val(exp);
	void*		data = dfield_get_data(dfield);

	*value = mach_read_from_4(static_cast<const byte*>(data));

	return(TRUE);
}

/*********************************************************************//**
Get maximum Doc ID in a table if index "FTS_DOC_ID_INDEX" exists
@return max Doc ID or 0 if index "FTS_DOC_ID_INDEX" does not exist */
doc_id_t
fts_get_max_doc_id(
/*===============*/
	dict_table_t*	table)		/*!< in: user table */
{
	dict_index_t*	index;
	dict_field_t*	dfield MY_ATTRIBUTE((unused)) = NULL;
	doc_id_t	doc_id = 0;
	mtr_t		mtr;
	btr_pcur_t	pcur;

	index = table->fts_doc_id_index;

	if (!index) {
		return(0);
	}

	ut_ad(!index->is_instant());

	dfield = dict_index_get_nth_field(index, 0);

#if 0 /* This can fail when renaming a column to FTS_DOC_ID_COL_NAME. */
	ut_ad(innobase_strcasecmp(FTS_DOC_ID_COL_NAME, dfield->name) == 0);
#endif

	mtr_start(&mtr);

	/* fetch the largest indexes value */
	btr_pcur_open_at_index_side(
		false, index, BTR_SEARCH_LEAF, &pcur, true, 0, &mtr);

	if (!page_is_empty(btr_pcur_get_page(&pcur))) {
		const rec_t*    rec = NULL;

		do {
			rec = btr_pcur_get_rec(&pcur);

			if (page_rec_is_user_rec(rec)) {
				break;
			}
		} while (btr_pcur_move_to_prev(&pcur, &mtr));

		if (!rec || rec_is_metadata(rec, *index)) {
			goto func_exit;
		}

		doc_id = fts_read_doc_id(rec);
	}

func_exit:
	btr_pcur_close(&pcur);
	mtr_commit(&mtr);
	return(doc_id);
}

/*********************************************************************//**
Fetch document with the given document id.
@return DB_SUCCESS if OK else error */
dberr_t
fts_doc_fetch_by_doc_id(
/*====================*/
	fts_get_doc_t*	get_doc,	/*!< in: state */
	doc_id_t	doc_id,		/*!< in: id of document to
					fetch */
	dict_index_t*	index_to_use,	/*!< in: caller supplied FTS index,
					or NULL */
	ulint		option,		/*!< in: search option, if it is
					greater than doc_id or equal */
	fts_sql_callback
			callback,	/*!< in: callback to read */
	void*		arg)		/*!< in: callback arg */
{
	pars_info_t*	info;
	dberr_t		error;
	const char*	select_str;
	doc_id_t	write_doc_id;
	dict_index_t*	index;
	trx_t*		trx = trx_create();
	que_t*          graph;

	trx->op_info = "fetching indexed FTS document";

	/* The FTS index can be supplied by caller directly with
	"index_to_use", otherwise, get it from "get_doc" */
	index = (index_to_use) ? index_to_use : get_doc->index_cache->index;

	if (get_doc && get_doc->get_document_graph) {
		info = get_doc->get_document_graph->info;
	} else {
		info = pars_info_create();
	}

	/* Convert to "storage" byte order. */
	fts_write_doc_id((byte*) &write_doc_id, doc_id);
	fts_bind_doc_id(info, "doc_id", &write_doc_id);
	pars_info_bind_function(info, "my_func", callback, arg);

	select_str = fts_get_select_columns_str(index, info, info->heap);
	pars_info_bind_id(info, "table_name", index->table->name.m_name);

	if (!get_doc || !get_doc->get_document_graph) {
		if (option == FTS_FETCH_DOC_BY_ID_EQUAL) {
			graph = fts_parse_sql(
				NULL,
				info,
				mem_heap_printf(info->heap,
					"DECLARE FUNCTION my_func;\n"
					"DECLARE CURSOR c IS"
					" SELECT %s FROM $table_name"
					" WHERE %s = :doc_id;\n"
					"BEGIN\n"
					""
					"OPEN c;\n"
					"WHILE 1 = 1 LOOP\n"
					"  FETCH c INTO my_func();\n"
					"  IF c %% NOTFOUND THEN\n"
					"    EXIT;\n"
					"  END IF;\n"
					"END LOOP;\n"
					"CLOSE c;",
					select_str, FTS_DOC_ID_COL_NAME));
		} else {
			ut_ad(option == FTS_FETCH_DOC_BY_ID_LARGE);

			/* This is used for crash recovery of table with
			hidden DOC ID or FTS indexes. We will scan the table
			to re-processing user table rows whose DOC ID or
			FTS indexed documents have not been sync-ed to disc
			during recent crash.
			In the case that all fulltext indexes are dropped
			for a table, we will keep the "hidden" FTS_DOC_ID
			column, and this scan is to retreive the largest
			DOC ID being used in the table to determine the
			appropriate next DOC ID.
			In the case of there exists fulltext index(es), this
			operation will re-tokenize any docs that have not
			been sync-ed to the disk, and re-prime the FTS
			cached */
			graph = fts_parse_sql(
				NULL,
				info,
				mem_heap_printf(info->heap,
					"DECLARE FUNCTION my_func;\n"
					"DECLARE CURSOR c IS"
					" SELECT %s, %s FROM $table_name"
					" WHERE %s > :doc_id;\n"
					"BEGIN\n"
					""
					"OPEN c;\n"
					"WHILE 1 = 1 LOOP\n"
					"  FETCH c INTO my_func();\n"
					"  IF c %% NOTFOUND THEN\n"
					"    EXIT;\n"
					"  END IF;\n"
					"END LOOP;\n"
					"CLOSE c;",
					FTS_DOC_ID_COL_NAME,
					select_str, FTS_DOC_ID_COL_NAME));
		}
		if (get_doc) {
			get_doc->get_document_graph = graph;
		}
	} else {
		graph = get_doc->get_document_graph;
	}

	error = fts_eval_sql(trx, graph);
	fts_sql_commit(trx);
	trx->free();

	if (!get_doc) {
		que_graph_free(graph);
	}

	return(error);
}

/*********************************************************************//**
Write out a single word's data as new entry/entries in the INDEX table.
@return DB_SUCCESS if all OK. */
dberr_t
fts_write_node(
/*===========*/
	trx_t*		trx,			/*!< in: transaction */
	que_t**		graph,			/*!< in: query graph */
	fts_table_t*	fts_table,		/*!< in: aux table */
	fts_string_t*	word,			/*!< in: word in UTF-8 */
	fts_node_t*	node)			/*!< in: node columns */
{
	pars_info_t*	info;
	dberr_t		error;
	ib_uint32_t	doc_count;
	time_t		start_time;
	doc_id_t	last_doc_id;
	doc_id_t	first_doc_id;
	char		table_name[MAX_FULL_NAME_LEN];

	ut_a(node->ilist != NULL);

	if (*graph) {
		info = (*graph)->info;
	} else {
		info = pars_info_create();

		fts_get_table_name(fts_table, table_name);
		pars_info_bind_id(info, "index_table_name", table_name);
	}

	pars_info_bind_varchar_literal(info, "token", word->f_str, word->f_len);

	/* Convert to "storage" byte order. */
	fts_write_doc_id((byte*) &first_doc_id, node->first_doc_id);
	fts_bind_doc_id(info, "first_doc_id", &first_doc_id);

	/* Convert to "storage" byte order. */
	fts_write_doc_id((byte*) &last_doc_id, node->last_doc_id);
	fts_bind_doc_id(info, "last_doc_id", &last_doc_id);

	ut_a(node->last_doc_id >= node->first_doc_id);

	/* Convert to "storage" byte order. */
	mach_write_to_4((byte*) &doc_count, node->doc_count);
	pars_info_bind_int4_literal(
		info, "doc_count", (const ib_uint32_t*) &doc_count);

	/* Set copy_name to FALSE since it's a static. */
	pars_info_bind_literal(
		info, "ilist", node->ilist, node->ilist_size,
		DATA_BLOB, DATA_BINARY_TYPE);

	if (!*graph) {

		*graph = fts_parse_sql(
			fts_table,
			info,
			"BEGIN\n"
			"INSERT INTO $index_table_name VALUES"
			" (:token, :first_doc_id,"
			"  :last_doc_id, :doc_count, :ilist);");
	}

	start_time = time(NULL);
	error = fts_eval_sql(trx, *graph);
	elapsed_time += time(NULL) - start_time;
	++n_nodes;

	return(error);
}

/*********************************************************************//**
Add rows to the DELETED_CACHE table.
@return DB_SUCCESS if all went well else error code*/
static MY_ATTRIBUTE((nonnull, warn_unused_result))
dberr_t
fts_sync_add_deleted_cache(
/*=======================*/
	fts_sync_t*	sync,			/*!< in: sync state */
	ib_vector_t*	doc_ids)		/*!< in: doc ids to add */
{
	ulint		i;
	pars_info_t*	info;
	que_t*		graph;
	fts_table_t	fts_table;
	char		table_name[MAX_FULL_NAME_LEN];
	doc_id_t	dummy = 0;
	dberr_t		error = DB_SUCCESS;
	ulint		n_elems = ib_vector_size(doc_ids);

	ut_a(ib_vector_size(doc_ids) > 0);

	ib_vector_sort(doc_ids, fts_doc_id_cmp);

	info = pars_info_create();

	fts_bind_doc_id(info, "doc_id", &dummy);

	FTS_INIT_FTS_TABLE(
		&fts_table, "DELETED_CACHE", FTS_COMMON_TABLE, sync->table);

	fts_get_table_name(&fts_table, table_name);
	pars_info_bind_id(info, "table_name", table_name);

	graph = fts_parse_sql(
		&fts_table,
		info,
		"BEGIN INSERT INTO $table_name VALUES (:doc_id);");

	for (i = 0; i < n_elems && error == DB_SUCCESS; ++i) {
		doc_id_t*	update;
		doc_id_t	write_doc_id;

		update = static_cast<doc_id_t*>(ib_vector_get(doc_ids, i));

		/* Convert to "storage" byte order. */
		fts_write_doc_id((byte*) &write_doc_id, *update);
		fts_bind_doc_id(info, "doc_id", &write_doc_id);

		error = fts_eval_sql(sync->trx, graph);
	}

	que_graph_free(graph);

	return(error);
}

/** Write the words and ilist to disk.
@param[in,out]	trx		transaction
@param[in]	index_cache	index cache
@param[in]	unlock_cache	whether unlock cache when write node
@return DB_SUCCESS if all went well else error code */
static MY_ATTRIBUTE((nonnull, warn_unused_result))
dberr_t
fts_sync_write_words(
	trx_t*			trx,
	fts_index_cache_t*	index_cache,
	bool			unlock_cache)
{
	fts_table_t	fts_table;
	ulint		n_nodes = 0;
	ulint		n_words = 0;
	const ib_rbt_node_t* rbt_node;
	dberr_t		error = DB_SUCCESS;
	ibool		print_error = FALSE;
	dict_table_t*	table = index_cache->index->table;

	FTS_INIT_INDEX_TABLE(
		&fts_table, NULL, FTS_INDEX_TABLE, index_cache->index);

	n_words = rbt_size(index_cache->words);

	/* We iterate over the entire tree, even if there is an error,
	since we want to free the memory used during caching. */
	for (rbt_node = rbt_first(index_cache->words);
	     rbt_node;
	     rbt_node = rbt_next(index_cache->words, rbt_node)) {

		ulint			i;
		ulint			selected;
		fts_tokenizer_word_t*	word;

		word = rbt_value(fts_tokenizer_word_t, rbt_node);

		DBUG_EXECUTE_IF(
			"fts_instrument_write_words_before_select_index",
			std::this_thread::sleep_for(
				std::chrono::milliseconds(300)););

		selected = fts_select_index(
			index_cache->charset, word->text.f_str,
			word->text.f_len);

		fts_table.suffix = fts_get_suffix(selected);

		/* We iterate over all the nodes even if there was an error */
		for (i = 0; i < ib_vector_size(word->nodes); ++i) {

			fts_node_t* fts_node = static_cast<fts_node_t*>(
				ib_vector_get(word->nodes, i));

			if (fts_node->synced) {
				continue;
			} else {
				fts_node->synced = true;
			}

			/*FIXME: we need to handle the error properly. */
			if (error == DB_SUCCESS) {
				if (unlock_cache) {
					mysql_mutex_unlock(
						&table->fts->cache->lock);
				}

				error = fts_write_node(
					trx,
					&index_cache->ins_graph[selected],
					&fts_table, &word->text, fts_node);

				DEBUG_SYNC_C("fts_write_node");
				DBUG_EXECUTE_IF("fts_write_node_crash",
					DBUG_SUICIDE(););

				DBUG_EXECUTE_IF(
					"fts_instrument_sync_sleep",
					std::this_thread::sleep_for(
						std::chrono::seconds(1)););

				if (unlock_cache) {
					mysql_mutex_lock(
						&table->fts->cache->lock);
				}
			}
		}

		n_nodes += ib_vector_size(word->nodes);

		if (UNIV_UNLIKELY(error != DB_SUCCESS) && !print_error) {
			ib::error() << "(" << error << ") writing"
				" word node to FTS auxiliary index table "
				<< table->name;
			print_error = TRUE;
		}
	}

	if (UNIV_UNLIKELY(fts_enable_diag_print)) {
		printf("Avg number of nodes: %lf\n",
		       (double) n_nodes / (double) (n_words > 1 ? n_words : 1));
	}

	return(error);
}

/*********************************************************************//**
Begin Sync, create transaction, acquire locks, etc. */
static
void
fts_sync_begin(
/*===========*/
	fts_sync_t*	sync)			/*!< in: sync state */
{
	fts_cache_t*	cache = sync->table->fts->cache;

	n_nodes = 0;
	elapsed_time = 0;

	sync->start_time = time(NULL);

	sync->trx = trx_create();
	trx_start_internal(sync->trx);

	if (UNIV_UNLIKELY(fts_enable_diag_print)) {
		ib::info() << "FTS SYNC for table " << sync->table->name
			<< ", deleted count: "
			<< ib_vector_size(cache->deleted_doc_ids)
			<< " size: " << cache->total_size << " bytes";
	}
}

/*********************************************************************//**
Run SYNC on the table, i.e., write out data from the index specific
cache to the FTS aux INDEX table and FTS aux doc id stats table.
@return DB_SUCCESS if all OK */
static MY_ATTRIBUTE((nonnull, warn_unused_result))
dberr_t
fts_sync_index(
/*===========*/
	fts_sync_t*		sync,		/*!< in: sync state */
	fts_index_cache_t*	index_cache)	/*!< in: index cache */
{
	trx_t*		trx = sync->trx;

	trx->op_info = "doing SYNC index";

	if (UNIV_UNLIKELY(fts_enable_diag_print)) {
		ib::info() << "SYNC words: " << rbt_size(index_cache->words);
	}

	ut_ad(rbt_validate(index_cache->words));

	return(fts_sync_write_words(trx, index_cache, sync->unlock_cache));
}

/** Check if index cache has been synced completely
@param[in,out]	index_cache	index cache
@return true if index is synced, otherwise false. */
static
bool
fts_sync_index_check(
	fts_index_cache_t*	index_cache)
{
	const ib_rbt_node_t*	rbt_node;

	for (rbt_node = rbt_first(index_cache->words);
	     rbt_node != NULL;
	     rbt_node = rbt_next(index_cache->words, rbt_node)) {

		fts_tokenizer_word_t*	word;
		word = rbt_value(fts_tokenizer_word_t, rbt_node);

		fts_node_t*	fts_node;
		fts_node = static_cast<fts_node_t*>(ib_vector_last(word->nodes));

		if (!fts_node->synced) {
			return(false);
		}
	}

	return(true);
}

/** Reset synced flag in index cache when rollback
@param[in,out]	index_cache	index cache */
static
void
fts_sync_index_reset(
	fts_index_cache_t*	index_cache)
{
	const ib_rbt_node_t*	rbt_node;

	for (rbt_node = rbt_first(index_cache->words);
	     rbt_node != NULL;
	     rbt_node = rbt_next(index_cache->words, rbt_node)) {

		fts_tokenizer_word_t*	word;
		word = rbt_value(fts_tokenizer_word_t, rbt_node);

		fts_node_t*	fts_node;
		fts_node = static_cast<fts_node_t*>(ib_vector_last(word->nodes));

		fts_node->synced = false;
	}
}

/** Commit the SYNC, change state of processed doc ids etc.
@param[in,out]	sync	sync state
@return DB_SUCCESS if all OK */
static  MY_ATTRIBUTE((nonnull, warn_unused_result))
dberr_t
fts_sync_commit(
	fts_sync_t*	sync)
{
	dberr_t		error;
	trx_t*		trx = sync->trx;
	fts_cache_t*	cache = sync->table->fts->cache;
	doc_id_t	last_doc_id;

	trx->op_info = "doing SYNC commit";

	/* After each Sync, update the CONFIG table about the max doc id
	we just sync-ed to index table */
	error = fts_cmp_set_sync_doc_id(sync->table, sync->max_doc_id, FALSE,
					&last_doc_id);

	/* Get the list of deleted documents that are either in the
	cache or were headed there but were deleted before the add
	thread got to them. */

	if (error == DB_SUCCESS && ib_vector_size(cache->deleted_doc_ids) > 0) {

		error = fts_sync_add_deleted_cache(
			sync, cache->deleted_doc_ids);
	}

	/* We need to do this within the deleted lock since fts_delete() can
	attempt to add a deleted doc id to the cache deleted id array. */
	fts_cache_clear(cache);
	DEBUG_SYNC_C("fts_deleted_doc_ids_clear");
	fts_cache_init(cache);
	mysql_mutex_unlock(&cache->lock);

	if (UNIV_LIKELY(error == DB_SUCCESS)) {
		fts_sql_commit(trx);
	} else {
		fts_sql_rollback(trx);
		ib::error() << "(" << error << ") during SYNC of "
			"table " << sync->table->name;
	}

	if (UNIV_UNLIKELY(fts_enable_diag_print) && elapsed_time) {
		ib::info() << "SYNC for table " << sync->table->name
			<< ": SYNC time: "
			<< (time(NULL) - sync->start_time)
			<< " secs: elapsed "
			<< static_cast<double>(n_nodes)
			/ static_cast<double>(elapsed_time)
			<< " ins/sec";
	}

	/* Avoid assertion in trx_t::free(). */
	trx->dict_operation_lock_mode = false;
	trx->free();

	return(error);
}

/** Rollback a sync operation
@param[in,out]	sync	sync state */
static
void
fts_sync_rollback(
	fts_sync_t*	sync)
{
	trx_t*		trx = sync->trx;
	fts_cache_t*	cache = sync->table->fts->cache;

	for (ulint i = 0; i < ib_vector_size(cache->indexes); ++i) {
		ulint			j;
		fts_index_cache_t*	index_cache;

		index_cache = static_cast<fts_index_cache_t*>(
			ib_vector_get(cache->indexes, i));

		/* Reset synced flag so nodes will not be skipped
		in the next sync, see fts_sync_write_words(). */
		fts_sync_index_reset(index_cache);

		for (j = 0; fts_index_selector[j].value; ++j) {

			if (index_cache->ins_graph[j] != NULL) {

				que_graph_free(index_cache->ins_graph[j]);

				index_cache->ins_graph[j] = NULL;
			}

			if (index_cache->sel_graph[j] != NULL) {

				que_graph_free(index_cache->sel_graph[j]);

				index_cache->sel_graph[j] = NULL;
			}
		}
	}

	mysql_mutex_unlock(&cache->lock);

	fts_sql_rollback(trx);

	/* Avoid assertion in trx_t::free(). */
	trx->dict_operation_lock_mode = false;
	trx->free();
}

/** Run SYNC on the table, i.e., write out data from the cache to the
FTS auxiliary INDEX table and clear the cache at the end.
@param[in,out]	sync		sync state
@param[in]	unlock_cache	whether unlock cache lock when write node
@param[in]	wait		whether wait when a sync is in progress
@return DB_SUCCESS if all OK */
static
dberr_t
fts_sync(
	fts_sync_t*	sync,
	bool		unlock_cache,
	bool		wait)
{
	if (srv_read_only_mode) {
		return DB_READ_ONLY;
	}

	ulint		i;
	dberr_t		error = DB_SUCCESS;
	fts_cache_t*	cache = sync->table->fts->cache;
<<<<<<< HEAD

	mysql_mutex_lock(&cache->lock);
=======
	size_t		fts_cache_size= 0;
	rw_lock_x_lock(&cache->lock);
>>>>>>> f42d6234

	/* Check if cache is being synced.
	Note: we release cache lock in fts_sync_write_words() to
	avoid long wait for the lock by other threads. */
	if (sync->in_progress) {
		if (!wait) {
			mysql_mutex_unlock(&cache->lock);
			return(DB_SUCCESS);
		}
		do {
			my_cond_wait(&sync->cond, &cache->lock.m_mutex);
		} while (sync->in_progress);
	}

	sync->unlock_cache = unlock_cache;
	sync->in_progress = true;

	DEBUG_SYNC_C("fts_sync_begin");
	fts_sync_begin(sync);

begin_sync:
	fts_cache_size= fts_max_cache_size;
	if (cache->total_size > fts_cache_size) {
		/* Avoid the case: sync never finish when
		insert/update keeps comming. */
		ut_ad(sync->unlock_cache);
		sync->unlock_cache = false;
		ib::warn() << "Total InnoDB FTS size "
			<< cache->total_size << " for the table "
			<< cache->sync->table->name
			<< " exceeds the innodb_ft_cache_size "
			<< fts_cache_size;
	}

	for (i = 0; i < ib_vector_size(cache->indexes); ++i) {
		fts_index_cache_t*	index_cache;

		index_cache = static_cast<fts_index_cache_t*>(
			ib_vector_get(cache->indexes, i));

		if (index_cache->index->to_be_dropped) {
			continue;
		}

		DBUG_EXECUTE_IF("fts_instrument_sync_before_syncing",
				std::this_thread::sleep_for(
					std::chrono::milliseconds(300)););
		error = fts_sync_index(sync, index_cache);

		if (error != DB_SUCCESS) {
			goto end_sync;
		}

		if (!sync->unlock_cache
		    && cache->total_size < fts_max_cache_size) {
			/* Reset the unlock cache if the value
			is less than innodb_ft_cache_size */
			sync->unlock_cache = true;
		}
	}

	DBUG_EXECUTE_IF("fts_instrument_sync_interrupted",
			sync->interrupted = true;
			error = DB_INTERRUPTED;
			goto end_sync;
	);

	/* Make sure all the caches are synced. */
	for (i = 0; i < ib_vector_size(cache->indexes); ++i) {
		fts_index_cache_t*	index_cache;

		index_cache = static_cast<fts_index_cache_t*>(
			ib_vector_get(cache->indexes, i));

		if (index_cache->index->to_be_dropped
		    || fts_sync_index_check(index_cache)) {
			continue;
		}

		goto begin_sync;
	}

end_sync:
	if (error == DB_SUCCESS && !sync->interrupted) {
		error = fts_sync_commit(sync);
	} else {
		fts_sync_rollback(sync);
	}

	mysql_mutex_lock(&cache->lock);
	ut_ad(sync->in_progress);
	sync->interrupted = false;
	sync->in_progress = false;
	pthread_cond_broadcast(&sync->cond);
	mysql_mutex_unlock(&cache->lock);

	/* We need to check whether an optimize is required, for that
	we make copies of the two variables that control the trigger. These
	variables can change behind our back and we don't want to hold the
	lock for longer than is needed. */
	mysql_mutex_lock(&cache->deleted_lock);

	cache->added = 0;
	cache->deleted = 0;

	mysql_mutex_unlock(&cache->deleted_lock);

	return(error);
}

/** Run SYNC on the table, i.e., write out data from the cache to the
FTS auxiliary INDEX table and clear the cache at the end.
@param[in,out]	table		fts table
@param[in]	wait		whether wait for existing sync to finish
@return DB_SUCCESS on success, error code on failure. */
dberr_t fts_sync_table(dict_table_t* table, bool wait)
{
	dberr_t	err = DB_SUCCESS;

	ut_ad(table->fts);

	if (table->space && table->fts->cache
	    && !dict_table_is_corrupted(table)) {
		err = fts_sync(table->fts->cache->sync, !wait, wait);
	}

	return(err);
}

/** Check if a fts token is a stopword or less than fts_min_token_size
or greater than fts_max_token_size.
@param[in]	token		token string
@param[in]	stopwords	stopwords rb tree
@param[in]	cs		token charset
@retval	true	if it is not stopword and length in range
@retval	false	if it is stopword or lenght not in range */
bool
fts_check_token(
	const fts_string_t*		token,
	const ib_rbt_t*			stopwords,
	const CHARSET_INFO*		cs)
{
	ut_ad(cs != NULL || stopwords == NULL);

	ib_rbt_bound_t  parent;

	return(token->f_n_char >= fts_min_token_size
	       && token->f_n_char <= fts_max_token_size
	       && (stopwords == NULL
		   || rbt_search(stopwords, &parent, token) != 0));
}

/** Add the token and its start position to the token's list of positions.
@param[in,out]	result_doc	result doc rb tree
@param[in]	str		token string
@param[in]	position	token position */
static
void
fts_add_token(
	fts_doc_t*	result_doc,
	fts_string_t	str,
	ulint		position)
{
	/* Ignore string whose character number is less than
	"fts_min_token_size" or more than "fts_max_token_size" */

	if (fts_check_token(&str, NULL, result_doc->charset)) {

		mem_heap_t*	heap;
		fts_string_t	t_str;
		fts_token_t*	token;
		ib_rbt_bound_t	parent;
		ulint		newlen;

		heap = static_cast<mem_heap_t*>(result_doc->self_heap->arg);

		t_str.f_n_char = str.f_n_char;

		t_str.f_len = str.f_len * result_doc->charset->casedn_multiply + 1;

		t_str.f_str = static_cast<byte*>(
			mem_heap_alloc(heap, t_str.f_len));

		/* For binary collations, a case sensitive search is
		performed. Hence don't convert to lower case. */
		if (my_binary_compare(result_doc->charset)) {
			memcpy(t_str.f_str, str.f_str, str.f_len);
			t_str.f_str[str.f_len]= 0;
			newlen= str.f_len;
		} else {
			newlen = innobase_fts_casedn_str(
				result_doc->charset, (char*) str.f_str, str.f_len,
				(char*) t_str.f_str, t_str.f_len);
		}

		t_str.f_len = newlen;
		t_str.f_str[newlen] = 0;

		/* Add the word to the document statistics. If the word
		hasn't been seen before we create a new entry for it. */
		if (rbt_search(result_doc->tokens, &parent, &t_str) != 0) {
			fts_token_t	new_token;

			new_token.text.f_len = newlen;
			new_token.text.f_str = t_str.f_str;
			new_token.text.f_n_char = t_str.f_n_char;

			new_token.positions = ib_vector_create(
				result_doc->self_heap, sizeof(ulint), 32);

			parent.last = rbt_add_node(
				result_doc->tokens, &parent, &new_token);

			ut_ad(rbt_validate(result_doc->tokens));
		}

		token = rbt_value(fts_token_t, parent.last);
		ib_vector_push(token->positions, &position);
	}
}

/********************************************************************
Process next token from document starting at the given position, i.e., add
the token's start position to the token's list of positions.
@return number of characters handled in this call */
static
ulint
fts_process_token(
/*==============*/
	fts_doc_t*	doc,		/* in/out: document to
					tokenize */
	fts_doc_t*	result,		/* out: if provided, save
					result here */
	ulint		start_pos,	/*!< in: start position in text */
	ulint		add_pos)	/*!< in: add this position to all
					tokens from this tokenization */
{
	ulint		ret;
	fts_string_t	str;
	ulint		position;
	fts_doc_t*	result_doc;
	byte		buf[FTS_MAX_WORD_LEN + 1];

	str.f_str = buf;

	/* Determine where to save the result. */
	result_doc = (result != NULL) ? result : doc;

	/* The length of a string in characters is set here only. */

	ret = innobase_mysql_fts_get_token(
		doc->charset, doc->text.f_str + start_pos,
		doc->text.f_str + doc->text.f_len, &str);

	position = start_pos + ret - str.f_len + add_pos;

	fts_add_token(result_doc, str, position);

	return(ret);
}

/*************************************************************//**
Get token char size by charset
@return token size */
ulint
fts_get_token_size(
/*===============*/
	const CHARSET_INFO*	cs,	/*!< in: Character set */
	const char*		token,	/*!< in: token */
	ulint			len)	/*!< in: token length */
{
	char*	start;
	char*	end;
	ulint	size = 0;

	/* const_cast is for reinterpret_cast below, or it will fail. */
	start = const_cast<char*>(token);
	end = start + len;
	while (start < end) {
		int	ctype;
		int	mbl;

		mbl = cs->ctype(
			&ctype,
			reinterpret_cast<uchar*>(start),
			reinterpret_cast<uchar*>(end));

		size++;

		start += mbl > 0 ? mbl : (mbl < 0 ? -mbl : 1);
	}

	return(size);
}

/*************************************************************//**
FTS plugin parser 'myql_parser' callback function for document tokenize.
Refer to 'st_mysql_ftparser_param' for more detail.
@return always returns 0 */
int
fts_tokenize_document_internal(
/*===========================*/
	MYSQL_FTPARSER_PARAM*	param,	/*!< in: parser parameter */
	const char*		doc,/*!< in/out: document */
	int			len)	/*!< in: document length */
{
	fts_string_t	str;
	byte		buf[FTS_MAX_WORD_LEN + 1];
	/* JAN: TODO: MySQL 5.7
	MYSQL_FTPARSER_BOOLEAN_INFO bool_info =
		{ FT_TOKEN_WORD, 0, 0, 0, 0, 0, ' ', 0 };
	*/
	MYSQL_FTPARSER_BOOLEAN_INFO bool_info =
		{ FT_TOKEN_WORD, 0, 0, 0, 0, ' ', 0};

	ut_ad(len >= 0);

	str.f_str = buf;

	for (ulint i = 0, inc = 0; i < static_cast<ulint>(len); i += inc) {
		inc = innobase_mysql_fts_get_token(
			const_cast<CHARSET_INFO*>(param->cs),
			(uchar*)(doc) + i,
			(uchar*)(doc) + len,
			&str);

		if (str.f_len > 0) {
			/* JAN: TODO: MySQL 5.7
			bool_info.position =
				static_cast<int>(i + inc - str.f_len);
			ut_ad(bool_info.position >= 0);
			*/

			/* Stop when add word fails */
			if (param->mysql_add_word(
				param,
				reinterpret_cast<char*>(str.f_str),
				static_cast<int>(str.f_len),
				&bool_info)) {
				break;
			}
		}
	}

	return(0);
}

/******************************************************************//**
FTS plugin parser 'myql_add_word' callback function for document tokenize.
Refer to 'st_mysql_ftparser_param' for more detail.
@return always returns 0 */
static
int
fts_tokenize_add_word_for_parser(
/*=============================*/
	MYSQL_FTPARSER_PARAM*	param,		/* in: parser paramter */
	const char*			word,		/* in: token word */
	int			word_len,	/* in: word len */
	MYSQL_FTPARSER_BOOLEAN_INFO*)
{
	fts_string_t	str;
	fts_tokenize_param_t*	fts_param;
	fts_doc_t*	result_doc;
	ulint		position;

	fts_param = static_cast<fts_tokenize_param_t*>(param->mysql_ftparam);
	result_doc = fts_param->result_doc;
	ut_ad(result_doc != NULL);

	str.f_str = (byte*)(word);
	str.f_len = ulint(word_len);
	str.f_n_char = fts_get_token_size(
		const_cast<CHARSET_INFO*>(param->cs), word, str.f_len);

	/* JAN: TODO: MySQL 5.7 FTS
	ut_ad(boolean_info->position >= 0);
	position = boolean_info->position + fts_param->add_pos;
	*/
	position = fts_param->add_pos++;

	fts_add_token(result_doc, str, position);

	return(0);
}

/******************************************************************//**
Parse a document using an external / user supplied parser */
static
void
fts_tokenize_by_parser(
/*===================*/
	fts_doc_t*		doc,	/* in/out: document to tokenize */
	st_mysql_ftparser*	parser, /* in: plugin fts parser */
	fts_tokenize_param_t*	fts_param) /* in: fts tokenize param */
{
	MYSQL_FTPARSER_PARAM	param;

	ut_a(parser);

	/* Set paramters for param */
	param.mysql_parse = fts_tokenize_document_internal;
	param.mysql_add_word = fts_tokenize_add_word_for_parser;
	param.mysql_ftparam = fts_param;
	param.cs = doc->charset;
	param.doc = reinterpret_cast<char*>(doc->text.f_str);
	param.length = static_cast<int>(doc->text.f_len);
	param.mode= MYSQL_FTPARSER_SIMPLE_MODE;

	PARSER_INIT(parser, &param);
	parser->parse(&param);
	PARSER_DEINIT(parser, &param);
}

/** Tokenize a document.
@param[in,out]	doc	document to tokenize
@param[out]	result	tokenization result
@param[in]	parser	pluggable parser */
static
void
fts_tokenize_document(
	fts_doc_t*		doc,
	fts_doc_t*		result,
	st_mysql_ftparser*	parser)
{
	ut_a(!doc->tokens);
	ut_a(doc->charset);

	doc->tokens = rbt_create_arg_cmp(sizeof(fts_token_t),
					 innobase_fts_text_cmp,
					 (void*) doc->charset);

	if (parser != NULL) {
		fts_tokenize_param_t	fts_param;
		fts_param.result_doc = (result != NULL) ? result : doc;
		fts_param.add_pos = 0;

		fts_tokenize_by_parser(doc, parser, &fts_param);
	} else {
		ulint		inc;

		for (ulint i = 0; i < doc->text.f_len; i += inc) {
			inc = fts_process_token(doc, result, i, 0);
			ut_a(inc > 0);
		}
	}
}

/** Continue to tokenize a document.
@param[in,out]	doc	document to tokenize
@param[in]	add_pos	add this position to all tokens from this tokenization
@param[out]	result	tokenization result
@param[in]	parser	pluggable parser */
static
void
fts_tokenize_document_next(
	fts_doc_t*		doc,
	ulint			add_pos,
	fts_doc_t*		result,
	st_mysql_ftparser*	parser)
{
	ut_a(doc->tokens);

	if (parser) {
		fts_tokenize_param_t	fts_param;

		fts_param.result_doc = (result != NULL) ? result : doc;
		fts_param.add_pos = add_pos;

		fts_tokenize_by_parser(doc, parser, &fts_param);
	} else {
		ulint		inc;

		for (ulint i = 0; i < doc->text.f_len; i += inc) {
			inc = fts_process_token(doc, result, i, add_pos);
			ut_a(inc > 0);
		}
	}
}

/** Create the vector of fts_get_doc_t instances.
@param[in,out]	cache	fts cache
@return	vector of fts_get_doc_t instances */
static
ib_vector_t*
fts_get_docs_create(
	fts_cache_t*	cache)
{
	ib_vector_t*	get_docs;

	mysql_mutex_assert_owner(&cache->init_lock);

	/* We need one instance of fts_get_doc_t per index. */
	get_docs = ib_vector_create(cache->self_heap, sizeof(fts_get_doc_t), 4);

	/* Create the get_doc instance, we need one of these
	per FTS index. */
	for (ulint i = 0; i < ib_vector_size(cache->indexes); ++i) {

		dict_index_t**	index;
		fts_get_doc_t*	get_doc;

		index = static_cast<dict_index_t**>(
			ib_vector_get(cache->indexes, i));

		get_doc = static_cast<fts_get_doc_t*>(
			ib_vector_push(get_docs, NULL));

		memset(get_doc, 0x0, sizeof(*get_doc));

		get_doc->index_cache = fts_get_index_cache(cache, *index);
		get_doc->cache = cache;

		/* Must find the index cache. */
		ut_a(get_doc->index_cache != NULL);
	}

	return(get_docs);
}

/********************************************************************
Release any resources held by the fts_get_doc_t instances. */
static
void
fts_get_docs_clear(
/*===============*/
	ib_vector_t*	get_docs)		/*!< in: Doc retrieval vector */
{
	ulint		i;

	/* Release the get doc graphs if any. */
	for (i = 0; i < ib_vector_size(get_docs); ++i) {

		fts_get_doc_t*	get_doc = static_cast<fts_get_doc_t*>(
			ib_vector_get(get_docs, i));

		if (get_doc->get_document_graph != NULL) {

			ut_a(get_doc->index_cache);

			que_graph_free(get_doc->get_document_graph);
			get_doc->get_document_graph = NULL;
		}
	}
}

/*********************************************************************//**
Get the initial Doc ID by consulting the CONFIG table
@return initial Doc ID */
doc_id_t
fts_init_doc_id(
/*============*/
	const dict_table_t*	table)		/*!< in: table */
{
	doc_id_t	max_doc_id = 0;

	mysql_mutex_lock(&table->fts->cache->lock);

	/* Return if the table is already initialized for DOC ID */
	if (table->fts->cache->first_doc_id != FTS_NULL_DOC_ID) {
		mysql_mutex_unlock(&table->fts->cache->lock);
		return(0);
	}

	DEBUG_SYNC_C("fts_initialize_doc_id");

	/* Then compare this value with the ID value stored in the CONFIG
	table. The larger one will be our new initial Doc ID */
	fts_cmp_set_sync_doc_id(table, 0, FALSE, &max_doc_id);

	/* If DICT_TF2_FTS_ADD_DOC_ID is set, we are in the process of
	creating index (and add doc id column. No need to recovery
	documents */
	if (!DICT_TF2_FLAG_IS_SET(table, DICT_TF2_FTS_ADD_DOC_ID)) {
		fts_init_index((dict_table_t*) table, TRUE);
	}

	table->fts->added_synced = true;

	table->fts->cache->first_doc_id = max_doc_id;

	mysql_mutex_unlock(&table->fts->cache->lock);

	ut_ad(max_doc_id > 0);

	return(max_doc_id);
}

#ifdef FTS_MULT_INDEX
/*********************************************************************//**
Check if the index is in the affected set.
@return TRUE if index is updated */
static
ibool
fts_is_index_updated(
/*=================*/
	const ib_vector_t*	fts_indexes,	/*!< in: affected FTS indexes */
	const fts_get_doc_t*	get_doc)	/*!< in: info for reading
						document */
{
	ulint		i;
	dict_index_t*	index = get_doc->index_cache->index;

	for (i = 0; i < ib_vector_size(fts_indexes); ++i) {
		const dict_index_t*	updated_fts_index;

		updated_fts_index = static_cast<const dict_index_t*>(
			ib_vector_getp_const(fts_indexes, i));

		ut_a(updated_fts_index != NULL);

		if (updated_fts_index == index) {
			return(TRUE);
		}
	}

	return(FALSE);
}
#endif

/*********************************************************************//**
Fetch COUNT(*) from specified table.
@return the number of rows in the table */
ulint
fts_get_rows_count(
/*===============*/
	fts_table_t*	fts_table)	/*!< in: fts table to read */
{
	trx_t*		trx;
	pars_info_t*	info;
	que_t*		graph;
	dberr_t		error;
	ulint		count = 0;
	char		table_name[MAX_FULL_NAME_LEN];

	trx = trx_create();
	trx->op_info = "fetching FT table rows count";

	info = pars_info_create();

	pars_info_bind_function(info, "my_func", fts_read_ulint, &count);

	fts_get_table_name(fts_table, table_name);
	pars_info_bind_id(info, "table_name", table_name);

	graph = fts_parse_sql(
		fts_table,
		info,
		"DECLARE FUNCTION my_func;\n"
		"DECLARE CURSOR c IS"
		" SELECT COUNT(*)"
		" FROM $table_name;\n"
		"BEGIN\n"
		"\n"
		"OPEN c;\n"
		"WHILE 1 = 1 LOOP\n"
		"  FETCH c INTO my_func();\n"
		"  IF c % NOTFOUND THEN\n"
		"    EXIT;\n"
		"  END IF;\n"
		"END LOOP;\n"
		"CLOSE c;");

	for (;;) {
		error = fts_eval_sql(trx, graph);

		if (UNIV_LIKELY(error == DB_SUCCESS)) {
			fts_sql_commit(trx);

			break;				/* Exit the loop. */
		} else {
			fts_sql_rollback(trx);

			if (error == DB_LOCK_WAIT_TIMEOUT) {
				ib::warn() << "lock wait timeout reading"
					" FTS table. Retrying!";

				trx->error_state = DB_SUCCESS;
			} else {
				ib::error() << "(" << error
					<< ") while reading FTS table "
					<< table_name;

				break;			/* Exit the loop. */
			}
		}
	}

	que_graph_free(graph);

	trx->free();

	return(count);
}

#ifdef FTS_CACHE_SIZE_DEBUG
/*********************************************************************//**
Read the max cache size parameter from the config table. */
static
void
fts_update_max_cache_size(
/*======================*/
	fts_sync_t*	sync)			/*!< in: sync state */
{
	trx_t*		trx;
	fts_table_t	fts_table;

	trx = trx_create();

	FTS_INIT_FTS_TABLE(&fts_table, "CONFIG", FTS_COMMON_TABLE, sync->table);

	/* The size returned is in bytes. */
	sync->max_cache_size = fts_get_max_cache_size(trx, &fts_table);

	fts_sql_commit(trx);

	trx->free();
}
#endif /* FTS_CACHE_SIZE_DEBUG */

/*********************************************************************//**
Free the modified rows of a table. */
UNIV_INLINE
void
fts_trx_table_rows_free(
/*====================*/
	ib_rbt_t*	rows)			/*!< in: rbt of rows to free */
{
	const ib_rbt_node_t*	node;

	for (node = rbt_first(rows); node; node = rbt_first(rows)) {
		fts_trx_row_t*	row;

		row = rbt_value(fts_trx_row_t, node);

		if (row->fts_indexes != NULL) {
			/* This vector shouldn't be using the
			heap allocator.  */
			ut_a(row->fts_indexes->allocator->arg == NULL);

			ib_vector_free(row->fts_indexes);
			row->fts_indexes = NULL;
		}

		ut_free(rbt_remove_node(rows, node));
	}

	ut_a(rbt_empty(rows));
	rbt_free(rows);
}

/*********************************************************************//**
Free an FTS savepoint instance. */
UNIV_INLINE
void
fts_savepoint_free(
/*===============*/
	fts_savepoint_t*	savepoint)	/*!< in: savepoint instance */
{
	const ib_rbt_node_t*	node;
	ib_rbt_t*		tables = savepoint->tables;

	/* Nothing to free! */
	if (tables == NULL) {
		return;
	}

	for (node = rbt_first(tables); node; node = rbt_first(tables)) {
		fts_trx_table_t*	ftt;
		fts_trx_table_t**	fttp;

		fttp = rbt_value(fts_trx_table_t*, node);
		ftt = *fttp;

		/* This can be NULL if a savepoint was released. */
		if (ftt->rows != NULL) {
			fts_trx_table_rows_free(ftt->rows);
			ftt->rows = NULL;
		}

		/* This can be NULL if a savepoint was released. */
		if (ftt->added_doc_ids != NULL) {
			fts_doc_ids_free(ftt->added_doc_ids);
			ftt->added_doc_ids = NULL;
		}

		/* The default savepoint name must be NULL. */
		if (ftt->docs_added_graph) {
			que_graph_free(ftt->docs_added_graph);
		}

		/* NOTE: We are responsible for free'ing the node */
		ut_free(rbt_remove_node(tables, node));
	}

	ut_a(rbt_empty(tables));
	rbt_free(tables);
	savepoint->tables = NULL;
}

/*********************************************************************//**
Free an FTS trx. */
void
fts_trx_free(
/*=========*/
	fts_trx_t*	fts_trx)		/* in, own: FTS trx */
{
	ulint		i;

	for (i = 0; i < ib_vector_size(fts_trx->savepoints); ++i) {
		fts_savepoint_t*	savepoint;

		savepoint = static_cast<fts_savepoint_t*>(
			ib_vector_get(fts_trx->savepoints, i));

		/* The default savepoint name must be NULL. */
		if (i == 0) {
			ut_a(savepoint->name == NULL);
		}

		fts_savepoint_free(savepoint);
	}

	for (i = 0; i < ib_vector_size(fts_trx->last_stmt); ++i) {
		fts_savepoint_t*	savepoint;

		savepoint = static_cast<fts_savepoint_t*>(
			ib_vector_get(fts_trx->last_stmt, i));

		/* The default savepoint name must be NULL. */
		if (i == 0) {
			ut_a(savepoint->name == NULL);
		}

		fts_savepoint_free(savepoint);
	}

	if (fts_trx->heap) {
		mem_heap_free(fts_trx->heap);
	}
}

/*********************************************************************//**
Extract the doc id from the FTS hidden column.
@return doc id that was extracted from rec */
doc_id_t
fts_get_doc_id_from_row(
/*====================*/
	dict_table_t*	table,			/*!< in: table */
	dtuple_t*	row)			/*!< in: row whose FTS doc id we
						want to extract.*/
{
	dfield_t*	field;
	doc_id_t	doc_id = 0;

	ut_a(table->fts->doc_col != ULINT_UNDEFINED);

	field = dtuple_get_nth_field(row, table->fts->doc_col);

	ut_a(dfield_get_len(field) == sizeof(doc_id));
	ut_a(dfield_get_type(field)->mtype == DATA_INT);

	doc_id = fts_read_doc_id(
		static_cast<const byte*>(dfield_get_data(field)));

	return(doc_id);
}

/** Extract the doc id from the record that belongs to index.
@param[in]	rec	record containing FTS_DOC_ID
@param[in]	index	index of rec
@param[in]	offsets	rec_get_offsets(rec,index)
@return doc id that was extracted from rec */
doc_id_t
fts_get_doc_id_from_rec(
	const rec_t*		rec,
	const dict_index_t*	index,
	const rec_offs*		offsets)
{
	ulint f = dict_col_get_index_pos(
		&index->table->cols[index->table->fts->doc_col], index);
	ulint len;
	doc_id_t doc_id = mach_read_from_8(
		rec_get_nth_field(rec, offsets, f, &len));
	ut_ad(len == 8);
	return doc_id;
}

/*********************************************************************//**
Search the index specific cache for a particular FTS index.
@return the index specific cache else NULL */
fts_index_cache_t*
fts_find_index_cache(
/*=================*/
	const fts_cache_t*	cache,		/*!< in: cache to search */
	const dict_index_t*	index)		/*!< in: index to search for */
{
	/* We cast away the const because our internal function, takes
	non-const cache arg and returns a non-const pointer. */
	return(static_cast<fts_index_cache_t*>(
		fts_get_index_cache((fts_cache_t*) cache, index)));
}

/*********************************************************************//**
Search cache for word.
@return the word node vector if found else NULL */
const ib_vector_t*
fts_cache_find_word(
/*================*/
	const fts_index_cache_t*index_cache,	/*!< in: cache to search */
	const fts_string_t*	text)		/*!< in: word to search for */
{
	ib_rbt_bound_t		parent;
	const ib_vector_t*	nodes = NULL;

	mysql_mutex_assert_owner(&index_cache->index->table->fts->cache->lock);

	/* Lookup the word in the rb tree */
	if (rbt_search(index_cache->words, &parent, text) == 0) {
		const fts_tokenizer_word_t*	word;

		word = rbt_value(fts_tokenizer_word_t, parent.last);

		nodes = word->nodes;
	}

	return(nodes);
}

/*********************************************************************//**
Append deleted doc ids to vector. */
void
fts_cache_append_deleted_doc_ids(
/*=============================*/
	fts_cache_t*		cache,		/*!< in: cache to use */
	ib_vector_t*		vector)		/*!< in: append to this vector */
{
  mysql_mutex_lock(&cache->deleted_lock);

  if (cache->deleted_doc_ids)
    for (ulint i= 0; i < ib_vector_size(cache->deleted_doc_ids); ++i)
    {
      doc_id_t *update= static_cast<doc_id_t*>(
        ib_vector_get(cache->deleted_doc_ids, i));
      ib_vector_push(vector, &update);
    }

  mysql_mutex_unlock(&cache->deleted_lock);
}

/*********************************************************************//**
Add the FTS document id hidden column. */
void
fts_add_doc_id_column(
/*==================*/
	dict_table_t*	table,	/*!< in/out: Table with FTS index */
	mem_heap_t*	heap)	/*!< in: temporary memory heap, or NULL */
{
	dict_mem_table_add_col(
		table, heap,
		FTS_DOC_ID_COL_NAME,
		DATA_INT,
		dtype_form_prtype(
			DATA_NOT_NULL | DATA_UNSIGNED
			| DATA_BINARY_TYPE | DATA_FTS_DOC_ID, 0),
		sizeof(doc_id_t));
	DICT_TF2_FLAG_SET(table, DICT_TF2_FTS_HAS_DOC_ID);
}

/** Add new fts doc id to the update vector.
@param[in]	table		the table that contains the FTS index.
@param[in,out]	ufield		the fts doc id field in the update vector.
				No new memory is allocated for this in this
				function.
@param[in,out]	next_doc_id	the fts doc id that has been added to the
				update vector.  If 0, a new fts doc id is
				automatically generated.  The memory provided
				for this argument will be used by the update
				vector. Ensure that the life time of this
				memory matches that of the update vector.
@return the fts doc id used in the update vector */
doc_id_t
fts_update_doc_id(
	dict_table_t*	table,
	upd_field_t*	ufield,
	doc_id_t*	next_doc_id)
{
	doc_id_t	doc_id;
	dberr_t		error = DB_SUCCESS;

	if (*next_doc_id) {
		doc_id = *next_doc_id;
	} else {
		/* Get the new document id that will be added. */
		error = fts_get_next_doc_id(table, &doc_id);
	}

	if (error == DB_SUCCESS) {
		dict_index_t*	clust_index;
		dict_col_t*	col = dict_table_get_nth_col(
			table, table->fts->doc_col);

		ufield->exp = NULL;

		ufield->new_val.len = sizeof(doc_id);

		clust_index = dict_table_get_first_index(table);

		ufield->field_no = static_cast<unsigned>(
			dict_col_get_clust_pos(col, clust_index))
			& dict_index_t::MAX_N_FIELDS;
		dict_col_copy_type(col, dfield_get_type(&ufield->new_val));

		/* It is possible we update record that has
		not yet be sync-ed from last crash. */

		/* Convert to storage byte order. */
		ut_a(doc_id != FTS_NULL_DOC_ID);
		fts_write_doc_id((byte*) next_doc_id, doc_id);

		ufield->new_val.data = next_doc_id;
                ufield->new_val.ext = 0;
	}

	return(doc_id);
}

/** fts_t constructor.
@param[in]	table	table with FTS indexes
@param[in,out]	heap	memory heap where 'this' is stored */
fts_t::fts_t(
	const dict_table_t*	table,
	mem_heap_t*		heap)
	:
	added_synced(0), dict_locked(0),
	add_wq(NULL),
	cache(NULL),
	doc_col(ULINT_UNDEFINED), in_queue(false), sync_message(false),
	fts_heap(heap)
{
	ut_a(table->fts == NULL);

	ib_alloc_t*	heap_alloc = ib_heap_allocator_create(fts_heap);

	indexes = ib_vector_create(heap_alloc, sizeof(dict_index_t*), 4);

	dict_table_get_all_fts_indexes(table, indexes);
}

/** fts_t destructor. */
fts_t::~fts_t()
{
	ut_ad(add_wq == NULL);

	if (cache != NULL) {
		fts_cache_clear(cache);
		fts_cache_destroy(cache);
		cache = NULL;
	}

	/* There is no need to call ib_vector_free() on this->indexes
	because it is stored in this->fts_heap. */
}

/*********************************************************************//**
Create an instance of fts_t.
@return instance of fts_t */
fts_t*
fts_create(
/*=======*/
	dict_table_t*	table)		/*!< in/out: table with FTS indexes */
{
	fts_t*		fts;
	mem_heap_t*	heap;

	heap = mem_heap_create(512);

	fts = static_cast<fts_t*>(mem_heap_alloc(heap, sizeof(*fts)));

	new(fts) fts_t(table, heap);

	return(fts);
}

/*********************************************************************//**
Free the FTS resources. */
void
fts_free(
/*=====*/
	dict_table_t*	table)	/*!< in/out: table with FTS indexes */
{
	fts_t*	fts = table->fts;

	fts->~fts_t();

	mem_heap_free(fts->fts_heap);

	table->fts = NULL;
}

/*********************************************************************//**
Take a FTS savepoint. */
UNIV_INLINE
void
fts_savepoint_copy(
/*===============*/
	const fts_savepoint_t*	src,	/*!< in: source savepoint */
	fts_savepoint_t*	dst)	/*!< out: destination savepoint */
{
	const ib_rbt_node_t*	node;
	const ib_rbt_t*		tables;

	tables = src->tables;

	for (node = rbt_first(tables); node; node = rbt_next(tables, node)) {

		fts_trx_table_t*	ftt_dst;
		const fts_trx_table_t**	ftt_src;

		ftt_src = rbt_value(const fts_trx_table_t*, node);

		ftt_dst = fts_trx_table_clone(*ftt_src);

		rbt_insert(dst->tables, &ftt_dst, &ftt_dst);
	}
}

/*********************************************************************//**
Take a FTS savepoint. */
void
fts_savepoint_take(
/*===============*/
	fts_trx_t*	fts_trx,	/*!< in: fts transaction */
	const char*	name)		/*!< in: savepoint name */
{
	mem_heap_t*		heap;
	fts_savepoint_t*	savepoint;
	fts_savepoint_t*	last_savepoint;

	ut_a(name != NULL);

	heap = fts_trx->heap;

	/* The implied savepoint must exist. */
	ut_a(ib_vector_size(fts_trx->savepoints) > 0);

	last_savepoint = static_cast<fts_savepoint_t*>(
		ib_vector_last(fts_trx->savepoints));
	savepoint = fts_savepoint_create(fts_trx->savepoints, name, heap);

	if (last_savepoint->tables != NULL) {
		fts_savepoint_copy(last_savepoint, savepoint);
	}
}

/*********************************************************************//**
Lookup a savepoint instance by name.
@return ULINT_UNDEFINED if not found */
UNIV_INLINE
ulint
fts_savepoint_lookup(
/*==================*/
	ib_vector_t*	savepoints,	/*!< in: savepoints */
	const char*	name)		/*!< in: savepoint name */
{
	ulint			i;

	ut_a(ib_vector_size(savepoints) > 0);

	for (i = 1; i < ib_vector_size(savepoints); ++i) {
		fts_savepoint_t*	savepoint;

		savepoint = static_cast<fts_savepoint_t*>(
			ib_vector_get(savepoints, i));

		if (strcmp(name, savepoint->name) == 0) {
			return(i);
		}
	}

	return(ULINT_UNDEFINED);
}

/*********************************************************************//**
Release the savepoint data identified by  name. All savepoints created
after the named savepoint are kept.
@return DB_SUCCESS or error code */
void
fts_savepoint_release(
/*==================*/
	trx_t*		trx,		/*!< in: transaction */
	const char*	name)		/*!< in: savepoint name */
{
	ut_a(name != NULL);

	ib_vector_t*	savepoints = trx->fts_trx->savepoints;

	ut_a(ib_vector_size(savepoints) > 0);

	ulint   i = fts_savepoint_lookup(savepoints, name);
	if (i != ULINT_UNDEFINED) {
		ut_a(i >= 1);

		fts_savepoint_t*        savepoint;
		savepoint = static_cast<fts_savepoint_t*>(
			ib_vector_get(savepoints, i));

		if (i == ib_vector_size(savepoints) - 1) {
			/* If the savepoint is the last, we save its
			tables to the  previous savepoint. */
			fts_savepoint_t*	prev_savepoint;
			prev_savepoint = static_cast<fts_savepoint_t*>(
				ib_vector_get(savepoints, i - 1));

			ib_rbt_t*	tables = savepoint->tables;
			savepoint->tables = prev_savepoint->tables;
			prev_savepoint->tables = tables;
		}

		fts_savepoint_free(savepoint);
		ib_vector_remove(savepoints, *(void**)savepoint);

		/* Make sure we don't delete the implied savepoint. */
		ut_a(ib_vector_size(savepoints) > 0);
	}
}

/**********************************************************************//**
Refresh last statement savepoint. */
void
fts_savepoint_laststmt_refresh(
/*===========================*/
	trx_t*			trx)	/*!< in: transaction */
{

	fts_trx_t*              fts_trx;
	fts_savepoint_t*        savepoint;

	fts_trx = trx->fts_trx;

	savepoint = static_cast<fts_savepoint_t*>(
		ib_vector_pop(fts_trx->last_stmt));
	fts_savepoint_free(savepoint);

	ut_ad(ib_vector_is_empty(fts_trx->last_stmt));
	savepoint = fts_savepoint_create(fts_trx->last_stmt, NULL, NULL);
}

/********************************************************************
Undo the Doc ID add/delete operations in last stmt */
static
void
fts_undo_last_stmt(
/*===============*/
	fts_trx_table_t*	s_ftt,	/*!< in: Transaction FTS table */
	fts_trx_table_t*	l_ftt)	/*!< in: last stmt FTS table */
{
	ib_rbt_t*		s_rows;
	ib_rbt_t*		l_rows;
	const ib_rbt_node_t*	node;

	l_rows = l_ftt->rows;
	s_rows = s_ftt->rows;

	for (node = rbt_first(l_rows);
	     node;
	     node = rbt_next(l_rows, node)) {
		fts_trx_row_t*	l_row = rbt_value(fts_trx_row_t, node);
		ib_rbt_bound_t	parent;

		rbt_search(s_rows, &parent, &(l_row->doc_id));

		if (parent.result == 0) {
			fts_trx_row_t*	s_row = rbt_value(
				fts_trx_row_t, parent.last);

			switch (l_row->state) {
			case FTS_INSERT:
				ut_free(rbt_remove_node(s_rows, parent.last));
				break;

			case FTS_DELETE:
				if (s_row->state == FTS_NOTHING) {
					s_row->state = FTS_INSERT;
				} else if (s_row->state == FTS_DELETE) {
					ut_free(rbt_remove_node(
						s_rows, parent.last));
				}
				break;

			/* FIXME: Check if FTS_MODIFY need to be addressed */
			case FTS_MODIFY:
			case FTS_NOTHING:
				break;
			default:
				ut_error;
			}
		}
	}
}

/**********************************************************************//**
Rollback to savepoint indentified by name.
@return DB_SUCCESS or error code */
void
fts_savepoint_rollback_last_stmt(
/*=============================*/
	trx_t*		trx)		/*!< in: transaction */
{
	ib_vector_t*		savepoints;
	fts_savepoint_t*	savepoint;
	fts_savepoint_t*	last_stmt;
	fts_trx_t*		fts_trx;
	ib_rbt_bound_t		parent;
	const ib_rbt_node_t*    node;
	ib_rbt_t*		l_tables;
	ib_rbt_t*		s_tables;

	fts_trx = trx->fts_trx;
	savepoints = fts_trx->savepoints;

	savepoint = static_cast<fts_savepoint_t*>(ib_vector_last(savepoints));
	last_stmt = static_cast<fts_savepoint_t*>(
		ib_vector_last(fts_trx->last_stmt));

	l_tables = last_stmt->tables;
	s_tables = savepoint->tables;

	for (node = rbt_first(l_tables);
	     node;
	     node = rbt_next(l_tables, node)) {

		fts_trx_table_t**	l_ftt;

		l_ftt = rbt_value(fts_trx_table_t*, node);

		rbt_search_cmp(
			s_tables, &parent, &(*l_ftt)->table->id,
			fts_trx_table_id_cmp, NULL);

		if (parent.result == 0) {
			fts_trx_table_t**	s_ftt;

			s_ftt = rbt_value(fts_trx_table_t*, parent.last);

			fts_undo_last_stmt(*s_ftt, *l_ftt);
		}
	}
}

/**********************************************************************//**
Rollback to savepoint indentified by name.
@return DB_SUCCESS or error code */
void
fts_savepoint_rollback(
/*===================*/
	trx_t*		trx,		/*!< in: transaction */
	const char*	name)		/*!< in: savepoint name */
{
	ulint		i;
	ib_vector_t*	savepoints;

	ut_a(name != NULL);

	savepoints = trx->fts_trx->savepoints;

	/* We pop all savepoints from the the top of the stack up to
	and including the instance that was found. */
	i = fts_savepoint_lookup(savepoints, name);

	if (i != ULINT_UNDEFINED) {
		fts_savepoint_t*	savepoint;

		ut_a(i > 0);

		while (ib_vector_size(savepoints) > i) {
			fts_savepoint_t*	savepoint;

			savepoint = static_cast<fts_savepoint_t*>(
				ib_vector_pop(savepoints));

			if (savepoint->name != NULL) {
				/* Since name was allocated on the heap, the
				memory will be released when the transaction
				completes. */
				savepoint->name = NULL;

				fts_savepoint_free(savepoint);
			}
		}

		/* Pop all a elements from the top of the stack that may
		have been released. We have to be careful that we don't
		delete the implied savepoint. */

		for (savepoint = static_cast<fts_savepoint_t*>(
				ib_vector_last(savepoints));
		     ib_vector_size(savepoints) > 1
		     && savepoint->name == NULL;
		     savepoint = static_cast<fts_savepoint_t*>(
				ib_vector_last(savepoints))) {

			ib_vector_pop(savepoints);
		}

		/* Make sure we don't delete the implied savepoint. */
		ut_a(ib_vector_size(savepoints) > 0);

		/* Restore the savepoint. */
		fts_savepoint_take(trx->fts_trx, name);
	}
}

bool fts_check_aux_table(const char *name,
                         table_id_t *table_id,
                         index_id_t *index_id)
{
  ulint len= strlen(name);
  const char* ptr;
  const char* end= name + len;

  ut_ad(len <= MAX_FULL_NAME_LEN);
  ptr= static_cast<const char*>(memchr(name, '/', len));
  IF_WIN(if (!ptr) ptr= static_cast<const char*>(memchr(name, '\\', len)), );

  if (!ptr)
    return false;

  /* We will start the match after the '/' */
  ++ptr;
  len= end - ptr;

  /* All auxiliary tables are prefixed with "FTS_" and the name
  length will be at the very least greater than 20 bytes. */
  if (len > 24 && !memcmp(ptr, "FTS_", 4))
  {
    /* Skip the prefix. */
    ptr+= 4;
    len-= 4;

    const char *table_id_ptr= ptr;
    /* Skip the table id. */
    ptr= static_cast<const char*>(memchr(ptr, '_', len));

    if (!ptr)
      return false;

    /* Skip the underscore. */
    ++ptr;
    ut_ad(end > ptr);
    len= end - ptr;

    sscanf(table_id_ptr, UINT64PFx, table_id);
    /* First search the common table suffix array. */
    for (ulint i = 0; fts_common_tables[i]; ++i)
    {
      if (!strncmp(ptr, fts_common_tables[i], len))
        return true;
    }

    /* Could be obsolete common tables. */
    if ((len == 5 && !memcmp(ptr, "ADDED", len)) ||
        (len == 9 && !memcmp(ptr, "STOPWORDS", len)))
      return true;

    const char* index_id_ptr= ptr;
    /* Skip the index id. */
    ptr= static_cast<const char*>(memchr(ptr, '_', len));
    if (!ptr)
      return false;

    sscanf(index_id_ptr, UINT64PFx, index_id);

    /* Skip the underscore. */
    ++ptr;
    ut_a(end > ptr);
    len= end - ptr;

    if (len <= 4)
      return false;

    len-= 4; /* .ibd suffix */

    if (len > 7)
      return false;

    /* Search the FT index specific array. */
    for (ulint i = 0; i < FTS_NUM_AUX_INDEX; ++i)
    {
      if (!memcmp(ptr, "INDEX_", len - 1))
        return true;
    }

    /* Other FT index specific table(s). */
    if (len == 6 && !memcmp(ptr, "DOC_ID", len))
      return true;
  }

  return false;
}

/**********************************************************************//**
Check whether user supplied stopword table is of the right format.
Caller is responsible to hold dictionary locks.
@return the stopword column charset if qualifies */
CHARSET_INFO*
fts_valid_stopword_table(
/*=====================*/
	const char*	stopword_table_name)	/*!< in: Stopword table
						name */
{
	dict_table_t*	table;
	dict_col_t*     col = NULL;

	if (!stopword_table_name) {
		return(NULL);
	}

	table = dict_sys.load_table(
		{stopword_table_name, strlen(stopword_table_name)});

	if (!table) {
		ib::error() << "User stopword table " << stopword_table_name
			<< " does not exist.";

		return(NULL);
	} else {
		if (strcmp(dict_table_get_col_name(table, 0), "value")) {
			ib::error() << "Invalid column name for stopword"
				" table " << stopword_table_name << ". Its"
				" first column must be named as 'value'.";

			return(NULL);
		}

		col = dict_table_get_nth_col(table, 0);

		if (col->mtype != DATA_VARCHAR
		    && col->mtype != DATA_VARMYSQL) {
			ib::error() << "Invalid column type for stopword"
				" table " << stopword_table_name << ". Its"
				" first column must be of varchar type";

			return(NULL);
		}
	}

	ut_ad(col);

	return(fts_get_charset(col->prtype));
}

/**********************************************************************//**
This function loads the stopword into the FTS cache. It also
records/fetches stopword configuration to/from FTS configure
table, depending on whether we are creating or reloading the
FTS.
@return true if load operation is successful */
bool
fts_load_stopword(
/*==============*/
	const dict_table_t*
			table,			/*!< in: Table with FTS */
	trx_t*		trx,			/*!< in: Transactions */
	const char*	session_stopword_table,	/*!< in: Session stopword table
						name */
	bool		stopword_is_on,		/*!< in: Whether stopword
						option is turned on/off */
	bool		reload)			/*!< in: Whether it is
						for reloading FTS table */
{
	fts_table_t	fts_table;
	fts_string_t	str;
	dberr_t		error = DB_SUCCESS;
	ulint		use_stopword;
	fts_cache_t*	cache;
	const char*	stopword_to_use = NULL;
	ibool		new_trx = FALSE;
	byte		str_buffer[MAX_FULL_NAME_LEN + 1];

	FTS_INIT_FTS_TABLE(&fts_table, "CONFIG", FTS_COMMON_TABLE, table);

	cache = table->fts->cache;

	if (!reload && !(cache->stopword_info.status & STOPWORD_NOT_INIT)) {
		return true;
	}

	if (!trx) {
		trx = trx_create();
#ifdef UNIV_DEBUG
		trx->start_line = __LINE__;
		trx->start_file = __FILE__;
#endif
		trx_start_internal_low(trx, !high_level_read_only);
		trx->op_info = "upload FTS stopword";
		new_trx = TRUE;
	}

	/* First check whether stopword filtering is turned off */
	if (reload) {
		error = fts_config_get_ulint(
			trx, &fts_table, FTS_USE_STOPWORD, &use_stopword);
	} else {
		use_stopword = (ulint) stopword_is_on;

		error = fts_config_set_ulint(
			trx, &fts_table, FTS_USE_STOPWORD, use_stopword);
	}

	if (error != DB_SUCCESS) {
		goto cleanup;
	}

	/* If stopword is turned off, no need to continue to load the
	stopword into cache, but still need to do initialization */
	if (!use_stopword) {
		cache->stopword_info.status = STOPWORD_OFF;
		goto cleanup;
	}

	if (reload) {
		/* Fetch the stopword table name from FTS config
		table */
		str.f_n_char = 0;
		str.f_str = str_buffer;
		str.f_len = sizeof(str_buffer) - 1;

		error = fts_config_get_value(
			trx, &fts_table, FTS_STOPWORD_TABLE_NAME, &str);

		if (error != DB_SUCCESS) {
			goto cleanup;
		}

		if (*str.f_str) {
			stopword_to_use = (const char*) str.f_str;
		}
	} else {
		stopword_to_use = session_stopword_table;
	}

	if (stopword_to_use
	    && fts_load_user_stopword(table->fts, stopword_to_use,
				      &cache->stopword_info)) {
		/* Save the stopword table name to the configure
		table */
		if (!reload) {
			str.f_n_char = 0;
			str.f_str = (byte*) stopword_to_use;
			str.f_len = strlen(stopword_to_use);

			error = fts_config_set_value(
				trx, &fts_table, FTS_STOPWORD_TABLE_NAME, &str);
		}
	} else {
		/* Load system default stopword list */
		fts_load_default_stopword(&cache->stopword_info);
	}

cleanup:
	if (new_trx) {
		if (error == DB_SUCCESS) {
			fts_sql_commit(trx);
		} else {
			fts_sql_rollback(trx);
		}

		trx->free();
	}

	if (!cache->stopword_info.cached_stopword) {
		cache->stopword_info.cached_stopword = rbt_create_arg_cmp(
			sizeof(fts_tokenizer_word_t), innobase_fts_text_cmp,
			&my_charset_latin1);
	}

	return error == DB_SUCCESS;
}

/**********************************************************************//**
Callback function when we initialize the FTS at the start up
time. It recovers the maximum Doc IDs presented in the current table.
@return: always returns TRUE */
static
ibool
fts_init_get_doc_id(
/*================*/
	void*	row,			/*!< in: sel_node_t* */
	void*	user_arg)		/*!< in: fts cache */
{
	doc_id_t	doc_id = FTS_NULL_DOC_ID;
	sel_node_t*	node = static_cast<sel_node_t*>(row);
	que_node_t*	exp = node->select_list;
	fts_cache_t*    cache = static_cast<fts_cache_t*>(user_arg);

	ut_ad(ib_vector_is_empty(cache->get_docs));

	/* Copy each indexed column content into doc->text.f_str */
	if (exp) {
		dfield_t*	dfield = que_node_get_val(exp);
		dtype_t*        type = dfield_get_type(dfield);
		void*           data = dfield_get_data(dfield);

		ut_a(dtype_get_mtype(type) == DATA_INT);

		doc_id = static_cast<doc_id_t>(mach_read_from_8(
			static_cast<const byte*>(data)));

		if (doc_id >= cache->next_doc_id) {
			cache->next_doc_id = doc_id + 1;
		}
	}

	return(TRUE);
}

/**********************************************************************//**
Callback function when we initialize the FTS at the start up
time. It recovers Doc IDs that have not sync-ed to the auxiliary
table, and require to bring them back into FTS index.
@return: always returns TRUE */
static
ibool
fts_init_recover_doc(
/*=================*/
	void*	row,			/*!< in: sel_node_t* */
	void*	user_arg)		/*!< in: fts cache */
{

	fts_doc_t       doc;
	ulint		doc_len = 0;
	ulint		field_no = 0;
	fts_get_doc_t*  get_doc = static_cast<fts_get_doc_t*>(user_arg);
	doc_id_t	doc_id = FTS_NULL_DOC_ID;
	sel_node_t*	node = static_cast<sel_node_t*>(row);
	que_node_t*	exp = node->select_list;
	fts_cache_t*	cache = get_doc->cache;
	st_mysql_ftparser*	parser = get_doc->index_cache->index->parser;

	fts_doc_init(&doc);
	doc.found = TRUE;

	ut_ad(cache);

	/* Copy each indexed column content into doc->text.f_str */
	while (exp) {
		dfield_t*	dfield = que_node_get_val(exp);
		ulint		len = dfield_get_len(dfield);

		if (field_no == 0) {
			dtype_t*        type = dfield_get_type(dfield);
			void*           data = dfield_get_data(dfield);

			ut_a(dtype_get_mtype(type) == DATA_INT);

			doc_id = static_cast<doc_id_t>(mach_read_from_8(
				static_cast<const byte*>(data)));

			field_no++;
			exp = que_node_get_next(exp);
			continue;
		}

		if (len == UNIV_SQL_NULL) {
			exp = que_node_get_next(exp);
			continue;
		}

		ut_ad(get_doc);

		if (!get_doc->index_cache->charset) {
			get_doc->index_cache->charset = fts_get_charset(
				dfield->type.prtype);
		}

		doc.charset = get_doc->index_cache->charset;

		if (dfield_is_ext(dfield)) {
			dict_table_t*	table = cache->sync->table;

			doc.text.f_str = btr_copy_externally_stored_field(
				&doc.text.f_len,
				static_cast<byte*>(dfield_get_data(dfield)),
				table->space->zip_size(), len,
				static_cast<mem_heap_t*>(doc.self_heap->arg));
		} else {
			doc.text.f_str = static_cast<byte*>(
				dfield_get_data(dfield));

			doc.text.f_len = len;
		}

		if (field_no == 1) {
			fts_tokenize_document(&doc, NULL, parser);
		} else {
			fts_tokenize_document_next(&doc, doc_len, NULL, parser);
		}

		exp = que_node_get_next(exp);

		doc_len += (exp) ? len + 1 : len;

		field_no++;
	}

	fts_cache_add_doc(cache, get_doc->index_cache, doc_id, doc.tokens);

	fts_doc_free(&doc);

	cache->added++;

	if (doc_id >= cache->next_doc_id) {
		cache->next_doc_id = doc_id + 1;
	}

	return(TRUE);
}

/**********************************************************************//**
This function brings FTS index in sync when FTS index is first
used. There are documents that have not yet sync-ed to auxiliary
tables from last server abnormally shutdown, we will need to bring
such document into FTS cache before any further operations */
void
fts_init_index(
/*===========*/
	dict_table_t*	table,		/*!< in: Table with FTS */
	bool		has_cache_lock)	/*!< in: Whether we already have
					cache lock */
{
	dict_index_t*   index;
	doc_id_t        start_doc;
	fts_get_doc_t*  get_doc = NULL;
	fts_cache_t*    cache = table->fts->cache;
	bool		need_init = false;

	/* First check cache->get_docs is initialized */
	if (!has_cache_lock) {
		mysql_mutex_lock(&cache->lock);
	}

	mysql_mutex_lock(&cache->init_lock);
	if (cache->get_docs == NULL) {
		cache->get_docs = fts_get_docs_create(cache);
	}
	mysql_mutex_unlock(&cache->init_lock);

	if (table->fts->added_synced) {
		goto func_exit;
	}

	need_init = true;

	start_doc = cache->synced_doc_id;

	if (!start_doc) {
		fts_cmp_set_sync_doc_id(table, 0, TRUE, &start_doc);
		cache->synced_doc_id = start_doc;
	}

	/* No FTS index, this is the case when previous FTS index
	dropped, and we re-initialize the Doc ID system for subsequent
	insertion */
	if (ib_vector_is_empty(cache->get_docs)) {
		index = table->fts_doc_id_index;

		ut_a(index);

		fts_doc_fetch_by_doc_id(NULL, start_doc, index,
					FTS_FETCH_DOC_BY_ID_LARGE,
					fts_init_get_doc_id, cache);
	} else {
		if (table->fts->cache->stopword_info.status
		    & STOPWORD_NOT_INIT) {
			fts_load_stopword(table, NULL, NULL, true, true);
		}

		for (ulint i = 0; i < ib_vector_size(cache->get_docs); ++i) {
			get_doc = static_cast<fts_get_doc_t*>(
				ib_vector_get(cache->get_docs, i));

			index = get_doc->index_cache->index;

			fts_doc_fetch_by_doc_id(NULL, start_doc, index,
						FTS_FETCH_DOC_BY_ID_LARGE,
						fts_init_recover_doc, get_doc);
		}
	}

	table->fts->added_synced = true;

	fts_get_docs_clear(cache->get_docs);

func_exit:
	if (!has_cache_lock) {
		mysql_mutex_unlock(&cache->lock);
	}

	if (need_init) {
		dict_sys.lock(SRW_LOCK_CALL);
		/* Register the table with the optimize thread. */
		fts_optimize_add_table(table);
		dict_sys.unlock();
	}
}<|MERGE_RESOLUTION|>--- conflicted
+++ resolved
@@ -4196,13 +4196,8 @@
 	ulint		i;
 	dberr_t		error = DB_SUCCESS;
 	fts_cache_t*	cache = sync->table->fts->cache;
-<<<<<<< HEAD
 
 	mysql_mutex_lock(&cache->lock);
-=======
-	size_t		fts_cache_size= 0;
-	rw_lock_x_lock(&cache->lock);
->>>>>>> f42d6234
 
 	/* Check if cache is being synced.
 	Note: we release cache lock in fts_sync_write_words() to
@@ -4224,7 +4219,7 @@
 	fts_sync_begin(sync);
 
 begin_sync:
-	fts_cache_size= fts_max_cache_size;
+	const size_t fts_cache_size= fts_max_cache_size;
 	if (cache->total_size > fts_cache_size) {
 		/* Avoid the case: sync never finish when
 		insert/update keeps comming. */
