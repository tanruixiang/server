/*****************************************************************************

Copyright (c) 1996, 2017, Oracle and/or its affiliates. All rights reserved.
Copyright (c) 2008, Google Inc.
Copyright (c) 2009, Percona Inc.
Copyright (c) 2013, 2020, MariaDB Corporation.

Portions of this file contain modifications contributed and copyrighted by
Google, Inc. Those modifications are gratefully acknowledged and are described
briefly in the InnoDB documentation. The contributions by Google are
incorporated with their permission, and subject to the conditions contained in
the file COPYING.Google.

Portions of this file contain modifications contributed and copyrighted
by Percona Inc.. Those modifications are
gratefully acknowledged and are described briefly in the InnoDB
documentation. The contributions by Percona Inc. are incorporated with
their permission, and subject to the conditions contained in the file
COPYING.Percona.

This program is free software; you can redistribute it and/or modify it under
the terms of the GNU General Public License as published by the Free Software
Foundation; version 2 of the License.

This program is distributed in the hope that it will be useful, but WITHOUT
ANY WARRANTY; without even the implied warranty of MERCHANTABILITY or FITNESS
FOR A PARTICULAR PURPOSE. See the GNU General Public License for more details.

You should have received a copy of the GNU General Public License along with
this program; if not, write to the Free Software Foundation, Inc.,
51 Franklin Street, Fifth Floor, Boston, MA 02110-1335 USA

*****************************************************************************/

/********************************************************************//**
@file srv/srv0start.cc
Starts the InnoDB database server

Created 2/16/1996 Heikki Tuuri
*************************************************************************/

#include "my_global.h"

#include "mysqld.h"
#include "mysql/psi/mysql_stage.h"
#include "mysql/psi/psi.h"

#include "row0ftsort.h"
#include "ut0mem.h"
#include "mem0mem.h"
#include "data0data.h"
#include "data0type.h"
#include "dict0dict.h"
#include "buf0buf.h"
#include "buf0dblwr.h"
#include "buf0dump.h"
#include "os0file.h"
#include "os0thread.h"
#include "fil0fil.h"
#include "fil0crypt.h"
#include "fsp0fsp.h"
#include "rem0rec.h"
#include "mtr0mtr.h"
#include "log0crypt.h"
#include "log0recv.h"
#include "page0page.h"
#include "page0cur.h"
#include "trx0trx.h"
#include "trx0sys.h"
#include "btr0btr.h"
#include "btr0cur.h"
#include "rem0rec.h"
#include "ibuf0ibuf.h"
#include "srv0start.h"
#include "srv0srv.h"
#include "btr0defragment.h"
#include "mysql/service_wsrep.h" /* wsrep_recovery */
#include "trx0rseg.h"
#include "os0proc.h"
#include "buf0flu.h"
#include "buf0rea.h"
#include "dict0boot.h"
#include "dict0load.h"
#include "dict0stats_bg.h"
#include "que0que.h"
#include "lock0lock.h"
#include "trx0roll.h"
#include "trx0purge.h"
#include "lock0lock.h"
#include "pars0pars.h"
#include "btr0sea.h"
#include "rem0cmp.h"
#include "dict0crea.h"
#include "row0ins.h"
#include "row0sel.h"
#include "row0upd.h"
#include "row0row.h"
#include "row0mysql.h"
#include "btr0pcur.h"
#include "os0event.h"
#include "zlib.h"
#include "ut0crc32.h"

/** Log sequence number at shutdown */
lsn_t	srv_shutdown_lsn;

/** TRUE if a raw partition is in use */
ibool	srv_start_raw_disk_in_use;

/** Number of IO threads to use */
ulint	srv_n_file_io_threads;

/** UNDO tablespaces starts with space id. */
ulint	srv_undo_space_id_start;

/** TRUE if the server is being started, before rolling back any
incomplete transactions */
bool	srv_startup_is_before_trx_rollback_phase;
/** TRUE if the server is being started */
bool	srv_is_being_started;
/** TRUE if SYS_TABLESPACES is available for lookups */
bool	srv_sys_tablespaces_open;
/** TRUE if the server was successfully started */
bool	srv_was_started;
/** The original value of srv_log_file_size (innodb_log_file_size) */
static ulonglong	srv_log_file_size_requested;
/** whether srv_start() has been called */
static bool		srv_start_has_been_called;

/** Whether any undo log records can be generated */
UNIV_INTERN bool	srv_undo_sources;

#ifdef UNIV_DEBUG
/** InnoDB system tablespace to set during recovery */
UNIV_INTERN uint	srv_sys_space_size_debug;
/** whether redo log file have been created at startup */
UNIV_INTERN bool	srv_log_file_created;
#endif /* UNIV_DEBUG */

/** Bit flags for tracking background thread creation. They are used to
determine which threads need to be stopped if we need to abort during
the initialisation step. */
enum srv_start_state_t {
	/** No thread started */
	SRV_START_STATE_NONE = 0,		/*!< No thread started */
	/** lock_wait_timeout timer task started */
	SRV_START_STATE_LOCK_SYS = 1,
	/** buf_flush_page_cleaner_coordinator,
	buf_flush_page_cleaner_worker started */
	SRV_START_STATE_IO = 2,
	/** srv_error_monitor_thread, srv_print_monitor_task started */
	SRV_START_STATE_MONITOR = 4,
	/** srv_master_thread started */
	SRV_START_STATE_MASTER = 8,
	/** srv_purge_coordinator_thread, srv_worker_thread started */
	SRV_START_STATE_PURGE = 16,
	/** fil_crypt_thread,
	(all background threads that can generate redo log but not undo log */
	SRV_START_STATE_REDO = 32
};

/** Track server thrd starting phases */
static ulint	srv_start_state;

/** At a shutdown this value climbs from SRV_SHUTDOWN_NONE to
SRV_SHUTDOWN_CLEANUP and then to SRV_SHUTDOWN_LAST_PHASE, and so on */
enum srv_shutdown_t	srv_shutdown_state = SRV_SHUTDOWN_NONE;

/** Name of srv_monitor_file */
static char*	srv_monitor_file_name;
std::unique_ptr<tpool::timer> srv_master_timer;

/** */
#define SRV_MAX_N_PENDING_SYNC_IOS	100

#ifdef UNIV_PFS_THREAD
/* Keys to register InnoDB threads with performance schema */
mysql_pfs_key_t	thread_pool_thread_key;
#endif /* UNIV_PFS_THREAD */

#ifdef HAVE_PSI_STAGE_INTERFACE
/** Array of all InnoDB stage events for monitoring activities via
performance schema. */
static PSI_stage_info*	srv_stages[] =
{
	&srv_stage_alter_table_end,
	&srv_stage_alter_table_insert,
	&srv_stage_alter_table_log_index,
	&srv_stage_alter_table_log_table,
	&srv_stage_alter_table_merge_sort,
	&srv_stage_alter_table_read_pk_internal_sort,
	&srv_stage_buffer_pool_load,
};
#endif /* HAVE_PSI_STAGE_INTERFACE */

/*********************************************************************//**
Check if a file can be opened in read-write mode.
@return true if it doesn't exist or can be opened in rw mode. */
static
bool
srv_file_check_mode(
/*================*/
	const char*	name)		/*!< in: filename to check */
{
	os_file_stat_t	stat;

	memset(&stat, 0x0, sizeof(stat));

	dberr_t		err = os_file_get_status(
		name, &stat, true, srv_read_only_mode);

	if (err == DB_FAIL) {
		ib::error() << "os_file_get_status() failed on '" << name
			<< "'. Can't determine file permissions.";
		return(false);

	} else if (err == DB_SUCCESS) {

		/* Note: stat.rw_perm is only valid of files */

		if (stat.type == OS_FILE_TYPE_FILE) {

			if (!stat.rw_perm) {
				const char*	mode = srv_read_only_mode
					? "read" : "read-write";
				ib::error() << name << " can't be opened in "
					<< mode << " mode.";
				return(false);
			}
		} else {
			/* Not a regular file, bail out. */
			ib::error() << "'" << name << "' not a regular file.";

			return(false);
		}
	} else {

		/* This is OK. If the file create fails on RO media, there
		is nothing we can do. */

		ut_a(err == DB_NOT_FOUND);
	}

	return(true);
}

/** Initial number of the redo log file */
static const char INIT_LOG_FILE0[]= "101";

/** Creates log file.
@param[in]	lsn		FIL_PAGE_FILE_FLUSH_LSN value
@param[out]	logfile0	name of the log file
@return DB_SUCCESS or error code */
static dberr_t create_log_file(lsn_t lsn, std::string& logfile0)
{
	if (srv_read_only_mode) {
		ib::error() << "Cannot create log file in read-only mode";
		return DB_READ_ONLY;
	}

	/* Crashing after deleting the first file should be
	recoverable. The buffer pool was clean, and we can simply
	create log file from the scratch. */
	DBUG_EXECUTE_IF("innodb_log_abort_6", delete_log_file("0");
			return DB_ERROR;);

	for (size_t i = 0; i < 102; i++) {
		delete_log_file(std::to_string(i).c_str());
	}

	DBUG_PRINT("ib_log", ("After innodb_log_abort_6"));
	DBUG_ASSERT(!buf_pool.any_io_pending());

	DBUG_EXECUTE_IF("innodb_log_abort_7", return DB_ERROR;);
	DBUG_PRINT("ib_log", ("After innodb_log_abort_7"));

	logfile0 = get_log_file_path(LOG_FILE_NAME_PREFIX)
			   .append(INIT_LOG_FILE0);

	bool ret;
	pfs_os_file_t file = os_file_create(
		innodb_log_file_key, logfile0.c_str(),
		OS_FILE_CREATE|OS_FILE_ON_ERROR_NO_EXIT, OS_FILE_NORMAL,
		OS_LOG_FILE, srv_read_only_mode, &ret);

	if (!ret) {
		ib::error() << "Cannot create " << logfile0;
		return DB_ERROR;
	}

	ib::info() << "Setting log file " << logfile0 << " size to "
		   << srv_log_file_size << " bytes";

	ret = os_file_set_size(logfile0.c_str(), file, srv_log_file_size);
	if (!ret) {
		os_file_close(file);
		ib::error() << "Cannot set log file " << logfile0
			    << " size to " << srv_log_file_size << " bytes";
		return DB_ERROR;
	}

	ret = os_file_close(file);
	ut_a(ret);

	DBUG_EXECUTE_IF("innodb_log_abort_8", return(DB_ERROR););
	DBUG_PRINT("ib_log", ("After innodb_log_abort_8"));

	/* We did not create the first log file initially as LOG_FILE_NAME, so
	that crash recovery cannot find it until it has been completed and
        renamed. */

	log_sys.log.create();
	if (!log_set_capacity(srv_log_file_size_requested)) {
		return DB_ERROR;
	}

	log_sys.log.open_file(logfile0);
	fil_open_system_tablespace_files();

	/* Create a log checkpoint. */
	log_mutex_enter();
	if (log_sys.is_encrypted() && !log_crypt_init()) {
		return DB_ERROR;
	}
	ut_d(recv_no_log_write = false);
	lsn = ut_uint64_align_up(lsn, OS_FILE_LOG_BLOCK_SIZE);
	log_sys.set_lsn(lsn + LOG_BLOCK_HDR_SIZE);
	log_sys.log.set_lsn(lsn);
	log_sys.log.set_lsn_offset(LOG_FILE_HDR_SIZE);

	log_sys.buf_next_to_write = 0;
	log_sys.write_lsn = lsn;

	log_sys.next_checkpoint_no = 0;
	log_sys.last_checkpoint_lsn = 0;

	memset(log_sys.buf, 0, srv_log_buffer_size);
	log_block_init(log_sys.buf, lsn);
	log_block_set_first_rec_group(log_sys.buf, LOG_BLOCK_HDR_SIZE);
	memset(log_sys.flush_buf, 0, srv_log_buffer_size);

	log_sys.buf_free = LOG_BLOCK_HDR_SIZE;

	log_sys.log.write_header_durable(lsn);

	log_mutex_exit();

	log_make_checkpoint();

	return DB_SUCCESS;
}

/** Rename the first redo log file.
@param[in]	lsn		FIL_PAGE_FILE_FLUSH_LSN value
@param[in,out]	logfile0	name of the first log file
@return	error code
@retval	DB_SUCCESS	on successful operation */
MY_ATTRIBUTE((warn_unused_result, nonnull))
static dberr_t create_log_file_rename(lsn_t lsn, std::string &logfile0)
{
  ut_ad(!srv_log_file_created);
  ut_d(srv_log_file_created= true);

  DBUG_EXECUTE_IF("innodb_log_abort_9", return (DB_ERROR););
  DBUG_PRINT("ib_log", ("After innodb_log_abort_9"));

  /* Rename the first log file, now that a log checkpoint has been created. */
  auto new_name = get_log_file_path();

  ib::info() << "Renaming log file " << logfile0 << " to " << new_name;

  log_mutex_enter();
  ut_ad(logfile0.size() == 2 + new_name.size());
  logfile0= new_name;
  dberr_t err= log_sys.log.rename(std::move(new_name));

  log_mutex_exit();

  DBUG_EXECUTE_IF("innodb_log_abort_10", err= DB_ERROR;);

  if (err == DB_SUCCESS)
    ib::info() << "New log file created, LSN=" << lsn;

  return err;
}

/** Create an undo tablespace file
@param[in] name  file name
@return DB_SUCCESS or error code */
static dberr_t srv_undo_tablespace_create(const char* name)
{
	pfs_os_file_t	fh;
	bool		ret;
	dberr_t		err = DB_SUCCESS;

	os_file_create_subdirs_if_needed(name);

	fh = os_file_create(
		innodb_data_file_key,
		name,
		srv_read_only_mode ? OS_FILE_OPEN : OS_FILE_CREATE,
		OS_FILE_NORMAL, OS_DATA_FILE, srv_read_only_mode, &ret);

	if (!ret) {
		if (os_file_get_last_error(false) != OS_FILE_ALREADY_EXISTS
#ifdef UNIV_AIX
			/* AIX 5.1 after security patch ML7 may have
			errno set to 0 here, which causes our function
			to return 100; work around that AIX problem */
		    && os_file_get_last_error(false) != 100
#endif /* UNIV_AIX */
		) {
			ib::error() << "Can't create UNDO tablespace "
				<< name;
		}
		err = DB_ERROR;
	} else if (srv_read_only_mode) {
		ib::info() << name << " opened in read-only mode";
	} else {
		/* We created the data file and now write it full of zeros */

		ib::info() << "Data file " << name << " did not exist: new to"
			" be created";

		ib::info() << "Setting file " << name << " size to "
			<< (SRV_UNDO_TABLESPACE_SIZE_IN_PAGES >> (20 - srv_page_size_shift)) << " MB";

		ib::info() << "Database physically writes the file full: "
			<< "wait...";

		if (!os_file_set_size(name, fh, os_offset_t
				      {SRV_UNDO_TABLESPACE_SIZE_IN_PAGES}
				      << srv_page_size_shift)) {
			ib::error() << "Unable to allocate " << name;
			err = DB_ERROR;
		}

		os_file_close(fh);
	}

	return(err);
}

/* Validate the number of undo opened undo tablespace and user given
undo tablespace
@return DB_SUCCESS if it is valid */
static dberr_t srv_validate_undo_tablespaces()
{
<<<<<<< HEAD
  /* If the user says that there are fewer than what we find we
  tolerate that discrepancy but not the inverse. Because there could
  be unused undo tablespaces for future use. */

  if (srv_undo_tablespaces > srv_undo_tablespaces_open)
  {
    ib::error() << "Expected to open innodb_undo_tablespaces="
                << srv_undo_tablespaces
                << " but was able to find only "
		<< srv_undo_tablespaces_open;

    return DB_ERROR;
  }
  else if (srv_undo_tablespaces_open > 0)
  {
    ib::info() << "Opened " << srv_undo_tablespaces_open
               << " undo tablespaces";

    if (srv_undo_tablespaces == 0)
      ib::warn() << "innodb_undo_tablespaces=0 disables"
                 " dedicated undo log tablespaces";
  }
  return DB_SUCCESS;
}
=======
	pfs_os_file_t	fh;
	bool		success;
	char		undo_name[sizeof "innodb_undo000"];

	snprintf(undo_name, sizeof(undo_name),
		 "innodb_undo%03u", static_cast<unsigned>(space_id));

	fh = os_file_create(
		innodb_data_file_key, name, OS_FILE_OPEN
		| OS_FILE_ON_ERROR_NO_EXIT | OS_FILE_ON_ERROR_SILENT,
		OS_FILE_AIO, OS_DATA_FILE, srv_read_only_mode, &success);
	if (!success) {
		return false;
	}

	os_offset_t size = os_file_get_size(fh);
	ut_a(size != os_offset_t(-1));

	/* Load the tablespace into InnoDB's internal data structures. */

	/* We set the biggest space id to the undo tablespace
	because InnoDB hasn't opened any other tablespace apart
	from the system tablespace. */

	fil_set_max_space_id_if_bigger(space_id);

	ulint fsp_flags;
	switch (srv_checksum_algorithm) {
	case SRV_CHECKSUM_ALGORITHM_FULL_CRC32:
	case SRV_CHECKSUM_ALGORITHM_STRICT_FULL_CRC32:
		fsp_flags = (FSP_FLAGS_FCRC32_MASK_MARKER
			     | FSP_FLAGS_FCRC32_PAGE_SSIZE());
		break;
	default:
		fsp_flags = FSP_FLAGS_PAGE_SSIZE();
	}

	fil_space_t* space = fil_space_create(undo_name, space_id, fsp_flags,
					      FIL_TYPE_TABLESPACE, NULL);

	ut_a(fil_validate());
	ut_a(space);

	fil_node_t* file = space->add(name, fh, 0, false, true);

	mutex_enter(&fil_system.mutex);

	if (create_new_db) {
		space->size = file->size = ulint(size >> srv_page_size_shift);
		space->size_in_header = SRV_UNDO_TABLESPACE_SIZE_IN_PAGES;
		space->committed_size = SRV_UNDO_TABLESPACE_SIZE_IN_PAGES;
	} else {
		success = file->read_page0(true);
		if (!success) {
			os_file_close(file->handle);
			file->handle = OS_FILE_CLOSED;
			ut_a(fil_system.n_open > 0);
			fil_system.n_open--;
		}
	}
>>>>>>> 4b959bd8

/** @return the number of active undo tablespaces (except system tablespace) */
static ulint trx_rseg_get_n_undo_tablespaces()
{
  std::set<uint32_t> space_ids;
  mtr_t mtr;
  mtr.start();

  if (const buf_block_t *sys_header= trx_sysf_get(&mtr, false))
    for (ulint rseg_id= 0; rseg_id < TRX_SYS_N_RSEGS; rseg_id++)
      if (trx_sysf_rseg_get_page_no(sys_header, rseg_id) != FIL_NULL)
        if (uint32_t space= trx_sysf_rseg_get_space(sys_header, rseg_id))
          space_ids.insert(space);
  mtr.commit();
  return space_ids.size();
}

/** Open an undo tablespace.
@param[in]	create	whether undo tablespaces are being created
@param[in]	name	tablespace file name
@param[in]	i	undo tablespace count
@return undo tablespace identifier
@retval 0 on failure */
static ulint srv_undo_tablespace_open(bool create, const char* name, ulint i)
{
  bool success;
  char undo_name[sizeof "innodb_undo000"];
  ulint space_id= 0;
  ulint fsp_flags= 0;

  if (create)
  {
    space_id= srv_undo_space_id_start + i;
    snprintf(undo_name, sizeof(undo_name),
             "innodb_undo%03u", static_cast<unsigned>(space_id));
    switch (srv_checksum_algorithm) {
    case SRV_CHECKSUM_ALGORITHM_FULL_CRC32:
    case SRV_CHECKSUM_ALGORITHM_STRICT_FULL_CRC32:
      fsp_flags= FSP_FLAGS_FCRC32_MASK_MARKER | FSP_FLAGS_FCRC32_PAGE_SSIZE();
      break;
    default:
      fsp_flags= FSP_FLAGS_PAGE_SSIZE();
    }
  }

  pfs_os_file_t fh= os_file_create(innodb_data_file_key, name, OS_FILE_OPEN |
                                   OS_FILE_ON_ERROR_NO_EXIT |
                                   OS_FILE_ON_ERROR_SILENT,
                                   OS_FILE_AIO, OS_DATA_FILE,
                                   srv_read_only_mode, &success);

  if (!success)
    return 0;

  os_offset_t size= os_file_get_size(fh);
  ut_a(size != os_offset_t(-1));

  if (!create)
  {
    page_t *page= static_cast<byte*>(aligned_malloc(srv_page_size,
                                                    srv_page_size));
    dberr_t err= os_file_read(IORequestRead, fh, page, 0, srv_page_size);
    if (err != DB_SUCCESS)
    {
err_exit:
      ib::error() << "Unable to read first page of file " << name;
      aligned_free(page);
      return err;
    }

    uint32_t id= mach_read_from_4(FIL_PAGE_SPACE_ID + page);
    if (id == 0 || id >= SRV_SPACE_ID_UPPER_BOUND ||
        memcmp_aligned<2>(FIL_PAGE_SPACE_ID + page,
                          FSP_HEADER_OFFSET + FSP_SPACE_ID + page, 4))
    {
      ib::error() << "Inconsistent tablespace ID in file " << name;
      err= DB_CORRUPTION;
      goto err_exit;
    }

    fsp_flags= mach_read_from_4(FSP_HEADER_OFFSET + FSP_SPACE_FLAGS + page);
    if (buf_page_is_corrupted(false, page, fsp_flags))
    {
      ib::error() << "Checksum mismatch in the first page of file " << name;
      err= DB_CORRUPTION;
      goto err_exit;
    }

    space_id= id;
    snprintf(undo_name, sizeof undo_name, "innodb_undo%03u", id);
    aligned_free(page);
  }

  /* Load the tablespace into InnoDB's internal data structures. */

  /* We set the biggest space id to the undo tablespace
  because InnoDB hasn't opened any other tablespace apart
  from the system tablespace. */

  fil_set_max_space_id_if_bigger(space_id);

  fil_space_t *space= fil_space_create(undo_name, space_id, fsp_flags,
                                       FIL_TYPE_TABLESPACE, NULL);
  ut_a(fil_validate());
  ut_a(space);

  fil_node_t *file= space->add(name, fh, 0, false, true);
  mutex_enter(&fil_system.mutex);

  if (create)
  {
    space->size= file->size= ulint(size >> srv_page_size_shift);
    space->size_in_header= SRV_UNDO_TABLESPACE_SIZE_IN_PAGES;
  }
  else
  {
    success= file->read_page0(true);
    if (!success)
    {
      os_file_close(file->handle);
      file->handle= OS_FILE_CLOSED;
      ut_a(fil_system.n_open > 0);
      fil_system.n_open--;
    }
  }

  mutex_exit(&fil_system.mutex);
  return space_id;
}

/** Check if undo tablespaces and redo log files exist before creating a
new system tablespace
@retval DB_SUCCESS  if all undo and redo logs are not found
@retval DB_ERROR    if any undo and redo logs are found */
static
dberr_t
srv_check_undo_redo_logs_exists()
{
	bool		ret;
	pfs_os_file_t	fh;
	char	name[OS_FILE_MAX_PATH];

	/* Check if any undo tablespaces exist */
	for (ulint i = 1; i <= srv_undo_tablespaces; ++i) {

		snprintf(
			name, sizeof(name),
			"%s%cundo%03zu",
			srv_undo_dir, OS_PATH_SEPARATOR,
			i);

		fh = os_file_create(
			innodb_data_file_key, name,
			OS_FILE_OPEN_RETRY
			| OS_FILE_ON_ERROR_NO_EXIT
			| OS_FILE_ON_ERROR_SILENT,
			OS_FILE_NORMAL,
			OS_DATA_FILE,
			srv_read_only_mode,
			&ret);

		if (ret) {
			os_file_close(fh);
			ib::error()
				<< "undo tablespace '" << name << "' exists."
				" Creating system tablespace with existing undo"
				" tablespaces is not supported. Please delete"
				" all undo tablespaces before creating new"
				" system tablespace.";
			return(DB_ERROR);
		}
	}

	/* Check if redo log file exists */
	auto logfilename = get_log_file_path();

	fh = os_file_create(innodb_log_file_key, logfilename.c_str(),
			    OS_FILE_OPEN_RETRY | OS_FILE_ON_ERROR_NO_EXIT
				    | OS_FILE_ON_ERROR_SILENT,
			    OS_FILE_NORMAL, OS_LOG_FILE, srv_read_only_mode,
			    &ret);

	if (ret) {
		os_file_close(fh);
		ib::error() << "redo log file '" << logfilename
			    << "' exists. Creating system tablespace with"
			       " existing redo log file is not recommended."
			       " Please delete redo log file before"
			       " creating new system tablespace.";
		return DB_ERROR;
	}

	return(DB_SUCCESS);
}

static dberr_t srv_all_undo_tablespaces_open(bool create_new_db, ulint n_undo)
{
  /* Open all the undo tablespaces that are currently in use. If we
  fail to open any of these it is a fatal error. The tablespace ids
  should be contiguous. It is a fatal error because they are required
  for recovery and are referenced by the UNDO logs (a.k.a RBS). */

  ulint prev_id= create_new_db ? srv_undo_space_id_start - 1 : 0;

  for (ulint i= 0; i < n_undo; ++i)
  {
    char name[OS_FILE_MAX_PATH];
    snprintf(name, sizeof name, "%s%cundo%03zu", srv_undo_dir,
             OS_PATH_SEPARATOR, i + 1);
    ulint space_id= srv_undo_tablespace_open(create_new_db, name, i);
    if (!space_id)
    {
      if (!create_new_db)
        break;
      ib::error() << "Unable to open create tablespace '" << name << "'.";
      return DB_ERROR;
    }

    /* Should be no gaps in undo tablespace ids. */
    ut_a(!i || prev_id + 1 == space_id);

    prev_id= space_id;

    /* Note the first undo tablespace id in case of
    no active undo tablespace. */
    if (0 == srv_undo_tablespaces_open++)
      srv_undo_space_id_start= space_id;
  }

  /* Open any extra unused undo tablespaces. These must be contiguous.
  We stop at the first failure. These are undo tablespaces that are
  not in use and therefore not required by recovery. We only check
  that there are no gaps. */

  for (ulint i= prev_id + 1; i < srv_undo_space_id_start + TRX_SYS_N_RSEGS;
       ++i)
  {
     char name[OS_FILE_MAX_PATH];
     snprintf(name, sizeof(name),
              "%s%cundo%03zu", srv_undo_dir, OS_PATH_SEPARATOR, i);
     if (!srv_undo_tablespace_open(create_new_db, name, i))
       break;
     ++srv_undo_tablespaces_open;
  }

  return srv_validate_undo_tablespaces();
}

/** Open the configured number of dedicated undo tablespaces.
@param[in]	create_new_db	whether the database is being initialized
@return DB_SUCCESS or error code */
dberr_t
srv_undo_tablespaces_init(bool create_new_db)
{
  srv_undo_tablespaces_open= 0;

  ut_a(srv_undo_tablespaces <= TRX_SYS_N_RSEGS);
  ut_a(!create_new_db || srv_operation == SRV_OPERATION_NORMAL);

  if (srv_undo_tablespaces == 1)
    srv_undo_tablespaces= 0;

  /* Create the undo spaces only if we are creating a new
  instance. We don't allow creating of new undo tablespaces
  in an existing instance (yet). */
  if (create_new_db)
  {
    srv_undo_space_id_start= 1;
    DBUG_EXECUTE_IF("innodb_undo_upgrade", srv_undo_space_id_start= 3;);

    for (ulint i= 0; i < srv_undo_tablespaces; ++i)
    {
      char name[OS_FILE_MAX_PATH];
      snprintf(name, sizeof name, "%s%cundo%03zu",
               srv_undo_dir, OS_PATH_SEPARATOR, i + 1);
      if (dberr_t err= srv_undo_tablespace_create(name))
      {
        ib::error() << "Could not create undo tablespace '" << name << "'.";
        return err;
      }
    }
  }

  /* Get the tablespace ids of all the undo segments excluding
  the system tablespace (0). If we are creating a new instance then
  we build the undo_tablespace_ids ourselves since they don't
  already exist. */
  srv_undo_tablespaces_active= srv_undo_tablespaces;

  ulint n_undo= (create_new_db || srv_operation == SRV_OPERATION_BACKUP ||
                 srv_operation == SRV_OPERATION_RESTORE_DELTA)
    ? srv_undo_tablespaces : TRX_SYS_N_RSEGS;

  if (dberr_t err= srv_all_undo_tablespaces_open(create_new_db, n_undo))
    return err;

  /* Initialize srv_undo_space_id_start=0 when there are no
  dedicated undo tablespaces. */
  if (srv_undo_tablespaces_open == 0)
    srv_undo_space_id_start= 0;

  if (create_new_db)
  {
    mtr_t mtr;
    for (ulint i= 0; i < srv_undo_tablespaces; ++i)
    {
       mtr.start();
       fsp_header_init(fil_space_get(srv_undo_space_id_start + i),
                       SRV_UNDO_TABLESPACE_SIZE_IN_PAGES, &mtr);
       mtr.commit();
    }
  }

  return DB_SUCCESS;
}

/** Create the temporary file tablespace.
@param[in]	create_new_db	whether we are creating a new database
@return DB_SUCCESS or error code. */
static
dberr_t
srv_open_tmp_tablespace(bool create_new_db)
{
	ulint	sum_of_new_sizes;

	/* Will try to remove if there is existing file left-over by last
	unclean shutdown */
	srv_tmp_space.set_sanity_check_status(true);
	srv_tmp_space.delete_files();
	srv_tmp_space.set_ignore_read_only(true);

	ib::info() << "Creating shared tablespace for temporary tables";

	bool	create_new_temp_space;

	srv_tmp_space.set_space_id(SRV_TMP_SPACE_ID);

	dberr_t	err = srv_tmp_space.check_file_spec(
		&create_new_temp_space, 12 * 1024 * 1024);

	if (err == DB_FAIL) {
		ib::error() << "The innodb_temporary"
			" data file must be writable!";
		err = DB_ERROR;
	} else if (err != DB_SUCCESS) {
		ib::error() << "Could not create the shared innodb_temporary.";
	} else if ((err = srv_tmp_space.open_or_create(
			    true, create_new_db, &sum_of_new_sizes, NULL))
		   != DB_SUCCESS) {
		ib::error() << "Unable to create the shared innodb_temporary";
	} else if (fil_system.temp_space->open()) {
		/* Initialize the header page */
		mtr_t mtr;
		mtr.start();
		mtr.set_log_mode(MTR_LOG_NO_REDO);
		fsp_header_init(fil_system.temp_space,
				srv_tmp_space.get_sum_of_sizes(),
				&mtr);
		mtr.commit();
	} else {
		/* This file was just opened in the code above! */
		ib::error() << "The innodb_temporary"
			" data file cannot be re-opened"
			" after check_file_spec() succeeded!";
		err = DB_ERROR;
	}

	return(err);
}

/****************************************************************//**
Set state to indicate start of particular group of threads in InnoDB. */
UNIV_INLINE
void
srv_start_state_set(
/*================*/
	srv_start_state_t state)	/*!< in: indicate current state of
					thread startup */
{
	srv_start_state |= ulint(state);
}

/****************************************************************//**
Check if following group of threads is started.
@return true if started */
UNIV_INLINE
bool
srv_start_state_is_set(
/*===================*/
	srv_start_state_t state)	/*!< in: state to check for */
{
	return(srv_start_state & ulint(state));
}

/**
Shutdown all background threads created by InnoDB. */
static
void
srv_shutdown_all_bg_threads()
{
	ut_ad(!srv_undo_sources);
	srv_shutdown_state = SRV_SHUTDOWN_EXIT_THREADS;

	lock_sys.timeout_timer.reset();
	srv_master_timer.reset();

	if (purge_sys.enabled()) {
		srv_purge_shutdown();
	}

	/* All threads end up waiting for certain events. Put those events
	to the signaled state. Then the threads will exit themselves after
	os_event_wait(). */
	for (uint i = 0; i < 1000; ++i) {
		/* NOTE: IF YOU CREATE THREADS IN INNODB, YOU MUST EXIT THEM
		HERE OR EARLIER */


		if (!srv_read_only_mode) {
			/* b. srv error monitor thread exits automatically,
			no need to do anything here */
			if (srv_n_fil_crypt_threads_started) {
				os_event_set(fil_crypt_threads_event);
			}
		}

		if (srv_start_state_is_set(SRV_START_STATE_IO)) {
			ut_ad(!srv_read_only_mode);

			/* e. Exit the i/o threads */
			if (recv_sys.flush_start != NULL) {
				os_event_set(recv_sys.flush_start);
			}
			if (recv_sys.flush_end != NULL) {
				os_event_set(recv_sys.flush_end);
			}

			os_event_set(buf_flush_event);
		}

		if (!os_thread_count) {
			return;
		}

		os_thread_sleep(100000);
	}

	ib::warn() << os_thread_count << " threads created by InnoDB"
		" had not exited at shutdown!";
	ut_ad(0);
}

#ifdef UNIV_DEBUG
# define srv_init_abort(_db_err)	\
	srv_init_abort_low(create_new_db, __FILE__, __LINE__, _db_err)
#else
# define srv_init_abort(_db_err)	\
	srv_init_abort_low(create_new_db, _db_err)
#endif /* UNIV_DEBUG */

/** Innobase start-up aborted. Perform cleanup actions.
@param[in]	create_new_db	TRUE if new db is  being created
@param[in]	file		File name
@param[in]	line		Line number
@param[in]	err		Reason for aborting InnoDB startup
@return DB_SUCCESS or error code. */
MY_ATTRIBUTE((warn_unused_result, nonnull))
static
dberr_t
srv_init_abort_low(
	bool		create_new_db,
#ifdef UNIV_DEBUG
	const char*	file,
	unsigned	line,
#endif /* UNIV_DEBUG */
	dberr_t		err)
{
	ut_ad(srv_is_being_started);

	if (create_new_db) {
		ib::error() << "Database creation was aborted"
#ifdef UNIV_DEBUG
			" at " << innobase_basename(file) << "[" << line << "]"
#endif /* UNIV_DEBUG */
			" with error " << err << ". You may need"
			" to delete the ibdata1 file before trying to start"
			" up again.";
	} else {
		ib::error() << "Plugin initialization aborted"
#ifdef UNIV_DEBUG
			" at " << innobase_basename(file) << "[" << line << "]"
#endif /* UNIV_DEBUG */
			" with error " << err;
	}

	srv_shutdown_bg_undo_sources();
	srv_shutdown_all_bg_threads();
	return(err);
}

/** Prepare to delete the redo log file. Flush the dirty pages from all the
buffer pools.  Flush the redo log buffer to the redo log file.
@param[in]	old_exists	old redo log file exists
@return lsn upto which data pages have been flushed. */
static lsn_t srv_prepare_to_delete_redo_log_file(bool old_exists)
{
	DBUG_ENTER("srv_prepare_to_delete_redo_log_file");

	lsn_t	flushed_lsn;
	ulint	count = 0;

	if (log_sys.log.subformat != 2) {
		srv_log_file_size = 0;
	}

	for (;;) {
		/* Clean the buffer pool. */
		buf_flush_sync();

		DBUG_EXECUTE_IF("innodb_log_abort_1", DBUG_RETURN(0););
		DBUG_PRINT("ib_log", ("After innodb_log_abort_1"));

		log_mutex_enter();

		fil_names_clear(log_sys.get_lsn(), false);

		flushed_lsn = log_sys.get_lsn();

		{
			ib::info	info;
			if (srv_log_file_size == 0
			    || (log_sys.log.format & ~log_t::FORMAT_ENCRYPTED)
			    != log_t::FORMAT_10_5) {
				info << "Upgrading redo log: ";
			} else if (!old_exists
				   || srv_log_file_size
				   != srv_log_file_size_requested) {
				if (srv_encrypt_log
				    == (my_bool)log_sys.is_encrypted()) {
					info << (srv_encrypt_log
						 ? "Resizing encrypted"
						 : "Resizing");
				} else if (srv_encrypt_log) {
					info << "Encrypting and resizing";
				} else {
					info << "Removing encryption"
						" and resizing";
				}

				info << " redo log from " << srv_log_file_size
				     << " to ";
			} else if (srv_encrypt_log) {
				info << "Encrypting redo log: ";
			} else {
				info << "Removing redo log encryption: ";
			}

			info << srv_log_file_size_requested
			     << " bytes; LSN=" << flushed_lsn;
		}

		log_mutex_exit();

		if (flushed_lsn != log_sys.get_flushed_lsn()) {
			log_write_up_to(flushed_lsn, false);
			log_sys.log.flush();
		}

		ut_ad(flushed_lsn == log_get_lsn());

		/* Check if the buffer pools are clean.  If not
		retry till it is clean. */
		if (ulint pending_io = buf_pool.io_pending()) {
			count++;
			/* Print a message every 60 seconds if we
			are waiting to clean the buffer pools */
			if (srv_print_verbose_log && count > 600) {
				ib::info() << "Waiting for "
					<< pending_io << " buffer "
					<< "page I/Os to complete";
				count = 0;
			}

			os_thread_sleep(100000);
			continue;
		}

		break;
	}

	DBUG_RETURN(flushed_lsn);
}

/** Tries to locate LOG_FILE_NAME and check it's size, etc
@param[out]	log_file_found	returns true here if correct file was found
@return	dberr_t with DB_SUCCESS or some error */
static dberr_t find_and_check_log_file(bool &log_file_found)
{
  log_file_found= false;

  auto logfile0= get_log_file_path();
  os_file_stat_t stat_info;
  const dberr_t err= os_file_get_status(logfile0.c_str(), &stat_info, false,
                                        srv_read_only_mode);

  auto is_operation_restore= []() -> bool {
    return srv_operation == SRV_OPERATION_RESTORE ||
           srv_operation == SRV_OPERATION_RESTORE_EXPORT;
  };

  if (err == DB_NOT_FOUND)
  {
    if (is_operation_restore())
      return DB_NOT_FOUND;

    return DB_SUCCESS;
  }

  if (stat_info.type != OS_FILE_TYPE_FILE)
    return DB_SUCCESS;

  if (!srv_file_check_mode(logfile0.c_str()))
    return DB_ERROR;

  const os_offset_t size= stat_info.size;
  ut_a(size != (os_offset_t) -1);

  if (size % OS_FILE_LOG_BLOCK_SIZE)
  {
    ib::error() << "Log file " << logfile0 << " size " << size
                << " is not a multiple of " << OS_FILE_LOG_BLOCK_SIZE
                << " bytes";
    return DB_ERROR;
  }

  if (size == 0 && is_operation_restore())
  {
    /* Tolerate an empty LOG_FILE_NAME from a previous run of
    mariabackup --prepare. */
    return DB_NOT_FOUND;
  }
  /* The first log file must consist of at least the following 512-byte pages:
  header, checkpoint page 1, empty, checkpoint page 2, redo log page(s).

  Mariabackup --prepare would create an empty LOG_FILE_NAME. Tolerate it. */
  if (size != 0 && size <= OS_FILE_LOG_BLOCK_SIZE * 4)
  {
    ib::error() << "Log file " << logfile0 << " size " << size
                << " is too small";
    return DB_ERROR;
  }
  srv_log_file_size= size;

  log_file_found= true;
  return DB_SUCCESS;
}

/** Start InnoDB.
@param[in]	create_new_db	whether to create a new database
@return DB_SUCCESS or error code */
dberr_t srv_start(bool create_new_db)
{
	lsn_t		flushed_lsn;
	dberr_t		err		= DB_SUCCESS;
	bool		srv_log_file_found = true;
	mtr_t		mtr;

	ut_ad(srv_operation == SRV_OPERATION_NORMAL
	      || srv_operation == SRV_OPERATION_RESTORE
	      || srv_operation == SRV_OPERATION_RESTORE_EXPORT);

	if (srv_force_recovery == SRV_FORCE_NO_LOG_REDO) {
		srv_read_only_mode = true;
	}

	high_level_read_only = srv_read_only_mode
		|| srv_force_recovery > SRV_FORCE_NO_IBUF_MERGE
		|| srv_sys_space.created_new_raw();

	/* Reset the start state. */
	srv_start_state = SRV_START_STATE_NONE;

	compile_time_assert(sizeof(ulint) == sizeof(void*));

#ifdef UNIV_DEBUG
	ib::info() << "!!!!!!!! UNIV_DEBUG switched on !!!!!!!!!";
#endif

#ifdef UNIV_IBUF_DEBUG
	ib::info() << "!!!!!!!! UNIV_IBUF_DEBUG switched on !!!!!!!!!";
#endif

	ib::info() << MUTEX_TYPE;

	ib::info() << "Compressed tables use zlib " ZLIB_VERSION
#ifdef UNIV_ZIP_DEBUG
	      " with validation"
#endif /* UNIV_ZIP_DEBUG */
	      ;
#ifdef UNIV_ZIP_COPY
	ib::info() << "and extra copying";
#endif /* UNIV_ZIP_COPY */

	/* Since InnoDB does not currently clean up all its internal data
	structures in MySQL Embedded Server Library server_end(), we
	print an error message if someone tries to start up InnoDB a
	second time during the process lifetime. */

	if (srv_start_has_been_called) {
		ib::error() << "Startup called second time"
			" during the process lifetime."
			" In the MySQL Embedded Server Library"
			" you cannot call server_init() more than"
			" once during the process lifetime.";
	}

	srv_start_has_been_called = true;

	srv_is_being_started = true;

	/* Register performance schema stages before any real work has been
	started which may need to be instrumented. */
	mysql_stage_register("innodb", srv_stages,
			     static_cast<int>(UT_ARR_SIZE(srv_stages)));

	/* Set the maximum number of threads which can wait for a semaphore
	inside InnoDB: this is the 'sync wait array' size, as well as the
	maximum number of threads that can wait in the 'srv_conc array' for
	their time to enter InnoDB. */

	srv_max_n_threads = 1   /* io_ibuf_thread */
			    + 1 /* io_log_thread */
			    + 1 /* srv_print_monitor_task */
			    + 1 /* srv_purge_coordinator_thread */
			    + 1 /* buf_dump_thread */
			    + 1 /* dict_stats_thread */
			    + 1 /* fts_optimize_thread */
			    + 1 /* recv_writer_thread */
			    + 1 /* trx_rollback_all_recovered */
			    + 128 /* added as margin, for use of
				  InnoDB Memcached etc. */
			    + 1/* buf_flush_page_cleaner */
			    + max_connections
			    + srv_n_read_io_threads
			    + srv_n_write_io_threads
			    + srv_n_purge_threads
			    /* FTS Parallel Sort */
			    + fts_sort_pll_degree * FTS_NUM_AUX_INDEX
			      * max_connections;

	srv_boot();

	ib::info() << ut_crc32_implementation;

	if (!srv_read_only_mode) {

		mutex_create(LATCH_ID_SRV_MONITOR_FILE,
			     &srv_monitor_file_mutex);

		if (srv_innodb_status) {

			srv_monitor_file_name = static_cast<char*>(
				ut_malloc_nokey(
					strlen(fil_path_to_mysql_datadir)
					+ 20 + sizeof "/innodb_status."));

			sprintf(srv_monitor_file_name,
				"%s/innodb_status." ULINTPF,
				fil_path_to_mysql_datadir,
				os_proc_get_number());

			srv_monitor_file = my_fopen(srv_monitor_file_name,
						    O_RDWR|O_TRUNC|O_CREAT,
						    MYF(MY_WME));

			if (!srv_monitor_file) {
				ib::error() << "Unable to create "
					<< srv_monitor_file_name << ": "
					<< strerror(errno);
				if (err == DB_SUCCESS) {
					err = DB_ERROR;
				}
			}
		} else {

			srv_monitor_file_name = NULL;
			srv_monitor_file = os_file_create_tmpfile();

			if (!srv_monitor_file && err == DB_SUCCESS) {
				err = DB_ERROR;
			}
		}

		mutex_create(LATCH_ID_SRV_MISC_TMPFILE,
			     &srv_misc_tmpfile_mutex);

		srv_misc_tmpfile = os_file_create_tmpfile();

		if (!srv_misc_tmpfile && err == DB_SUCCESS) {
			err = DB_ERROR;
		}
	}

	if (err != DB_SUCCESS) {
		return(srv_init_abort(err));
	}

	srv_n_file_io_threads = srv_n_read_io_threads;

	srv_n_file_io_threads += srv_n_write_io_threads;

	if (!srv_read_only_mode) {
		/* Add the log and ibuf IO threads. */
		srv_n_file_io_threads += 2;
	} else {
		ib::info() << "Disabling background log and ibuf IO write"
			<< " threads.";
	}

	ut_a(srv_n_file_io_threads <= SRV_MAX_N_IO_THREADS);

	if (!os_aio_init(srv_n_read_io_threads,
			 srv_n_write_io_threads,
			 SRV_MAX_N_PENDING_SYNC_IOS)) {

		ib::error() << "Cannot initialize AIO sub-system";

		return(srv_init_abort(DB_ERROR));
	}

	fil_system.create(srv_file_per_table ? 50000 : 5000);

	ib::info() << "Initializing buffer pool, total size = "
		<< srv_buf_pool_size
		<< ", chunk size = " << srv_buf_pool_chunk_unit;

	if (buf_pool.create()) {
		ib::error() << "Cannot allocate memory for the buffer pool";

		return(srv_init_abort(DB_ERROR));
	}

	ib::info() << "Completed initialization of buffer pool";

#ifdef UNIV_DEBUG
	/* We have observed deadlocks with a 5MB buffer pool but
	the actual lower limit could very well be a little higher. */

	if (srv_buf_pool_size <= 5 * 1024 * 1024) {

		ib::info() << "Small buffer pool size ("
			<< srv_buf_pool_size / 1024 / 1024
			<< "M), the flst_validate() debug function can cause a"
			<< " deadlock if the buffer pool fills up.";
	}
#endif /* UNIV_DEBUG */

	log_sys.create();
	recv_sys.create();
	lock_sys.create(srv_lock_table_size);


	if (!srv_read_only_mode) {
		buf_flush_page_cleaner_init();

#ifdef UNIV_LINUX
		/* Wait for the setpriority() call to finish. */
		os_event_wait(recv_sys.flush_end);
#endif /* UNIV_LINUX */
		srv_start_state_set(SRV_START_STATE_IO);
	}

	srv_startup_is_before_trx_rollback_phase = !create_new_db;

	/* Check if undo tablespaces and redo log files exist before creating
	a new system tablespace */
	if (create_new_db) {
		err = srv_check_undo_redo_logs_exists();
		if (err != DB_SUCCESS) {
			return(srv_init_abort(DB_ERROR));
		}
		recv_sys.debug_free();
	}

	/* Open or create the data files. */
	ulint	sum_of_new_sizes;

	err = srv_sys_space.open_or_create(
		false, create_new_db, &sum_of_new_sizes, &flushed_lsn);

	switch (err) {
	case DB_SUCCESS:
		break;
	case DB_CANNOT_OPEN_FILE:
		ib::error()
			<< "Could not open or create the system tablespace. If"
			" you tried to add new data files to the system"
			" tablespace, and it failed here, you should now"
			" edit innodb_data_file_path in my.cnf back to what"
			" it was, and remove the new ibdata files InnoDB"
			" created in this failed attempt. InnoDB only wrote"
			" those files full of zeros, but did not yet use"
			" them in any way. But be careful: do not remove"
			" old data files which contain your precious data!";
		/* fall through */
	default:
		/* Other errors might come from Datafile::validate_first_page() */
		return(srv_init_abort(err));
	}

	srv_log_file_size_requested = srv_log_file_size;

	if (innodb_encrypt_temporary_tables && !log_crypt_init()) {
		return srv_init_abort(DB_ERROR);
	}

	std::string logfile0;
	if (create_new_db) {

		buf_flush_sync();

		flushed_lsn = log_get_lsn();

		err = create_log_file(flushed_lsn, logfile0);

		if (err != DB_SUCCESS) {
			return(srv_init_abort(err));
		}
	} else {
		srv_log_file_size = 0;

		bool log_file_found;
		if (dberr_t err = find_and_check_log_file(log_file_found)) {
			if (err == DB_NOT_FOUND) {
				return DB_SUCCESS;
			}
			return srv_init_abort(err);
		}

		if (srv_log_file_size == 0) {
			if (flushed_lsn < lsn_t(1000)) {
				ib::error()
					<< "Cannot create log file because"
					" data files are corrupt or the"
					" database was not shut down cleanly"
					" after creating the data files.";
				return srv_init_abort(DB_ERROR);
			}

			srv_log_file_size = srv_log_file_size_requested;

			err = create_log_file(flushed_lsn, logfile0);

			if (err == DB_SUCCESS) {
				err = create_log_file_rename(flushed_lsn,
							     logfile0);
			}

			if (err != DB_SUCCESS) {
				return(srv_init_abort(err));
			}

			/* Suppress the message about
			crash recovery. */
			flushed_lsn = log_get_lsn();
			goto file_checked;
		}

		srv_log_file_found = log_file_found;

		log_sys.log.open_file(get_log_file_path());

		log_sys.log.create();

		if (!log_set_capacity(srv_log_file_size_requested)) {
			return(srv_init_abort(DB_ERROR));
		}
	}

file_checked:
	/* Open log file and data files in the systemtablespace: we keep
        them open until database shutdown */

	fil_open_system_tablespace_files();
	ut_d(fil_system.sys_space->recv_size = srv_sys_space_size_debug);

	err = srv_undo_tablespaces_init(create_new_db);

	/* If the force recovery is set very high then we carry on regardless
	of all errors. Basically this is fingers crossed mode. */

	if (err != DB_SUCCESS
	    && srv_force_recovery < SRV_FORCE_NO_UNDO_LOG_SCAN) {

		return(srv_init_abort(err));
	}

	/* Initialize objects used by dict stats gathering thread, which
	can also be used by recovery if it tries to drop some table */
	if (!srv_read_only_mode) {
		dict_stats_init();
	}

	trx_sys.create();

	if (create_new_db) {
		ut_ad(!srv_read_only_mode);

		mtr_start(&mtr);
		ut_ad(fil_system.sys_space->id == 0);
		compile_time_assert(TRX_SYS_SPACE == 0);
		compile_time_assert(IBUF_SPACE_ID == 0);
		fsp_header_init(fil_system.sys_space, sum_of_new_sizes, &mtr);

		ulint ibuf_root = btr_create(
			DICT_CLUSTERED | DICT_IBUF, fil_system.sys_space,
			DICT_IBUF_ID_MIN, nullptr, &mtr);

		mtr_commit(&mtr);

		if (ibuf_root == FIL_NULL) {
			return(srv_init_abort(DB_ERROR));
		}

		ut_ad(ibuf_root == IBUF_TREE_ROOT_PAGE_NO);

		/* To maintain backward compatibility we create only
		the first rollback segment before the double write buffer.
		All the remaining rollback segments will be created later,
		after the double write buffer has been created. */
		trx_sys_create_sys_pages();
		trx_lists_init_at_db_start();

		err = dict_create();

		if (err != DB_SUCCESS) {
			return(srv_init_abort(err));
		}

		buf_flush_sync();

		flushed_lsn = log_get_lsn();

		err = fil_write_flushed_lsn(flushed_lsn);

		if (err == DB_SUCCESS) {
			err = create_log_file_rename(flushed_lsn, logfile0);
		}

		if (err != DB_SUCCESS) {
			return(srv_init_abort(err));
		}
	} else {
		/* We always try to do a recovery, even if the database had
		been shut down normally: this is the normal startup path */

		err = recv_recovery_from_checkpoint_start(flushed_lsn);
		recv_sys.close_files();

		recv_sys.dblwr.pages.clear();

		if (err != DB_SUCCESS) {
			return(srv_init_abort(err));
		}

		switch (srv_operation) {
		case SRV_OPERATION_NORMAL:
		case SRV_OPERATION_RESTORE_EXPORT:
			/* Initialize the change buffer. */
			err = dict_boot();
			if (err != DB_SUCCESS) {
				return(srv_init_abort(err));
			}
			/* fall through */
		case SRV_OPERATION_RESTORE:
			/* This must precede
			recv_apply_hashed_log_recs(true). */
			srv_undo_tablespaces_active
				= trx_rseg_get_n_undo_tablespaces();
			err = srv_validate_undo_tablespaces();
			if (err != DB_SUCCESS) {
				return srv_init_abort(err);
			}
			trx_lists_init_at_db_start();
			break;
		case SRV_OPERATION_RESTORE_DELTA:
		case SRV_OPERATION_BACKUP:
			ut_ad("wrong mariabackup mode" == 0);
		}

		if (srv_force_recovery < SRV_FORCE_NO_LOG_REDO) {
			/* Apply the hashed log records to the
			respective file pages, for the last batch of
			recv_group_scan_log_recs(). */

			recv_sys.apply(true);

			if (recv_sys.found_corrupt_log
			    || recv_sys.found_corrupt_fs) {
				return(srv_init_abort(DB_CORRUPTION));
			}

			DBUG_PRINT("ib_log", ("apply completed"));

			if (recv_needed_recovery) {
				trx_sys_print_mysql_binlog_offset();
			}
		}

		if (!srv_read_only_mode) {
			const ulint flags = FSP_FLAGS_PAGE_SSIZE();
			for (ulint id = 0; id <= srv_undo_tablespaces; id++) {
				if (fil_space_t* space = fil_space_get(id)) {
					fsp_flags_try_adjust(space, flags);
				}
			}

			if (sum_of_new_sizes > 0) {
				/* New data file(s) were added */
				mtr.start();
				mtr.x_lock_space(fil_system.sys_space,
						 __FILE__, __LINE__);
				buf_block_t* block = buf_page_get(
					page_id_t(0, 0), 0,
					RW_SX_LATCH, &mtr);
				ulint size = mach_read_from_4(
					FSP_HEADER_OFFSET + FSP_SIZE
					+ block->frame);
				ut_ad(size == fil_system.sys_space
				      ->size_in_header);
				size += sum_of_new_sizes;
				mtr.write<4>(*block,
					     FSP_HEADER_OFFSET + FSP_SIZE
					     + block->frame, size);
				fil_system.sys_space->size_in_header = size;
				mtr.commit();
				/* Immediately write the log record about
				increased tablespace size to disk, so that it
				is durable even if mysqld would crash
				quickly */
				log_buffer_flush_to_disk();
			}
		}

#ifdef UNIV_DEBUG
		{
			mtr.start();
			buf_block_t* block = buf_page_get(page_id_t(0, 0), 0,
							  RW_S_LATCH, &mtr);
			ut_ad(mach_read_from_4(FSP_SIZE + FSP_HEADER_OFFSET
					       + block->frame)
			      == fil_system.sys_space->size_in_header);
			mtr.commit();
		}
#endif
		const ulint	tablespace_size_in_header
			= fil_system.sys_space->size_in_header;
		const ulint	sum_of_data_file_sizes
			= srv_sys_space.get_sum_of_sizes();
		/* Compare the system tablespace file size to what is
		stored in FSP_SIZE. In srv_sys_space.open_or_create()
		we already checked that the file sizes match the
		innodb_data_file_path specification. */
		if (srv_read_only_mode
		    || sum_of_data_file_sizes == tablespace_size_in_header) {
			/* Do not complain about the size. */
		} else if (!srv_sys_space.can_auto_extend_last_file()
			   || sum_of_data_file_sizes
			   < tablespace_size_in_header) {
			ib::error() << "Tablespace size stored in header is "
				<< tablespace_size_in_header
				<< " pages, but the sum of data file sizes is "
				<< sum_of_data_file_sizes << " pages";

			if (srv_force_recovery == 0
			    && sum_of_data_file_sizes
			    < tablespace_size_in_header) {
				ib::error() <<
					"Cannot start InnoDB. The tail of"
					" the system tablespace is"
					" missing. Have you edited"
					" innodb_data_file_path in my.cnf"
					" in an inappropriate way, removing"
					" data files from there?"
					" You can set innodb_force_recovery=1"
					" in my.cnf to force"
					" a startup if you are trying to"
					" recover a badly corrupt database.";

				return(srv_init_abort(DB_ERROR));
			}
		}

		/* recv_recovery_from_checkpoint_finish needs trx lists which
		are initialized in trx_lists_init_at_db_start(). */

		recv_recovery_from_checkpoint_finish();

		if (srv_operation == SRV_OPERATION_RESTORE
		    || srv_operation == SRV_OPERATION_RESTORE_EXPORT) {
			/* After applying the redo log from
			SRV_OPERATION_BACKUP, flush the changes
			to the data files and truncate or delete the log.
			Unless --export is specified, no further change to
			InnoDB files is needed. */
			ut_ad(!srv_force_recovery);
			ut_ad(recv_no_log_write);
			buf_flush_sync();
			err = fil_write_flushed_lsn(log_get_lsn());
			DBUG_ASSERT(!buf_pool.any_io_pending());
			log_sys.log.close_file();
			if (err == DB_SUCCESS) {
				bool trunc = srv_operation
					== SRV_OPERATION_RESTORE;
				if (!trunc) {
					delete_log_file("0");
				} else {
					auto logfile0 = get_log_file_path();
					/* Truncate the first log file. */
					fclose(fopen(logfile0.c_str(), "w"));
				}
			}
			return(err);
		}

		/* Upgrade or resize or rebuild the redo logs before
		generating any dirty pages, so that the old redo log
		file will not be written to. */

		if (srv_force_recovery == SRV_FORCE_NO_LOG_REDO) {
			/* Completely ignore the redo log. */
		} else if (srv_read_only_mode) {
			/* Leave the redo log alone. */
		} else if (srv_log_file_size_requested == srv_log_file_size
			   && srv_log_file_found
			   && log_sys.log.format
			   == (srv_encrypt_log
			       ? log_t::FORMAT_ENC_10_5
			       : log_t::FORMAT_10_5)
			   && log_sys.log.subformat == 2) {
			/* No need to add or remove encryption,
			upgrade, downgrade, or resize. */
		} else {
			/* Prepare to delete the old redo log file */
			flushed_lsn = srv_prepare_to_delete_redo_log_file(
				srv_log_file_found);

			DBUG_EXECUTE_IF("innodb_log_abort_1",
					return(srv_init_abort(DB_ERROR)););
			/* Prohibit redo log writes from any other
			threads until creating a log checkpoint at the
			end of create_log_file(). */
			ut_d(recv_no_log_write = true);
			DBUG_ASSERT(!buf_pool.any_io_pending());

			DBUG_EXECUTE_IF("innodb_log_abort_3",
					return(srv_init_abort(DB_ERROR)););
			DBUG_PRINT("ib_log", ("After innodb_log_abort_3"));

			/* Stamp the LSN to the data files. */
			err = fil_write_flushed_lsn(flushed_lsn);

			DBUG_EXECUTE_IF("innodb_log_abort_4", err = DB_ERROR;);
			DBUG_PRINT("ib_log", ("After innodb_log_abort_4"));

			if (err != DB_SUCCESS) {
				return(srv_init_abort(err));
			}

			/* Close the redo log file, so that we can replace it */
			log_sys.log.close_file();

			DBUG_EXECUTE_IF("innodb_log_abort_5",
					return(srv_init_abort(DB_ERROR)););
			DBUG_PRINT("ib_log", ("After innodb_log_abort_5"));

			ib::info()
				<< "Starting to delete and rewrite log file.";

			srv_log_file_size = srv_log_file_size_requested;

			err = create_log_file(flushed_lsn, logfile0);

			if (err == DB_SUCCESS) {
				err = create_log_file_rename(flushed_lsn,
							     logfile0);
			}

			if (err != DB_SUCCESS) {
				return(srv_init_abort(err));
			}
		}
	}

	ut_ad(err == DB_SUCCESS);
	ut_a(sum_of_new_sizes != ULINT_UNDEFINED);

	/* Create the doublewrite buffer to a new tablespace */
	if (!srv_read_only_mode && srv_force_recovery < SRV_FORCE_NO_TRX_UNDO
	    && !buf_dblwr_create()) {
		return(srv_init_abort(DB_ERROR));
	}

	/* Here the double write buffer has already been created and so
	any new rollback segments will be allocated after the double
	write buffer. The default segment should already exist.
	We create the new segments only if it's a new database or
	the database was shutdown cleanly. */

	/* Note: When creating the extra rollback segments during an upgrade
	we violate the latching order, even if the change buffer is empty.
	We make an exception in sync0sync.cc and check srv_is_being_started
	for that violation. It cannot create a deadlock because we are still
	running in single threaded mode essentially. Only the IO threads
	should be running at this stage. */

	if (!trx_sys_create_rsegs()) {
		return(srv_init_abort(DB_ERROR));
	}

	if (!create_new_db) {
		ut_ad(high_level_read_only
		      || srv_force_recovery <= SRV_FORCE_NO_IBUF_MERGE);

		/* Validate a few system page types that were left
		uninitialized before MySQL or MariaDB 5.5. */
		if (!high_level_read_only
		    && !fil_system.sys_space->full_crc32()) {
			buf_block_t*	block;
			mtr.start();
			/* Bitmap page types will be reset in
			buf_dblwr_check_block() without redo logging. */
			block = buf_page_get(
				page_id_t(IBUF_SPACE_ID,
					  FSP_IBUF_HEADER_PAGE_NO),
				0, RW_X_LATCH, &mtr);
			fil_block_check_type(*block, FIL_PAGE_TYPE_SYS, &mtr);
			/* Already MySQL 3.23.53 initialized
			FSP_IBUF_TREE_ROOT_PAGE_NO to
			FIL_PAGE_INDEX. No need to reset that one. */
			block = buf_page_get(
				page_id_t(TRX_SYS_SPACE, TRX_SYS_PAGE_NO),
				0, RW_X_LATCH, &mtr);
			fil_block_check_type(*block, FIL_PAGE_TYPE_TRX_SYS,
					     &mtr);
			block = buf_page_get(
				page_id_t(TRX_SYS_SPACE,
					  FSP_FIRST_RSEG_PAGE_NO),
				0, RW_X_LATCH, &mtr);
			fil_block_check_type(*block, FIL_PAGE_TYPE_SYS, &mtr);
			block = buf_page_get(
				page_id_t(TRX_SYS_SPACE, FSP_DICT_HDR_PAGE_NO),
				0, RW_X_LATCH, &mtr);
			fil_block_check_type(*block, FIL_PAGE_TYPE_SYS, &mtr);
			mtr.commit();
		}

		/* Roll back any recovered data dictionary
		transactions, so that the data dictionary tables will
		be free of any locks.  The data dictionary latch
		should guarantee that there is at most one data
		dictionary transaction active at a time. */
		if (!high_level_read_only
		    && srv_force_recovery < SRV_FORCE_NO_TRX_UNDO) {
			/* If the following call is ever removed, the
			first-time ha_innobase::open() must hold (or
			acquire and release) a table lock that
			conflicts with trx_resurrect_table_locks(), to
			ensure that any recovered incomplete ALTER
			TABLE will have been rolled back. Otherwise,
			dict_table_t::instant could be cleared by
			rollback invoking
			dict_index_t::clear_instant_alter() while open
			table handles exist in client connections. */
			trx_rollback_recovered(false);
		}

		/* FIXME: Skip the following if srv_read_only_mode,
		while avoiding "Allocated tablespace ID" warnings. */
		if (srv_force_recovery <= SRV_FORCE_NO_IBUF_MERGE) {
			/* Open or Create SYS_TABLESPACES and SYS_DATAFILES
			so that tablespace names and other metadata can be
			found. */
			err = dict_create_or_check_sys_tablespace();
			if (err != DB_SUCCESS) {
				return(srv_init_abort(err));
			}

			/* The following call is necessary for the insert
			buffer to work with multiple tablespaces. We must
			know the mapping between space id's and .ibd file
			names.

			In a crash recovery, we check that the info in data
			dictionary is consistent with what we already know
			about space id's from the calls to fil_ibd_load().

			In a normal startup, we create the space objects for
			every table in the InnoDB data dictionary that has
			an .ibd file.

			We also determine the maximum tablespace id used. */
			dict_check_tablespaces_and_store_max_id();
		}

		if (srv_force_recovery < SRV_FORCE_NO_TRX_UNDO
		    && !srv_read_only_mode) {
			/* Drop partially created indexes. */
			row_merge_drop_temp_indexes();
			/* Drop garbage tables. */
			row_mysql_drop_garbage_tables();

			/* Drop any auxiliary tables that were not
			dropped when the parent table was
			dropped. This can happen if the parent table
			was dropped but the server crashed before the
			auxiliary tables were dropped. */
			fts_drop_orphaned_tables();

			/* Rollback incomplete non-DDL transactions */
			trx_rollback_is_active = true;
			os_thread_create(trx_rollback_all_recovered, 0, 0);
		}
	}

	srv_startup_is_before_trx_rollback_phase = false;

	if (!srv_read_only_mode) {
		/* timer task which watches the timeouts
		for lock waits */
		lock_sys.timeout_timer.reset(srv_thread_pool->create_timer(
			lock_wait_timeout_task));

		DBUG_EXECUTE_IF("innodb_skip_monitors", goto skip_monitors;);
		/* Create the task which warns of long semaphore waits */
		srv_start_periodic_timer(srv_error_monitor_timer, srv_error_monitor_task, 1000);
		srv_start_periodic_timer(srv_monitor_timer, srv_monitor_task, 5000);

		srv_start_state |= SRV_START_STATE_LOCK_SYS
			| SRV_START_STATE_MONITOR;

#ifndef DBUG_OFF
skip_monitors:
#endif
		ut_ad(srv_force_recovery >= SRV_FORCE_NO_UNDO_LOG_SCAN
		      || !purge_sys.enabled());

		if (srv_force_recovery < SRV_FORCE_NO_BACKGROUND) {
			srv_undo_sources = true;
			/* Create the dict stats gathering task */
			dict_stats_start();
			/* Create the thread that will optimize the
			FULLTEXT search index subsystem. */
			fts_optimize_init();
		}
	}

	/* Create the SYS_FOREIGN and SYS_FOREIGN_COLS system tables */
	err = dict_create_or_check_foreign_constraint_tables();
	if (err == DB_SUCCESS) {
		err = dict_create_or_check_sys_tablespace();
		if (err == DB_SUCCESS) {
			err = dict_create_or_check_sys_virtual();
		}
	}
	switch (err) {
	case DB_SUCCESS:
		break;
	case DB_READ_ONLY:
		if (srv_force_recovery >= SRV_FORCE_NO_TRX_UNDO) {
			break;
		}
		ib::error() << "Cannot create system tables in read-only mode";
		/* fall through */
	default:
		return(srv_init_abort(err));
	}

	if (!srv_read_only_mode && srv_operation == SRV_OPERATION_NORMAL) {
		/* Initialize the innodb_temporary tablespace and keep
		it open until shutdown. */
		err = srv_open_tmp_tablespace(create_new_db);

		if (err != DB_SUCCESS) {
			return(srv_init_abort(err));
		}

		trx_temp_rseg_create();

		if (srv_force_recovery < SRV_FORCE_NO_BACKGROUND) {
			srv_start_periodic_timer(srv_master_timer, srv_master_callback, 1000);
		}
	}

	if (!srv_read_only_mode && srv_operation == SRV_OPERATION_NORMAL
	    && srv_force_recovery < SRV_FORCE_NO_BACKGROUND) {
		srv_init_purge_tasks();
		purge_sys.coordinator_startup();
		srv_wake_purge_thread_if_not_active();
		srv_start_state_set(SRV_START_STATE_PURGE);
	}

	srv_is_being_started = false;

	if (!srv_read_only_mode) {
		/* wake main loop of page cleaner up */
		os_event_set(buf_flush_event);
	}

	if (srv_print_verbose_log) {
		ib::info() << INNODB_VERSION_STR
			   << " started; log sequence number "
			   << recv_sys.recovered_lsn
			   << "; transaction id " << trx_sys.get_max_trx_id();
	}

	if (srv_force_recovery > 0) {
		ib::info() << "!!! innodb_force_recovery is set to "
			<< srv_force_recovery << " !!!";
	}

	if (srv_force_recovery == 0) {
		/* In the change buffer we may have even bigger tablespace
		id's, because we may have dropped those tablespaces, but
		the buffered records have not been cleaned yet. */
		ibuf_update_max_tablespace_id();
	}

	if (!srv_read_only_mode) {
		if (create_new_db) {
			srv_buffer_pool_load_at_startup = FALSE;
		}

#ifdef WITH_WSREP
		/*
		  Create the dump/load thread only when not running with
		  --wsrep-recover.
		*/
		if (!get_wsrep_recovery()) {
#endif /* WITH_WSREP */

		/* Start buffer pool dump/load task */
		buf_load_at_startup();

#ifdef WITH_WSREP
		} else {
			ib::warn() <<
				"Skipping buffer pool dump/restore during "
				"wsrep recovery.";
		}
#endif /* WITH_WSREP */

		/* Create thread(s) that handles key rotation. This is
		needed already here as log_preflush_pool_modified_pages
		will flush dirty pages and that might need e.g.
		fil_crypt_threads_event. */
		fil_system_enter();
		fil_crypt_threads_init();
		fil_system_exit();

		/* Initialize online defragmentation. */
		btr_defragment_init();

		srv_start_state |= SRV_START_STATE_REDO;
	}

	return(DB_SUCCESS);
}

/** Shut down background threads that can generate undo log. */
void srv_shutdown_bg_undo_sources()
{
	if (srv_undo_sources) {
		ut_ad(!srv_read_only_mode);
		srv_shutdown_state = SRV_SHUTDOWN_INITIATED;
		fts_optimize_shutdown();
		dict_stats_shutdown();
		while (row_get_background_drop_list_len_low()) {
			srv_wake_master_thread();
			os_thread_yield();
		}
		srv_undo_sources = false;
	}
}

/**
  Shutdown purge to make sure that there is no possibility that we call any
  plugin code (e.g., audit) inside virtual column computation.
*/
void innodb_preshutdown()
{
  static bool first_time= true;
  if (!first_time)
    return;
  first_time= false;

  if (srv_read_only_mode)
    return;
  if (!srv_fast_shutdown && srv_operation == SRV_OPERATION_NORMAL)
  {
    /* Because a slow shutdown must empty the change buffer, we had
    better prevent any further changes from being buffered. */
    innodb_change_buffering= 0;

    while (trx_sys.any_active_transactions())
      os_thread_sleep(1000);
  }
  srv_shutdown_bg_undo_sources();
  srv_purge_shutdown();
}


/** Shut down InnoDB. */
void innodb_shutdown()
{
	innodb_preshutdown();
	ut_ad(!srv_undo_sources);
	switch (srv_operation) {
	case SRV_OPERATION_BACKUP:
	case SRV_OPERATION_RESTORE:
	case SRV_OPERATION_RESTORE_DELTA:
	case SRV_OPERATION_RESTORE_EXPORT:
		break;
	case SRV_OPERATION_NORMAL:
		/* Shut down the persistent files. */
		logs_empty_and_mark_files_at_shutdown();

		if (ulint n_threads = srv_conc_get_active_threads()) {
			ib::warn() << "Query counter shows "
				   << n_threads << " queries still"
				" inside InnoDB at shutdown";
		}
	}

	os_aio_free();
	fil_close_all_files();
	/* Exit any remaining threads. */
	srv_shutdown_all_bg_threads();

	if (srv_monitor_file) {
		my_fclose(srv_monitor_file, MYF(MY_WME));
		srv_monitor_file = 0;
		if (srv_monitor_file_name) {
			unlink(srv_monitor_file_name);
			ut_free(srv_monitor_file_name);
		}
	}

	if (srv_misc_tmpfile) {
		my_fclose(srv_misc_tmpfile, MYF(MY_WME));
		srv_misc_tmpfile = 0;
	}

	ut_ad(dict_sys.is_initialised() || !srv_was_started);
	ut_ad(trx_sys.is_initialised() || !srv_was_started);
	ut_ad(buf_dblwr || !srv_was_started || srv_read_only_mode
	      || srv_force_recovery >= SRV_FORCE_NO_TRX_UNDO);
	ut_ad(lock_sys.is_initialised() || !srv_was_started);
	ut_ad(log_sys.is_initialised() || !srv_was_started);
	ut_ad(ibuf.index || !srv_was_started);

	dict_stats_deinit();

	if (srv_start_state_is_set(SRV_START_STATE_REDO)) {
		ut_ad(!srv_read_only_mode);
		/* srv_shutdown_bg_undo_sources() already invoked
		fts_optimize_shutdown(); dict_stats_shutdown(); */

		fil_crypt_threads_cleanup();
		btr_defragment_shutdown();
	}

	/* This must be disabled before closing the buffer pool
	and closing the data dictionary.  */

#ifdef BTR_CUR_HASH_ADAPT
	if (dict_sys.is_initialised()) {
		btr_search_disable();
	}
#endif /* BTR_CUR_HASH_ADAPT */
	ibuf_close();
	log_sys.close();
	purge_sys.close();
	trx_sys.close();
	if (buf_dblwr) {
		buf_dblwr_free();
	}
	lock_sys.close();
	trx_pool_close();

	if (!srv_read_only_mode) {
		mutex_free(&srv_monitor_file_mutex);
		mutex_free(&srv_misc_tmpfile_mutex);
	}

	dict_sys.close();
	btr_search_sys_free();
	row_mysql_close();
	srv_free();
	fil_system.close();
	pars_lexer_close();
	recv_sys.close();

	ut_ad(buf_pool.is_initialised() || !srv_was_started);
	buf_pool.close();
	sync_check_close();

	if (srv_was_started && srv_print_verbose_log) {
		ib::info() << "Shutdown completed; log sequence number "
			   << srv_shutdown_lsn
			   << "; transaction id " << trx_sys.get_max_trx_id();
	}
	srv_thread_pool_end();
	srv_start_state = SRV_START_STATE_NONE;
	srv_was_started = false;
	srv_start_has_been_called = false;
}

/** Get the meta-data filename from the table name for a
single-table tablespace.
@param[in]	table		table object
@param[out]	filename	filename
@param[in]	max_len		filename max length */
void
srv_get_meta_data_filename(
	dict_table_t*	table,
	char*		filename,
	ulint		max_len)
{
	ulint		len;
	char*		path;

	/* Make sure the data_dir_path is set. */
	dict_get_and_save_data_dir_path(table, false);

	if (DICT_TF_HAS_DATA_DIR(table->flags)) {
		ut_a(table->data_dir_path);

		path = fil_make_filepath(
			table->data_dir_path, table->name.m_name, CFG, true);
	} else {
		path = fil_make_filepath(NULL, table->name.m_name, CFG, false);
	}

	ut_a(path);
	len = strlen(path);
	ut_a(max_len >= len);

	strcpy(filename, path);

	ut_free(path);
}<|MERGE_RESOLUTION|>--- conflicted
+++ resolved
@@ -446,7 +446,6 @@
 @return DB_SUCCESS if it is valid */
 static dberr_t srv_validate_undo_tablespaces()
 {
-<<<<<<< HEAD
   /* If the user says that there are fewer than what we find we
   tolerate that discrepancy but not the inverse. Because there could
   be unused undo tablespaces for future use. */
@@ -471,68 +470,6 @@
   }
   return DB_SUCCESS;
 }
-=======
-	pfs_os_file_t	fh;
-	bool		success;
-	char		undo_name[sizeof "innodb_undo000"];
-
-	snprintf(undo_name, sizeof(undo_name),
-		 "innodb_undo%03u", static_cast<unsigned>(space_id));
-
-	fh = os_file_create(
-		innodb_data_file_key, name, OS_FILE_OPEN
-		| OS_FILE_ON_ERROR_NO_EXIT | OS_FILE_ON_ERROR_SILENT,
-		OS_FILE_AIO, OS_DATA_FILE, srv_read_only_mode, &success);
-	if (!success) {
-		return false;
-	}
-
-	os_offset_t size = os_file_get_size(fh);
-	ut_a(size != os_offset_t(-1));
-
-	/* Load the tablespace into InnoDB's internal data structures. */
-
-	/* We set the biggest space id to the undo tablespace
-	because InnoDB hasn't opened any other tablespace apart
-	from the system tablespace. */
-
-	fil_set_max_space_id_if_bigger(space_id);
-
-	ulint fsp_flags;
-	switch (srv_checksum_algorithm) {
-	case SRV_CHECKSUM_ALGORITHM_FULL_CRC32:
-	case SRV_CHECKSUM_ALGORITHM_STRICT_FULL_CRC32:
-		fsp_flags = (FSP_FLAGS_FCRC32_MASK_MARKER
-			     | FSP_FLAGS_FCRC32_PAGE_SSIZE());
-		break;
-	default:
-		fsp_flags = FSP_FLAGS_PAGE_SSIZE();
-	}
-
-	fil_space_t* space = fil_space_create(undo_name, space_id, fsp_flags,
-					      FIL_TYPE_TABLESPACE, NULL);
-
-	ut_a(fil_validate());
-	ut_a(space);
-
-	fil_node_t* file = space->add(name, fh, 0, false, true);
-
-	mutex_enter(&fil_system.mutex);
-
-	if (create_new_db) {
-		space->size = file->size = ulint(size >> srv_page_size_shift);
-		space->size_in_header = SRV_UNDO_TABLESPACE_SIZE_IN_PAGES;
-		space->committed_size = SRV_UNDO_TABLESPACE_SIZE_IN_PAGES;
-	} else {
-		success = file->read_page0(true);
-		if (!success) {
-			os_file_close(file->handle);
-			file->handle = OS_FILE_CLOSED;
-			ut_a(fil_system.n_open > 0);
-			fil_system.n_open--;
-		}
-	}
->>>>>>> 4b959bd8
 
 /** @return the number of active undo tablespaces (except system tablespace) */
 static ulint trx_rseg_get_n_undo_tablespaces()
@@ -646,6 +583,7 @@
   {
     space->size= file->size= ulint(size >> srv_page_size_shift);
     space->size_in_header= SRV_UNDO_TABLESPACE_SIZE_IN_PAGES;
+    space->committed_size= SRV_UNDO_TABLESPACE_SIZE_IN_PAGES;
   }
   else
   {
