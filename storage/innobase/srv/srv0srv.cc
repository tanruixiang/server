/*****************************************************************************

Copyright (c) 1995, 2017, Oracle and/or its affiliates. All Rights Reserved.
Copyright (c) 2008, 2009 Google Inc.
Copyright (c) 2009, Percona Inc.
Copyright (c) 2013, 2021, MariaDB Corporation.

Portions of this file contain modifications contributed and copyrighted by
Google, Inc. Those modifications are gratefully acknowledged and are described
briefly in the InnoDB documentation. The contributions by Google are
incorporated with their permission, and subject to the conditions contained in
the file COPYING.Google.

Portions of this file contain modifications contributed and copyrighted
by Percona Inc.. Those modifications are
gratefully acknowledged and are described briefly in the InnoDB
documentation. The contributions by Percona Inc. are incorporated with
their permission, and subject to the conditions contained in the file
COPYING.Percona.

This program is free software; you can redistribute it and/or modify it under
the terms of the GNU General Public License as published by the Free Software
Foundation; version 2 of the License.

This program is distributed in the hope that it will be useful, but WITHOUT
ANY WARRANTY; without even the implied warranty of MERCHANTABILITY or FITNESS
FOR A PARTICULAR PURPOSE. See the GNU General Public License for more details.

You should have received a copy of the GNU General Public License along with
this program; if not, write to the Free Software Foundation, Inc.,
51 Franklin Street, Fifth Floor, Boston, MA 02110-1335 USA

*****************************************************************************/

/**************************************************//**
@file srv/srv0srv.cc
The database server main program

Created 10/8/1995 Heikki Tuuri
*******************************************************/

#include "my_global.h"
// JAN: TODO: MySQL 5.7 missing header
//#include "my_thread.h"
//
// #include "mysql/psi/mysql_stage.h"
// #include "mysql/psi/psi.h"

#include "btr0sea.h"
#include "buf0flu.h"
#include "buf0lru.h"
#include "dict0boot.h"
#include "dict0load.h"
#include "ibuf0ibuf.h"
#include "lock0lock.h"
#include "log0recv.h"
#include "mem0mem.h"
#include "os0proc.h"
#include "pars0pars.h"
#include "que0que.h"
#include "row0mysql.h"
#include "row0log.h"
#include "srv0mon.h"
#include "srv0srv.h"
#include "srv0start.h"
#include "sync0sync.h"
#include "trx0i_s.h"
#include "trx0purge.h"
#include "ut0crc32.h"
#include "btr0defragment.h"
#include "ut0mem.h"
#include "fil0fil.h"
#include "fil0crypt.h"
#include "fil0pagecompress.h"
#include "btr0scrub.h"

#include <my_service_manager.h>
/* The following is the maximum allowed duration of a lock wait. */
UNIV_INTERN ulong	srv_fatal_semaphore_wait_threshold =  DEFAULT_SRV_FATAL_SEMAPHORE_TIMEOUT;

/* How much data manipulation language (DML) statements need to be delayed,
in microseconds, in order to reduce the lagging of the purge thread. */
ulint	srv_dml_needed_delay;

bool	srv_monitor_active;
bool	srv_error_monitor_active;
bool	srv_buf_dump_thread_active;
bool	srv_dict_stats_thread_active;
bool	srv_buf_resize_thread_active;

my_bool	srv_scrub_log;

const char*	srv_main_thread_op_info = "";

/** Prefix used by MySQL to indicate pre-5.1 table name encoding */
const char		srv_mysql50_table_name_prefix[10] = "#mysql50#";

/* Server parameters which are read from the initfile */

/* The following three are dir paths which are catenated before file
names, where the file name itself may also contain a path */

char*	srv_data_home;

/** Rollback files directory, can be absolute. */
char*	srv_undo_dir;

/** The number of tablespaces to use for rollback segments. */
ulong	srv_undo_tablespaces;

/** The number of UNDO tablespaces that are open and ready to use. */
ulint	srv_undo_tablespaces_open;

/** The number of UNDO tablespaces that are active (hosting some rollback
segment). It is quite possible that some of the tablespaces doesn't host
any of the rollback-segment based on configuration used. */
ulint	srv_undo_tablespaces_active;

/* The number of rollback segments to use */
ulong	srv_undo_logs;

/** Rate at which UNDO records should be purged. */
ulong	srv_purge_rseg_truncate_frequency;

/** Enable or Disable Truncate of UNDO tablespace.
Note: If enabled then UNDO tablespace will be selected for truncate.
While Server waits for undo-tablespace to truncate if user disables
it, truncate action is completed but no new tablespace is marked
for truncate (action is never aborted). */
my_bool	srv_undo_log_truncate;

/** Maximum size of undo tablespace. */
unsigned long long	srv_max_undo_log_size;

/** Default undo tablespace size in UNIV_PAGEs count (10MB). */
const ulint SRV_UNDO_TABLESPACE_SIZE_IN_PAGES =
	((1024 * 1024) * 10) / UNIV_PAGE_SIZE_DEF;

/** Set if InnoDB must operate in read-only mode. We don't do any
recovery and open all tables in RO mode instead of RW mode. We don't
sync the max trx id to disk either. */
my_bool	srv_read_only_mode;
/** store to its own file each table created by an user; data
dictionary tables are in the system tablespace 0 */
my_bool	srv_file_per_table;
/** Set if InnoDB operates in read-only mode or innodb-force-recovery
is greater than SRV_FORCE_NO_TRX_UNDO. */
my_bool	high_level_read_only;

/** Place locks to records only i.e. do not use next-key locking except
on duplicate key checking and foreign key checking */
ibool	srv_locks_unsafe_for_binlog;
/** Sort buffer size in index creation */
ulong	srv_sort_buf_size;
/** Maximum modification log file size for online index creation */
unsigned long long	srv_online_max_size;

/* If this flag is TRUE, then we will use the native aio of the
OS (provided we compiled Innobase with it in), otherwise we will
use simulated aio we build below with threads.
Currently we support native aio on windows and linux */
my_bool	srv_use_native_aio;
my_bool	srv_numa_interleave;
/** copy of innodb_use_atomic_writes; @see innodb_init_params() */
my_bool	srv_use_atomic_writes;
/** innodb_compression_algorithm; used with page compression */
ulong	innodb_compression_algorithm;

#ifdef UNIV_DEBUG
/** Used by SET GLOBAL innodb_master_thread_disabled_debug = X. */
my_bool	srv_master_thread_disabled_debug;
/** Event used to inform that master thread is disabled. */
static os_event_t	srv_master_thread_disabled_event;
#endif /* UNIV_DEBUG */

/*------------------------- LOG FILES ------------------------ */
char*	srv_log_group_home_dir;

ulong	srv_n_log_files;
/** The InnoDB redo log file size, or 0 when changing the redo log format
at startup (while disallowing writes to the redo log). */
ulonglong	srv_log_file_size;
/** innodb_log_buffer_size, in bytes */
ulong		srv_log_buffer_size;
/** innodb_flush_log_at_trx_commit */
ulong		srv_flush_log_at_trx_commit;
/** innodb_flush_log_at_timeout */
uint		srv_flush_log_at_timeout;
/** innodb_page_size */
ulong		srv_page_size;
/** log2 of innodb_page_size; @see innodb_init_params() */
ulong		srv_page_size_shift;
/** innodb_log_write_ahead_size */
ulong		srv_log_write_ahead_size;

/** innodb_adaptive_flushing; try to flush dirty pages so as to avoid
IO bursts at the checkpoints. */
my_bool	srv_adaptive_flushing;

/** innodb_flush_sync; whether to ignore io_capacity at log checkpoints */
my_bool	srv_flush_sync;

/** Maximum number of times allowed to conditionally acquire
mutex before switching to blocking wait on the mutex */
#define MAX_MUTEX_NOWAIT	20

/** Check whether the number of failed nonblocking mutex
acquisition attempts exceeds maximum allowed value. If so,
srv_printf_innodb_monitor() will request mutex acquisition
with mutex_enter(), which will wait until it gets the mutex. */
#define MUTEX_NOWAIT(mutex_skipped)	((mutex_skipped) < MAX_MUTEX_NOWAIT)

#ifdef WITH_INNODB_DISALLOW_WRITES
UNIV_INTERN os_event_t	srv_allow_writes_event;
#endif /* WITH_INNODB_DISALLOW_WRITES */

/** copy of innodb_buffer_pool_size */
ulint	srv_buf_pool_size;
const ulint	srv_buf_pool_min_size	= 5 * 1024 * 1024;
/** Default pool size in bytes */
const ulint	srv_buf_pool_def_size	= 128 * 1024 * 1024;
/** Requested buffer pool chunk size. Each buffer pool instance consists
of one or more chunks. */
ulong	srv_buf_pool_chunk_unit;
/** innodb_buffer_pool_instances (0 is interpreted as 1) */
ulong	srv_buf_pool_instances;
/** Default value of innodb_buffer_pool_instances */
const ulong	srv_buf_pool_instances_default = 0;
/** innodb_page_hash_locks (a debug-only parameter);
number of locks to protect buf_pool->page_hash */
ulong	srv_n_page_hash_locks = 16;
/** innodb_lru_scan_depth; number of blocks scanned in LRU flush batch */
ulong	srv_LRU_scan_depth;
/** innodb_flush_neighbors; whether or not to flush neighbors of a block */
ulong	srv_flush_neighbors;
/** Previously requested size */
ulint	srv_buf_pool_old_size;
/** Current size as scaling factor for the other components */
ulint	srv_buf_pool_base_size;
/** Current size in bytes */
ulint	srv_buf_pool_curr_size;
/** Dump this % of each buffer pool during BP dump */
ulong	srv_buf_pool_dump_pct;
/** Abort load after this amount of pages */
#ifdef UNIV_DEBUG
ulong srv_buf_pool_load_pages_abort = LONG_MAX;
#endif
/** Lock table size in bytes */
ulint	srv_lock_table_size	= ULINT_MAX;

/** innodb_read_io_threads */
ulong	srv_n_read_io_threads;
/** innodb_write_io_threads */
ulong	srv_n_write_io_threads;

/** innodb_random_read_ahead */
my_bool	srv_random_read_ahead;
/** innodb_read_ahead_threshold; the number of pages that must be present
in the buffer cache and accessed sequentially for InnoDB to trigger a
readahead request. */
ulong	srv_read_ahead_threshold;

/** innodb_change_buffer_max_size; maximum on-disk size of change
buffer in terms of percentage of the buffer pool. */
uint	srv_change_buffer_max_size;

ulong	srv_file_flush_method;


/** copy of innodb_open_files; @see innodb_init_params() */
ulint	srv_max_n_open_files;

/** innodb_io_capacity */
ulong	srv_io_capacity;
/** innodb_io_capacity_max */
ulong	srv_max_io_capacity;

/** innodb_page_cleaners; the number of page cleaner threads */
ulong	srv_n_page_cleaners;

/* The InnoDB main thread tries to keep the ratio of modified pages
in the buffer pool to all database pages in the buffer pool smaller than
the following number. But it is not guaranteed that the value stays below
that during a time of heavy update/insert activity. */

/** innodb_max_dirty_pages_pct */
double	srv_max_buf_pool_modified_pct;
/** innodb_max_dirty_pages_pct_lwm */
double	srv_max_dirty_pages_pct_lwm;

/** innodb_adaptive_flushing_lwm; the percentage of log capacity at
which adaptive flushing, if enabled, will kick in. */
double	srv_adaptive_flushing_lwm;

/** innodb_flushing_avg_loops; number of iterations over which
adaptive flushing is averaged */
ulong	srv_flushing_avg_loops;

/** innodb_purge_threads; the number of purge threads to use */
ulong	srv_n_purge_threads;

/** innodb_purge_batch_size, in pages */
ulong	srv_purge_batch_size;

/** innodb_stats_method decides how InnoDB treats
NULL value when collecting statistics. By default, it is set to
SRV_STATS_NULLS_EQUAL(0), ie. all NULL value are treated equal */
ulong srv_innodb_stats_method;

srv_stats_t	srv_stats;

/* structure to pass status variables to MySQL */
export_var_t export_vars;

/** Normally 0. When nonzero, skip some phases of crash recovery,
starting from SRV_FORCE_IGNORE_CORRUPT, so that data can be recovered
by SELECT or mysqldump. When this is nonzero, we do not allow any user
modifications to the data. */
ulong	srv_force_recovery;

/** innodb_print_all_deadlocks; whether to print all user-level
transactions deadlocks to the error log */
my_bool	srv_print_all_deadlocks;

/** innodb_cmp_per_index_enabled; enable
INFORMATION_SCHEMA.innodb_cmp_per_index */
my_bool	srv_cmp_per_index_enabled;

/** innodb_fast_shutdown; if 1 then we do not run purge and insert buffer
merge to completion before shutdown. If it is set to 2, do not even flush the
buffer pool to data files at the shutdown: we effectively 'crash'
InnoDB (but lose no committed transactions). */
uint	srv_fast_shutdown;

/** copy of innodb_status_file; generate a innodb_status.<pid> file */
ibool	srv_innodb_status;

/** innodb_prefix_index_cluster_optimization; whether to optimize
prefix index queries to skip cluster index lookup when possible */
my_bool	srv_prefix_index_cluster_optimization;

/** innodb_stats_transient_sample_pages;
When estimating number of different key values in an index, sample
this many index pages, there are 2 ways to calculate statistics:
* persistent stats that are calculated by ANALYZE TABLE and saved
  in the innodb database.
* quick transient stats, that are used if persistent stats for the given
  table/index are not found in the innodb database */
unsigned long long	srv_stats_transient_sample_pages;
/** innodb_stats_persistent */
my_bool		srv_stats_persistent;
/** innodb_stats_include_delete_marked */
my_bool		srv_stats_include_delete_marked;
/** innodb_stats_persistent_sample_pages */
unsigned long long	srv_stats_persistent_sample_pages;
/** innodb_stats_auto_recalc */
my_bool		srv_stats_auto_recalc;

/** innodb_stats_modified_counter; The number of rows modified before
we calculate new statistics (default 0 = current limits) */
unsigned long long srv_stats_modified_counter;

/** innodb_stats_traditional; enable traditional statistic calculation
based on number of configured pages */
my_bool	srv_stats_sample_traditional;

my_bool	srv_use_doublewrite_buf;

/** innodb_doublewrite_batch_size (a debug parameter) specifies the
number of pages to use in LRU and flush_list batch flushing.
The rest of the doublewrite buffer is used for single-page flushing. */
ulong	srv_doublewrite_batch_size = 120;

/** innodb_replication_delay */
ulong	srv_replication_delay;

/** innodb_sync_spin_loops */
ulong	srv_n_spin_wait_rounds;
/** innodb_spin_wait_delay */
uint	srv_spin_wait_delay;

static ulint		srv_n_rows_inserted_old;
static ulint		srv_n_rows_updated_old;
static ulint		srv_n_rows_deleted_old;
static ulint		srv_n_rows_read_old;
static ulint		srv_n_system_rows_inserted_old;
static ulint		srv_n_system_rows_updated_old;
static ulint		srv_n_system_rows_deleted_old;
static ulint		srv_n_system_rows_read_old;

ulint	srv_truncated_status_writes;
/** Number of initialized rollback segments for persistent undo log */
ulong	srv_available_undo_logs;

/* Defragmentation */
UNIV_INTERN my_bool	srv_defragment;
/** innodb_defragment_n_pages */
UNIV_INTERN uint	srv_defragment_n_pages;
UNIV_INTERN uint	srv_defragment_stats_accuracy;
/** innodb_defragment_fill_factor_n_recs */
UNIV_INTERN uint	srv_defragment_fill_factor_n_recs;
/** innodb_defragment_fill_factor */
UNIV_INTERN double	srv_defragment_fill_factor;
/** innodb_defragment_frequency */
UNIV_INTERN uint	srv_defragment_frequency;
/** derived from innodb_defragment_frequency;
@see innodb_defragment_frequency_update() */
UNIV_INTERN ulonglong	srv_defragment_interval;

/** Current mode of operation */
UNIV_INTERN enum srv_operation_mode srv_operation;

/* Set the following to 0 if you want InnoDB to write messages on
stderr on startup/shutdown. Not enabled on the embedded server. */
ibool	srv_print_verbose_log;
my_bool	srv_print_innodb_monitor;
my_bool	srv_print_innodb_lock_monitor;
/** innodb_force_primary_key; whether to disallow CREATE TABLE without
PRIMARY KEY */
my_bool	srv_force_primary_key;

/** Key version to encrypt the temporary tablespace */
my_bool innodb_encrypt_temporary_tables;

/* Array of English strings describing the current state of an
i/o handler thread */

const char* srv_io_thread_op_info[SRV_MAX_N_IO_THREADS];
const char* srv_io_thread_function[SRV_MAX_N_IO_THREADS];

static time_t	srv_last_monitor_time;

static ib_mutex_t	srv_innodb_monitor_mutex;

/** Mutex protecting page_zip_stat_per_index */
ib_mutex_t	page_zip_stat_per_index_mutex;

/* Mutex for locking srv_monitor_file. Not created if srv_read_only_mode */
ib_mutex_t	srv_monitor_file_mutex;

/** Temporary file for innodb monitor output */
FILE*	srv_monitor_file;
/** Mutex for locking srv_misc_tmpfile. Not created if srv_read_only_mode.
This mutex has a very low rank; threads reserving it should not
acquire any further latches or sleep before releasing this one. */
ib_mutex_t	srv_misc_tmpfile_mutex;
/** Temporary file for miscellanous diagnostic output */
FILE*	srv_misc_tmpfile;

static ulint	srv_main_thread_process_no;
static ulint	srv_main_thread_id;

/* The following counts are used by the srv_master_thread. */

/** Iterations of the loop bounded by 'srv_active' label. */
static ulint		srv_main_active_loops;
/** Iterations of the loop bounded by the 'srv_idle' label. */
static ulint		srv_main_idle_loops;
/** Iterations of the loop bounded by the 'srv_shutdown' label. */
static ulint		srv_main_shutdown_loops;
/** Log writes involving flush. */
static ulint		srv_log_writes_and_flush;

/* This is only ever touched by the master thread. It records the
time when the last flush of log file has happened. The master
thread ensures that we flush the log files at least once per
second. */
static time_t	srv_last_log_flush_time;

/* Interval in seconds at which various tasks are performed by the
master thread when server is active. In order to balance the workload,
we should try to keep intervals such that they are not multiple of
each other. For example, if we have intervals for various tasks
defined as 5, 10, 15, 60 then all tasks will be performed when
current_time % 60 == 0 and no tasks will be performed when
current_time % 5 != 0. */

# define	SRV_MASTER_CHECKPOINT_INTERVAL		(7)
#ifdef MEM_PERIODIC_CHECK
# define	SRV_MASTER_MEM_VALIDATE_INTERVAL	(13)
#endif /* MEM_PERIODIC_CHECK */
# define	SRV_MASTER_DICT_LRU_INTERVAL		(47)

/** Buffer pool dump status frequence in percentages */
UNIV_INTERN ulong srv_buf_dump_status_frequency;

/** Acquire the system_mutex. */
#define srv_sys_mutex_enter() do {			\
	mutex_enter(&srv_sys.mutex);			\
} while (0)

/** Release the system mutex. */
#define srv_sys_mutex_exit() do {			\
	mutex_exit(&srv_sys.mutex);			\
} while (0)

/*
	IMPLEMENTATION OF THE SERVER MAIN PROGRAM
	=========================================

There is the following analogue between this database
server and an operating system kernel:

DB concept			equivalent OS concept
----------			---------------------
transaction		--	process;

query thread		--	thread;

lock			--	semaphore;

kernel			--	kernel;

query thread execution:
(a) without lock mutex
reserved		--	process executing in user mode;
(b) with lock mutex reserved
			--	process executing in kernel mode;

The server has several backgroind threads all running at the same
priority as user threads. It periodically checks if here is anything
happening in the server which requires intervention of the master
thread. Such situations may be, for example, when flushing of dirty
blocks is needed in the buffer pool or old version of database rows
have to be cleaned away (purged). The user can configure a separate
dedicated purge thread(s) too, in which case the master thread does not
do any purging.

The threads which we call user threads serve the queries of the MySQL
server. They run at normal priority.

When there is no activity in the system, also the master thread
suspends itself to wait for an event making the server totally silent.

There is still one complication in our server design. If a
background utility thread obtains a resource (e.g., mutex) needed by a user
thread, and there is also some other user activity in the system,
the user thread may have to wait indefinitely long for the
resource, as the OS does not schedule a background thread if
there is some other runnable user thread. This problem is called
priority inversion in real-time programming.

One solution to the priority inversion problem would be to keep record
of which thread owns which resource and in the above case boost the
priority of the background thread so that it will be scheduled and it
can release the resource.  This solution is called priority inheritance
in real-time programming.  A drawback of this solution is that the overhead
of acquiring a mutex increases slightly, maybe 0.2 microseconds on a 100
MHz Pentium, because the thread has to call os_thread_get_curr_id.  This may
be compared to 0.5 microsecond overhead for a mutex lock-unlock pair. Note
that the thread cannot store the information in the resource , say mutex,
itself, because competing threads could wipe out the information if it is
stored before acquiring the mutex, and if it stored afterwards, the
information is outdated for the time of one machine instruction, at least.
(To be precise, the information could be stored to lock_word in mutex if
the machine supports atomic swap.)

The above solution with priority inheritance may become actual in the
future, currently we do not implement any priority twiddling solution.
Our general aim is to reduce the contention of all mutexes by making
them more fine grained.

The thread table contains information of the current status of each
thread existing in the system, and also the event semaphores used in
suspending the master thread and utility threads when they have nothing
to do.  The thread table can be seen as an analogue to the process table
in a traditional Unix implementation. */

/** The server system struct */
struct srv_sys_t{
	ib_mutex_t	tasks_mutex;		/*!< variable protecting the
						tasks queue */
	UT_LIST_BASE_NODE_T(que_thr_t)
			tasks;			/*!< task queue */

	ib_mutex_t	mutex;			/*!< variable protecting the
						fields below. */
	ulint		n_sys_threads;		/*!< size of the sys_threads
						array */

	srv_slot_t
	sys_threads[srv_max_purge_threads + 1];	/*!< server thread table;
						os_event_set() and
						os_event_reset() on
						sys_threads[]->event are
						covered by srv_sys_t::mutex */

	Atomic_counter<ulint>
			n_threads_active[SRV_MASTER + 1];
						/*!< number of threads active
						in a thread class; protected
						by both std::atomic and
						mutex */

	srv_stats_t::ulint_ctr_1_t
			activity_count;		/*!< For tracking server
						activity */
};

static srv_sys_t	srv_sys;

/** @return whether the purge coordinator thread is active */
bool purge_sys_t::running()
{
  return srv_sys.n_threads_active[SRV_PURGE];
}

/** Event to signal srv_monitor_thread. Not protected by a mutex.
Set after setting srv_print_innodb_monitor. */
os_event_t	srv_monitor_event;

/** Event to signal the shutdown of srv_error_monitor_thread.
Not protected by a mutex. */
os_event_t	srv_error_event;

/** Event for waking up buf_dump_thread. Not protected by a mutex.
Set on shutdown or by buf_dump_start() or buf_load_start(). */
os_event_t	srv_buf_dump_event;

/** Event to signal the buffer pool resize thread */
os_event_t	srv_buf_resize_event;

/** The buffer pool dump/load file name */
char*	srv_buf_dump_filename;

/** Boolean config knobs that tell InnoDB to dump the buffer pool at shutdown
and/or load it during startup. */
char	srv_buffer_pool_dump_at_shutdown = TRUE;
char	srv_buffer_pool_load_at_startup = TRUE;

/** Slot index in the srv_sys.sys_threads array for the master thread. */
#define SRV_MASTER_SLOT 0

/** Slot index in the srv_sys.sys_threads array for the purge thread. */
#define SRV_PURGE_SLOT 1

/** Slot index in the srv_sys.sys_threads array from which purge workers start.
  */
#define SRV_WORKER_SLOTS_START 2

#ifdef HAVE_PSI_STAGE_INTERFACE
/** Performance schema stage event for monitoring ALTER TABLE progress
everything after flush log_make_checkpoint(). */
PSI_stage_info	srv_stage_alter_table_end
	= {0, "alter table (end)", PSI_FLAG_STAGE_PROGRESS};

/** Performance schema stage event for monitoring ALTER TABLE progress
log_make_checkpoint(). */
PSI_stage_info	srv_stage_alter_table_flush
	= {0, "alter table (flush)", PSI_FLAG_STAGE_PROGRESS};

/** Performance schema stage event for monitoring ALTER TABLE progress
row_merge_insert_index_tuples(). */
PSI_stage_info	srv_stage_alter_table_insert
	= {0, "alter table (insert)", PSI_FLAG_STAGE_PROGRESS};

/** Performance schema stage event for monitoring ALTER TABLE progress
row_log_apply(). */
PSI_stage_info	srv_stage_alter_table_log_index
	= {0, "alter table (log apply index)", PSI_FLAG_STAGE_PROGRESS};

/** Performance schema stage event for monitoring ALTER TABLE progress
row_log_table_apply(). */
PSI_stage_info	srv_stage_alter_table_log_table
	= {0, "alter table (log apply table)", PSI_FLAG_STAGE_PROGRESS};

/** Performance schema stage event for monitoring ALTER TABLE progress
row_merge_sort(). */
PSI_stage_info	srv_stage_alter_table_merge_sort
	= {0, "alter table (merge sort)", PSI_FLAG_STAGE_PROGRESS};

/** Performance schema stage event for monitoring ALTER TABLE progress
row_merge_read_clustered_index(). */
PSI_stage_info	srv_stage_alter_table_read_pk_internal_sort
	= {0, "alter table (read PK and internal sort)", PSI_FLAG_STAGE_PROGRESS};

/** Performance schema stage event for monitoring buffer pool load progress. */
PSI_stage_info	srv_stage_buffer_pool_load
	= {0, "buffer pool load", PSI_FLAG_STAGE_PROGRESS};
#endif /* HAVE_PSI_STAGE_INTERFACE */

/*********************************************************************//**
Prints counters for work done by srv_master_thread. */
static
void
srv_print_master_thread_info(
/*=========================*/
	FILE  *file)    /* in: output stream */
{
	fprintf(file, "srv_master_thread loops: " ULINTPF " srv_active, "
		ULINTPF " srv_shutdown, " ULINTPF " srv_idle\n"
		"srv_master_thread log flush and writes: " ULINTPF "\n",
		srv_main_active_loops,
		srv_main_shutdown_loops,
		srv_main_idle_loops,
		srv_log_writes_and_flush);
}

/*********************************************************************//**
Sets the info describing an i/o thread current state. */
void
srv_set_io_thread_op_info(
/*======================*/
	ulint		i,	/*!< in: the 'segment' of the i/o thread */
	const char*	str)	/*!< in: constant char string describing the
				state */
{
	ut_a(i < SRV_MAX_N_IO_THREADS);

	srv_io_thread_op_info[i] = str;
}

/*********************************************************************//**
Resets the info describing an i/o thread current state. */
void
srv_reset_io_thread_op_info()
/*=========================*/
{
	for (ulint i = 0; i < UT_ARR_SIZE(srv_io_thread_op_info); ++i) {
		srv_io_thread_op_info[i] = "not started yet";
	}
}

#ifdef UNIV_DEBUG
/*********************************************************************//**
Validates the type of a thread table slot.
@return TRUE if ok */
static
ibool
srv_thread_type_validate(
/*=====================*/
	srv_thread_type	type)	/*!< in: thread type */
{
	switch (type) {
	case SRV_NONE:
		break;
	case SRV_WORKER:
	case SRV_PURGE:
	case SRV_MASTER:
		return(TRUE);
	}
	ut_error;
	return(FALSE);
}
#endif /* UNIV_DEBUG */

/*********************************************************************//**
Gets the type of a thread table slot.
@return thread type */
static
srv_thread_type
srv_slot_get_type(
/*==============*/
	const srv_slot_t*	slot)	/*!< in: thread slot */
{
	srv_thread_type	type = slot->type;
	ut_ad(srv_thread_type_validate(type));
	return(type);
}

/*********************************************************************//**
Reserves a slot in the thread table for the current thread.
@return reserved slot */
static
srv_slot_t*
srv_reserve_slot(
/*=============*/
	srv_thread_type	type)	/*!< in: type of the thread */
{
	srv_slot_t*	slot = 0;

	srv_sys_mutex_enter();

	ut_ad(srv_thread_type_validate(type));

	switch (type) {
	case SRV_MASTER:
		slot = &srv_sys.sys_threads[SRV_MASTER_SLOT];
		break;

	case SRV_PURGE:
		slot = &srv_sys.sys_threads[SRV_PURGE_SLOT];
		break;

	case SRV_WORKER:
		/* Find an empty slot, skip the master and purge slots. */
		for (slot = &srv_sys.sys_threads[SRV_WORKER_SLOTS_START];
		     slot->in_use;
		     ++slot) {

			ut_a(slot < &srv_sys.sys_threads[
				     srv_sys.n_sys_threads]);
		}
		break;

	case SRV_NONE:
		ut_error;
	}

	ut_a(!slot->in_use);

	slot->in_use = TRUE;
	slot->suspended = FALSE;
	slot->type = type;

	ut_ad(srv_slot_get_type(slot) == type);

	srv_sys.n_threads_active[type]++;

	srv_sys_mutex_exit();

	return(slot);
}

/*********************************************************************//**
Suspends the calling thread to wait for the event in its thread slot.
@return the current signal count of the event. */
static
int64_t
srv_suspend_thread_low(
/*===================*/
	srv_slot_t*	slot)	/*!< in/out: thread slot */
{
	ut_ad(!srv_read_only_mode);
	ut_ad(mutex_own(&srv_sys.mutex));

	ut_ad(slot->in_use);

	srv_thread_type	type = srv_slot_get_type(slot);

	switch (type) {
	case SRV_NONE:
		ut_error;

	case SRV_MASTER:
		/* We have only one master thread and it
		should be the first entry always. */
		ut_a(srv_sys.n_threads_active[type] == 1);
		break;

	case SRV_PURGE:
		/* We have only one purge coordinator thread
		and it should be the second entry always. */
		ut_a(srv_sys.n_threads_active[type] == 1);
		break;

	case SRV_WORKER:
		ut_a(srv_n_purge_threads > 1);
		break;
	}

	ut_a(!slot->suspended);
	slot->suspended = TRUE;

	if (srv_sys.n_threads_active[type]-- == 0) {
		ut_error;
	}

	return(os_event_reset(slot->event));
}

/*********************************************************************//**
Suspends the calling thread to wait for the event in its thread slot.
@return the current signal count of the event. */
static
int64_t
srv_suspend_thread(
/*===============*/
	srv_slot_t*	slot)	/*!< in/out: thread slot */
{
	srv_sys_mutex_enter();

	int64_t		sig_count = srv_suspend_thread_low(slot);

	srv_sys_mutex_exit();

	return(sig_count);
}

/** Resume the calling thread.
@param[in,out]	slot		thread slot
@param[in]	sig_count	signal count (if wait)
@param[in]	wait		whether to wait for the event
@param[in]	timeout_usec	timeout in microseconds (0=infinite)
@return	whether the wait timed out */
static
bool
srv_resume_thread(srv_slot_t* slot, int64_t sig_count = 0, bool wait = true,
		  ulint timeout_usec = 0)
{
	bool	timeout;

	ut_ad(!srv_read_only_mode);
	ut_ad(slot->in_use);
	ut_ad(slot->suspended);

	if (!wait) {
		timeout = false;
	} else if (timeout_usec) {
		timeout = OS_SYNC_TIME_EXCEEDED == os_event_wait_time_low(
			slot->event, timeout_usec, sig_count);
	} else {
		timeout = false;
		os_event_wait_low(slot->event, sig_count);
	}

	srv_sys_mutex_enter();
	ut_ad(slot->in_use);
	ut_ad(slot->suspended);

	slot->suspended = FALSE;
	srv_sys.n_threads_active[slot->type]++;
	srv_sys_mutex_exit();
	return(timeout);
}

/** Ensure that a given number of threads of the type given are running
(or are already terminated).
@param[in]	type	thread type
@param[in]	n	number of threads that have to run */
void
srv_release_threads(enum srv_thread_type type, ulint n)
{
	ulint	running;

	ut_ad(srv_thread_type_validate(type));
	ut_ad(n > 0);

	do {
		running = 0;

		srv_sys_mutex_enter();

		for (ulint i = 0; i < srv_sys.n_sys_threads; i++) {
			srv_slot_t*	slot = &srv_sys.sys_threads[i];

			if (!slot->in_use || srv_slot_get_type(slot) != type) {
				continue;
			} else if (!slot->suspended) {
				if (++running >= n) {
					break;
				}
				continue;
			}

			switch (type) {
			case SRV_NONE:
				ut_error;

			case SRV_MASTER:
				/* We have only one master thread and it
				should be the first entry always. */
				ut_a(n == 1);
				ut_a(i == SRV_MASTER_SLOT);
				ut_a(srv_sys.n_threads_active[type] == 0);
				break;

			case SRV_PURGE:
				/* We have only one purge coordinator thread
				and it should be the second entry always. */
				ut_a(n == 1);
				ut_a(i == SRV_PURGE_SLOT);
				ut_a(srv_n_purge_threads > 0);
				ut_a(srv_sys.n_threads_active[type] == 0);
				break;

			case SRV_WORKER:
				ut_a(srv_n_purge_threads > 1);
				ut_a(srv_sys.n_threads_active[type]
				     < srv_n_purge_threads - 1);
				break;
			}

			os_event_set(slot->event);
		}

		srv_sys_mutex_exit();
	} while (running && running < n);
}

/*********************************************************************//**
Release a thread's slot. */
static
void
srv_free_slot(
/*==========*/
	srv_slot_t*	slot)	/*!< in/out: thread slot */
{
	srv_sys_mutex_enter();

	/* Mark the thread as inactive. */
	srv_suspend_thread_low(slot);
	/* Free the slot for reuse. */
	ut_ad(slot->in_use);
	slot->in_use = FALSE;

	srv_sys_mutex_exit();
}

/** Initialize the server. */
static
void
srv_init()
{
	mutex_create(LATCH_ID_SRV_INNODB_MONITOR, &srv_innodb_monitor_mutex);

	srv_sys.n_sys_threads = srv_read_only_mode
		? 0
		: srv_n_purge_threads + 1/* purge coordinator */;

	if (!srv_read_only_mode) {
		mutex_create(LATCH_ID_SRV_SYS, &srv_sys.mutex);

		mutex_create(LATCH_ID_SRV_SYS_TASKS, &srv_sys.tasks_mutex);

		for (ulint i = 0; i < srv_sys.n_sys_threads; ++i) {
			srv_slot_t*	slot = &srv_sys.sys_threads[i];

			slot->event = os_event_create(0);

			ut_a(slot->event);
		}

		srv_error_event = os_event_create(0);

		srv_monitor_event = os_event_create(0);

		srv_buf_dump_event = os_event_create(0);

		buf_flush_event = os_event_create("buf_flush_event");

		UT_LIST_INIT(srv_sys.tasks, &que_thr_t::queue);
	}

	srv_buf_resize_event = os_event_create(0);

	ut_d(srv_master_thread_disabled_event = os_event_create(0));

	/* page_zip_stat_per_index_mutex is acquired from:
	1. page_zip_compress() (after SYNC_FSP)
	2. page_zip_decompress()
	3. i_s_cmp_per_index_fill_low() (where SYNC_DICT is acquired)
	4. innodb_cmp_per_index_update(), no other latches
	since we do not acquire any other latches while holding this mutex,
	it can have very low level. We pick SYNC_ANY_LATCH for it. */
	mutex_create(LATCH_ID_PAGE_ZIP_STAT_PER_INDEX,
		     &page_zip_stat_per_index_mutex);

	/* Create dummy indexes for infimum and supremum records */

	dict_ind_init();

#ifdef WITH_INNODB_DISALLOW_WRITES
	/* Writes have to be enabled on init or else we hang. Thus, we
	always set the event here regardless of innobase_disallow_writes.
	That flag will always be 0 at this point because it isn't settable
	via my.cnf or command line arg. */
	srv_allow_writes_event = os_event_create(0);
	os_event_set(srv_allow_writes_event);
#endif /* WITH_INNODB_DISALLOW_WRITES */

	/* Initialize some INFORMATION SCHEMA internal structures */
	trx_i_s_cache_init(trx_i_s_cache);

	ut_crc32_init();
}

/*********************************************************************//**
Frees the data structures created in srv_init(). */
void
srv_free(void)
/*==========*/
{
	if (!srv_buf_resize_event) {
		return;
	}

	mutex_free(&srv_innodb_monitor_mutex);
	mutex_free(&page_zip_stat_per_index_mutex);

	if (!srv_read_only_mode) {
		mutex_free(&srv_sys.mutex);
		mutex_free(&srv_sys.tasks_mutex);

		for (ulint i = 0; i < srv_sys.n_sys_threads; ++i) {
			os_event_destroy(srv_sys.sys_threads[i].event);
		}

		os_event_destroy(srv_error_event);
		os_event_destroy(srv_monitor_event);
		os_event_destroy(srv_buf_dump_event);
		os_event_destroy(buf_flush_event);
	}

	os_event_destroy(srv_buf_resize_event);

	ut_d(os_event_destroy(srv_master_thread_disabled_event));

	dict_ind_free();

	trx_i_s_cache_free(trx_i_s_cache);
}

/*********************************************************************//**
Boots the InnoDB server. */
void
srv_boot(void)
/*==========*/
{
	sync_check_init();
	recv_sys_var_init();
	trx_pool_init();
	row_mysql_init();
	srv_init();
}

/******************************************************************//**
Refreshes the values used to calculate per-second averages. */
static
void
srv_refresh_innodb_monitor_stats(void)
/*==================================*/
{
	mutex_enter(&srv_innodb_monitor_mutex);

	time_t current_time = time(NULL);

	if (difftime(current_time, srv_last_monitor_time) <= 60) {
		/* We referesh InnoDB Monitor values so that averages are
		printed from at most 60 last seconds */
		mutex_exit(&srv_innodb_monitor_mutex);
		return;
	}

	srv_last_monitor_time = current_time;

	os_aio_refresh_stats();

#ifdef BTR_CUR_HASH_ADAPT
	btr_cur_n_sea_old = btr_cur_n_sea;
#endif /* BTR_CUR_HASH_ADAPT */
	btr_cur_n_non_sea_old = btr_cur_n_non_sea;

	log_refresh_stats();

	buf_refresh_io_stats_all();

	srv_n_rows_inserted_old = srv_stats.n_rows_inserted;
	srv_n_rows_updated_old = srv_stats.n_rows_updated;
	srv_n_rows_deleted_old = srv_stats.n_rows_deleted;
	srv_n_rows_read_old = srv_stats.n_rows_read;

	srv_n_system_rows_inserted_old = srv_stats.n_system_rows_inserted;
	srv_n_system_rows_updated_old = srv_stats.n_system_rows_updated;
	srv_n_system_rows_deleted_old = srv_stats.n_system_rows_deleted;
	srv_n_system_rows_read_old = srv_stats.n_system_rows_read;

	mutex_exit(&srv_innodb_monitor_mutex);
}

/******************************************************************//**
Outputs to a file the output of the InnoDB Monitor.
@return FALSE if not all information printed
due to failure to obtain necessary mutex */
ibool
srv_printf_innodb_monitor(
/*======================*/
	FILE*	file,		/*!< in: output stream */
	ibool	nowait,		/*!< in: whether to wait for the
				lock_sys_t:: mutex */
	ulint*	trx_start_pos,	/*!< out: file position of the start of
				the list of active transactions */
	ulint*	trx_end)	/*!< out: file position of the end of
				the list of active transactions */
{
	double	time_elapsed;
	time_t	current_time;
	ibool	ret;

	mutex_enter(&srv_innodb_monitor_mutex);

	current_time = time(NULL);

	/* We add 0.001 seconds to time_elapsed to prevent division
	by zero if two users happen to call SHOW ENGINE INNODB STATUS at the
	same time */

	time_elapsed = difftime(current_time, srv_last_monitor_time)
		+ 0.001;

	srv_last_monitor_time = time(NULL);

	fputs("\n=====================================\n", file);

	ut_print_timestamp(file);
	fprintf(file,
		" INNODB MONITOR OUTPUT\n"
		"=====================================\n"
		"Per second averages calculated from the last %lu seconds\n",
		(ulong) time_elapsed);

	fputs("-----------------\n"
	      "BACKGROUND THREAD\n"
	      "-----------------\n", file);
	srv_print_master_thread_info(file);

	fputs("----------\n"
	      "SEMAPHORES\n"
	      "----------\n", file);

	sync_print(file);

	/* Conceptually, srv_innodb_monitor_mutex has a very high latching
	order level in sync0sync.h, while dict_foreign_err_mutex has a very
	low level 135. Therefore we can reserve the latter mutex here without
	a danger of a deadlock of threads. */

	mutex_enter(&dict_foreign_err_mutex);

	if (!srv_read_only_mode && ftell(dict_foreign_err_file) != 0L) {
		fputs("------------------------\n"
		      "LATEST FOREIGN KEY ERROR\n"
		      "------------------------\n", file);
		ut_copy_file(file, dict_foreign_err_file);
	}

	mutex_exit(&dict_foreign_err_mutex);

	/* Only if lock_print_info_summary proceeds correctly,
	before we call the lock_print_info_all_transactions
	to print all the lock information. IMPORTANT NOTE: This
	function acquires the lock mutex on success. */
	ret = lock_print_info_summary(file, nowait);

	if (ret) {
		if (trx_start_pos) {
			long	t = ftell(file);
			if (t < 0) {
				*trx_start_pos = ULINT_UNDEFINED;
			} else {
				*trx_start_pos = (ulint) t;
			}
		}

		/* NOTE: If we get here then we have the lock mutex. This
		function will release the lock mutex that we acquired when
		we called the lock_print_info_summary() function earlier. */

		lock_print_info_all_transactions(file);

		if (trx_end) {
			long	t = ftell(file);
			if (t < 0) {
				*trx_end = ULINT_UNDEFINED;
			} else {
				*trx_end = (ulint) t;
			}
		}
	}

	fputs("--------\n"
	      "FILE I/O\n"
	      "--------\n", file);
	os_aio_print(file);

	fputs("-------------------------------------\n"
	      "INSERT BUFFER AND ADAPTIVE HASH INDEX\n"
	      "-------------------------------------\n", file);
	ibuf_print(file);

#ifdef BTR_CUR_HASH_ADAPT
	btr_search_x_lock_all();
	for (ulint i = 0; i < btr_ahi_parts && btr_search_enabled; ++i) {
		const hash_table_t* table = btr_search_sys->hash_tables[i];

		ut_ad(table->magic_n == HASH_TABLE_MAGIC_N);
		/* this is only used for buf_pool->page_hash */
		ut_ad(!table->heaps);
		/* this is used for the adaptive hash index */
		ut_ad(table->heap);

		const mem_heap_t* heap = table->heap;
		/* The heap may change during the following call,
		so the data displayed may be garbage. We intentionally
		avoid acquiring btr_search_latches[] so that the
		diagnostic output will not stop here even in case another
		thread hangs while holding btr_search_latches[].

		This should be safe from crashes, because
		table->heap will be pointing to the same object
		for the full lifetime of the server. Even during
		btr_search_disable() the heap will stay valid. */
		fprintf(file, "Hash table size " ULINTPF
			", node heap has " ULINTPF " buffer(s)\n",
			table->n_cells, heap->base.count - !heap->free_block);
	}
	btr_search_x_unlock_all();

	fprintf(file,
		"%.2f hash searches/s, %.2f non-hash searches/s\n",
		(btr_cur_n_sea - btr_cur_n_sea_old)
		/ time_elapsed,
		(btr_cur_n_non_sea - btr_cur_n_non_sea_old)
		/ time_elapsed);
	btr_cur_n_sea_old = btr_cur_n_sea;
#else /* BTR_CUR_HASH_ADAPT */
	fprintf(file,
		"%.2f non-hash searches/s\n",
		(btr_cur_n_non_sea - btr_cur_n_non_sea_old)
		/ time_elapsed);
#endif /* BTR_CUR_HASH_ADAPT */
	btr_cur_n_non_sea_old = btr_cur_n_non_sea;

	fputs("---\n"
	      "LOG\n"
	      "---\n", file);
	log_print(file);

	fputs("----------------------\n"
	      "BUFFER POOL AND MEMORY\n"
	      "----------------------\n", file);
	fprintf(file,
		"Total large memory allocated " ULINTPF "\n"
		"Dictionary memory allocated " ULINTPF "\n",
		ulint{os_total_large_mem_allocated},
		dict_sys_get_size());

	buf_print_io(file);

	fputs("--------------\n"
	      "ROW OPERATIONS\n"
	      "--------------\n", file);
	fprintf(file,
		ULINTPF " queries inside InnoDB, "
		ULINTPF " queries in queue\n",
		srv_conc_get_active_threads(),
		srv_conc_get_waiting_threads());

	fprintf(file, ULINTPF " read views open inside InnoDB\n",
		trx_sys.view_count());

	if (ulint n_reserved = fil_system.sys_space->n_reserved_extents) {
		fprintf(file,
			ULINTPF " tablespace extents now reserved for"
			" B-tree split operations\n",
			n_reserved);
	}

	fprintf(file,
		"Process ID=" ULINTPF
		", Main thread ID=" ULINTPF
		", state: %s\n",
		srv_main_thread_process_no,
		srv_main_thread_id,
		srv_main_thread_op_info);
	fprintf(file,
		"Number of rows inserted " ULINTPF
		", updated " ULINTPF
		", deleted " ULINTPF
		", read " ULINTPF "\n",
		(ulint) srv_stats.n_rows_inserted,
		(ulint) srv_stats.n_rows_updated,
		(ulint) srv_stats.n_rows_deleted,
		(ulint) srv_stats.n_rows_read);
	fprintf(file,
		"%.2f inserts/s, %.2f updates/s,"
		" %.2f deletes/s, %.2f reads/s\n",
		((ulint) srv_stats.n_rows_inserted - srv_n_rows_inserted_old)
		/ time_elapsed,
		((ulint) srv_stats.n_rows_updated - srv_n_rows_updated_old)
		/ time_elapsed,
		((ulint) srv_stats.n_rows_deleted - srv_n_rows_deleted_old)
		/ time_elapsed,
		((ulint) srv_stats.n_rows_read - srv_n_rows_read_old)
		/ time_elapsed);
	fprintf(file,
		"Number of system rows inserted " ULINTPF
		", updated " ULINTPF ", deleted " ULINTPF
		", read " ULINTPF "\n",
		(ulint) srv_stats.n_system_rows_inserted,
		(ulint) srv_stats.n_system_rows_updated,
		(ulint) srv_stats.n_system_rows_deleted,
		(ulint) srv_stats.n_system_rows_read);
	fprintf(file,
		"%.2f inserts/s, %.2f updates/s,"
		" %.2f deletes/s, %.2f reads/s\n",
		((ulint) srv_stats.n_system_rows_inserted
		 - srv_n_system_rows_inserted_old) / time_elapsed,
		((ulint) srv_stats.n_system_rows_updated
		 - srv_n_system_rows_updated_old) / time_elapsed,
		((ulint) srv_stats.n_system_rows_deleted
		 - srv_n_system_rows_deleted_old) / time_elapsed,
		((ulint) srv_stats.n_system_rows_read
		 - srv_n_system_rows_read_old) / time_elapsed);
	srv_n_rows_inserted_old = srv_stats.n_rows_inserted;
	srv_n_rows_updated_old = srv_stats.n_rows_updated;
	srv_n_rows_deleted_old = srv_stats.n_rows_deleted;
	srv_n_rows_read_old = srv_stats.n_rows_read;
	srv_n_system_rows_inserted_old = srv_stats.n_system_rows_inserted;
	srv_n_system_rows_updated_old = srv_stats.n_system_rows_updated;
	srv_n_system_rows_deleted_old = srv_stats.n_system_rows_deleted;
	srv_n_system_rows_read_old = srv_stats.n_system_rows_read;

	fputs("----------------------------\n"
	      "END OF INNODB MONITOR OUTPUT\n"
	      "============================\n", file);
	mutex_exit(&srv_innodb_monitor_mutex);
	fflush(file);

	return(ret);
}

/******************************************************************//**
Function to pass InnoDB status variables to MySQL */
void
srv_export_innodb_status(void)
/*==========================*/
{
	buf_pool_stat_t		stat;
	buf_pools_list_size_t	buf_pools_list_size;
	ulint			LRU_len;
	ulint			free_len;
	ulint			flush_list_len;
	fil_crypt_stat_t	crypt_stat;
	btr_scrub_stat_t	scrub_stat;

	buf_get_total_stat(&stat);
	buf_get_total_list_len(&LRU_len, &free_len, &flush_list_len);
	buf_get_total_list_size_in_bytes(&buf_pools_list_size);
	if (!srv_read_only_mode) {
		fil_crypt_total_stat(&crypt_stat);
		btr_scrub_total_stat(&scrub_stat);
	}

	mutex_enter(&srv_innodb_monitor_mutex);

	export_vars.innodb_data_pending_reads =
		ulint(MONITOR_VALUE(MONITOR_OS_PENDING_READS));

	export_vars.innodb_data_pending_writes =
		ulint(MONITOR_VALUE(MONITOR_OS_PENDING_WRITES));

	export_vars.innodb_data_pending_fsyncs =
		fil_n_pending_log_flushes
		+ fil_n_pending_tablespace_flushes;

	export_vars.innodb_data_fsyncs = os_n_fsyncs;

	export_vars.innodb_data_read = srv_stats.data_read;

	export_vars.innodb_data_reads = os_n_file_reads;

	export_vars.innodb_data_writes = os_n_file_writes;

	export_vars.innodb_data_written = srv_stats.data_written;

	export_vars.innodb_buffer_pool_read_requests = stat.n_page_gets;

	export_vars.innodb_buffer_pool_write_requests =
		srv_stats.buf_pool_write_requests;

	export_vars.innodb_buffer_pool_wait_free =
		srv_stats.buf_pool_wait_free;

	export_vars.innodb_buffer_pool_pages_flushed =
		srv_stats.buf_pool_flushed;

	export_vars.innodb_buffer_pool_reads = srv_stats.buf_pool_reads;

	export_vars.innodb_buffer_pool_read_ahead_rnd =
		stat.n_ra_pages_read_rnd;

	export_vars.innodb_buffer_pool_read_ahead =
		stat.n_ra_pages_read;

	export_vars.innodb_buffer_pool_read_ahead_evicted =
		stat.n_ra_pages_evicted;

	export_vars.innodb_buffer_pool_pages_data = LRU_len;

	export_vars.innodb_buffer_pool_bytes_data =
		buf_pools_list_size.LRU_bytes
		+ buf_pools_list_size.unzip_LRU_bytes;

	export_vars.innodb_buffer_pool_pages_dirty = flush_list_len;

	export_vars.innodb_buffer_pool_bytes_dirty =
		buf_pools_list_size.flush_list_bytes;

	export_vars.innodb_buffer_pool_pages_free = free_len;

#ifdef UNIV_DEBUG
	export_vars.innodb_buffer_pool_pages_latched =
		buf_get_latched_pages_number();
#endif /* UNIV_DEBUG */
	export_vars.innodb_buffer_pool_pages_total = buf_pool_get_n_pages();

	export_vars.innodb_buffer_pool_pages_misc =
		buf_pool_get_n_pages() - LRU_len - free_len;

#ifdef HAVE_ATOMIC_BUILTINS
	export_vars.innodb_have_atomic_builtins = 1;
#else
	export_vars.innodb_have_atomic_builtins = 0;
#endif

	export_vars.innodb_page_size = srv_page_size;

	export_vars.innodb_log_waits = srv_stats.log_waits;

	export_vars.innodb_os_log_written = srv_stats.os_log_written;

	export_vars.innodb_os_log_fsyncs = fil_n_log_flushes;

	export_vars.innodb_os_log_pending_fsyncs = fil_n_pending_log_flushes;

	export_vars.innodb_os_log_pending_writes =
		srv_stats.os_log_pending_writes;

	export_vars.innodb_log_write_requests = srv_stats.log_write_requests;

	export_vars.innodb_log_writes = srv_stats.log_writes;

	export_vars.innodb_dblwr_pages_written =
		srv_stats.dblwr_pages_written;

	export_vars.innodb_dblwr_writes = srv_stats.dblwr_writes;

	export_vars.innodb_pages_created = stat.n_pages_created;

	export_vars.innodb_pages_read = stat.n_pages_read;

	export_vars.innodb_pages_written = stat.n_pages_written;

	export_vars.innodb_row_lock_waits = srv_stats.n_lock_wait_count;

	export_vars.innodb_row_lock_current_waits =
		srv_stats.n_lock_wait_current_count;

	export_vars.innodb_row_lock_time = srv_stats.n_lock_wait_time / 1000;

	if (srv_stats.n_lock_wait_count > 0) {

		export_vars.innodb_row_lock_time_avg = (ulint)
			(srv_stats.n_lock_wait_time
			 / 1000 / srv_stats.n_lock_wait_count);

	} else {
		export_vars.innodb_row_lock_time_avg = 0;
	}

	export_vars.innodb_row_lock_time_max =
		lock_sys.n_lock_max_wait_time / 1000;

	export_vars.innodb_rows_read = srv_stats.n_rows_read;

	export_vars.innodb_rows_inserted = srv_stats.n_rows_inserted;

	export_vars.innodb_rows_updated = srv_stats.n_rows_updated;

	export_vars.innodb_rows_deleted = srv_stats.n_rows_deleted;

	export_vars.innodb_system_rows_read = srv_stats.n_system_rows_read;

	export_vars.innodb_system_rows_inserted =
		srv_stats.n_system_rows_inserted;

	export_vars.innodb_system_rows_updated =
		srv_stats.n_system_rows_updated;

	export_vars.innodb_system_rows_deleted =
		srv_stats.n_system_rows_deleted;

	export_vars.innodb_num_open_files = fil_system.n_open;

	export_vars.innodb_truncated_status_writes =
		srv_truncated_status_writes;

	export_vars.innodb_available_undo_logs = srv_available_undo_logs;
	export_vars.innodb_page_compression_saved = srv_stats.page_compression_saved;
	export_vars.innodb_index_pages_written = srv_stats.index_pages_written;
	export_vars.innodb_non_index_pages_written = srv_stats.non_index_pages_written;
	export_vars.innodb_pages_page_compressed = srv_stats.pages_page_compressed;
	export_vars.innodb_page_compressed_trim_op = srv_stats.page_compressed_trim_op;
	export_vars.innodb_pages_page_decompressed = srv_stats.pages_page_decompressed;
	export_vars.innodb_pages_page_compression_error = srv_stats.pages_page_compression_error;
	export_vars.innodb_pages_decrypted = srv_stats.pages_decrypted;
	export_vars.innodb_pages_encrypted = srv_stats.pages_encrypted;
	export_vars.innodb_n_merge_blocks_encrypted = srv_stats.n_merge_blocks_encrypted;
	export_vars.innodb_n_merge_blocks_decrypted = srv_stats.n_merge_blocks_decrypted;
	export_vars.innodb_n_rowlog_blocks_encrypted = srv_stats.n_rowlog_blocks_encrypted;
	export_vars.innodb_n_rowlog_blocks_decrypted = srv_stats.n_rowlog_blocks_decrypted;

	export_vars.innodb_n_temp_blocks_encrypted =
		srv_stats.n_temp_blocks_encrypted;

	export_vars.innodb_n_temp_blocks_decrypted =
		srv_stats.n_temp_blocks_decrypted;

	export_vars.innodb_defragment_compression_failures =
		btr_defragment_compression_failures;
	export_vars.innodb_defragment_failures = btr_defragment_failures;
	export_vars.innodb_defragment_count = btr_defragment_count;

	export_vars.innodb_onlineddl_rowlog_rows = onlineddl_rowlog_rows;
	export_vars.innodb_onlineddl_rowlog_pct_used = onlineddl_rowlog_pct_used;
	export_vars.innodb_onlineddl_pct_progress = onlineddl_pct_progress;

	export_vars.innodb_sec_rec_cluster_reads =
		srv_stats.n_sec_rec_cluster_reads;
	export_vars.innodb_sec_rec_cluster_reads_avoided =
		srv_stats.n_sec_rec_cluster_reads_avoided;

	if (!srv_read_only_mode) {
	export_vars.innodb_encryption_rotation_pages_read_from_cache =
		crypt_stat.pages_read_from_cache;
	export_vars.innodb_encryption_rotation_pages_read_from_disk =
		crypt_stat.pages_read_from_disk;
	export_vars.innodb_encryption_rotation_pages_modified =
		crypt_stat.pages_modified;
	export_vars.innodb_encryption_rotation_pages_flushed =
		crypt_stat.pages_flushed;
	export_vars.innodb_encryption_rotation_estimated_iops =
		crypt_stat.estimated_iops;
	export_vars.innodb_encryption_key_requests =
		srv_stats.n_key_requests;
	export_vars.innodb_key_rotation_list_length =
		srv_stats.key_rotation_list_length;

	export_vars.innodb_scrub_page_reorganizations =
		scrub_stat.page_reorganizations;
	export_vars.innodb_scrub_page_splits =
		scrub_stat.page_splits;
	export_vars.innodb_scrub_page_split_failures_underflow =
		scrub_stat.page_split_failures_underflow;
	export_vars.innodb_scrub_page_split_failures_out_of_filespace =
		scrub_stat.page_split_failures_out_of_filespace;
	export_vars.innodb_scrub_page_split_failures_missing_index =
		scrub_stat.page_split_failures_missing_index;
	export_vars.innodb_scrub_page_split_failures_unknown =
		scrub_stat.page_split_failures_unknown;
	export_vars.innodb_scrub_log = srv_stats.n_log_scrubs;
	}

	mutex_exit(&srv_innodb_monitor_mutex);
}

/*********************************************************************//**
A thread which prints the info output by various InnoDB monitors.
@return a dummy parameter */
extern "C"
os_thread_ret_t
DECLARE_THREAD(srv_monitor_thread)(void*)
{
	int64_t		sig_count;
	double		time_elapsed;
	time_t		current_time;
	time_t		last_monitor_time;
	ulint		mutex_skipped;
	ibool		last_srv_print_monitor;

	ut_ad(!srv_read_only_mode);

#ifdef UNIV_DEBUG_THREAD_CREATION
	ib::info() << "Lock timeout thread starts, id "
		<< os_thread_pf(os_thread_get_curr_id());
#endif /* UNIV_DEBUG_THREAD_CREATION */

#ifdef UNIV_PFS_THREAD
	pfs_register_thread(srv_monitor_thread_key);
#endif /* UNIV_PFS_THREAD */

	current_time = time(NULL);
	srv_last_monitor_time = current_time;
	last_monitor_time = current_time;
	mutex_skipped = 0;
	last_srv_print_monitor = srv_print_innodb_monitor;
loop:
	/* Wake up every 5 seconds to see if we need to print
	monitor information or if signalled at shutdown. */

	sig_count = os_event_reset(srv_monitor_event);

	os_event_wait_time_low(srv_monitor_event, 5000000, sig_count);

	current_time = time(NULL);

	time_elapsed = difftime(current_time, last_monitor_time);

	if (time_elapsed > 15) {
		last_monitor_time = current_time;

		if (srv_print_innodb_monitor) {
			/* Reset mutex_skipped counter everytime
			srv_print_innodb_monitor changes. This is to
			ensure we will not be blocked by lock_sys.mutex
			for short duration information printing,
			such as requested by sync_array_print_long_waits() */
			if (!last_srv_print_monitor) {
				mutex_skipped = 0;
				last_srv_print_monitor = TRUE;
			}

			if (!srv_printf_innodb_monitor(stderr,
						MUTEX_NOWAIT(mutex_skipped),
						NULL, NULL)) {
				mutex_skipped++;
			} else {
				/* Reset the counter */
				mutex_skipped = 0;
			}
		} else {
			last_srv_print_monitor = FALSE;
		}


		/* We don't create the temp files or associated
		mutexes in read-only-mode */

		if (!srv_read_only_mode && srv_innodb_status) {
			mutex_enter(&srv_monitor_file_mutex);
			rewind(srv_monitor_file);
			if (!srv_printf_innodb_monitor(srv_monitor_file,
						MUTEX_NOWAIT(mutex_skipped),
						NULL, NULL)) {
				mutex_skipped++;
			} else {
				mutex_skipped = 0;
			}

			os_file_set_eof(srv_monitor_file);
			mutex_exit(&srv_monitor_file_mutex);
		}
	}

	srv_refresh_innodb_monitor_stats();

	if (srv_shutdown_state > SRV_SHUTDOWN_INITIATED) {
		goto exit_func;
	}

	if (srv_print_innodb_monitor
	    || srv_print_innodb_lock_monitor) {
		goto loop;
	}

	goto loop;

exit_func:
	srv_monitor_active = false;

	/* We count the number of threads in os_thread_exit(). A created
	thread should always use that to exit and not use return() to exit. */

	os_thread_exit();

	OS_THREAD_DUMMY_RETURN;
}

/*********************************************************************//**
A thread which prints warnings about semaphore waits which have lasted
too long. These can be used to track bugs which cause hangs.
@return a dummy parameter */
extern "C"
os_thread_ret_t
DECLARE_THREAD(srv_error_monitor_thread)(void*)
{
	/* number of successive fatal timeouts observed */
	ulint		fatal_cnt	= 0;
	lsn_t		old_lsn;
	lsn_t		new_lsn;
	int64_t		sig_count;
	/* longest waiting thread for a semaphore */
	os_thread_id_t	waiter		= os_thread_get_curr_id();
	os_thread_id_t	old_waiter	= waiter;
	/* the semaphore that is being waited for */
	const void*	sema		= NULL;
	const void*	old_sema	= NULL;

	ut_ad(!srv_read_only_mode);

	old_lsn = srv_start_lsn;

#ifdef UNIV_DEBUG_THREAD_CREATION
	ib::info() << "Error monitor thread starts, id "
		<< os_thread_pf(os_thread_get_curr_id());
#endif /* UNIV_DEBUG_THREAD_CREATION */

#ifdef UNIV_PFS_THREAD
	pfs_register_thread(srv_error_monitor_thread_key);
#endif /* UNIV_PFS_THREAD */

loop:
	/* Try to track a strange bug reported by Harald Fuchs and others,
	where the lsn seems to decrease at times */

	if (log_peek_lsn(&new_lsn)) {
		if (new_lsn < old_lsn) {
		ib::error() << "Old log sequence number " << old_lsn << " was"
			<< " greater than the new log sequence number "
			<< new_lsn << ". Please submit a bug report to"
			" https://jira.mariadb.org/";
			ut_ad(0);
		}

		old_lsn = new_lsn;
	}

	/* Update the statistics collected for deciding LRU
	eviction policy. */
	buf_LRU_stat_update();

	if (sync_array_print_long_waits(&waiter, &sema)
	    && sema == old_sema && os_thread_eq(waiter, old_waiter)) {
#if defined(WITH_WSREP) && defined(WITH_INNODB_DISALLOW_WRITES)
	  if (os_event_is_set(srv_allow_writes_event)) {
#endif /* WITH_WSREP */
		fatal_cnt++;
#if defined(WITH_WSREP) && defined(WITH_INNODB_DISALLOW_WRITES)
	  } else {
		fprintf(stderr,
			"WSREP: avoiding InnoDB self crash due to long "
			"semaphore wait of  > %lu seconds\n"
			"Server is processing SST donor operation, "
			"fatal_cnt now: " ULINTPF,
			srv_fatal_semaphore_wait_threshold, fatal_cnt);
	  }
#endif /* WITH_WSREP */
		if (fatal_cnt > 10) {
			ib::fatal() << "Semaphore wait has lasted > "
				<< srv_fatal_semaphore_wait_threshold
				<< " seconds. We intentionally crash the"
				" server because it appears to be hung.";
		}
	} else {
		fatal_cnt = 0;
		old_waiter = waiter;
		old_sema = sema;
	}

	/* Flush stderr so that a database user gets the output
	to possible MySQL error file */

	fflush(stderr);

	sig_count = os_event_reset(srv_error_event);

	os_event_wait_time_low(srv_error_event, 1000000, sig_count);

	if (srv_shutdown_state <= SRV_SHUTDOWN_INITIATED) {

		goto loop;
	}

	srv_error_monitor_active = false;

	/* We count the number of threads in os_thread_exit(). A created
	thread should always use that to exit and not use return() to exit. */

	os_thread_exit();

	OS_THREAD_DUMMY_RETURN;
}

/******************************************************************//**
Increment the server activity count. */
void
srv_inc_activity_count(void)
/*========================*/
{
	srv_sys.activity_count.inc();
}

/**********************************************************************//**
Check whether any background thread is active. If so return the thread
type.
@return SRV_NONE if all are suspended or have exited, thread
type if any are still active. */
srv_thread_type
srv_get_active_thread_type(void)
/*============================*/
{
	srv_thread_type ret = SRV_NONE;

	if (srv_read_only_mode) {
		return(SRV_NONE);
	}

	srv_sys_mutex_enter();

	for (ulint i = SRV_WORKER; i <= SRV_MASTER; ++i) {
		if (srv_sys.n_threads_active[i] != 0) {
			ret = static_cast<srv_thread_type>(i);
			break;
		}
	}

	srv_sys_mutex_exit();

	if (ret == SRV_NONE && purge_sys.enabled()) {
		ret = SRV_PURGE;
	}

	return(ret);
}

/** Wake up the InnoDB master thread if it was suspended (not sleeping). */
void
srv_active_wake_master_thread_low()
{
	ut_ad(!srv_read_only_mode);
	ut_ad(!mutex_own(&srv_sys.mutex));

	srv_inc_activity_count();

	if (srv_sys.n_threads_active[SRV_MASTER] == 0) {
		srv_slot_t*	slot;

		srv_sys_mutex_enter();

		slot = &srv_sys.sys_threads[SRV_MASTER_SLOT];

		/* Only if the master thread has been started. */

		if (slot->in_use) {
			ut_a(srv_slot_get_type(slot) == SRV_MASTER);
			os_event_set(slot->event);
		}

		srv_sys_mutex_exit();
	}
}

/** Wake up the purge threads if there is work to do. */
void
srv_wake_purge_thread_if_not_active()
{
	ut_ad(!srv_read_only_mode);
	ut_ad(!mutex_own(&srv_sys.mutex));

	if (purge_sys.enabled() && !purge_sys.paused()
	    && !srv_sys.n_threads_active[SRV_PURGE]
	    && trx_sys.rseg_history_len) {

		srv_release_threads(SRV_PURGE, 1);
	}
}

/** Wake up the master thread if it is suspended or being suspended. */
void
srv_wake_master_thread()
{
	srv_inc_activity_count();
	srv_release_threads(SRV_MASTER, 1);
}

/*******************************************************************//**
Get current server activity count. We don't hold srv_sys::mutex while
reading this value as it is only used in heuristics.
@return activity count. */
ulint
srv_get_activity_count(void)
/*========================*/
{
	return(srv_sys.activity_count);
}

/*******************************************************************//**
Check if there has been any activity.
@return FALSE if no change in activity counter. */
ibool
srv_check_activity(
/*===============*/
	ulint		old_activity_count)	/*!< in: old activity count */
{
	return(srv_sys.activity_count != old_activity_count);
}

/********************************************************************//**
The master thread is tasked to ensure that flush of log file happens
once every second in the background. This is to ensure that not more
than one second of trxs are lost in case of crash when
innodb_flush_logs_at_trx_commit != 1 */
static
void
srv_sync_log_buffer_in_background(void)
/*===================================*/
{
	time_t	current_time = time(NULL);

	srv_main_thread_op_info = "flushing log";
	if (difftime(current_time, srv_last_log_flush_time)
	    >= srv_flush_log_at_timeout) {
		log_buffer_sync_in_background(true);
		srv_last_log_flush_time = current_time;
		srv_log_writes_and_flush++;
	}
}

/********************************************************************//**
Make room in the table cache by evicting an unused table.
@return number of tables evicted. */
static
ulint
srv_master_evict_from_table_cache(
/*==============================*/
	ulint	pct_check)	/*!< in: max percent to check */
{
	ulint	n_tables_evicted = 0;

	dict_sys_lock();

	n_tables_evicted = dict_make_room_in_cache(
		innobase_get_table_cache_size(), pct_check);

	dict_sys_unlock();

	return(n_tables_evicted);
}

/*********************************************************************//**
This function prints progress message every 60 seconds during server
shutdown, for any activities that master thread is pending on. */
static
void
srv_shutdown_print_master_pending(
/*==============================*/
	time_t*		last_print_time,	/*!< last time the function
						print the message */
	ulint		n_tables_to_drop,	/*!< number of tables to
						be dropped */
	ulint		n_bytes_merged)		/*!< number of change buffer
						just merged */
{
	time_t current_time = time(NULL);

	if (difftime(current_time, *last_print_time) > 60) {
		*last_print_time = current_time;

		if (n_tables_to_drop) {
			ib::info() << "Waiting for " << n_tables_to_drop
				<< " table(s) to be dropped";
		}

		/* Check change buffer merge, we only wait for change buffer
		merge if it is a slow shutdown */
		if (!srv_fast_shutdown && n_bytes_merged) {
			ib::info() << "Waiting for change buffer merge to"
				" complete number of bytes of change buffer"
				" just merged: " << n_bytes_merged;
		}
	}
}

#ifdef UNIV_DEBUG
/** Waits in loop as long as master thread is disabled (debug) */
static
void
srv_master_do_disabled_loop(void)
{
	if (!srv_master_thread_disabled_debug) {
		/* We return here to avoid changing op_info. */
		return;
	}

	srv_main_thread_op_info = "disabled";

	while (srv_master_thread_disabled_debug) {
		os_event_set(srv_master_thread_disabled_event);
		if (srv_shutdown_state != SRV_SHUTDOWN_NONE) {
			break;
		}
		os_thread_sleep(100000);
	}

	srv_main_thread_op_info = "";
}

/** Disables master thread. It's used by:
	SET GLOBAL innodb_master_thread_disabled_debug = 1 (0).
@param[in]	save		immediate result from check function */
void
srv_master_thread_disabled_debug_update(THD*, st_mysql_sys_var*, void*,
					const void* save)
{
	/* This method is protected by mutex, as every SET GLOBAL .. */
	ut_ad(srv_master_thread_disabled_event != NULL);

	const bool disable = *static_cast<const my_bool*>(save);

	const int64_t sig_count = os_event_reset(
		srv_master_thread_disabled_event);

	srv_master_thread_disabled_debug = disable;

	if (disable) {
		os_event_wait_low(
			srv_master_thread_disabled_event, sig_count);
	}
}
#endif /* UNIV_DEBUG */

/*********************************************************************//**
Perform the tasks that the master thread is supposed to do when the
server is active. There are two types of tasks. The first category is
of such tasks which are performed at each inovcation of this function.
We assume that this function is called roughly every second when the
server is active. The second category is of such tasks which are
performed at some interval e.g.: purge, dict_LRU cleanup etc. */
static
void
srv_master_do_active_tasks(void)
/*============================*/
{
	time_t		cur_time = time(NULL);
	ulonglong	counter_time = microsecond_interval_timer();

	/* First do the tasks that we are suppose to do at each
	invocation of this function. */

	++srv_main_active_loops;

	MONITOR_INC(MONITOR_MASTER_ACTIVE_LOOPS);

	/* ALTER TABLE in MySQL requires on Unix that the table handler
	can drop tables lazily after there no longer are SELECT
	queries to them. */
	srv_main_thread_op_info = "doing background drop tables";
	row_drop_tables_for_mysql_in_background();
	MONITOR_INC_TIME_IN_MICRO_SECS(
		MONITOR_SRV_BACKGROUND_DROP_TABLE_MICROSECOND, counter_time);

	ut_d(srv_master_do_disabled_loop());

	if (srv_shutdown_state > SRV_SHUTDOWN_INITIATED) {
		return;
	}

	/* make sure that there is enough reusable space in the redo
	log files */
	srv_main_thread_op_info = "checking free log space";
	log_free_check();

	/* Do an ibuf merge */
	srv_main_thread_op_info = "doing insert buffer merge";
	counter_time = microsecond_interval_timer();
	ibuf_merge_in_background(false);
	MONITOR_INC_TIME_IN_MICRO_SECS(
		MONITOR_SRV_IBUF_MERGE_MICROSECOND, counter_time);

	/* Flush logs if needed */
	srv_main_thread_op_info = "flushing log";
	srv_sync_log_buffer_in_background();
	MONITOR_INC_TIME_IN_MICRO_SECS(
		MONITOR_SRV_LOG_FLUSH_MICROSECOND, counter_time);

	/* Now see if various tasks that are performed at defined
	intervals need to be performed. */

	if (srv_shutdown_state > SRV_SHUTDOWN_INITIATED) {
		return;
	}

	if (cur_time % SRV_MASTER_DICT_LRU_INTERVAL == 0) {
		srv_main_thread_op_info = "enforcing dict cache limit";
		ulint	n_evicted = srv_master_evict_from_table_cache(50);
		if (n_evicted != 0) {
			MONITOR_INC_VALUE(
				MONITOR_SRV_DICT_LRU_EVICT_COUNT_ACTIVE, n_evicted);
		}
		MONITOR_INC_TIME_IN_MICRO_SECS(
			MONITOR_SRV_DICT_LRU_MICROSECOND, counter_time);
	}

	/* The periodic log_checkpoint() call here makes it harder to
	reproduce bugs in crash recovery or mariabackup --prepare, or
	in code that writes the redo log records. Omitting the call
	here should not affect correctness, because log_free_check()
	should still be invoking checkpoints when needed. In a
	production server, those calls could cause "furious flushing"
	and stall the server. Normally we want to perform checkpoints
	early and often to avoid those situations. */
	DBUG_EXECUTE_IF("ib_log_checkpoint_avoid", return;);

	if (srv_shutdown_state > SRV_SHUTDOWN_INITIATED) {
		return;
	}

	/* Make a new checkpoint */
	if (cur_time % SRV_MASTER_CHECKPOINT_INTERVAL == 0) {
		srv_main_thread_op_info = "making checkpoint";
		log_checkpoint(true);
		MONITOR_INC_TIME_IN_MICRO_SECS(
			MONITOR_SRV_CHECKPOINT_MICROSECOND, counter_time);
	}
}

/*********************************************************************//**
Perform the tasks that the master thread is supposed to do whenever the
server is idle. We do check for the server state during this function
and if the server has entered the shutdown phase we may return from
the function without completing the required tasks.
Note that the server can move to active state when we are executing this
function but we don't check for that as we are suppose to perform more
or less same tasks when server is active. */
static
void
srv_master_do_idle_tasks(void)
/*==========================*/
{
	++srv_main_idle_loops;

	MONITOR_INC(MONITOR_MASTER_IDLE_LOOPS);


	/* ALTER TABLE in MySQL requires on Unix that the table handler
	can drop tables lazily after there no longer are SELECT
	queries to them. */
	ulonglong counter_time = microsecond_interval_timer();
	srv_main_thread_op_info = "doing background drop tables";
	row_drop_tables_for_mysql_in_background();
	MONITOR_INC_TIME_IN_MICRO_SECS(
		MONITOR_SRV_BACKGROUND_DROP_TABLE_MICROSECOND,
			 counter_time);

	ut_d(srv_master_do_disabled_loop());

	if (srv_shutdown_state > SRV_SHUTDOWN_INITIATED) {
		return;
	}

	/* make sure that there is enough reusable space in the redo
	log files */
	srv_main_thread_op_info = "checking free log space";
	log_free_check();

	/* Do an ibuf merge */
	counter_time = microsecond_interval_timer();
	srv_main_thread_op_info = "doing insert buffer merge";
	ibuf_merge_in_background(true);
	MONITOR_INC_TIME_IN_MICRO_SECS(
		MONITOR_SRV_IBUF_MERGE_MICROSECOND, counter_time);

	if (srv_shutdown_state > SRV_SHUTDOWN_INITIATED) {
		return;
	}

	srv_main_thread_op_info = "enforcing dict cache limit";
	ulint	n_evicted = srv_master_evict_from_table_cache(100);
	if (n_evicted != 0) {
		MONITOR_INC_VALUE(
			MONITOR_SRV_DICT_LRU_EVICT_COUNT_IDLE, n_evicted);
	}
	MONITOR_INC_TIME_IN_MICRO_SECS(
		MONITOR_SRV_DICT_LRU_MICROSECOND, counter_time);

	/* Flush logs if needed */
	srv_sync_log_buffer_in_background();
	MONITOR_INC_TIME_IN_MICRO_SECS(
		MONITOR_SRV_LOG_FLUSH_MICROSECOND, counter_time);

	/* The periodic log_checkpoint() call here makes it harder to
	reproduce bugs in crash recovery or mariabackup --prepare, or
	in code that writes the redo log records. Omitting the call
	here should not affect correctness, because log_free_check()
	should still be invoking checkpoints when needed. In a
	production server, those calls could cause "furious flushing"
	and stall the server. Normally we want to perform checkpoints
	early and often to avoid those situations. */
	DBUG_EXECUTE_IF("ib_log_checkpoint_avoid", return;);

	if (srv_shutdown_state > SRV_SHUTDOWN_INITIATED) {
		return;
	}

	/* Make a new checkpoint */
	srv_main_thread_op_info = "making checkpoint";
	log_checkpoint(true);
	MONITOR_INC_TIME_IN_MICRO_SECS(MONITOR_SRV_CHECKPOINT_MICROSECOND,
				       counter_time);

	/* This is a workaround to avoid the InnoDB hang when OS datetime
	changed backwards.*/
	os_event_set(buf_flush_event);
}

/** Perform shutdown tasks.
@param[in]	ibuf_merge	whether to complete the change buffer merge */
static
void
srv_shutdown(bool ibuf_merge)
{
	ulint		n_bytes_merged	= 0;
	ulint		n_tables_to_drop;
	time_t		now = time(NULL);

	do {
		ut_ad(!srv_read_only_mode);
		ut_ad(srv_shutdown_state == SRV_SHUTDOWN_CLEANUP);
		++srv_main_shutdown_loops;

		/* FIXME: Remove the background DROP TABLE queue; it is not
		crash-safe and breaks ACID. */
		srv_main_thread_op_info = "doing background drop tables";
		n_tables_to_drop = row_drop_tables_for_mysql_in_background();

		if (ibuf_merge) {
			srv_main_thread_op_info = "checking free log space";
			log_free_check();
			srv_main_thread_op_info = "doing insert buffer merge";
			n_bytes_merged = ibuf_merge_in_background(true);

			/* Flush logs if needed */
			srv_sync_log_buffer_in_background();
		}

		/* Print progress message every 60 seconds during shutdown */
		if (srv_print_verbose_log) {
			srv_shutdown_print_master_pending(
				&now, n_tables_to_drop, n_bytes_merged);
		}
	} while (n_bytes_merged || n_tables_to_drop);
}

/*********************************************************************//**
Puts master thread to sleep. At this point we are using polling to
service various activities. Master thread sleeps for one second before
checking the state of the server again */
static
void
srv_master_sleep(void)
/*==================*/
{
	srv_main_thread_op_info = "sleeping";
	os_thread_sleep(1000000);
	srv_main_thread_op_info = "";
}

/*********************************************************************//**
The master thread controlling the server.
@return a dummy parameter */
extern "C"
os_thread_ret_t
DECLARE_THREAD(srv_master_thread)(
/*==============================*/
	void*	arg MY_ATTRIBUTE((unused)))
			/*!< in: a dummy parameter required by
			os_thread_create */
{
	my_thread_init();
	DBUG_ENTER("srv_master_thread");

	srv_slot_t*	slot;
	ulint		old_activity_count = srv_get_activity_count();

	ut_ad(!srv_read_only_mode);

#ifdef UNIV_DEBUG_THREAD_CREATION
	ib::info() << "Master thread starts, id "
		<< os_thread_pf(os_thread_get_curr_id());
#endif /* UNIV_DEBUG_THREAD_CREATION */

#ifdef UNIV_PFS_THREAD
	pfs_register_thread(srv_master_thread_key);
#endif /* UNIV_PFS_THREAD */

	srv_main_thread_process_no = os_proc_get_number();
	srv_main_thread_id = os_thread_pf(os_thread_get_curr_id());

	slot = srv_reserve_slot(SRV_MASTER);
	ut_a(slot == srv_sys.sys_threads);

loop:
	while (srv_shutdown_state <= SRV_SHUTDOWN_INITIATED) {
		srv_master_sleep();

		MONITOR_INC(MONITOR_MASTER_THREAD_SLEEP);

		if (srv_check_activity(old_activity_count)) {
			old_activity_count = srv_get_activity_count();
			srv_master_do_active_tasks();
		} else {
			srv_master_do_idle_tasks();
		}
	}

	switch (srv_shutdown_state) {
	case SRV_SHUTDOWN_NONE:
	case SRV_SHUTDOWN_INITIATED:
		break;
	case SRV_SHUTDOWN_FLUSH_PHASE:
	case SRV_SHUTDOWN_LAST_PHASE:
		ut_ad(0);
		/* fall through */
	case SRV_SHUTDOWN_EXIT_THREADS:
		/* srv_init_abort() must have been invoked */
	case SRV_SHUTDOWN_CLEANUP:
		if (srv_shutdown_state == SRV_SHUTDOWN_CLEANUP
		    && srv_fast_shutdown < 2) {
			srv_shutdown(srv_fast_shutdown == 0);
		}
		srv_suspend_thread(slot);
		my_thread_end();
		os_thread_exit();
	}

	srv_main_thread_op_info = "suspending";

	srv_suspend_thread(slot);

	srv_main_thread_op_info = "waiting for server activity";

	srv_resume_thread(slot);
	goto loop;
}

/** @return whether purge should exit due to shutdown */
static bool srv_purge_should_exit()
{
  ut_ad(srv_shutdown_state <= SRV_SHUTDOWN_CLEANUP);

  if (srv_undo_sources)
    return false;

  if (srv_fast_shutdown)
    return true;

  /* Slow shutdown was requested. */
  if (const uint32_t history_size= trx_sys.rseg_history_len)
  {
    static time_t progress_time;
    time_t now= time(NULL);
    if (now - progress_time >= 15)
    {
      progress_time= now;
#if defined HAVE_SYSTEMD && !defined EMBEDDED_LIBRARY
      service_manager_extend_timeout(INNODB_EXTEND_TIMEOUT_INTERVAL,
				     "InnoDB: to purge %u transactions",
				     history_size);
      ib::info() << "to purge " << history_size << " transactions";
#endif
    }
    return false;
  }

  return !trx_sys.any_active_transactions();
}

/*********************************************************************//**
Fetch and execute a task from the work queue.
@param [in,out]	slot	purge worker thread slot
@return true if a task was executed */
static bool srv_task_execute(ut_d(srv_slot_t *slot))
{
	ut_ad(!srv_read_only_mode);
	ut_ad(srv_force_recovery < SRV_FORCE_NO_BACKGROUND);

	mutex_enter(&srv_sys.tasks_mutex);

	if (que_thr_t* thr = UT_LIST_GET_FIRST(srv_sys.tasks)) {
		ut_a(que_node_get_type(thr->child) == QUE_NODE_PURGE);
		UT_LIST_REMOVE(srv_sys.tasks, thr);
		mutex_exit(&srv_sys.tasks_mutex);
		ut_d(thr->thread_slot = slot);
		que_run_threads(thr);
	        purge_sys.n_tasks.fetch_sub(1, std::memory_order_release);
		return true;
	}

	ut_ad(UT_LIST_GET_LEN(srv_sys.tasks) == 0);
	mutex_exit(&srv_sys.tasks_mutex);
	return false;
}

/*********************************************************************//**
Worker thread that reads tasks from the work queue and executes them.
@return a dummy parameter */
extern "C"
os_thread_ret_t
DECLARE_THREAD(srv_worker_thread)(
/*==============================*/
	void*	arg MY_ATTRIBUTE((unused)))	/*!< in: a dummy parameter
						required by os_thread_create */
{
	my_thread_init();

	srv_slot_t*	slot;

	ut_ad(!srv_read_only_mode);
	ut_a(srv_force_recovery < SRV_FORCE_NO_BACKGROUND);
	my_thread_init();
	THD*		thd = innobase_create_background_thd("InnoDB purge worker");

#ifdef UNIV_DEBUG_THREAD_CREATION
	ib::info() << "Worker thread starting, id "
		<< os_thread_pf(os_thread_get_curr_id());
#endif /* UNIV_DEBUG_THREAD_CREATION */

	slot = srv_reserve_slot(SRV_WORKER);

#ifdef UNIV_DEBUG
	UT_LIST_INIT(slot->debug_sync,
		     &srv_slot_t::debug_sync_t::debug_sync_list);
	rw_lock_create(PFS_NOT_INSTRUMENTED, &slot->debug_sync_lock,
		       SYNC_NO_ORDER_CHECK);
#endif

	ut_a(srv_n_purge_threads > 1);
	ut_a(ulong(srv_sys.n_threads_active[SRV_WORKER])
	     < srv_n_purge_threads);

	/* We need to ensure that the worker threads exit after the
	purge coordinator thread. Otherwise the purge coordinator can
	end up waiting forever in trx_purge_wait_for_workers_to_complete() */

	do {
		srv_suspend_thread(slot);
		srv_resume_thread(slot);

		if (srv_task_execute(ut_d(slot))) {

			/* If there are tasks in the queue, wakeup
			the purge coordinator thread. */

			srv_wake_purge_thread_if_not_active();
		}
	} while (purge_sys.enabled());

	ut_d(rw_lock_free(&slot->debug_sync_lock));

	srv_free_slot(slot);

	ut_ad(!purge_sys.enabled());

#ifdef UNIV_DEBUG_THREAD_CREATION
	ib::info() << "Purge worker thread exiting, id "
		<< os_thread_pf(os_thread_get_curr_id());
#endif /* UNIV_DEBUG_THREAD_CREATION */

	innobase_destroy_background_thd(thd);
	my_thread_end();
	/* We count the number of threads in os_thread_exit(). A created
	thread should always use that to exit and not use return() to exit. */
	os_thread_exit();

	OS_THREAD_DUMMY_RETURN;	/* Not reached, avoid compiler warning */
}

/** Do the actual purge operation.
@param[in,out]	n_total_purged	total number of purged pages
@return length of history list before the last purge batch. */
static uint32_t srv_do_purge(ulint* n_total_purged
#ifdef UNIV_DEBUG
			     , srv_slot_t* slot /*!< purge coordinator */
#endif
			     )
{
	ulint		n_pages_purged;

	static ulint	count = 0;
	static ulint	n_use_threads = 0;
	static uint32_t	rseg_history_len = 0;
	ulint		old_activity_count = srv_get_activity_count();
	const ulint	n_threads = srv_n_purge_threads;

	ut_a(n_threads > 0);
	ut_ad(!srv_read_only_mode);

	/* Purge until there are no more records to purge and there is
	no change in configuration or server state. If the user has
	configured more than one purge thread then we treat that as a
	pool of threads and only use the extra threads if purge can't
	keep up with updates. */

	if (n_use_threads == 0) {
		n_use_threads = n_threads;
	}

	do {
		if (trx_sys.rseg_history_len > rseg_history_len
		    || (srv_max_purge_lag > 0
			&& rseg_history_len > srv_max_purge_lag)) {

			/* History length is now longer than what it was
			when we took the last snapshot. Use more threads. */

			if (n_use_threads < n_threads) {
				++n_use_threads;
			}

		} else if (srv_check_activity(old_activity_count)
			   && n_use_threads > 1) {

			/* History length same or smaller since last snapshot,
			use fewer threads. */

			--n_use_threads;

			old_activity_count = srv_get_activity_count();
		}

		/* Ensure that the purge threads are less than what
		was configured. */

		ut_a(n_use_threads > 0);
		ut_a(n_use_threads <= n_threads);

		/* Take a snapshot of the history list before purge. */
		if (!(rseg_history_len = trx_sys.rseg_history_len)) {
			break;
		}

		n_pages_purged = trx_purge(
			n_use_threads,
<<<<<<< HEAD
			!(++count % srv_purge_rseg_truncate_frequency)
			|| purge_sys.truncate.current
=======
			(++count % rseg_truncate_frequency) == 0
			|| (srv_shutdown_state != SRV_SHUTDOWN_NONE
			    && srv_fast_shutdown == 0)
>>>>>>> 4bfdba2e
#ifdef UNIV_DEBUG
			, slot
#endif
					   );

		*n_total_purged += n_pages_purged;
	} while (n_pages_purged > 0 && !purge_sys.paused()
		 && !srv_purge_should_exit());

	return(rseg_history_len);
}
#ifndef UNIV_DEBUG
# define srv_do_purge(n_total_purged, slot) srv_do_purge(n_total_purged)
#endif

/*********************************************************************//**
Suspend the purge coordinator thread. */
static
void
srv_purge_coordinator_suspend(
/*==========================*/
	srv_slot_t*	slot,			/*!< in/out: Purge coordinator
						thread slot */
	uint32_t	rseg_history_len)	/*!< in: history list length
						before last purge */
{
	ut_ad(!srv_read_only_mode);
	ut_a(slot->type == SRV_PURGE);

	bool		stop = false;

	/** Maximum wait time on the purge event, in micro-seconds. */
	static const ulint SRV_PURGE_MAX_TIMEOUT = 10000;

	int64_t		sig_count = srv_suspend_thread(slot);

	do {
		/* We don't wait right away on the the non-timed wait because
		we want to signal the thread that wants to suspend purge. */
		const bool wait = stop
			|| rseg_history_len <= trx_sys.rseg_history_len;
		const bool timeout = srv_resume_thread(
			slot, sig_count, wait,
			stop ? 0 : SRV_PURGE_MAX_TIMEOUT);

		sig_count = srv_suspend_thread(slot);

		rw_lock_x_lock(&purge_sys.latch);

		stop = srv_shutdown_state <= SRV_SHUTDOWN_INITIATED
			&& purge_sys.paused();

		if (!stop) {
			if (timeout
			    && rseg_history_len < 5000
			    && rseg_history_len == trx_sys.rseg_history_len) {
				/* No new records were added since the
				wait started. Simply wait for new
				records. The magic number 5000 is an
				approximation for the case where we
				have cached UNDO log records which
				prevent truncate of the UNDO
				segments. */
				stop = true;
			}
		} else {
			/* Signal that we are suspended. */
			os_event_set(purge_sys.event);
		}

		rw_lock_x_unlock(&purge_sys.latch);
	} while (stop && srv_undo_sources);

	srv_resume_thread(slot, 0, false);
}

/*********************************************************************//**
Purge coordinator thread that schedules the purge tasks.
@return a dummy parameter */
extern "C"
os_thread_ret_t
DECLARE_THREAD(srv_purge_coordinator_thread)(
/*=========================================*/
	void*	arg MY_ATTRIBUTE((unused)))	/*!< in: a dummy parameter
						required by os_thread_create */
{
	my_thread_init();
	THD*		thd = innobase_create_background_thd("InnoDB purge coordinator");
	srv_slot_t*	slot;
	ulint           n_total_purged = ULINT_UNDEFINED;

	ut_ad(!srv_read_only_mode);
	ut_a(srv_n_purge_threads >= 1);
	ut_a(srv_force_recovery < SRV_FORCE_NO_BACKGROUND);

	purge_sys.coordinator_startup();

#ifdef UNIV_PFS_THREAD
	pfs_register_thread(srv_purge_thread_key);
#endif /* UNIV_PFS_THREAD */

#ifdef UNIV_DEBUG_THREAD_CREATION
	ib::info() << "Purge coordinator thread created, id "
		<< os_thread_pf(os_thread_get_curr_id());
#endif /* UNIV_DEBUG_THREAD_CREATION */

	slot = srv_reserve_slot(SRV_PURGE);

#ifdef UNIV_DEBUG
	UT_LIST_INIT(slot->debug_sync,
		     &srv_slot_t::debug_sync_t::debug_sync_list);
	rw_lock_create(PFS_NOT_INSTRUMENTED, &slot->debug_sync_lock,
		       SYNC_NO_ORDER_CHECK);
#endif
	uint32_t rseg_history_len = trx_sys.rseg_history_len;

	do {
		/* If there are no records to purge or the last
		purge didn't purge any records then wait for activity. */

		if (srv_shutdown_state <= SRV_SHUTDOWN_INITIATED
		    && srv_undo_sources
		    && (n_total_purged == 0 || purge_sys.paused())) {

			srv_purge_coordinator_suspend(slot, rseg_history_len);
		}

		ut_ad(!slot->suspended);

		if (srv_purge_should_exit()) {
			break;
		}

		n_total_purged = 0;

		rseg_history_len = srv_do_purge(&n_total_purged, slot);
	} while (!srv_purge_should_exit());

	/* The task queue should always be empty, independent of fast
	shutdown state. */
	ut_a(srv_get_task_queue_length() == 0);

	ut_d(rw_lock_free(&slot->debug_sync_lock));

	srv_free_slot(slot);

	/* Note that we are shutting down. */
	rw_lock_x_lock(&purge_sys.latch);
	purge_sys.coordinator_shutdown();
	/* Ensure that the wait in purge_sys_t::stop() will terminate. */
	os_event_set(purge_sys.event);

	rw_lock_x_unlock(&purge_sys.latch);

#ifdef UNIV_DEBUG_THREAD_CREATION
	ib::info() << "Purge coordinator exiting, id "
		<< os_thread_pf(os_thread_get_curr_id());
#endif /* UNIV_DEBUG_THREAD_CREATION */

	/* Ensure that all the worker threads quit. */
	if (ulint n_workers = srv_n_purge_threads - 1) {
		const srv_slot_t* slot;
		const srv_slot_t* const end = &srv_sys.sys_threads[
			srv_sys.n_sys_threads];

		do {
			srv_release_threads(SRV_WORKER, n_workers);
			srv_sys_mutex_enter();
			for (slot = &srv_sys.sys_threads[2];
			     !slot++->in_use && slot < end; );
			srv_sys_mutex_exit();
		} while (slot < end);
	}

	innobase_destroy_background_thd(thd);
	my_thread_end();
	/* We count the number of threads in os_thread_exit(). A created
	thread should always use that to exit and not use return() to exit. */
	os_thread_exit();

	OS_THREAD_DUMMY_RETURN;	/* Not reached, avoid compiler warning */
}

/**********************************************************************//**
Enqueues a task to server task queue and releases a worker thread, if there
is a suspended one. */
void
srv_que_task_enqueue_low(
/*=====================*/
	que_thr_t*	thr)	/*!< in: query thread */
{
	ut_ad(!srv_read_only_mode);
	mutex_enter(&srv_sys.tasks_mutex);

	UT_LIST_ADD_LAST(srv_sys.tasks, thr);

	mutex_exit(&srv_sys.tasks_mutex);

	srv_release_threads(SRV_WORKER, 1);
}

/**********************************************************************//**
Get count of tasks in the queue.
@return number of tasks in queue */
ulint
srv_get_task_queue_length(void)
/*===========================*/
{
	ulint	n_tasks;

	ut_ad(!srv_read_only_mode);

	mutex_enter(&srv_sys.tasks_mutex);

	n_tasks = UT_LIST_GET_LEN(srv_sys.tasks);

	mutex_exit(&srv_sys.tasks_mutex);

	return(n_tasks);
}

/** Wake up the purge threads. */
void
srv_purge_wakeup()
{
	ut_ad(!srv_read_only_mode);
	ut_ad(!sync_check_iterate(sync_check()));

	if (srv_force_recovery >= SRV_FORCE_NO_BACKGROUND) {
		return;
	}

	do {
		srv_release_threads(SRV_PURGE, 1);

		if (srv_n_purge_threads > 1) {
			ulint	n_workers = srv_n_purge_threads - 1;

			srv_release_threads(SRV_WORKER, n_workers);
		}
	} while (!srv_running.load(std::memory_order_relaxed)
		 && (srv_sys.n_threads_active[SRV_WORKER]
		     || srv_sys.n_threads_active[SRV_PURGE]));
}

/** Shut down the purge threads. */
void srv_purge_shutdown()
{
	do {
		ut_ad(!srv_undo_sources);
		srv_purge_wakeup();
	} while (srv_sys.sys_threads[SRV_PURGE_SLOT].in_use);
}

#ifdef UNIV_DEBUG
static ulint get_first_slot(srv_thread_type type)
{
	switch (type) {
	case SRV_MASTER:
		return SRV_MASTER_SLOT;
	case SRV_PURGE:
		return SRV_PURGE_SLOT;
	case SRV_WORKER:
		/* Find an empty slot, skip the master and purge slots. */
		return SRV_WORKER_SLOTS_START;
	default:
		ut_error;
	}
}

void srv_for_each_thread(srv_thread_type type,
			 srv_slot_callback_t callback,
			 const void *arg)
{
	for (ulint slot_idx= get_first_slot(type);
	     slot_idx < srv_sys.n_sys_threads
		     && srv_sys.sys_threads[slot_idx].in_use
		     && srv_sys.sys_threads[slot_idx].type == type;
	     slot_idx++) {
		callback(&srv_sys.sys_threads[slot_idx], arg);
	}
}
#endif<|MERGE_RESOLUTION|>--- conflicted
+++ resolved
@@ -2612,14 +2612,10 @@
 
 		n_pages_purged = trx_purge(
 			n_use_threads,
-<<<<<<< HEAD
 			!(++count % srv_purge_rseg_truncate_frequency)
 			|| purge_sys.truncate.current
-=======
-			(++count % rseg_truncate_frequency) == 0
 			|| (srv_shutdown_state != SRV_SHUTDOWN_NONE
 			    && srv_fast_shutdown == 0)
->>>>>>> 4bfdba2e
 #ifdef UNIV_DEBUG
 			, slot
 #endif
