--- conflicted
+++ resolved
@@ -28,14 +28,7 @@
 #ifndef mtr0mtr_h
 #define mtr0mtr_h
 
-<<<<<<< HEAD
-#include "univ.i"
 #include "fil0fil.h"
-=======
-#include "log0types.h"
-#include "mtr0types.h"
-#include "buf0types.h"
->>>>>>> 33fdb443
 #include "dyn0buf.h"
 
 /** Start a mini-transaction. */
