--- conflicted
+++ resolved
@@ -1413,33 +1413,19 @@
 					has issued a warning about
 					potential space_id reuse */
 
-<<<<<<< HEAD
-  /** Return the next tablespace from rotation_list.
-=======
-	/** Trigger a call to fil_node_t::read_page0()
-	@param[in]	id	tablespace identifier
-	@return	tablespace
-	@retval	NULL	if the tablespace does not exist or cannot be read */
-	fil_space_t* read_page0(ulint id);
-
   /** Return the next tablespace from default_encrypt_tables list.
->>>>>>> baf0ef9a
-  @param space   previous tablespace (NULL to start from the start)
+  @param space   previous tablespace (nullptr to start from the start)
   @param recheck whether the removal condition needs to be rechecked after
   the encryption parameters were changed
   @param encrypt expected state of innodb_encrypt_tables
   @return the next tablespace to process (n_pending_ops incremented)
-  @retval NULL if this was the last */
-<<<<<<< HEAD
-  inline fil_space_t* keyrotate_next(fil_space_t *space, bool recheck,
-                                     bool encrypt);
+  @retval fil_system.temp_space if there is no work to do
+  @retval nullptr upon reaching the end of the iteration */
+  inline fil_space_t* default_encrypt_next(fil_space_t *space, bool recheck,
+                                           bool encrypt);
 
   /** Extend all open data files to the recovered size */
   ATTRIBUTE_COLD void extend_to_recv_size();
-=======
-  inline fil_space_t* default_encrypt_next(
-    fil_space_t *space, bool recheck, bool encrypt);
->>>>>>> baf0ef9a
 };
 
 /** The tablespace memory cache. */
