/*****************************************************************************

<<<<<<< HEAD
Copyright (c) 1995, 2017, Oracle and/or its affiliates. All Rights Reserved.
=======
Copyright (c) 1995, 2016, Oracle and/or its affiliates. All Rights Reserved.
>>>>>>> 97e0c260
Copyright (c) 2013, 2017, MariaDB Corporation.

This program is free software; you can redistribute it and/or modify it under
the terms of the GNU General Public License as published by the Free Software
Foundation; version 2 of the License.

This program is distributed in the hope that it will be useful, but WITHOUT
ANY WARRANTY; without even the implied warranty of MERCHANTABILITY or FITNESS
FOR A PARTICULAR PURPOSE. See the GNU General Public License for more details.

You should have received a copy of the GNU General Public License along with
this program; if not, write to the Free Software Foundation, Inc.,
51 Franklin Street, Suite 500, Boston, MA 02110-1335 USA

*****************************************************************************/

/**************************************************//**
@file include/fil0fil.h
The low-level file system

Created 10/25/1995 Heikki Tuuri
*******************************************************/

#ifndef fil0fil_h
#define fil0fil_h
#include "univ.i"

struct fil_space_t;

#ifndef UNIV_INNOCHECKSUM

#include "log0recv.h"
#include "dict0types.h"
#include "page0size.h"
#include "ibuf0types.h"

#include <list>
#include <vector>

// Forward declaration
struct trx_t;
class page_id_t;
class truncate_t;

typedef std::list<char*, ut_allocator<char*> >	space_name_list_t;

/** Structure containing encryption specification */
struct fil_space_crypt_t;

/** File types */
enum fil_type_t {
	/** temporary tablespace (temporary undo log or tables) */
	FIL_TYPE_TEMPORARY,
	/** a tablespace that is being imported (no logging until finished) */
	FIL_TYPE_IMPORT,
	/** persistent tablespace (for system, undo log or tables) */
	FIL_TYPE_TABLESPACE,
	/** redo log covering changes to files of FIL_TYPE_TABLESPACE */
	FIL_TYPE_LOG
};

/** Check if fil_type is any of FIL_TYPE_TEMPORARY, FIL_TYPE_IMPORT
or FIL_TYPE_TABLESPACE.
@param[in]	type	variable of type fil_type_t
@return true if any of FIL_TYPE_TEMPORARY, FIL_TYPE_IMPORT
or FIL_TYPE_TABLESPACE */
inline
bool
fil_type_is_data(
	fil_type_t	type)
{
	return(type == FIL_TYPE_TEMPORARY
	       || type == FIL_TYPE_IMPORT
	       || type == FIL_TYPE_TABLESPACE);
}

struct fil_node_t;

/** Tablespace or log data space */
struct fil_space_t {
	char*		name;	/*!< Tablespace name */
	ulint		id;	/*!< space id */
	lsn_t		max_lsn;
				/*!< LSN of the most recent
				fil_names_write_if_was_clean().
				Reset to 0 by fil_names_clear().
				Protected by log_sys->mutex.
				If and only if this is nonzero, the
				tablespace will be in named_spaces. */
	bool		stop_ios;/*!< true if we want to rename the
				.ibd file of tablespace and want to
				stop temporarily posting of new i/o
				requests on the file */
	bool		stop_new_ops;
				/*!< we set this true when we start
				deleting a single-table tablespace.
				When this is set following new ops
				are not allowed:
				* read IO request
				* ibuf merge
				* file flush
				Note that we can still possibly have
				new write operations because we don't
				check this flag when doing flush
				batches. */
	bool		is_being_truncated;
				/*!< this is set to true when we prepare to
				truncate a single-table tablespace and its
				.ibd file */
#ifdef UNIV_DEBUG
	ulint		redo_skipped_count;
				/*!< reference count for operations who want
				to skip redo log in the file space in order
				to make fsp_space_modify_check pass. */
#endif
	fil_type_t	purpose;/*!< purpose */
	UT_LIST_BASE_NODE_T(fil_node_t) chain;
				/*!< base node for the file chain */
	ulint		size;	/*!< tablespace file size in pages;
				0 if not known yet */
	ulint		size_in_header;
				/* FSP_SIZE in the tablespace header;
				0 if not known yet */
	ulint		free_len;
				/*!< length of the FSP_FREE list */
	ulint		free_limit;
				/*!< contents of FSP_FREE_LIMIT */
	ulint		recv_size;
				/*!< recovered tablespace size in pages;
				0 if no size change was read from the redo log,
				or if the size change was implemented */
	ulint		flags;	/*!< FSP_SPACE_FLAGS and FSP_FLAGS_MEM_ flags;
				see fsp0types.h,
				fsp_flags_is_valid(),
				page_size_t(ulint) (constructor) */
	ulint		n_reserved_extents;
				/*!< number of reserved free extents for
				ongoing operations like B-tree page split */
	ulint		n_pending_flushes; /*!< this is positive when flushing
				the tablespace to disk; dropping of the
				tablespace is forbidden if this is positive */
	ulint		n_pending_ops;/*!< this is positive when we
				have pending operations against this
				tablespace. The pending operations can
				be ibuf merges or lock validation code
				trying to read a block.
				Dropping of the tablespace is forbidden
				if this is positive.
				Protected by fil_system->mutex. */
	hash_node_t	hash;	/*!< hash chain node */
	hash_node_t	name_hash;/*!< hash chain the name_hash table */
	rw_lock_t	latch;	/*!< latch protecting the file space storage
				allocation */
	UT_LIST_NODE_T(fil_space_t) unflushed_spaces;
				/*!< list of spaces with at least one unflushed
				file we have written to */
	UT_LIST_NODE_T(fil_space_t) named_spaces;
				/*!< list of spaces for which MLOG_FILE_NAME
				records have been issued */
	bool		is_in_unflushed_spaces;
				/*!< true if this space is currently in
				unflushed_spaces */
	UT_LIST_NODE_T(fil_space_t) space_list;
				/*!< list of all spaces */
	/** other tablespaces needing key rotation */
	UT_LIST_NODE_T(fil_space_t) rotation_list;
	/** whether this tablespace needs key rotation */
	bool		is_in_rotation_list;

	/** MariaDB encryption data */
	fil_space_crypt_t* crypt_data;

	/** tablespace crypt data has been read */
	bool		page_0_crypt_read;

	/** True if we have already printed compression failure */
	bool		printed_compression_failure;

	/** True if the device this filespace is on supports atomic writes */
	bool		atomic_write_supported;

	/** Release the reserved free extents.
	@param[in]	n_reserved	number of reserved extents */
	void release_free_extents(ulint n_reserved);

	/** True if file system storing this tablespace supports
	punch hole */
	bool		punch_hole;

	ulint		magic_n;/*!< FIL_SPACE_MAGIC_N */

	/** @return whether the tablespace is about to be dropped or
	truncated */
	bool is_stopping() const
	{
		return stop_new_ops || is_being_truncated;
	}
};

/** Value of fil_space_t::magic_n */
#define	FIL_SPACE_MAGIC_N	89472

/** File node of a tablespace or the log data space */
struct fil_node_t {
	/** tablespace containing this file */
	fil_space_t*	space;
	/** file name; protected by fil_system->mutex and log_sys->mutex. */
	char*		name;
	/** file handle (valid if is_open) */
	os_file_t	handle;
	/** event that groups and serializes calls to fsync;
	os_event_set() and os_event_reset() are protected by
	fil_system_t::mutex */
	os_event_t	sync_event;
	/** whether the file actually is a raw device or disk partition */
	bool		is_raw_disk;
	/** size of the file in database pages (0 if not known yet);
	the possible last incomplete megabyte may be ignored
	if space->id == 0 */
	ulint		size;
	/** initial size of the file in database pages;
	FIL_IBD_FILE_INITIAL_SIZE by default */
	ulint		init_size;
	/** maximum size of the file in database pages (0 if unlimited) */
	ulint		max_size;
	/** count of pending i/o's; is_open must be true if nonzero */
	ulint		n_pending;
	/** count of pending flushes; is_open must be true if nonzero */
	ulint		n_pending_flushes;
	/** whether the file is currently being extended */
	bool		being_extended;
	/** number of writes to the file since the system was started */
	int64_t		modification_counter;
	/** the modification_counter of the latest flush to disk */
	int64_t		flush_counter;
	/** link to other files in this tablespace */
	UT_LIST_NODE_T(fil_node_t) chain;
	/** link to the fil_system->LRU list (keeping track of open files) */
	UT_LIST_NODE_T(fil_node_t) LRU;

	/** whether this file could use atomic write (data file) */
	bool		atomic_write;

	/** Filesystem block size */
	ulint		block_size;

	/** FIL_NODE_MAGIC_N */
	ulint		magic_n;

	/** @return whether this file is open */
	bool is_open() const
	{
		return(handle != OS_FILE_CLOSED);
	}
};

/** Value of fil_node_t::magic_n */
#define	FIL_NODE_MAGIC_N	89389

/** Common InnoDB file extentions */
enum ib_extention {
	NO_EXT = 0,
	IBD = 1,
	ISL = 2,
	CFG = 3
};
extern const char* dot_ext[];
#define DOT_IBD dot_ext[IBD]
#define DOT_ISL dot_ext[ISL]
#define DOT_CFG dot_ext[CFG]

/** When mysqld is run, the default directory "." is the mysqld datadir,
but in the MySQL Embedded Server Library and mysqlbackup it is not the default
directory, and we must set the base file path explicitly */
extern const char*	fil_path_to_mysql_datadir;

/** Initial size of a single-table tablespace in pages */
#define FIL_IBD_FILE_INITIAL_SIZE	4

/** 'null' (undefined) page offset in the context of file spaces */
#define	FIL_NULL	ULINT32_UNDEFINED

/* Space address data type; this is intended to be used when
addresses accurate to a byte are stored in file pages. If the page part
of the address is FIL_NULL, the address is considered undefined. */

typedef	byte	fil_faddr_t;	/*!< 'type' definition in C: an address
				stored in a file page is a string of bytes */

#define FIL_ADDR_PAGE	0	/* first in address is the page offset */
#define	FIL_ADDR_BYTE	4	/* then comes 2-byte byte offset within page*/
#endif /* !UNIV_INNOCHECKSUM */
#define	FIL_ADDR_SIZE	6	/* address size is 6 bytes */

#ifndef UNIV_INNOCHECKSUM

/** File space address */
struct fil_addr_t {
	ulint	page;		/*!< page number within a space */
	ulint	boffset;	/*!< byte offset within the page */
};

/** The null file address */
extern fil_addr_t	fil_addr_null;

#endif /* !UNIV_INNOCHECKSUM */

/** The byte offsets on a file page for various variables @{ */
#define FIL_PAGE_SPACE_OR_CHKSUM 0	/*!< in < MySQL-4.0.14 space id the
					page belongs to (== 0) but in later
					versions the 'new' checksum of the
					page */
#define FIL_PAGE_OFFSET		4	/*!< page offset inside space */
#define FIL_PAGE_PREV		8	/*!< if there is a 'natural'
					predecessor of the page, its
					offset.  Otherwise FIL_NULL.
					This field is not set on BLOB
					pages, which are stored as a
					singly-linked list.  See also
					FIL_PAGE_NEXT. */
#define FIL_PAGE_NEXT		12	/*!< if there is a 'natural' successor
					of the page, its offset.
					Otherwise FIL_NULL.
					B-tree index pages
					(FIL_PAGE_TYPE contains FIL_PAGE_INDEX)
					on the same PAGE_LEVEL are maintained
					as a doubly linked list via
					FIL_PAGE_PREV and FIL_PAGE_NEXT
					in the collation order of the
					smallest user record on each page. */
#define FIL_PAGE_LSN		16	/*!< lsn of the end of the newest
					modification log record to the page */
#define	FIL_PAGE_TYPE		24	/*!< file page type: FIL_PAGE_INDEX,...,
					2 bytes.

					The contents of this field can only
					be trusted in the following case:
					if the page is an uncompressed
					B-tree index page, then it is
					guaranteed that the value is
					FIL_PAGE_INDEX.
					The opposite does not hold.

					In tablespaces created by
					MySQL/InnoDB 5.1.7 or later, the
					contents of this field is valid
					for all uncompressed pages. */
#define FIL_PAGE_FILE_FLUSH_LSN_OR_KEY_VERSION 26 /*!< for the first page
					in a system tablespace data file
					(ibdata*, not *.ibd): the file has
					been flushed to disk at least up
					to this lsn
					for other pages: a 32-bit key version
					used to encrypt the page + 32-bit checksum
					or 64 bits of zero if no encryption
					*/

/** This overloads FIL_PAGE_FILE_FLUSH_LSN for RTREE Split Sequence Number */
#define	FIL_RTREE_SPLIT_SEQ_NUM	FIL_PAGE_FILE_FLUSH_LSN_OR_KEY_VERSION

/** starting from 4.1.x this contains the space id of the page */
#define FIL_PAGE_ARCH_LOG_NO_OR_SPACE_ID  34

#define FIL_PAGE_SPACE_ID  FIL_PAGE_ARCH_LOG_NO_OR_SPACE_ID

#define FIL_PAGE_DATA		38U	/*!< start of the data on the page */

/* Following are used when page compression is used */
#define FIL_PAGE_COMPRESSED_SIZE 2      /*!< Number of bytes used to store
					actual payload data size on
					compressed pages. */
#define FIL_PAGE_COMPRESSION_METHOD_SIZE 2
					/*!< Number of bytes used to store
					actual compression method. */
/* @} */
/** File page trailer @{ */
#define FIL_PAGE_END_LSN_OLD_CHKSUM 8	/*!< the low 4 bytes of this are used
					to store the page checksum, the
					last 4 bytes should be identical
					to the last 4 bytes of FIL_PAGE_LSN */
#define FIL_PAGE_DATA_END	8	/*!< size of the page trailer */
/* @} */

/** File page types (values of FIL_PAGE_TYPE) @{ */
#define FIL_PAGE_PAGE_COMPRESSED_ENCRYPTED 37401 /*!< Page is compressed and
						 then encrypted */
#define FIL_PAGE_PAGE_COMPRESSED 34354  /*!< page compressed page */
#define FIL_PAGE_INDEX		17855	/*!< B-tree node */
#define FIL_PAGE_RTREE		17854	/*!< B-tree node */
#define FIL_PAGE_UNDO_LOG	2	/*!< Undo log page */
#define FIL_PAGE_INODE		3	/*!< Index node */
#define FIL_PAGE_IBUF_FREE_LIST	4	/*!< Insert buffer free list */
/* File page types introduced in MySQL/InnoDB 5.1.7 */
#define FIL_PAGE_TYPE_ALLOCATED	0	/*!< Freshly allocated page */
#define FIL_PAGE_IBUF_BITMAP	5	/*!< Insert buffer bitmap */
#define FIL_PAGE_TYPE_SYS	6	/*!< System page */
#define FIL_PAGE_TYPE_TRX_SYS	7	/*!< Transaction system data */
#define FIL_PAGE_TYPE_FSP_HDR	8	/*!< File space header */
#define FIL_PAGE_TYPE_XDES	9	/*!< Extent descriptor page */
#define FIL_PAGE_TYPE_BLOB	10	/*!< Uncompressed BLOB page */
#define FIL_PAGE_TYPE_ZBLOB	11	/*!< First compressed BLOB page */
#define FIL_PAGE_TYPE_ZBLOB2	12	/*!< Subsequent compressed BLOB page */
#define FIL_PAGE_TYPE_UNKNOWN	13	/*!< In old tablespaces, garbage
					in FIL_PAGE_TYPE is replaced with this
					value when flushing pages. */

/* File page types introduced in MySQL 5.7, not supported in MariaDB */
//#define FIL_PAGE_COMPRESSED	14
//#define FIL_PAGE_ENCRYPTED	15
//#define FIL_PAGE_COMPRESSED_AND_ENCRYPTED 16
//#define FIL_PAGE_ENCRYPTED_RTREE 17

/** Used by i_s.cc to index into the text description. */
#define FIL_PAGE_TYPE_LAST	FIL_PAGE_TYPE_UNKNOWN
					/*!< Last page type */
/* @} */

/** macro to check whether the page type is index (Btree or Rtree) type */
#define fil_page_type_is_index(page_type)                          \
        (page_type == FIL_PAGE_INDEX || page_type == FIL_PAGE_RTREE)

/** Check whether the page is index page (either regular Btree index or Rtree
index */
#define fil_page_index_page_check(page)                         \
        fil_page_type_is_index(fil_page_get_type(page))

#ifndef UNIV_INNOCHECKSUM

/** Enum values for encryption table option */
enum fil_encryption_t {
	/** Encrypted if innodb_encrypt_tables=ON (srv_encrypt_tables) */
	FIL_ENCRYPTION_DEFAULT,
	/** Encrypted */
	FIL_ENCRYPTION_ON,
	/** Not encrypted */
	FIL_ENCRYPTION_OFF
};

/** The number of fsyncs done to the log */
extern ulint	fil_n_log_flushes;

/** Number of pending redo log flushes */
extern ulint	fil_n_pending_log_flushes;
/** Number of pending tablespace flushes */
extern ulint	fil_n_pending_tablespace_flushes;

/** Number of files currently open */
extern ulint	fil_n_file_opened;

/** Look up a tablespace.
The caller should hold an InnoDB table lock or a MDL that prevents
the tablespace from being dropped during the operation,
or the caller should be in single-threaded crash recovery mode
(no user connections that could drop tablespaces).
If this is not the case, fil_space_acquire() and fil_space_release()
should be used instead.
@param[in]	id	tablespace ID
@return tablespace, or NULL if not found */
fil_space_t*
fil_space_get(
	ulint	id)
	MY_ATTRIBUTE((warn_unused_result));

/** The tablespace memory cache; also the totality of logs (the log
data space) is stored here; below we talk about tablespaces, but also
the ib_logfiles form a 'space' and it is handled here */
struct fil_system_t {
	ib_mutex_t	mutex;		/*!< The mutex protecting the cache */
	hash_table_t*	spaces;		/*!< The hash table of spaces in the
					system; they are hashed on the space
					id */
	hash_table_t*	name_hash;	/*!< hash table based on the space
					name */
	UT_LIST_BASE_NODE_T(fil_node_t) LRU;
					/*!< base node for the LRU list of the
					most recently used open files with no
					pending i/o's; if we start an i/o on
					the file, we first remove it from this
					list, and return it to the start of
					the list when the i/o ends;
					log files and the system tablespace are
					not put to this list: they are opened
					after the startup, and kept open until
					shutdown */
	UT_LIST_BASE_NODE_T(fil_space_t) unflushed_spaces;
					/*!< base node for the list of those
					tablespaces whose files contain
					unflushed writes; those spaces have
					at least one file node where
					modification_counter > flush_counter */
	ulint		n_open;		/*!< number of files currently open */
	ulint		max_n_open;	/*!< n_open is not allowed to exceed
					this */
	int64_t		modification_counter;/*!< when we write to a file we
					increment this by one */
	ulint		max_assigned_id;/*!< maximum space id in the existing
					tables, or assigned during the time
					mysqld has been up; at an InnoDB
					startup we scan the data dictionary
					and set here the maximum of the
					space id's of the tables there */
	UT_LIST_BASE_NODE_T(fil_space_t) space_list;
					/*!< list of all file spaces */
	UT_LIST_BASE_NODE_T(fil_space_t) named_spaces;
					/*!< list of all file spaces
					for which a MLOG_FILE_NAME
					record has been written since
					the latest redo log checkpoint.
					Protected only by log_sys->mutex. */
	UT_LIST_BASE_NODE_T(fil_space_t) rotation_list;
					/*!< list of all file spaces needing
					key rotation.*/

	ibool		space_id_reuse_warned;
					/* !< TRUE if fil_space_create()
					has issued a warning about
					potential space_id reuse */
};

/** The tablespace memory cache. This variable is NULL before the module is
initialized. */
extern fil_system_t*	fil_system;

#include "fil0crypt.h"

/** Returns the latch of a file space.
@param[in]	id	space id
@param[out]	flags	tablespace flags
@return latch protecting storage allocation */
rw_lock_t*
fil_space_get_latch(
	ulint	id,
	ulint*	flags);

/** Gets the type of a file space.
@param[in]	id	tablespace identifier
@return file type */
fil_type_t
fil_space_get_type(
	ulint	id);

/** Note that a tablespace has been imported.
It is initially marked as FIL_TYPE_IMPORT so that no logging is
done during the import process when the space ID is stamped to each page.
Now we change it to FIL_SPACE_TABLESPACE to start redo and undo logging.
NOTE: temporary tablespaces are never imported.
@param[in]	id	tablespace identifier */
void
fil_space_set_imported(
	ulint	id);

/** Append a file to the chain of files of a space.
@param[in]	name		file name of a file that is not open
@param[in]	size		file size in entire database blocks
@param[in,out]	space		tablespace from fil_space_create()
@param[in]	is_raw		whether this is a raw device or partition
@param[in]	atomic_write	true if atomic write could be enabled
@param[in]	max_pages	maximum number of pages in file,
ULINT_MAX means the file size is unlimited.
@return pointer to the file name
@retval NULL if error */
char*
fil_node_create(
	const char*	name,
	ulint		size,
	fil_space_t*	space,
	bool		is_raw,
	bool		atomic_write,
	ulint		max_pages = ULINT_MAX)
	MY_ATTRIBUTE((warn_unused_result));

/** Create a space memory object and put it to the fil_system hash table.
Error messages are issued to the server log.
@param[in]	name		tablespace name
@param[in]	id		tablespace identifier
@param[in]	flags		tablespace flags
@param[in]	purpose		tablespace purpose
@param[in,out]	crypt_data	encryption information
@param[in]	create_table	whether this is CREATE TABLE
@param[in]	mode		encryption mode
@return pointer to created tablespace, to be filled in with fil_node_create()
@retval NULL on failure (such as when the same tablespace exists) */
fil_space_t*
fil_space_create(
	const char*		name,
	ulint			id,
	ulint			flags,
	fil_type_t		purpose,
	fil_space_crypt_t*	crypt_data,
	bool			create_table,
	fil_encryption_t	mode = FIL_ENCRYPTION_DEFAULT)
	MY_ATTRIBUTE((warn_unused_result));

/*******************************************************************//**
Assigns a new space id for a new single-table tablespace. This works simply by
incrementing the global counter. If 4 billion id's is not enough, we may need
to recycle id's.
@return true if assigned, false if not */
bool
fil_assign_new_space_id(
/*====================*/
	ulint*	space_id);	/*!< in/out: space id */

/** Frees a space object from the tablespace memory cache.
Closes the files in the chain but does not delete them.
There must not be any pending i/o's or flushes on the files.
@param[in]	id		tablespace identifier
@param[in]	x_latched	whether the caller holds X-mode space->latch
@return true if success */
bool
fil_space_free(
	ulint		id,
	bool		x_latched);

/** Returns the path from the first fil_node_t found with this space ID.
The caller is responsible for freeing the memory allocated here for the
value returned.
@param[in]	id	Tablespace ID
@return own: A copy of fil_node_t::path, NULL if space ID is zero
or not found. */
char*
fil_space_get_first_path(
	ulint		id);

/** Set the recovered size of a tablespace in pages.
@param id	tablespace ID
@param size	recovered size in pages */
UNIV_INTERN
void
fil_space_set_recv_size(ulint id, ulint size);
/*******************************************************************//**
Returns the size of the space in pages. The tablespace must be cached in the
memory cache.
@return space size, 0 if space not found */
ulint
fil_space_get_size(
/*===============*/
	ulint	id);	/*!< in: space id */
/*******************************************************************//**
Returns the flags of the space. The tablespace must be cached
in the memory cache.
@return flags, ULINT_UNDEFINED if space not found */
ulint
fil_space_get_flags(
/*================*/
	ulint	id);	/*!< in: space id */

/** Open each fil_node_t of a named fil_space_t if not already open.
@param[in]	name	Tablespace name
@return true if all file nodes are opened. */
bool
fil_space_open(
	const char*	name);

/** Close each fil_node_t of a named fil_space_t if open.
@param[in]	name	Tablespace name */
void
fil_space_close(
	const char*	name);

/** Returns the page size of the space and whether it is compressed or not.
The tablespace must be cached in the memory cache.
@param[in]	id	space id
@param[out]	found	true if tablespace was found
@return page size */
const page_size_t
fil_space_get_page_size(
	ulint	id,
	bool*	found);

/****************************************************************//**
Initializes the tablespace memory cache. */
void
fil_init(
/*=====*/
	ulint	hash_size,	/*!< in: hash table size */
	ulint	max_n_open);	/*!< in: max number of open files */
/*******************************************************************//**
Initializes the tablespace memory cache. */
void
fil_close(void);
/*===========*/
/*******************************************************************//**
Opens all log files and system tablespace data files. They stay open until the
database server shutdown. This should be called at a server startup after the
space objects for the log and the system tablespace have been created. The
purpose of this operation is to make sure we never run out of file descriptors
if we need to read from the insert buffer or to write to the log. */
void
fil_open_log_and_system_tablespace_files(void);
/*==========================================*/
/*******************************************************************//**
Closes all open files. There must not be any pending i/o's or not flushed
modifications in the files. */
void
fil_close_all_files(void);
/*=====================*/
/*******************************************************************//**
Closes the redo log files. There must not be any pending i/o's or not
flushed modifications in the files. */
void
fil_close_log_files(
/*================*/
	bool	free);	/*!< in: whether to free the memory object */
/*******************************************************************//**
Sets the max tablespace id counter if the given number is bigger than the
previous value. */
void
fil_set_max_space_id_if_bigger(
/*===========================*/
	ulint	max_id);/*!< in: maximum known id */

/** Write the flushed LSN to the page header of the first page in the
system tablespace.
@param[in]	lsn	flushed LSN
@return DB_SUCCESS or error number */
dberr_t
fil_write_flushed_lsn(
	lsn_t	lsn)
MY_ATTRIBUTE((warn_unused_result));

/** Acquire a tablespace when it could be dropped concurrently.
Used by background threads that do not necessarily hold proper locks
for concurrency control.
@param[in]	id	tablespace ID
@param[in]	for_io	whether to look up the tablespace while performing I/O
			(possibly executing TRUNCATE)
@return	the tablespace
@retval	NULL if missing or being deleted or truncated */
fil_space_t*
fil_space_acquire(ulint id, bool for_io = false)
	MY_ATTRIBUTE((warn_unused_result));

/** Acquire a tablespace that may not exist.
Used by background threads that do not necessarily hold proper locks
for concurrency control.
@param[in]	id	tablespace ID
@return	the tablespace
@retval	NULL if missing or being deleted */
fil_space_t*
fil_space_acquire_silent(ulint id)
	MY_ATTRIBUTE((warn_unused_result));

/** Release a tablespace acquired with fil_space_acquire().
@param[in,out]	space	tablespace to release  */
void
fil_space_release(fil_space_t* space);

/** Return the next fil_space_t.
Once started, the caller must keep calling this until it returns NULL.
fil_space_acquire() and fil_space_release() are invoked here which
blocks a concurrent operation from dropping the tablespace.
@param[in,out]	prev_space	Pointer to the previous fil_space_t.
If NULL, use the first fil_space_t on fil_system->space_list.
@return pointer to the next fil_space_t.
@retval NULL if this was the last  */
fil_space_t*
fil_space_next(
	fil_space_t*	prev_space)
	MY_ATTRIBUTE((warn_unused_result));

/** Return the next fil_space_t from key rotation list.
Once started, the caller must keep calling this until it returns NULL.
fil_space_acquire() and fil_space_release() are invoked here which
blocks a concurrent operation from dropping the tablespace.
@param[in,out]	prev_space	Pointer to the previous fil_space_t.
If NULL, use the first fil_space_t on fil_system->space_list.
@return pointer to the next fil_space_t.
@retval NULL if this was the last*/
fil_space_t*
fil_space_keyrotate_next(
	fil_space_t*	prev_space)
	MY_ATTRIBUTE((warn_unused_result));

/** Wrapper with reference-counting for a fil_space_t. */
class FilSpace
{
public:
	/** Default constructor: Use this when reference counting
	is done outside this wrapper. */
	FilSpace() : m_space(NULL) {}

	/** Constructor: Look up the tablespace and increment the
	reference count if found.
	@param[in]	space_id	tablespace ID
	@param[in]	for_io		whether to look up the tablespace
					while performing I/O
					(possibly executing TRUNCATE) */
	explicit FilSpace(ulint space_id, bool for_io = false)
		: m_space(fil_space_acquire(space_id, for_io)) {}

	/** Assignment operator: This assumes that fil_space_acquire()
	has already been done for the fil_space_t. The caller must
	assign NULL if it calls fil_space_release().
	@param[in]	space	tablespace to assign */
	class FilSpace& operator=(fil_space_t* space)
	{
		/* fil_space_acquire() must have been invoked. */
		ut_ad(space == NULL || space->n_pending_ops > 0);
		m_space = space;
		return(*this);
	}

	/** Destructor - Decrement the reference count if a fil_space_t
	is still assigned. */
	~FilSpace()
	{
		if (m_space != NULL) {
			fil_space_release(m_space);
		}
	}

	/** Implicit type conversion
	@return the wrapped object */
	operator const fil_space_t*() const
	{
		return(m_space);
	}

	/** Explicit type conversion
	@return the wrapped object */
	const fil_space_t* operator()() const
	{
		return(m_space);
	}

private:
	/** The wrapped pointer */
	fil_space_t*	m_space;
};

/********************************************************//**
Creates the database directory for a table if it does not exist yet. */
void
fil_create_directory_for_tablename(
/*===============================*/
	const char*	name);	/*!< in: name in the standard
				'databasename/tablename' format */
/********************************************************//**
Recreates table indexes by applying
TRUNCATE log record during recovery.
@return DB_SUCCESS or error code */
dberr_t
fil_recreate_table(
/*===============*/
	ulint			space_id,	/*!< in: space id */
	ulint			format_flags,	/*!< in: page format */
	ulint			flags,		/*!< in: tablespace flags */
	const char*		name,		/*!< in: table name */
	truncate_t&		truncate);	/*!< in/out: The information of
						TRUNCATE log record */
/********************************************************//**
Recreates the tablespace and table indexes by applying
TRUNCATE log record during recovery.
@return DB_SUCCESS or error code */
dberr_t
fil_recreate_tablespace(
/*====================*/
	ulint			space_id,	/*!< in: space id */
	ulint			format_flags,	/*!< in: page format */
	ulint			flags,		/*!< in: tablespace flags */
	const char*		name,		/*!< in: table name */
	truncate_t&		truncate,	/*!< in/out: The information of
						TRUNCATE log record */
	lsn_t			recv_lsn);	/*!< in: the end LSN of
						the log record */
/** Replay a file rename operation if possible.
@param[in]	space_id	tablespace identifier
@param[in]	first_page_no	first page number in the file
@param[in]	name		old file name
@param[in]	new_name	new file name
@return	whether the operation was successfully applied
(the name did not exist, or new_name did not exist and
name was successfully renamed to new_name)  */
bool
fil_op_replay_rename(
	ulint		space_id,
	ulint		first_page_no,
	const char*	name,
	const char*	new_name)
	MY_ATTRIBUTE((warn_unused_result));

/** Determine whether a table can be accessed in operations that are
not (necessarily) protected by meta-data locks.
(Rollback would generally be protected, but rollback of
FOREIGN KEY CASCADE/SET NULL is not protected by meta-data locks
but only by InnoDB table locks, which may be broken by TRUNCATE TABLE.)
@param[in]	table	persistent table
checked @return whether the table is accessible */
bool
fil_table_accessible(const dict_table_t* table)
	MY_ATTRIBUTE((warn_unused_result, nonnull));

/** Deletes an IBD tablespace, either general or single-table.
The tablespace must be cached in the memory cache. This will delete the
datafile, fil_space_t & fil_node_t entries from the file_system_t cache.
@param[in]	space_id	Tablespace id
@param[in]	buf_remove	Specify the action to take on the pages
for this table in the buffer pool.
@return true if success */
dberr_t
fil_delete_tablespace(
	ulint		id,
	buf_remove_t	buf_remove);

/** Truncate the tablespace to needed size.
@param[in]	space_id	id of tablespace to truncate
@param[in]	size_in_pages	truncate size.
@return true if truncate was successful. */
bool
fil_truncate_tablespace(
	ulint		space_id,
	ulint		size_in_pages);

/*******************************************************************//**
Prepare for truncating a single-table tablespace. The tablespace
must be cached in the memory cache.
1) Check pending operations on a tablespace;
2) Remove all insert buffer entries for the tablespace;
@return DB_SUCCESS or error */
dberr_t
fil_prepare_for_truncate(
/*=====================*/
	ulint	id);			/*!< in: space id */

/** Reinitialize the original tablespace header with the same space id
for single tablespace
@param[in]	id		space id of the tablespace
@param[in]	size            size in blocks
@param[in]	trx		Transaction covering truncate */
void
fil_reinit_space_header(
	ulint		id,
	ulint		size,
	trx_t*		trx);

/*******************************************************************//**
Closes a single-table tablespace. The tablespace must be cached in the
memory cache. Free all pages used by the tablespace.
@return DB_SUCCESS or error */
dberr_t
fil_close_tablespace(
/*=================*/
	trx_t*	trx,	/*!< in/out: Transaction covering the close */
	ulint	id);	/*!< in: space id */

/*******************************************************************//**
Discards a single-table tablespace. The tablespace must be cached in the
memory cache. Discarding is like deleting a tablespace, but

 1. We do not drop the table from the data dictionary;

 2. We remove all insert buffer entries for the tablespace immediately;
    in DROP TABLE they are only removed gradually in the background;

 3. When the user does IMPORT TABLESPACE, the tablespace will have the
    same id as it originally had.

 4. Free all the pages in use by the tablespace if rename=true.
@return DB_SUCCESS or error */
dberr_t
fil_discard_tablespace(
/*===================*/
	ulint	id)	/*!< in: space id */
	MY_ATTRIBUTE((warn_unused_result));

/** Test if a tablespace file can be renamed to a new filepath by checking
if that the old filepath exists and the new filepath does not exist.
@param[in]	space_id	tablespace id
@param[in]	old_path	old filepath
@param[in]	new_path	new filepath
@param[in]	is_discarded	whether the tablespace is discarded
@return innodb error code */
dberr_t
fil_rename_tablespace_check(
	ulint		space_id,
	const char*	old_path,
	const char*	new_path,
	bool		is_discarded);

/** Rename a single-table tablespace.
The tablespace must exist in the memory cache.
@param[in]	id		tablespace identifier
@param[in]	old_path	old file name
@param[in]	new_name	new table name in the
databasename/tablename format
@param[in]	new_path_in	new file name,
or NULL if it is located in the normal data directory
@return true if success */
bool
fil_rename_tablespace(
	ulint		id,
	const char*	old_path,
	const char*	new_name,
	const char*	new_path_in);

/*******************************************************************//**
Allocates and builds a file name from a path, a table or tablespace name
and a suffix. The string must be freed by caller with ut_free().
@param[in] path NULL or the direcory path or the full path and filename.
@param[in] name NULL if path is full, or Table/Tablespace name
@param[in] suffix NULL or the file extention to use.
@return own: file name */
char*
fil_make_filepath(
	const char*	path,
	const char*	name,
	ib_extention	suffix,
	bool		strip_name);

/** Create a tablespace file.
@param[in]	space_id	Tablespace ID
@param[in]	name		Tablespace name in dbname/tablename format.
@param[in]	path		Path and filename of the datafile to create.
@param[in]	flags		Tablespace flags
@param[in]	size		Initial size of the tablespace file in pages,
must be >= FIL_IBD_FILE_INITIAL_SIZE
@param[in]	mode		MariaDB encryption mode
@param[in]	key_id		MariaDB encryption key_id
@return DB_SUCCESS or error code */
dberr_t
fil_ibd_create(
	ulint		space_id,
	const char*	name,
	const char*	path,
	ulint		flags,
	ulint		size,
	fil_encryption_t mode,
	ulint		key_id)
	MY_ATTRIBUTE((warn_unused_result));

/** Try to adjust FSP_SPACE_FLAGS if they differ from the expectations.
(Typically when upgrading from MariaDB 10.1.0..10.1.20.)
@param[in]	space_id	tablespace ID
@param[in]	flags		desired tablespace flags */
UNIV_INTERN
void
fsp_flags_try_adjust(ulint space_id, ulint flags);

/********************************************************************//**
Tries to open a single-table tablespace and optionally checks the space id is
right in it. If does not succeed, prints an error message to the .err log. This
function is used to open a tablespace when we start up mysqld, and also in
IMPORT TABLESPACE.
NOTE that we assume this operation is used either at the database startup
or under the protection of the dictionary mutex, so that two users cannot
race here. This operation does not leave the file associated with the
tablespace open, but closes it after we have looked at the space id in it.

If the validate boolean is set, we read the first page of the file and
check that the space id in the file is what we expect. We assume that
this function runs much faster if no check is made, since accessing the
file inode probably is much faster (the OS caches them) than accessing
the first page of the file.  This boolean may be initially false, but if
a remote tablespace is found it will be changed to true.

If the fix_dict boolean is set, then it is safe to use an internal SQL
statement to update the dictionary tables if they are incorrect.

@param[in]	validate	true if we should validate the tablespace
@param[in]	fix_dict	true if the dictionary is available to be fixed
@param[in]	purpose		FIL_TYPE_TABLESPACE or FIL_TYPE_TEMPORARY
@param[in]	id		tablespace ID
@param[in]	flags		expected FSP_SPACE_FLAGS
@param[in]	space_name	tablespace name of the datafile
If file-per-table, it is the table name in the databasename/tablename format
@param[in]	path_in		expected filepath, usually read from dictionary
@return DB_SUCCESS or error code */
dberr_t
fil_ibd_open(
	bool		validate,
	bool		fix_dict,
	fil_type_t	purpose,
	ulint		id,
	ulint		flags,
	const char*	tablename,
	const char*	path_in,
	dict_table_t*	table)	/*!< in: table */
	MY_ATTRIBUTE((warn_unused_result));

enum fil_load_status {
	/** The tablespace file(s) were found and valid. */
	FIL_LOAD_OK,
	/** The name no longer matches space_id */
	FIL_LOAD_ID_CHANGED,
	/** The file(s) were not found */
	FIL_LOAD_NOT_FOUND,
	/** The file(s) were not valid */
	FIL_LOAD_INVALID
};

/** Open a single-file tablespace and add it to the InnoDB data structures.
@param[in]	space_id	tablespace ID
@param[in]	filename	path/to/databasename/tablename.ibd
@param[out]	space		the tablespace, or NULL on error
@return status of the operation */
enum fil_load_status
fil_ibd_load(
	ulint		space_id,
	const char*	filename,
	fil_space_t*&	space)
	MY_ATTRIBUTE((warn_unused_result));


/***********************************************************************//**
A fault-tolerant function that tries to read the next file name in the
directory. We retry 100 times if os_file_readdir_next_file() returns -1. The
idea is to read as much good data as we can and jump over bad data.
@return 0 if ok, -1 if error even after the retries, 1 if at the end
of the directory */
int
fil_file_readdir_next_file(
/*=======================*/
	dberr_t*	err,	/*!< out: this is set to DB_ERROR if an error
				was encountered, otherwise not changed */
	const char*	dirname,/*!< in: directory name or path */
	os_file_dir_t	dir,	/*!< in: directory stream */
	os_file_stat_t*	info);	/*!< in/out: buffer where the
				info is returned */
/*******************************************************************//**
Returns true if a matching tablespace exists in the InnoDB tablespace memory
cache. Note that if we have not done a crash recovery at the database startup,
there may be many tablespaces which are not yet in the memory cache.
@return true if a matching tablespace exists in the memory cache */
bool
fil_space_for_table_exists_in_mem(
/*==============================*/
	ulint		id,		/*!< in: space id */
	const char*	name,		/*!< in: table name in the standard
					'databasename/tablename' format */
	bool		print_error_if_does_not_exist,
					/*!< in: print detailed error
					information to the .err log if a
					matching tablespace is not found from
					memory */
	bool		adjust_space,	/*!< in: whether to adjust space id
					when find table space mismatch */
	mem_heap_t*	heap,		/*!< in: heap memory */
	table_id_t	table_id,	/*!< in: table id */
	dict_table_t*	table,		/*!< in: table or NULL */
	ulint		table_flags);	/*!< in: table flags */

/** Try to extend a tablespace if it is smaller than the specified size.
@param[in,out]	space	tablespace
@param[in]	size	desired size in pages
@return whether the tablespace is at least as big as requested */
bool
fil_space_extend(
	fil_space_t*	space,
	ulint		size);
/*******************************************************************//**
Tries to reserve free extents in a file space.
@return true if succeed */
bool
fil_space_reserve_free_extents(
/*===========================*/
	ulint	id,		/*!< in: space id */
	ulint	n_free_now,	/*!< in: number of free extents now */
	ulint	n_to_reserve);	/*!< in: how many one wants to reserve */
/*******************************************************************//**
Releases free extents in a file space. */
void
fil_space_release_free_extents(
/*===========================*/
	ulint	id,		/*!< in: space id */
	ulint	n_reserved);	/*!< in: how many one reserved */
/*******************************************************************//**
Gets the number of reserved extents. If the database is silent, this number
should be zero. */
ulint
fil_space_get_n_reserved_extents(
/*=============================*/
	ulint	id);		/*!< in: space id */

/** Reads or writes data. This operation could be asynchronous (aio).

@param[in]	type		IO context
@param[in]	sync		true if synchronous aio is desired
@param[in]	page_id		page id
@param[in]	page_size	page size
@param[in]	byte_offset	remainder of offset in bytes; in aio this
				must be divisible by the OS block size
@param[in]	len		how many bytes to read or write; this must
				not cross a file boundary; in aio this must
				be a block size multiple
@param[in,out]	buf		buffer where to store read data or from where
				to write; in aio this must be appropriately
				aligned
@param[in]	message		message for aio handler if non-sync aio
				used, else ignored

@return DB_SUCCESS, DB_TABLESPACE_DELETED or DB_TABLESPACE_TRUNCATED
if we are trying to do i/o on a tablespace which does not exist */
dberr_t
fil_io(
	const IORequest&	type,
	bool			sync,
	const page_id_t&	page_id,
	const page_size_t&	page_size,
	ulint			byte_offset,
	ulint			len,
	void*			buf,
	void*			message);
/**********************************************************************//**
Waits for an aio operation to complete. This function is used to write the
handler for completed requests. The aio array of pending requests is divided
into segments (see os0file.cc for more info). The thread specifies which
segment it wants to wait for. */
void
fil_aio_wait(
/*=========*/
	ulint	segment);	/*!< in: the number of the segment in the aio
				array to wait for */
/**********************************************************************//**
Flushes to disk possible writes cached by the OS. If the space does not exist
or is being dropped, does not do anything. */
void
fil_flush(
/*======*/
	ulint	space_id);	/*!< in: file space id (this can be a group of
				log files or a tablespace of the database) */
/** Flush a tablespace.
@param[in,out]	space	tablespace to flush */
<<<<<<< HEAD
void
fil_flush(fil_space_t* space);

/** Flush to disk the writes in file spaces of the given type
possibly cached by the OS.
@param[in]	purpose	FIL_TYPE_TABLESPACE or FIL_TYPE_LOG */
void
fil_flush_file_spaces(
	fil_type_t	purpose);
=======
UNIV_INTERN
void
fil_flush(fil_space_t* space);

/** Flush to disk the writes in file spaces of the given type
possibly cached by the OS.
@param[in]	purpose	FIL_TYPE_TABLESPACE or FIL_TYPE_LOG */
UNIV_INTERN
void
fil_flush_file_spaces(ulint purpose);
>>>>>>> 97e0c260
/******************************************************************//**
Checks the consistency of the tablespace cache.
@return true if ok */
bool
fil_validate(void);
/*==============*/
/********************************************************************//**
Returns true if file address is undefined.
@return true if undefined */
bool
fil_addr_is_null(
/*=============*/
	fil_addr_t	addr);	/*!< in: address */
/********************************************************************//**
Get the predecessor of a file page.
@return FIL_PAGE_PREV */
ulint
fil_page_get_prev(
/*==============*/
	const byte*	page);	/*!< in: file page */
/********************************************************************//**
Get the successor of a file page.
@return FIL_PAGE_NEXT */
ulint
fil_page_get_next(
/*==============*/
	const byte*	page);	/*!< in: file page */
/*********************************************************************//**
Sets the file page type. */
void
fil_page_set_type(
/*==============*/
	byte*	page,	/*!< in/out: file page */
	ulint	type);	/*!< in: type */
/** Reset the page type.
Data files created before MySQL 5.1 may contain garbage in FIL_PAGE_TYPE.
In MySQL 3.23.53, only undo log pages and index pages were tagged.
Any other pages were written with uninitialized bytes in FIL_PAGE_TYPE.
@param[in]	page_id	page number
@param[in,out]	page	page with invalid FIL_PAGE_TYPE
@param[in]	type	expected page type
@param[in,out]	mtr	mini-transaction */
void
fil_page_reset_type(
	const page_id_t&	page_id,
	byte*			page,
	ulint			type,
	mtr_t*			mtr);
/** Get the file page type.
@param[in]	page	file page
@return page type */
inline
ulint
fil_page_get_type(
	const byte*	page)
{
	return(mach_read_from_2(page + FIL_PAGE_TYPE));
}
/** Check (and if needed, reset) the page type.
Data files created before MySQL 5.1 may contain
garbage in the FIL_PAGE_TYPE field.
In MySQL 3.23.53, only undo log pages and index pages were tagged.
Any other pages were written with uninitialized bytes in FIL_PAGE_TYPE.
@param[in]	page_id	page number
@param[in,out]	page	page with possibly invalid FIL_PAGE_TYPE
@param[in]	type	expected page type
@param[in,out]	mtr	mini-transaction */
inline
void
fil_page_check_type(
	const page_id_t&	page_id,
	byte*			page,
	ulint			type,
	mtr_t*			mtr)
{
	ulint	page_type	= fil_page_get_type(page);

	if (page_type != type) {
		fil_page_reset_type(page_id, page, type, mtr);
	}
}

/** Check (and if needed, reset) the page type.
Data files created before MySQL 5.1 may contain
garbage in the FIL_PAGE_TYPE field.
In MySQL 3.23.53, only undo log pages and index pages were tagged.
Any other pages were written with uninitialized bytes in FIL_PAGE_TYPE.
@param[in,out]	block	block with possibly invalid FIL_PAGE_TYPE
@param[in]	type	expected page type
@param[in,out]	mtr	mini-transaction */
#define fil_block_check_type(block, type, mtr)				\
	fil_page_check_type(block->page.id, block->frame, type, mtr)

#ifdef UNIV_DEBUG
/** Increase redo skipped of a tablespace.
@param[in]	id	space id */
void
fil_space_inc_redo_skipped_count(
	ulint		id);

/** Decrease redo skipped of a tablespace.
@param[in]	id	space id */
void
fil_space_dec_redo_skipped_count(
	ulint		id);
#endif

/********************************************************************//**
Delete the tablespace file and any related files like .cfg.
This should not be called for temporary tables. */
void
fil_delete_file(
/*============*/
	const char*	path);	/*!< in: filepath of the ibd tablespace */

/** Callback functor. */
struct PageCallback {

	/** Default constructor */
	PageCallback()
		:
		m_page_size(0, 0, false),
		m_filepath() UNIV_NOTHROW {}

	virtual ~PageCallback() UNIV_NOTHROW {}

	/** Called for page 0 in the tablespace file at the start.
	@param file_size size of the file in bytes
	@param block contents of the first page in the tablespace file
	@retval DB_SUCCESS or error code. */
	virtual dberr_t init(
		os_offset_t		file_size,
		const buf_block_t*	block) UNIV_NOTHROW = 0;

	/** Called for every page in the tablespace. If the page was not
	updated then its state must be set to BUF_PAGE_NOT_USED. For
	compressed tables the page descriptor memory will be at offset:
	block->frame + UNIV_PAGE_SIZE;
	@param offset physical offset within the file
	@param block block read from file, note it is not from the buffer pool
	@retval DB_SUCCESS or error code. */
	virtual dberr_t operator()(
		os_offset_t 	offset,
		buf_block_t*	block) UNIV_NOTHROW = 0;

	/** Set the name of the physical file and the file handle that is used
	to open it for the file that is being iterated over.
	@param filename then physical name of the tablespace file.
	@param file OS file handle */
	void set_file(const char* filename, os_file_t file) UNIV_NOTHROW
	{
		m_file = file;
		m_filepath = filename;
	}

	/**
	@return the space id of the tablespace */
	virtual ulint get_space_id() const UNIV_NOTHROW = 0;

	/**
	@retval the space flags of the tablespace being iterated over */
	virtual ulint get_space_flags() const UNIV_NOTHROW = 0;

	/** The compressed page size
	@return the compressed page size */
	const page_size_t& get_page_size() const
	{
		return(m_page_size);
	}

	/** The tablespace page size. */
	page_size_t		m_page_size;

	/** File handle to the tablespace */
	os_file_t		m_file;

	/** Physical file path. */
	const char*		m_filepath;

protected:
	// Disable copying
	PageCallback(const PageCallback&);
	PageCallback& operator=(const PageCallback&);
};

/********************************************************************//**
Iterate over all the pages in the tablespace.
@param table the table definiton in the server
@param n_io_buffers number of blocks to read and write together
@param callback functor that will do the page updates
@return DB_SUCCESS or error code */
dberr_t
fil_tablespace_iterate(
/*===================*/
	dict_table_t*		table,
	ulint			n_io_buffers,
	PageCallback&		callback)
	MY_ATTRIBUTE((warn_unused_result));

/********************************************************************//**
Looks for a pre-existing fil_space_t with the given tablespace ID
and, if found, returns the name and filepath in newly allocated buffers that the caller must free.
@param[in] space_id The tablespace ID to search for.
@param[out] name Name of the tablespace found.
@param[out] fileapth The filepath of the first datafile for thtablespace found.
@return true if tablespace is found, false if not. */
bool
fil_space_read_name_and_filepath(
	ulint	space_id,
	char**	name,
	char**	filepath);

/** Convert a file name to a tablespace name.
@param[in]	filename	directory/databasename/tablename.ibd
@return database/tablename string, to be freed with ut_free() */
char*
fil_path_to_space_name(
	const char*	filename);

/** Returns the space ID based on the tablespace name.
The tablespace must be found in the tablespace memory cache.
This call is made from external to this module, so the mutex is not owned.
@param[in]	tablespace	Tablespace name
@return space ID if tablespace found, ULINT_UNDEFINED if space not. */
ulint
fil_space_get_id_by_name(
	const char*	tablespace);

/**
Iterate over all the spaces in the space list and fetch the
tablespace names. It will return a copy of the name that must be
freed by the caller using: delete[].
@return DB_SUCCESS if all OK. */
dberr_t
fil_get_space_names(
/*================*/
	space_name_list_t&	space_name_list)
				/*!< in/out: Vector for collecting the names. */
	MY_ATTRIBUTE((warn_unused_result));

/** Generate redo log for swapping two .ibd files
@param[in]	old_table	old table
@param[in]	new_table	new table
@param[in]	tmp_name	temporary table name
@param[in,out]	mtr		mini-transaction
@return innodb error code */
dberr_t
fil_mtr_rename_log(
	const dict_table_t*	old_table,
	const dict_table_t*	new_table,
	const char*		tmp_name,
	mtr_t*			mtr)
<<<<<<< HEAD
	MY_ATTRIBUTE((warn_unused_result));
=======
	MY_ATTRIBUTE((nonnull));

/*******************************************************************//**
Finds the given page_no of the given space id from the double write buffer,
and copies it to the corresponding .ibd file.
@return true if copy was successful, or false. */
bool
fil_user_tablespace_restore_page(
/*==============================*/
	fsp_open_info*	fsp,		/* in: contains space id and .ibd
					file information */
	ulint		page_no);	/* in: page_no to obtain from double
					write buffer */

/*******************************************************************//**
Returns a pointer to the file_space_t that is in the memory cache
associated with a space id.
@return	file_space_t pointer, NULL if space not found */
fil_space_t*
fil_space_get(
/*==========*/
	ulint	id);	/*!< in: space id */
#endif /* !UNIV_INNOCHECKSUM */
>>>>>>> 97e0c260

/** Acquire the fil_system mutex. */
#define fil_system_enter()	mutex_enter(&fil_system->mutex)
/** Release the fil_system mutex. */
#define fil_system_exit()	mutex_exit(&fil_system->mutex)

/*******************************************************************//**
Returns the table space by a given id, NULL if not found. */
fil_space_t*
fil_space_found_by_id(
/*==================*/
	ulint	id);	/*!< in: space id */

/*******************************************************************//**
Returns the table space by a given id, NULL if not found. */
fil_space_t*
fil_space_get_by_id(
/*================*/
	ulint	id);	/*!< in: space id */

/*******************************************************************//**
by redo log.
@param[in,out]	space	tablespace */
void
fil_names_dirty(
	fil_space_t*	space);

/** Write MLOG_FILE_NAME records when a non-predefined persistent
tablespace was modified for the first time since the latest
fil_names_clear().
@param[in,out]	space	tablespace
@param[in,out]	mtr	mini-transaction */
void
fil_names_dirty_and_write(
	fil_space_t*	space,
	mtr_t*		mtr);

/** Write MLOG_FILE_NAME records if a persistent tablespace was modified
for the first time since the latest fil_names_clear().
@param[in,out]	space	tablespace
@param[in,out]	mtr	mini-transaction
@return whether any MLOG_FILE_NAME record was written */
inline MY_ATTRIBUTE((warn_unused_result))
bool
fil_names_write_if_was_clean(
	fil_space_t*	space,
	mtr_t*		mtr)
{
	ut_ad(log_mutex_own());

	if (space == NULL) {
		return(false);
	}

	const bool	was_clean = space->max_lsn == 0;
	ut_ad(space->max_lsn <= log_sys->lsn);
	space->max_lsn = log_sys->lsn;

	if (was_clean) {
		fil_names_dirty_and_write(space, mtr);
	}

	return(was_clean);
}

<<<<<<< HEAD
extern volatile bool	recv_recovery_on;

/** During crash recovery, open a tablespace if it had not been opened
yet, to get valid size and flags.
@param[in,out]	space	tablespace */
inline
void
fil_space_open_if_needed(
	fil_space_t*	space)
{
	ut_ad(recv_recovery_on);

	if (space->size == 0) {
		/* Initially, size and flags will be set to 0,
		until the files are opened for the first time.
		fil_space_get_size() will open the file
		and adjust the size and flags. */
#ifdef UNIV_DEBUG
		ulint		size	=
#endif /* UNIV_DEBUG */
			fil_space_get_size(space->id);
		ut_ad(size == space->size);
	}
}

/** On a log checkpoint, reset fil_names_dirty_and_write() flags
and write out MLOG_FILE_NAME and MLOG_CHECKPOINT if needed.
@param[in]	lsn		checkpoint LSN
@param[in]	do_write	whether to always write MLOG_CHECKPOINT
@return whether anything was written to the redo log
@retval false	if no flags were set and nothing written
@retval true	if anything was written to the redo log */
bool
fil_names_clear(
	lsn_t	lsn,
	bool	do_write);

#ifdef UNIV_ENABLE_UNIT_TEST_MAKE_FILEPATH
void test_make_filepath();
#endif /* UNIV_ENABLE_UNIT_TEST_MAKE_FILEPATH */


=======
>>>>>>> 97e0c260
/** Determine the block size of the data file.
@param[in]	space		tablespace
@param[in]	offset		page number
@return	block size */
UNIV_INTERN
ulint
fil_space_get_block_size(const fil_space_t* space, unsigned offset);
<<<<<<< HEAD
/*******************************************************************//**
Increments the count of pending operation, if space is not being deleted.
@return	TRUE if being deleted, and operation should be skipped */
UNIV_INTERN
ibool
fil_inc_pending_ops(
/*================*/
	ulint	id,		/*!< in: space id */
	ibool	print_err);	/*!< in: need to print error or not */
/*******************************************************************//**
Decrements the count of pending operations. */
UNIV_INTERN
void
fil_decr_pending_ops(
/*=================*/
	ulint	id);	/*!< in: space id */
=======
#endif /* UNIV_INNOCHECKSUM */
>>>>>>> 97e0c260

#include "fil0fil.ic"
#endif /* UNIV_INNOCHECKSUM */

#endif /* fil0fil_h */<|MERGE_RESOLUTION|>--- conflicted
+++ resolved
@@ -1,10 +1,6 @@
 /*****************************************************************************
 
-<<<<<<< HEAD
 Copyright (c) 1995, 2017, Oracle and/or its affiliates. All Rights Reserved.
-=======
-Copyright (c) 1995, 2016, Oracle and/or its affiliates. All Rights Reserved.
->>>>>>> 97e0c260
 Copyright (c) 2013, 2017, MariaDB Corporation.
 
 This program is free software; you can redistribute it and/or modify it under
@@ -1228,7 +1224,6 @@
 				log files or a tablespace of the database) */
 /** Flush a tablespace.
 @param[in,out]	space	tablespace to flush */
-<<<<<<< HEAD
 void
 fil_flush(fil_space_t* space);
 
@@ -1238,18 +1233,6 @@
 void
 fil_flush_file_spaces(
 	fil_type_t	purpose);
-=======
-UNIV_INTERN
-void
-fil_flush(fil_space_t* space);
-
-/** Flush to disk the writes in file spaces of the given type
-possibly cached by the OS.
-@param[in]	purpose	FIL_TYPE_TABLESPACE or FIL_TYPE_LOG */
-UNIV_INTERN
-void
-fil_flush_file_spaces(ulint purpose);
->>>>>>> 97e0c260
 /******************************************************************//**
 Checks the consistency of the tablespace cache.
 @return true if ok */
@@ -1502,33 +1485,7 @@
 	const dict_table_t*	new_table,
 	const char*		tmp_name,
 	mtr_t*			mtr)
-<<<<<<< HEAD
-	MY_ATTRIBUTE((warn_unused_result));
-=======
-	MY_ATTRIBUTE((nonnull));
-
-/*******************************************************************//**
-Finds the given page_no of the given space id from the double write buffer,
-and copies it to the corresponding .ibd file.
-@return true if copy was successful, or false. */
-bool
-fil_user_tablespace_restore_page(
-/*==============================*/
-	fsp_open_info*	fsp,		/* in: contains space id and .ibd
-					file information */
-	ulint		page_no);	/* in: page_no to obtain from double
-					write buffer */
-
-/*******************************************************************//**
-Returns a pointer to the file_space_t that is in the memory cache
-associated with a space id.
-@return	file_space_t pointer, NULL if space not found */
-fil_space_t*
-fil_space_get(
-/*==========*/
-	ulint	id);	/*!< in: space id */
-#endif /* !UNIV_INNOCHECKSUM */
->>>>>>> 97e0c260
+	MY_ATTRIBUTE((nonnull, warn_unused_result));
 
 /** Acquire the fil_system mutex. */
 #define fil_system_enter()	mutex_enter(&fil_system->mutex)
@@ -1594,7 +1551,6 @@
 	return(was_clean);
 }
 
-<<<<<<< HEAD
 extern volatile bool	recv_recovery_on;
 
 /** During crash recovery, open a tablespace if it had not been opened
@@ -1636,9 +1592,6 @@
 void test_make_filepath();
 #endif /* UNIV_ENABLE_UNIT_TEST_MAKE_FILEPATH */
 
-
-=======
->>>>>>> 97e0c260
 /** Determine the block size of the data file.
 @param[in]	space		tablespace
 @param[in]	offset		page number
@@ -1646,26 +1599,6 @@
 UNIV_INTERN
 ulint
 fil_space_get_block_size(const fil_space_t* space, unsigned offset);
-<<<<<<< HEAD
-/*******************************************************************//**
-Increments the count of pending operation, if space is not being deleted.
-@return	TRUE if being deleted, and operation should be skipped */
-UNIV_INTERN
-ibool
-fil_inc_pending_ops(
-/*================*/
-	ulint	id,		/*!< in: space id */
-	ibool	print_err);	/*!< in: need to print error or not */
-/*******************************************************************//**
-Decrements the count of pending operations. */
-UNIV_INTERN
-void
-fil_decr_pending_ops(
-/*=================*/
-	ulint	id);	/*!< in: space id */
-=======
-#endif /* UNIV_INNOCHECKSUM */
->>>>>>> 97e0c260
 
 #include "fil0fil.ic"
 #endif /* UNIV_INNOCHECKSUM */
