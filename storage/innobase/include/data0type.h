--- conflicted
+++ resolved
@@ -566,7 +566,6 @@
 /** The DB_TRX_ID,DB_ROLL_PTR values for "no history is available" */
 extern const byte reset_trx_id[DATA_TRX_ID_LEN + DATA_ROLL_PTR_LEN];
 
-<<<<<<< HEAD
 /** Info bit denoting the predefined minimum record: this bit is set
 if and only if the record is the first user record on a non-leaf
 B-tree page that is the leftmost page on its level
@@ -601,9 +600,6 @@
 static const byte REC_INFO_METADATA_ALTER
 	= REC_INFO_METADATA_ADD | REC_INFO_DELETED_FLAG;
 
-#include "data0type.ic"
-=======
 #include "data0type.inl"
->>>>>>> 41a163ac
 
 #endif