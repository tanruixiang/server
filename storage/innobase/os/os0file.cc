--- conflicted
+++ resolved
@@ -124,32 +124,15 @@
 		return &m_group;
 	}
 
-<<<<<<< HEAD
 	~io_slots()
-=======
-	/** Accessor for the AIO context
-	@param[in]	segment	Segment for which to get the context
-	@return the AIO context for the segment */
-	io_context_t io_ctx(ulint segment)
-		MY_ATTRIBUTE((warn_unused_result))
->>>>>>> 8fa759a5
 	{
 		wait();
 	}
 };
 
-<<<<<<< HEAD
 static io_slots *read_slots;
 static io_slots *write_slots;
 static io_slots *ibuf_slots;
-=======
-	/** Creates an io_context_t for native linux AIO.
-	@param[in]	max_events	number of events
-	@param[out]	io_ctx		io_ctx to initialize.
-	@return true on success. */
-	static bool linux_create_io_ctx(unsigned max_events, io_context_t& io_ctx)
-		MY_ATTRIBUTE((warn_unused_result));
->>>>>>> 8fa759a5
 
 /** Number of retries for partial I/O's */
 constexpr ulint NUM_RETRIES_ON_PARTIAL_IO = 10;
@@ -167,64 +150,8 @@
 #endif /* _WIN32 */
 
 
-<<<<<<< HEAD
 /** Flag indicating if the page_cleaner is in active state. */
 extern bool buf_page_cleaner_is_active;
-=======
-#if defined(LINUX_NATIVE_AIO)
-	typedef std::vector<io_event> IOEvents;
-
-	/** completion queue for IO. There is one such queue per
-	segment. Each thread will work on one ctx exclusively. */
-	std::vector<io_context_t>		m_aio_ctx;
-
-	/** The array to collect completed IOs. There is one such
-	event for each possible pending IO. The size of the array
-	is equal to m_slots.size(). */
-	IOEvents		m_events;
-#endif /* LINUX_NATIV_AIO */
-
-	/** The aio arrays for non-ibuf i/o and ibuf i/o, as well as
-	sync AIO. These are NULL when the module has not yet been
-	initialized. */
-
-	/** Insert buffer */
-	static AIO*		s_ibuf;
-
-	/** Redo log */
-	static AIO*		s_log;
-
-	/** Reads */
-	static AIO*		s_reads;
-
-	/** Writes */
-	static AIO*		s_writes;
-
-	/** Synchronous I/O */
-	static AIO*		s_sync;
-};
-
-/** Static declarations */
-AIO*	AIO::s_reads;
-AIO*	AIO::s_writes;
-AIO*	AIO::s_ibuf;
-AIO*	AIO::s_log;
-AIO*	AIO::s_sync;
-
-#if defined(LINUX_NATIVE_AIO)
-/** timeout for each io_getevents() call = 500ms. */
-static const ulint	OS_AIO_REAP_TIMEOUT = 500000000UL;
-
-/** time to sleep, in microseconds if io_setup() returns EAGAIN. */
-static const ulint	OS_AIO_IO_SETUP_RETRY_SLEEP = 500000UL;
-
-/** number of attempts before giving up on io_setup(). */
-static const int	OS_AIO_IO_SETUP_RETRY_ATTEMPTS = 5;
-#endif /* LINUX_NATIVE_AIO */
-
-/** Array of events used in simulated AIO */
-static os_event_t*	os_aio_segment_wait_events;
->>>>>>> 8fa759a5
 
 #ifdef WITH_INNODB_DISALLOW_WRITES
 #define WAIT_ALLOW_WRITES() os_event_wait(srv_allow_writes_event)
@@ -919,7 +846,6 @@
 		}
 	}
 
-<<<<<<< HEAD
 	switch (err) {
 	case ENOSPC:
 		return(OS_FILE_DISK_FULL);
@@ -943,19 +869,6 @@
 		break;
 	case EACCES:
 		return(OS_FILE_ACCESS_VIOLATION);
-=======
-	iocb->data = slot;
-
-	ut_a(reinterpret_cast<size_t>(iocb->u.c.buf) % OS_FILE_LOG_BLOCK_SIZE
-	     == 0);
-
-	/* Resubmit an I/O request */
-	int	ret = io_submit(m_array->io_ctx(m_segment), 1, &iocb);
-	ut_a(ret != -EINVAL);
-
-	if (ret < 0)  {
-		errno = -ret;
->>>>>>> 8fa759a5
 	}
 	return(OS_FILE_ERROR_MAX + err);
 }
@@ -1025,12 +938,7 @@
 {
 	struct stat	statinfo;
 
-<<<<<<< HEAD
 	int	ret = stat(path, &statinfo);
-=======
-	/* Which io_context_t we are going to use. */
-	io_context_t	io_ctx = m_array->io_ctx(m_segment);
->>>>>>> 8fa759a5
 
 	*exists = !ret;
 
@@ -1062,7 +970,6 @@
 	return(true);
 }
 
-<<<<<<< HEAD
 /** NOTE! Use the corresponding macro os_file_flush(), not directly this
 function!
 Flushes the write buffers of a given file to the disk.
@@ -1073,11 +980,6 @@
 	os_file_t	file)
 {
 	int	ret;
-=======
-		ret = io_getevents(io_ctx, 1, m_n_slots, events, &timeout);
-		ut_a(ret != -EINVAL);
-		ut_ad(ret != -EFAULT);
->>>>>>> 8fa759a5
 
 	WAIT_ALLOW_WRITES();
 	ret = os_file_fsync_posix(file);
@@ -1252,14 +1154,8 @@
 {
 	int	rcode;
 
-<<<<<<< HEAD
 	WAIT_ALLOW_WRITES();
 	rcode = mkdir(pathname, 0770);
-=======
-	/* Find out what we are going to work with.
-	The iocb struct is directly in the slot.
-	The io_context_t is one per segment. */
->>>>>>> 8fa759a5
 
 	if (!(rcode == 0 || (errno == EEXIST && !fail_if_exists))) {
 		/* failure */
@@ -1268,16 +1164,8 @@
 		return(false);
 	}
 
-<<<<<<< HEAD
 	return(true);
 }
-=======
-	ut_a(reinterpret_cast<size_t>(iocb->u.c.buf) % OS_FILE_LOG_BLOCK_SIZE
-	     == 0);
-
-	int	ret = io_submit(io_ctx(io_ctx_index), 1, &iocb);
-	ut_a(ret != -EINVAL);
->>>>>>> 8fa759a5
 
 /**
 The os_file_opendir() function opens a directory stream corresponding to the
@@ -1306,23 +1194,12 @@
 	return(dir);
 }
 
-<<<<<<< HEAD
 /** Closes a directory stream.
 @param[in]	dir		directory stream
 @return 0 if success, -1 if failure */
 int
 os_file_closedir(
 	os_file_dir_t	dir)
-=======
-/** Creates an io_context_t for native linux AIO.
-@param[in]	max_events	number of events
-@param[out]	io_ctx		io_ctx to initialize.
-@return true on success. */
-bool
-AIO::linux_create_io_ctx(
-	unsigned	max_events,
-	io_context_t&	io_ctx)
->>>>>>> 8fa759a5
 {
 	int	ret = closedir(dir);
 
@@ -1330,12 +1207,8 @@
 		os_file_handle_error_no_exit(NULL, "closedir", false);
 	}
 
-<<<<<<< HEAD
 	return(ret);
 }
-=======
-		memset(&io_ctx, 0x0, sizeof(io_ctx));
->>>>>>> 8fa759a5
 
 /** This function returns information of the next file in the directory. We jump
 over the '.' and '..' entries in the directory.
@@ -1354,12 +1227,7 @@
 	int		ret;
 	struct stat	statinfo;
 
-<<<<<<< HEAD
 next_file:
-=======
-		int	ret = io_setup(max_events, &io_ctx);
-		ut_a(ret != -EINVAL);
->>>>>>> 8fa759a5
 
 	ent = readdir(dir);
 
@@ -1455,16 +1323,8 @@
 	bool		read_only,
 	bool*		success)
 {
-<<<<<<< HEAD
 	bool		on_error_no_exit;
 	bool		on_error_silent;
-=======
-	int		fd;
-	io_context_t	io_ctx;
-	char		name[1000];
-
-	if (!linux_create_io_ctx(1, io_ctx)) {
->>>>>>> 8fa759a5
 
 	*success = false;
 
@@ -1486,19 +1346,9 @@
 	create_mode &= ulint(~(OS_FILE_ON_ERROR_NO_EXIT
 			       | OS_FILE_ON_ERROR_SILENT));
 
-<<<<<<< HEAD
 	if (create_mode == OS_FILE_OPEN
 	    || create_mode == OS_FILE_OPEN_RAW
 	    || create_mode == OS_FILE_OPEN_RETRY) {
-=======
-			int ret = io_destroy(io_ctx);
-			ut_a(ret != -EINVAL);
-			ut_ad(ret != -EFAULT);
-
-			return(false);
-		}
-	} else {
->>>>>>> 8fa759a5
 
 		mode_str = "OPEN";
 
@@ -1525,16 +1375,7 @@
 			<< "Unknown file create mode (" << create_mode << ")"
 			<< " for file '" << name << "'";
 
-<<<<<<< HEAD
 		return(OS_FILE_CLOSED);
-=======
-			int ret = io_destroy(io_ctx);
-			ut_a(ret != EINVAL);
-			ut_ad(ret != EFAULT);
-
-			return(false);
-		}
->>>>>>> 8fa759a5
 	}
 
 	ut_a(type == OS_LOG_FILE
@@ -1565,23 +1406,10 @@
 		if (file == -1) {
 			const char*	operation;
 
-<<<<<<< HEAD
 			operation = (create_mode == OS_FILE_CREATE
 				     && !read_only) ? "create" : "open";
 
 			*success = false;
-=======
-	ut_a(reinterpret_cast<size_t>(p_iocb->u.c.buf) % OS_FILE_LOG_BLOCK_SIZE
-	     == 0);
-	int	err = io_submit(io_ctx, 1, &p_iocb);
-	ut_a(err != -EINVAL);
-
-	if (err >= 1) {
-		/* Now collect the submitted IO request. */
-		err = io_getevents(io_ctx, 1, 1, &io_event, NULL);
-		ut_a(err != -EINVAL);
-	}
->>>>>>> 8fa759a5
 
 			if (on_error_no_exit) {
 				retry = os_file_handle_error_no_exit(
@@ -1594,19 +1422,7 @@
 			retry = false;
 		}
 
-<<<<<<< HEAD
 	} while (retry);
-=======
-	switch (err) {
-	case 1:
-		{
-			int ret = io_destroy(io_ctx);
-			ut_a(ret != -EINVAL);
-			ut_ad(ret != -EFAULT);
-
-			return(true);
-		}
->>>>>>> 8fa759a5
 
 	/* We disable OS caching (O_DIRECT) only on data files */
 	if (!read_only
@@ -1618,22 +1434,11 @@
 	       os_file_set_nocache(file, name, mode_str);
 	}
 
-<<<<<<< HEAD
 #ifdef USE_FILE_LOCK
 	if (!read_only
 	    && *success
 	    && create_mode != OS_FILE_OPEN_RAW
 	    && os_file_lock(file, name)) {
-=======
-	int ret = io_destroy(io_ctx);
-	ut_a(ret != -EINVAL);
-	ut_ad(ret != -EFAULT);
-
-	return(false);
-}
-
-#endif /* LINUX_NATIVE_AIO */
->>>>>>> 8fa759a5
 
 		if (create_mode == OS_FILE_OPEN_RETRY) {
 
@@ -2463,31 +2268,7 @@
 	int		status;
 	WIN32_FIND_DATA	find_data;
 
-<<<<<<< HEAD
 next_file:
-=======
-/** Constructor
-@param[in]	id		The latch ID
-@param[in]	n		Number of AIO slots
-@param[in]	segments	Number of segments */
-AIO::AIO(
-	latch_id_t	id,
-	ulint		n,
-	ulint		segments)
-	:
-	m_slots(n),
-	m_n_segments(segments),
-	m_n_reserved()
-# ifdef LINUX_NATIVE_AIO
-	,m_events(m_slots.size())
-# endif /* LINUX_NATIVE_AIO */
-#ifdef WIN_ASYNC_IO
-	,m_completion_port(new_completion_port())
-#endif
-{
-	ut_a(n > 0);
-	ut_a(m_n_segments > 0);
->>>>>>> 8fa759a5
 
 	ret = FindNextFile(dir, &find_data);
 
@@ -2528,7 +2309,6 @@
 
 		} else {
 
-<<<<<<< HEAD
 			/* It is probably safest to assume that all other
 			file types are normal. Better to check them rather
 			than blindly skip them. */
@@ -2547,50 +2327,6 @@
 		os_file_handle_error_no_exit(NULL, "readdir_next_file", false);
 
 		status = -1;
-=======
-#ifdef LINUX_NATIVE_AIO
-/** Initialise the Linux Native AIO interface */
-dberr_t
-AIO::init_linux_native_aio()
-{
-
-	/* Initialize the io_context_t array. One io_context_t
-	per segment in the array. */
-	m_aio_ctx.resize(get_n_segments());
-
-	ulint		max_events = slots_per_segment();
-
-	for (std::vector<io_context_t>::iterator it = m_aio_ctx.begin(),
-						 end = m_aio_ctx.end();
-	     it != end; ++it) {
-
-		if (!linux_create_io_ctx(max_events, *it)) {
-			/* If something bad happened during aio setup
-			we disable linux native aio.
-			This frequently happens when running the test suite
-			with many threads on a system with low fs.aio-max-nr!
-			*/
-
-			ib::warn()
-				<< "Warning: Linux Native AIO disabled "
-				<< "because _linux_create_io_ctx() "
-				<< "failed. To get rid of this warning you can "
-				<< "try increasing system "
-				<< "fs.aio-max-nr to 1048576 or larger or "
-				<< "setting innodb_use_native_aio = 0 in my.cnf";
-
-			for (std::vector<io_context_t>::iterator it2
-			     = m_aio_ctx.begin();
-			     it2 != it; ++it2) {
-				int ret = io_destroy(*it2);
-				ut_a(ret != -EINVAL);
-			}
-
-			m_aio_ctx.clear();
-			srv_use_native_aio = FALSE;
-			return(DB_SUCCESS);
-		}
->>>>>>> 8fa759a5
 	}
 
 	return(status);
@@ -2688,25 +2424,10 @@
 		have to have the write-share mode set. See the remarks
 		section for the CreateFile() function documentation in MSDN. */
 
-<<<<<<< HEAD
 		share_mode |= FILE_SHARE_WRITE;
 
 	} else if (create_mode == OS_FILE_OPEN
 		   || create_mode == OS_FILE_OPEN_RETRY) {
-=======
-#if defined(LINUX_NATIVE_AIO)
-	if (srv_use_native_aio) {
-		for (ulint i = 0; i < m_aio_ctx.size(); i++) {
-			int ret = io_destroy(m_aio_ctx[i]);
-			ut_a(ret != -EINVAL);
-		}
-	}
-#endif /* LINUX_NATIVE_AIO */
-#if defined(WIN_ASYNC_IO)
-	CloseHandle(m_completion_port);
-#endif
-}
->>>>>>> 8fa759a5
 
 		create_flag = OPEN_EXISTING;
 
@@ -2944,41 +2665,8 @@
 			<< "Unknown file access type (" << access_type << ") "
 			<< "for file '" << name << "'";
 
-<<<<<<< HEAD
 		return(OS_FILE_CLOSED);
 	}
-=======
-@param[in]	type		IO context
-@param[in,out]	m1		message to be passed along with the AIO
-				operation
-@param[in,out]	m2		message to be passed along with the AIO
-				operation
-@param[in]	file		file handle
-@param[in]	name		name of the file or path as a NUL-terminated
-				string
-@param[in,out]	buf		buffer where to read or from which to write
-@param[in]	offset		file offset, where to read from or start writing
-@param[in]	len		length of the block to read or write
-@return pointer to slot */
-Slot*
-AIO::reserve_slot(
-	const IORequest&	type,
-	fil_node_t*		m1,
-	void*			m2,
-	pfs_os_file_t		file,
-	const char*		name,
-	void*			buf,
-	os_offset_t		offset,
-	ulint			len)
-{
-	ut_ad(reinterpret_cast<size_t>(buf) % OS_FILE_LOG_BLOCK_SIZE == 0);
-	ut_ad(offset % OS_FILE_LOG_BLOCK_SIZE == 0);
-	ut_ad(len % OS_FILE_LOG_BLOCK_SIZE == 0);
-
-#ifdef WIN_ASYNC_IO
-	ut_a((len & 0xFFFFFFFFUL) == len);
-#endif /* WIN_ASYNC_IO */
->>>>>>> 8fa759a5
 
 	file = CreateFile((LPCTSTR) name,
 			  access,
@@ -4236,6 +3924,10 @@
 				<< "Unable to create temp file to check"
 				" native AIO support.";
 
+			int ret = io_destroy(io_ctx);
+			ut_a(ret != -EINVAL);
+			ut_ad(ret != -EFAULT);
+
 			return(false);
 		}
 	}
@@ -4266,6 +3958,10 @@
 				<< " \"" << name << "\" to check native"
 				<< " AIO read support.";
 
+			int ret = io_destroy(io_ctx);
+			ut_a(ret != EINVAL);
+			ut_ad(ret != EFAULT);
+
 			return(false);
 		}
 	}
@@ -4308,7 +4004,13 @@
 
 	switch (err) {
 	case 1:
-		return(true);
+		{
+			int ret = io_destroy(io_ctx);
+			ut_a(ret != -EINVAL);
+			ut_ad(ret != -EFAULT);
+
+			return(true);
+		}
 
 	case -EINVAL:
 	case -ENOSYS:
@@ -4327,6 +4029,10 @@
 			<< (srv_read_only_mode ? name : "tmpdir")
 			<< "returned error[" << -err << "]";
 	}
+
+	int ret = io_destroy(io_ctx);
+	ut_a(ret != -EINVAL);
+	ut_ad(ret != -EFAULT);
 
 	return(false);
 }
