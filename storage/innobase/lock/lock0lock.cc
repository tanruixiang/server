--- conflicted
+++ resolved
@@ -795,26 +795,19 @@
 		const char*	stmt2=NULL;
 		size_t		stmt_len;
 		trx_id_t trx_id = 0;
-<<<<<<< HEAD
-		stmt = innobase_get_stmt_unsafe(lock->trx->mysql_thd, &stmt_len);
-=======
 		stmt = lock->trx->mysql_thd
-			? innobase_get_stmt(lock->trx->mysql_thd, &stmt_len)
+			? innobase_get_stmt_unsafe(
+				lock->trx->mysql_thd, &stmt_len)
 			: NULL;
->>>>>>> 13a350ac
 
 		if (lock->trx->lock.wait_lock &&
 			lock->trx->lock.wait_lock->trx) {
 			trx_id = lock->trx->lock.wait_lock->trx->id;
-<<<<<<< HEAD
-			stmt2 = innobase_get_stmt_unsafe(lock->trx->lock.wait_lock->trx->mysql_thd, &stmt_len);
-=======
 			stmt2 = lock->trx->lock.wait_lock->trx->mysql_thd
-				? innobase_get_stmt(
+				? innobase_get_stmt_unsafe(
 					lock->trx->lock.wait_lock
 					->trx->mysql_thd, &stmt_len)
 				: NULL;
->>>>>>> 13a350ac
 		}
 
 		ib::error() <<
@@ -5068,8 +5061,6 @@
 	lock_t*		first_lock;
 	lock_t*		lock;
 	ulint		heap_no;
-	const char*	stmt;
-	size_t		stmt_len;
 
 	ut_ad(trx);
 	ut_ad(rec);
@@ -5097,13 +5088,15 @@
 	lock_mutex_exit();
 	trx_mutex_exit(trx);
 
-	stmt = innobase_get_stmt_unsafe(trx->mysql_thd, &stmt_len);
-
 	{
 		ib::error	err;
 		err << "Unlock row could not find a " << lock_mode
 			<< " mode lock on the record. Current statement: ";
-		err.write(stmt, stmt_len);
+		size_t		stmt_len;
+		if (const char* stmt = innobase_get_stmt_unsafe(
+			    trx->mysql_thd, &stmt_len)) {
+			err.write(stmt, stmt_len);
+		}
 	}
 
 	return;
@@ -5594,18 +5587,8 @@
 
 		fprintf(file, "Record lock, heap no %lu", (ulong) i);
 
-<<<<<<< HEAD
 		if (block) {
 			const rec_t*	rec;
-=======
-	stmt = innobase_get_stmt(trx->mysql_thd, &stmt_len);
-
-	ib_logf(IB_LOG_LEVEL_ERROR,
-		"unlock row could not find a %u mode lock on the record;"
-		" statement=%.*s",
-		lock_mode,
-		(int) stmt_len, stmt);
->>>>>>> 13a350ac
 
 			rec = page_find_rec_with_heap_no(
 				buf_block_get_frame(block), i);
