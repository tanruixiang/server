/*****************************************************************************

Copyright (c) 1997, 2017, Oracle and/or its affiliates. All Rights Reserved.
Copyright (c) 2013, 2022, MariaDB Corporation.

This program is free software; you can redistribute it and/or modify it under
the terms of the GNU General Public License as published by the Free Software
Foundation; version 2 of the License.

This program is distributed in the hope that it will be useful, but WITHOUT
ANY WARRANTY; without even the implied warranty of MERCHANTABILITY or FITNESS
FOR A PARTICULAR PURPOSE. See the GNU General Public License for more details.

You should have received a copy of the GNU General Public License along with
this program; if not, write to the Free Software Foundation, Inc.,
51 Franklin Street, Fifth Floor, Boston, MA 02110-1335 USA

*****************************************************************************/

/**************************************************//**
@file log/log0recv.cc
Recovery

Created 9/20/1997 Heikki Tuuri
*******************************************************/

#include "univ.i"

#include <map>
#include <string>
#include <my_service_manager.h>

#include "log0recv.h"

#ifdef HAVE_MY_AES_H
#include <my_aes.h>
#endif

#include "log0crypt.h"
#include "mem0mem.h"
#include "buf0buf.h"
#include "buf0dblwr.h"
#include "buf0flu.h"
#include "mtr0mtr.h"
#include "mtr0log.h"
#include "page0page.h"
#include "page0cur.h"
#include "trx0undo.h"
#include "ibuf0ibuf.h"
#include "trx0undo.h"
#include "trx0rec.h"
#include "fil0fil.h"
#include "buf0rea.h"
#include "srv0srv.h"
#include "srv0start.h"
#include "fil0pagecompress.h"
#include "log.h"

/** The recovery system */
recv_sys_t	recv_sys;
/** TRUE when recv_init_crash_recovery() has been called. */
bool	recv_needed_recovery;
#ifdef UNIV_DEBUG
/** TRUE if writing to the redo log (mtr_commit) is forbidden.
Protected by log_sys.mutex. */
bool	recv_no_log_write = false;
#endif /* UNIV_DEBUG */

/** TRUE if buf_page_is_corrupted() should check if the log sequence
number (FIL_PAGE_LSN) is in the future.  Initially FALSE, and set by
recv_recovery_from_checkpoint_start(). */
bool	recv_lsn_checks_on;

/** If the following is TRUE, the buffer pool file pages must be invalidated
after recovery and no ibuf operations are allowed; this becomes TRUE if
the log record hash table becomes too full, and log records must be merged
to file pages already before the recovery is finished: in this case no
ibuf operations are allowed, as they could modify the pages read in the
buffer pool before the pages have been recovered to the up-to-date state.

true means that recovery is running and no operations on the log file
are allowed yet: the variable name is misleading. */
bool	recv_no_ibuf_operations;

/** The maximum lsn we see for a page during the recovery process. If this
is bigger than the lsn we are able to scan up to, that is an indication that
the recovery failed and the database may be corrupt. */
static lsn_t	recv_max_page_lsn;

/** Stored physical log record with logical LSN (@see log_t::FORMAT_10_5) */
struct log_phys_t : public log_rec_t
{
  /** start LSN of the mini-transaction (not necessarily of this record) */
  const lsn_t start_lsn;
private:
  /** @return the start of length and data */
  const byte *start() const
  {
    return my_assume_aligned<sizeof(size_t)>
      (reinterpret_cast<const byte*>(&start_lsn + 1));
  }
  /** @return the start of length and data */
  byte *start()
  { return const_cast<byte*>(const_cast<const log_phys_t*>(this)->start()); }
  /** @return the length of the following record */
  uint16_t len() const { uint16_t i; memcpy(&i, start(), 2); return i; }

  /** @return start of the log records */
  byte *begin() { return start() + 2; }
  /** @return end of the log records */
  byte *end() { byte *e= begin() + len(); ut_ad(!*e); return e; }
public:
  /** @return start of the log records */
  const byte *begin() const { return const_cast<log_phys_t*>(this)->begin(); }
  /** @return end of the log records */
  const byte *end() const { return const_cast<log_phys_t*>(this)->end(); }

  /** Determine the allocated size of the object.
  @param len  length of recs, excluding terminating NUL byte
  @return the total allocation size */
  static inline size_t alloc_size(size_t len);

  /** Constructor.
  @param start_lsn start LSN of the mini-transaction
  @param lsn  mtr_t::commit_lsn() of the mini-transaction
  @param recs the first log record for the page in the mini-transaction
  @param size length of recs, in bytes, excluding terminating NUL byte */
  log_phys_t(lsn_t start_lsn, lsn_t lsn, const byte *recs, size_t size) :
    log_rec_t(lsn), start_lsn(start_lsn)
  {
    ut_ad(start_lsn);
    ut_ad(start_lsn < lsn);
    const uint16_t len= static_cast<uint16_t>(size);
    ut_ad(len == size);
    memcpy(start(), &len, 2);
    reinterpret_cast<byte*>(memcpy(begin(), recs, size))[size]= 0;
  }

  /** Append a record to the log.
  @param recs  log to append
  @param size  size of the log, in bytes */
  void append(const byte *recs, size_t size)
  {
    ut_ad(start_lsn < lsn);
    uint16_t l= len();
    reinterpret_cast<byte*>(memcpy(end(), recs, size))[size]= 0;
    l= static_cast<uint16_t>(l + size);
    memcpy(start(), &l, 2);
  }

  /** Apply an UNDO_APPEND record.
  @see mtr_t::undo_append()
  @param block   undo log page
  @param data    undo log record
  @param len     length of the undo log record
  @return whether the operation failed (inconcistency was noticed) */
  static bool undo_append(const buf_block_t &block, const byte *data,
                          size_t len)
  {
    ut_ad(len > 2);
    byte *free_p= my_assume_aligned<2>
      (TRX_UNDO_PAGE_HDR + TRX_UNDO_PAGE_FREE + block.page.frame);
    const uint16_t free= mach_read_from_2(free_p);
    if (UNIV_UNLIKELY(free < TRX_UNDO_PAGE_HDR + TRX_UNDO_PAGE_HDR_SIZE ||
                      free + len + 6 >= srv_page_size - FIL_PAGE_DATA_END))
    {
      ib::error() << "Not applying UNDO_APPEND due to corruption on "
                  << block.page.id();
      return true;
    }

    byte *p= block.page.frame + free;
    mach_write_to_2(free_p, free + 4 + len);
    memcpy(p, free_p, 2);
    p+= 2;
    memcpy(p, data, len);
    p+= len;
    mach_write_to_2(p, free);
    return false;
  }

  /** The status of apply() */
  enum apply_status {
    /** The page was not affected */
    APPLIED_NO= 0,
    /** The page was modified */
    APPLIED_YES,
    /** The page was modified, affecting the encryption parameters */
    APPLIED_TO_ENCRYPTION,
    /** The page was modified, affecting the tablespace header */
    APPLIED_TO_FSP_HEADER
  };

  /** Apply log to a page frame.
  @param[in,out] block         buffer block
  @param[in,out] last_offset   last byte offset, for same_page records
  @return whether any log was applied to the page */
  apply_status apply(const buf_block_t &block, uint16_t &last_offset) const
  {
    const byte * const recs= begin();
    byte *const frame= block.page.zip.data
      ? block.page.zip.data : block.page.frame;
    const size_t size= block.physical_size();
    apply_status applied= APPLIED_NO;

    for (const byte *l= recs;;)
    {
      const byte b= *l++;
      if (!b)
        return applied;
      ut_ad((b & 0x70) != RESERVED);
      size_t rlen= b & 0xf;
      if (!rlen)
      {
        const size_t lenlen= mlog_decode_varint_length(*l);
        const uint32_t addlen= mlog_decode_varint(l);
        ut_ad(addlen != MLOG_DECODE_ERROR);
        rlen= addlen + 15 - lenlen;
        l+= lenlen;
      }
      if (!(b & 0x80))
      {
        /* Skip the page identifier. It has already been validated. */
        size_t idlen= mlog_decode_varint_length(*l);
        ut_ad(idlen <= 5);
        ut_ad(idlen < rlen);
        ut_ad(mlog_decode_varint(l) == block.page.id().space());
        l+= idlen;
        rlen-= idlen;
        idlen= mlog_decode_varint_length(*l);
        ut_ad(idlen <= 5);
        ut_ad(idlen <= rlen);
        ut_ad(mlog_decode_varint(l) == block.page.id().page_no());
        l+= idlen;
        rlen-= idlen;
        last_offset= 0;
      }

      switch (b & 0x70) {
      case FREE_PAGE:
        ut_ad(last_offset == 0);
        goto next_not_same_page;
      case INIT_PAGE:
        if (UNIV_LIKELY(rlen == 0))
        {
          memset_aligned<UNIV_ZIP_SIZE_MIN>(frame, 0, size);
          mach_write_to_4(frame + FIL_PAGE_OFFSET, block.page.id().page_no());
          memset_aligned<8>(FIL_PAGE_PREV + frame, 0xff, 8);
          mach_write_to_4(frame + FIL_PAGE_SPACE_ID, block.page.id().space());
          last_offset= FIL_PAGE_TYPE;
      next_after_applying:
          if (applied == APPLIED_NO)
            applied= APPLIED_YES;
        }
        else
        {
      record_corrupted:
          if (!srv_force_recovery)
          {
            recv_sys.set_corrupt_log();
            return applied;
          }
      next_not_same_page:
          last_offset= 1; /* the next record must not be same_page  */
        }
      next:
        l+= rlen;
        continue;
      }

      ut_ad(mach_read_from_4(frame + FIL_PAGE_OFFSET) ==
            block.page.id().page_no());
      ut_ad(mach_read_from_4(frame + FIL_PAGE_SPACE_ID) ==
            block.page.id().space());
      ut_ad(last_offset <= 1 || last_offset > 8);
      ut_ad(last_offset <= size);

      switch (b & 0x70) {
      case OPTION:
        goto next;
      case EXTENDED:
        if (UNIV_UNLIKELY(block.page.id().page_no() < 3 ||
                          block.page.zip.ssize))
          goto record_corrupted;
        static_assert(INIT_ROW_FORMAT_REDUNDANT == 0, "compatiblity");
        static_assert(INIT_ROW_FORMAT_DYNAMIC == 1, "compatibility");
        if (UNIV_UNLIKELY(!rlen))
          goto record_corrupted;
        switch (const byte subtype= *l) {
          uint8_t ll;
          size_t prev_rec, hdr_size;
        default:
          goto record_corrupted;
        case INIT_ROW_FORMAT_REDUNDANT:
        case INIT_ROW_FORMAT_DYNAMIC:
          if (UNIV_UNLIKELY(rlen != 1))
            goto record_corrupted;
          page_create_low(&block, *l != INIT_ROW_FORMAT_REDUNDANT);
          break;
        case UNDO_INIT:
          if (UNIV_UNLIKELY(rlen != 1))
            goto record_corrupted;
          trx_undo_page_init(block);
          break;
        case UNDO_APPEND:
          if (UNIV_UNLIKELY(rlen <= 3))
            goto record_corrupted;
          if (undo_append(block, ++l, --rlen) && !srv_force_recovery)
          {
page_corrupted:
            sql_print_error("InnoDB: Set innodb_force_recovery=1"
                            " to ignore corruption.");
            recv_sys.set_corrupt_log();
            return applied;
          }
          break;
        case INSERT_HEAP_REDUNDANT:
        case INSERT_REUSE_REDUNDANT:
        case INSERT_HEAP_DYNAMIC:
        case INSERT_REUSE_DYNAMIC:
          if (UNIV_UNLIKELY(rlen < 2))
            goto record_corrupted;
          rlen--;
          ll= mlog_decode_varint_length(*++l);
          if (UNIV_UNLIKELY(ll > 3 || ll >= rlen))
            goto record_corrupted;
          prev_rec= mlog_decode_varint(l);
          ut_ad(prev_rec != MLOG_DECODE_ERROR);
          rlen-= ll;
          l+= ll;
          ll= mlog_decode_varint_length(*l);
          static_assert(INSERT_HEAP_REDUNDANT == 4, "compatibility");
          static_assert(INSERT_REUSE_REDUNDANT == 5, "compatibility");
          static_assert(INSERT_HEAP_DYNAMIC == 6, "compatibility");
          static_assert(INSERT_REUSE_DYNAMIC == 7, "compatibility");
          if (subtype & 2)
          {
            size_t shift= 0;
            if (subtype & 1)
            {
              if (UNIV_UNLIKELY(ll > 3 || ll >= rlen))
                goto record_corrupted;
              shift= mlog_decode_varint(l);
              ut_ad(shift != MLOG_DECODE_ERROR);
              rlen-= ll;
              l+= ll;
              ll= mlog_decode_varint_length(*l);
            }
            if (UNIV_UNLIKELY(ll > 3 || ll >= rlen))
              goto record_corrupted;
            size_t enc_hdr_l= mlog_decode_varint(l);
            ut_ad(enc_hdr_l != MLOG_DECODE_ERROR);
            rlen-= ll;
            l+= ll;
            ll= mlog_decode_varint_length(*l);
            if (UNIV_UNLIKELY(ll > 2 || ll >= rlen))
              goto record_corrupted;
            size_t hdr_c= mlog_decode_varint(l);
            ut_ad(hdr_c != MLOG_DECODE_ERROR);
            rlen-= ll;
            l+= ll;
            ll= mlog_decode_varint_length(*l);
            if (UNIV_UNLIKELY(ll > 3 || ll >= rlen))
              goto record_corrupted;
            size_t data_c= mlog_decode_varint(l);
            ut_ad(data_c != MLOG_DECODE_ERROR);
            rlen-= ll;
            l+= ll;
            if (page_apply_insert_dynamic(block, subtype & 1, prev_rec,
                                          shift, enc_hdr_l, hdr_c, data_c,
                                          l, rlen) && !srv_force_recovery)
              goto page_corrupted;
          }
          else
          {
            if (UNIV_UNLIKELY(ll > 2 || ll >= rlen))
              goto record_corrupted;
            size_t header= mlog_decode_varint(l);
            ut_ad(header != MLOG_DECODE_ERROR);
            rlen-= ll;
            l+= ll;
            ll= mlog_decode_varint_length(*l);
            if (UNIV_UNLIKELY(ll > 2 || ll >= rlen))
              goto record_corrupted;
            size_t hdr_c= mlog_decode_varint(l);
            ut_ad(hdr_c != MLOG_DECODE_ERROR);
            rlen-= ll;
            l+= ll;
            ll= mlog_decode_varint_length(*l);
            if (UNIV_UNLIKELY(ll > 2 || ll >= rlen))
              goto record_corrupted;
            size_t data_c= mlog_decode_varint(l);
            rlen-= ll;
            l+= ll;
            if (page_apply_insert_redundant(block, subtype & 1, prev_rec,
                                            header, hdr_c, data_c,
                                            l, rlen) && !srv_force_recovery)
              goto page_corrupted;
          }
          break;
        case DELETE_ROW_FORMAT_REDUNDANT:
          if (UNIV_UNLIKELY(rlen < 2 || rlen > 4))
            goto record_corrupted;
          rlen--;
          ll= mlog_decode_varint_length(*++l);
          if (UNIV_UNLIKELY(ll != rlen))
            goto record_corrupted;
          if (page_apply_delete_redundant(block, mlog_decode_varint(l)) &&
              !srv_force_recovery)
            goto page_corrupted;
          break;
        case DELETE_ROW_FORMAT_DYNAMIC:
          if (UNIV_UNLIKELY(rlen < 2))
            goto record_corrupted;
          rlen--;
          ll= mlog_decode_varint_length(*++l);
          if (UNIV_UNLIKELY(ll > 3 || ll >= rlen))
            goto record_corrupted;
          prev_rec= mlog_decode_varint(l);
          ut_ad(prev_rec != MLOG_DECODE_ERROR);
          rlen-= ll;
          l+= ll;
          ll= mlog_decode_varint_length(*l);
          if (UNIV_UNLIKELY(ll > 2 || ll >= rlen))
            goto record_corrupted;
          hdr_size= mlog_decode_varint(l);
          ut_ad(hdr_size != MLOG_DECODE_ERROR);
          rlen-= ll;
          l+= ll;
          ll= mlog_decode_varint_length(*l);
          if (UNIV_UNLIKELY(ll > 3 || ll != rlen))
            goto record_corrupted;
          if (page_apply_delete_dynamic(block, prev_rec, hdr_size,
                                        mlog_decode_varint(l)) &&
              !srv_force_recovery)
            goto page_corrupted;
          break;
        }
        last_offset= FIL_PAGE_TYPE;
        goto next_after_applying;
      case WRITE:
      case MEMSET:
      case MEMMOVE:
        if (UNIV_UNLIKELY(last_offset == 1))
          goto record_corrupted;
        const size_t olen= mlog_decode_varint_length(*l);
        if (UNIV_UNLIKELY(olen >= rlen) || UNIV_UNLIKELY(olen > 3))
          goto record_corrupted;
        const uint32_t offset= mlog_decode_varint(l);
        ut_ad(offset != MLOG_DECODE_ERROR);
        static_assert(FIL_PAGE_OFFSET == 4, "compatibility");
        if (UNIV_UNLIKELY(offset >= size))
          goto record_corrupted;
        if (UNIV_UNLIKELY(offset + last_offset < 8 ||
                          offset + last_offset >= size))
          goto record_corrupted;
        last_offset= static_cast<uint16_t>(last_offset + offset);
        l+= olen;
        rlen-= olen;
        size_t llen= rlen;
        if ((b & 0x70) == WRITE)
        {
          if (UNIV_UNLIKELY(rlen + last_offset > size))
            goto record_corrupted;
          memcpy(frame + last_offset, l, llen);
          if (UNIV_LIKELY(block.page.id().page_no()));
          else if (llen == 11 + MY_AES_BLOCK_SIZE &&
                   last_offset == FSP_HEADER_OFFSET + MAGIC_SZ +
                   fsp_header_get_encryption_offset(block.zip_size()))
            applied= APPLIED_TO_ENCRYPTION;
          else if (last_offset < FSP_HEADER_OFFSET + FSP_FREE + FLST_LEN + 4 &&
                   last_offset + llen >= FSP_HEADER_OFFSET + FSP_SIZE)
            applied= APPLIED_TO_FSP_HEADER;
        next_after_applying_write:
          ut_ad(llen + last_offset <= size);
          last_offset= static_cast<uint16_t>(last_offset + llen);
          goto next_after_applying;
        }
        llen= mlog_decode_varint_length(*l);
        if (UNIV_UNLIKELY(llen > rlen || llen > 3))
          goto record_corrupted;
        const uint32_t len= mlog_decode_varint(l);
        ut_ad(len != MLOG_DECODE_ERROR);
        if (UNIV_UNLIKELY(len + last_offset > size))
          goto record_corrupted;
        l+= llen;
        rlen-= llen;
        llen= len;
        if ((b & 0x70) == MEMSET)
        {
          ut_ad(rlen <= llen);
          if (UNIV_UNLIKELY(rlen != 1))
          {
            size_t s;
            for (s= 0; s < llen; s+= rlen)
              memcpy(frame + last_offset + s, l, rlen);
            memcpy(frame + last_offset + s, l, llen - s);
          }
          else
            memset(frame + last_offset, *l, llen);
          goto next_after_applying_write;
        }
        const size_t slen= mlog_decode_varint_length(*l);
        if (UNIV_UNLIKELY(slen != rlen || slen > 3))
          goto record_corrupted;
        uint32_t s= mlog_decode_varint(l);
        ut_ad(slen != MLOG_DECODE_ERROR);
        if (s & 1)
          s= last_offset - (s >> 1) - 1;
        else
          s= last_offset + (s >> 1) + 1;
        if (UNIV_LIKELY(s >= 8 && s + llen <= size))
        {
          memmove(frame + last_offset, frame + s, llen);
          goto next_after_applying_write;
        }
      }
      goto record_corrupted;
    }
  }
};


inline size_t log_phys_t::alloc_size(size_t len)
{
  return len + (1 + 2 + sizeof(log_phys_t));
}


/** Tablespace item during recovery */
struct file_name_t {
	/** Tablespace file name (FILE_MODIFY) */
	std::string	name;
	/** Tablespace object (NULL if not valid or not found) */
	fil_space_t*	space = nullptr;

	/** Tablespace status. */
	enum fil_status {
		/** Normal tablespace */
		NORMAL,
		/** Deleted tablespace */
		DELETED,
		/** Missing tablespace */
		MISSING
	};

	/** Status of the tablespace */
	fil_status	status;

	/** FSP_SIZE of tablespace */
	uint32_t	size = 0;

	/** Freed pages of tablespace */
	range_set	freed_ranges;

	/** Dummy flags before they have been read from the .ibd file */
	static constexpr uint32_t initial_flags = FSP_FLAGS_FCRC32_MASK_MARKER;
	/** FSP_SPACE_FLAGS of tablespace */
	uint32_t	flags = initial_flags;

	/** Constructor */
	file_name_t(std::string name_, bool deleted)
		: name(std::move(name_)), status(deleted ? DELETED: NORMAL) {}

  /** Add the freed pages */
  void add_freed_page(uint32_t page_no) { freed_ranges.add_value(page_no); }

  /** Remove the freed pages */
  void remove_freed_page(uint32_t page_no)
  {
    if (freed_ranges.empty()) return;
    freed_ranges.remove_value(page_no);
  }
};

/** Map of dirty tablespaces during recovery */
typedef std::map<
	uint32_t,
	file_name_t,
	std::less<uint32_t>,
	ut_allocator<std::pair<const uint32_t, file_name_t> > >	recv_spaces_t;

static recv_spaces_t	recv_spaces;

/** The last parsed FILE_RENAME records */
static std::map<uint32_t,std::string> renamed_spaces;

/** Files for which fil_ibd_load() returned FIL_LOAD_DEFER */
static struct
{
  /** Maintains the last opened defer file name along with lsn */
  struct item
  {
    /** Log sequence number of latest add() called by fil_name_process() */
    lsn_t lsn;
    /** File name from the FILE_ record */
    std::string file_name;
    /** whether a FILE_DELETE record was encountered */
    mutable bool deleted;
  };

  using map= std::map<const uint32_t, item, std::less<const uint32_t>,
                      ut_allocator<std::pair<const uint32_t, item> > >;

  /** Map of defer tablespaces */
  map defers;

  /** Add the deferred space only if it is latest one
  @param space  space identifier
  @param f_name file name
  @param lsn    log sequence number of the FILE_ record */
  void add(uint32_t space, const std::string &f_name, lsn_t lsn)
  {
    mysql_mutex_assert_owner(&recv_sys.mutex);
    const char *filename= f_name.c_str();

    if (srv_operation == SRV_OPERATION_RESTORE)
    {
      /* Replace absolute DATA DIRECTORY file paths with
      short names relative to the backup directory. */
      const char *name= strrchr(filename, '/');
#ifdef _WIN32
      if (const char *last= strrchr(filename, '\\'))
        if (last > name)
          name= last;
#endif
      if (name)
      {
        while (--name > filename &&
#ifdef _WIN32
               *name != '\\' &&
#endif
               *name != '/');
        if (name > filename)
          filename= name + 1;
       }
    }

    char *fil_path= fil_make_filepath(nullptr, {filename, strlen(filename)},
                                      IBD, false);
    const item defer{lsn, fil_path, false};
    ut_free(fil_path);

    /* The file name must be unique. Keep the one with the latest LSN. */
    auto d= defers.begin();

    while (d != defers.end())
    {
      if (d->second.file_name != defer.file_name)
        ++d;
      else if (d->first == space)
      {
        /* Neither the file name nor the tablespace ID changed.
        Update the LSN if needed. */
        if (d->second.lsn < lsn)
          d->second.lsn= lsn;
        return;
      }
      else if (d->second.lsn < lsn)
      {
        /* Reset the old tablespace name in recovered spaces list */
        recv_spaces_t::iterator it{recv_spaces.find(d->first)};
        if (it != recv_spaces.end() &&
            it->second.name == d->second.file_name)
          it->second.name = "";
        defers.erase(d++);
      }
      else
      {
        ut_ad(d->second.lsn != lsn);
        return; /* A later tablespace already has this name. */
      }
    }

    auto p= defers.emplace(space, defer);
    if (!p.second && p.first->second.lsn <= lsn)
    {
      p.first->second.lsn= lsn;
      p.first->second.file_name= defer.file_name;
    }
    /* Add the newly added defered space and change the file name */
    recv_spaces_t::iterator it{recv_spaces.find(space)};
    if (it != recv_spaces.end())
      it->second.name = defer.file_name;
  }

  void remove(uint32_t space)
  {
    mysql_mutex_assert_owner(&recv_sys.mutex);
    defers.erase(space);
  }

  /** Look up a tablespace that was found corrupted during recovery.
  @param id   tablespace id
  @return tablespace whose creation was deferred
  @retval nullptr if no such tablespace was found */
  const item *find(uint32_t id)
  {
    mysql_mutex_assert_owner(&recv_sys.mutex);
    auto it= defers.find(id);
    if (it != defers.end())
      return &it->second;
    return nullptr;
  }

  void clear()
  {
    mysql_mutex_assert_owner(&recv_sys.mutex);
    defers.clear();
  }

  /** Initialize all deferred tablespaces.
  @return whether any deferred initialization failed */
  bool reinit_all()
  {
retry:
    bool fail= false;
    buf_block_t *free_block= buf_LRU_get_free_block(false);
    mysql_mutex_lock(&recv_sys.mutex);

    for (auto d= defers.begin(); d != defers.end(); )
    {
      const uint32_t space_id{d->first};
      recv_sys_t::map::iterator p{recv_sys.pages.lower_bound({space_id,0})};

      if (d->second.deleted ||
          p == recv_sys.pages.end() || p->first.space() != space_id)
      {
        /* We found a FILE_DELETE record for the tablespace, or
        there were no buffered records. Either way, we must create a
        dummy tablespace with the latest known name,
        for dict_drop_index_tree(). */
        while (p != recv_sys.pages.end() && p->first.space() == space_id)
        {
          recv_sys_t::map::iterator r= p++;
          r->second.log.clear();
          recv_sys.pages.erase(r);
        }
        recv_spaces_t::iterator it{recv_spaces.find(space_id)};
        if (it != recv_spaces.end())
        {
          const std::string *name= &d->second.file_name;
          if (d->second.deleted)
          {
            const auto r= renamed_spaces.find(space_id);
            if (r != renamed_spaces.end())
              name= &r->second;
            bool exists;
            os_file_type_t ftype;
            if (!os_file_status(name->c_str(), &exists, &ftype) || !exists)
              goto processed;
          }
          create(it, *name, static_cast<uint32_t>
                 (1U << FSP_FLAGS_FCRC32_POS_MARKER |
                  FSP_FLAGS_FCRC32_PAGE_SSIZE()), nullptr, 0);
        }
      }
      else
        fail= recv_sys.recover_deferred(p, d->second.file_name, free_block);
processed:
      defers.erase(d++);
      if (fail)
        break;
      if (free_block)
        continue;
      mysql_mutex_unlock(&recv_sys.mutex);
      goto retry;
    }

    clear();
    mysql_mutex_unlock(&recv_sys.mutex);
    if (free_block)
      buf_pool.free_block(free_block);
    return fail;
  }

  /** Create tablespace metadata for a data file that was initially
  found corrupted during recovery.
  @param it         tablespace iterator
  @param name       latest file name
  @param flags      FSP_SPACE_FLAGS
  @param crypt_data encryption metadata
  @param size       tablespace size in pages
  @return tablespace */
  static fil_space_t *create(const recv_spaces_t::const_iterator &it,
                             const std::string &name, uint32_t flags,
                             fil_space_crypt_t *crypt_data, uint32_t size)
  {
    fil_space_t *space= fil_space_t::create(it->first, flags,
                                            FIL_TYPE_TABLESPACE, crypt_data);
    ut_ad(space);
    space->add(name.c_str(), OS_FILE_CLOSED, size, false, false);
    space->recv_size= it->second.size;
    space->size_in_header= size;
    return space;
  }

  /** Attempt to recover pages from the doublewrite buffer.
  This is invoked if we found neither a valid first page in the
  data file nor redo log records that would initialize the first
  page. */
  void deferred_dblwr()
  {
    for (auto d= defers.begin(); d != defers.end(); )
    {
      if (d->second.deleted)
      {
      next_item:
        d++;
        continue;
      }
      const page_id_t page_id{d->first, 0};
      const byte *page= recv_sys.dblwr.find_page(page_id);
      if (!page)
        goto next_item;
      const uint32_t space_id= mach_read_from_4(page + FIL_PAGE_SPACE_ID);
      const uint32_t flags= fsp_header_get_flags(page);
      const uint32_t page_no= mach_read_from_4(page + FIL_PAGE_OFFSET);
      const uint32_t size= fsp_header_get_field(page, FSP_SIZE);

      if (page_no == 0 && space_id == d->first && size >= 4 &&
          fil_space_t::is_valid_flags(flags, space_id) &&
          fil_space_t::logical_size(flags) == srv_page_size)
      {
        recv_spaces_t::iterator it {recv_spaces.find(d->first)};
        ut_ad(it != recv_spaces.end());

        fil_space_t *space= create(
          it, d->second.file_name.c_str(), flags,
          fil_space_read_crypt_data(fil_space_t::zip_size(flags), page),
          size);

        space->free_limit= fsp_header_get_field(page, FSP_FREE_LIMIT);
        space->free_len= flst_get_len(FSP_HEADER_OFFSET + FSP_FREE + page);
        fil_node_t *node= UT_LIST_GET_FIRST(space->chain);
        if (!space->acquire())
	{
free_space:
          fil_space_free(it->first, false);
          goto next_item;
	}
        if (os_file_write(IORequestWrite, node->name, node->handle,
                          page, 0, fil_space_t::physical_size(flags)) !=            DB_SUCCESS)
        {
          space->release();
          goto free_space;
        }
        space->release();
        it->second.space= space;
        defers.erase(d++);
        continue;
      }
      goto next_item;
    }
  }
}
deferred_spaces;

/** Try to recover a tablespace that was not readable earlier
@param p          iterator, initially pointing to page_id_t{space_id,0};
                  the records will be freed and the iterator advanced
@param name       tablespace file name
@param free_block spare buffer block
@return whether recovery failed */
bool recv_sys_t::recover_deferred(recv_sys_t::map::iterator &p,
                                  const std::string &name,
                                  buf_block_t *&free_block)
{
  mysql_mutex_assert_owner(&mutex);

  const page_id_t first{p->first};
  ut_ad(first.space());

  recv_spaces_t::iterator it{recv_spaces.find(first.space())};
  ut_ad(it != recv_spaces.end());

  if (!first.page_no() && p->second.state == page_recv_t::RECV_WILL_NOT_READ)
  {
    mtr_t mtr;
    buf_block_t *block= recover_low(first, p, mtr, free_block);
    ut_ad(block == free_block);
    free_block= nullptr;

    const byte *page= UNIV_LIKELY_NULL(block->page.zip.data)
      ? block->page.zip.data
      : block->page.frame;
    const uint32_t space_id= mach_read_from_4(page + FIL_PAGE_SPACE_ID);
    const uint32_t flags= fsp_header_get_flags(page);
    const uint32_t page_no= mach_read_from_4(page + FIL_PAGE_OFFSET);
    const uint32_t size= fsp_header_get_field(page, FSP_SIZE);

    ut_ad(it != recv_spaces.end());

    if (page_id_t{space_id, page_no} == first && size >= 4 &&
        it != recv_spaces.end() &&
        fil_space_t::is_valid_flags(flags, space_id) &&
        fil_space_t::logical_size(flags) == srv_page_size)
    {
      fil_space_t *space= deferred_spaces.create(it, name, flags,
                                                 fil_space_read_crypt_data
                                                 (fil_space_t::zip_size(flags),
                                                  page), size);
      space->free_limit= fsp_header_get_field(page, FSP_FREE_LIMIT);
      space->free_len= flst_get_len(FSP_HEADER_OFFSET + FSP_FREE + page);
      block->page.lock.x_unlock();
      fil_node_t *node= UT_LIST_GET_FIRST(space->chain);
      node->deferred= true;
      if (!space->acquire())
        goto fail;
      const bool is_compressed= fil_space_t::is_compressed(flags);
#ifdef _WIN32
      const bool is_sparse= is_compressed;
      if (is_compressed)
        os_file_set_sparse_win32(node->handle);
#else
      const bool is_sparse= is_compressed &&
        DB_SUCCESS == os_file_punch_hole(node->handle, 0, 4096) &&
        !my_test_if_thinly_provisioned(node->handle);
#endif
      if (!os_file_set_size(node->name, node->handle,
                            (size * fil_space_t::physical_size(flags)) &
                            ~4095ULL, is_sparse))
      {
        space->release();
        goto fail;
      }
      node->deferred= false;
      space->release();
      it->second.space= space;
      return false;
    }

    block->page.lock.x_unlock();
  }

fail:
  ib::error() << "Cannot apply log to " << first
              << " of corrupted file '" << name << "'";
  return true;
}

/** Report an operation to create, delete, or rename a file during backup.
@param[in]	space_id	tablespace identifier
@param[in]	type		redo log type
@param[in]	name		file name (not NUL-terminated)
@param[in]	len		length of name, in bytes
@param[in]	new_name	new file name (NULL if not rename)
@param[in]	new_len		length of new_name, in bytes (0 if NULL) */
<<<<<<< HEAD
void (*log_file_op)(uint32_t space_id, bool create,
=======
void (*log_file_op)(ulint space_id, int type,
>>>>>>> d87979b4
		    const byte* name, ulint len,
		    const byte* new_name, ulint new_len);

void (*first_page_init)(ulint space_id);

/** Information about initializing page contents during redo log processing.
FIXME: Rely on recv_sys.pages! */
class mlog_init_t
{
public:
	/** A page initialization operation that was parsed from
	the redo log */
	struct init {
		/** log sequence number of the page initialization */
		lsn_t lsn;
		/** Whether btr_page_create() avoided a read of the page.

		At the end of the last recovery batch, mark_ibuf_exist()
		will mark pages for which this flag is set. */
		bool created;
	};

private:
	typedef std::map<const page_id_t, init,
			 std::less<const page_id_t>,
			 ut_allocator<std::pair<const page_id_t, init> > >
		map;
	/** Map of page initialization operations.
	FIXME: Merge this to recv_sys.pages! */
	map inits;
public:
	/** Record that a page will be initialized by the redo log.
	@param[in]	page_id		page identifier
	@param[in]	lsn		log sequence number
	@return whether the state was changed */
	bool add(const page_id_t page_id, lsn_t lsn)
	{
		mysql_mutex_assert_owner(&recv_sys.mutex);
		const init init = { lsn, false };
		std::pair<map::iterator, bool> p = inits.insert(
			map::value_type(page_id, init));
		ut_ad(!p.first->second.created);
		if (p.second) return true;
		if (p.first->second.lsn >= init.lsn) return false;
		p.first->second = init;
		return true;
	}

	/** Get the last stored lsn of the page id and its respective
	init/load operation.
	@param[in]	page_id	page id
	@param[in,out]	init	initialize log or load log
	@return the latest page initialization;
	not valid after releasing recv_sys.mutex. */
	init& last(page_id_t page_id)
	{
		mysql_mutex_assert_owner(&recv_sys.mutex);
		return inits.find(page_id)->second;
	}

	/** Determine if a page will be initialized or freed after a time.
	@param page_id      page identifier
	@param lsn          log sequence number
	@return whether page_id will be freed or initialized after lsn */
	bool will_avoid_read(page_id_t page_id, lsn_t lsn) const
	{
		mysql_mutex_assert_owner(&recv_sys.mutex);
		auto i= inits.find(page_id);
		return i != inits.end() && i->second.lsn > lsn;
	}

	/** At the end of each recovery batch, reset the 'created' flags. */
	void reset()
	{
		mysql_mutex_assert_owner(&recv_sys.mutex);
		ut_ad(recv_no_ibuf_operations);
		for (map::value_type& i : inits) {
			i.second.created = false;
		}
	}

	/** On the last recovery batch, mark whether there exist
	buffered changes for the pages that were initialized
	by buf_page_create() and still reside in the buffer pool.
	@param[in,out]	mtr	dummy mini-transaction */
	void mark_ibuf_exist(mtr_t& mtr)
	{
		mysql_mutex_assert_owner(&recv_sys.mutex);
		mtr.start();

		for (const map::value_type& i : inits) {
			if (!i.second.created) {
				continue;
			}
			if (buf_block_t* block = buf_page_get_low(
				    i.first, 0, RW_X_LATCH, nullptr,
				    BUF_GET_IF_IN_POOL,
				    &mtr, nullptr, false)) {
				if (UNIV_LIKELY_NULL(block->page.zip.data)) {
					switch (fil_page_get_type(
							block->page.zip.data)) {
					case FIL_PAGE_INDEX:
					case FIL_PAGE_RTREE:
						if (page_zip_decompress(
							    &block->page.zip,
							    block->page.frame,
							    true)) {
							break;
						}
						ib::error() << "corrupted "
							    << block->page.id();
					}
				}
				if (recv_no_ibuf_operations) {
					mtr.commit();
					mtr.start();
					continue;
				}
				mysql_mutex_unlock(&recv_sys.mutex);
				if (ibuf_page_exists(block->page.id(),
						     block->zip_size())) {
					block->page.set_ibuf_exist();
				}
				mtr.commit();
				mtr.start();
				mysql_mutex_lock(&recv_sys.mutex);
			}
		}

		mtr.commit();
	}

	/** Clear the data structure */
	void clear() { inits.clear(); }
};

static mlog_init_t mlog_init;

/** Process a record that indicates that a tablespace is
being shrunk in size.
@param page_id	first page identifier that is not in the file
@param lsn	log sequence number of the shrink operation */
inline void recv_sys_t::trim(const page_id_t page_id, lsn_t lsn)
{
	DBUG_ENTER("recv_sys_t::trim");
	DBUG_LOG("ib_log",
		 "discarding log beyond end of tablespace "
		 << page_id << " before LSN " << lsn);
	mysql_mutex_assert_owner(&mutex);
	for (recv_sys_t::map::iterator p = pages.lower_bound(page_id);
	     p != pages.end() && p->first.space() == page_id.space();) {
		recv_sys_t::map::iterator r = p++;
		if (r->second.trim(lsn)) {
			pages.erase(r);
		}
	}
	if (fil_space_t* space = fil_space_get(page_id.space())) {
		ut_ad(UT_LIST_GET_LEN(space->chain) == 1);
		fil_node_t* file = UT_LIST_GET_FIRST(space->chain);
		ut_ad(file->is_open());
		os_file_truncate(file->name, file->handle,
				 os_offset_t{page_id.page_no()}
				 << srv_page_size_shift, true);
	}
	DBUG_VOID_RETURN;
}

void recv_sys_t::open_log_files_if_needed()
{
  if (!recv_sys.files.empty())
    return;

  for (auto &&path : get_existing_log_files_paths())
  {
    recv_sys.files.emplace_back(std::move(path));
    ut_a(recv_sys.files.back().open(true) == DB_SUCCESS);
  }
}

void recv_sys_t::read(os_offset_t total_offset, span<byte> buf)
{
  open_log_files_if_needed();

  size_t file_idx= static_cast<size_t>(total_offset / log_sys.log.file_size);
  os_offset_t offset= total_offset % log_sys.log.file_size;
  dberr_t err= recv_sys.files[file_idx].read(offset, buf);
  ut_a(err == DB_SUCCESS);
}

inline size_t recv_sys_t::files_size()
{
  open_log_files_if_needed();
  return files.size();
}

/** Process a file name from a FILE_* record.
@param[in,out]	name		file name
@param[in]	len		length of the file name
@param[in]	space_id	the tablespace ID
@param[in]	deleted		whether this is a FILE_DELETE record
@param[in]	lsn		lsn of the redo log
@param[in]	store		whether the redo log has to
				stored */
static
void
fil_name_process(char* name, ulint len, uint32_t space_id,
		 bool deleted, lsn_t lsn, store_t *store)
{
	if (srv_operation == SRV_OPERATION_BACKUP
	    || srv_operation == SRV_OPERATION_BACKUP_NO_DEFER) {
		return;
	}

	ut_ad(srv_operation == SRV_OPERATION_NORMAL
	      || srv_operation == SRV_OPERATION_RESTORE
	      || srv_operation == SRV_OPERATION_RESTORE_EXPORT);

	/* We will also insert space=NULL into the map, so that
	further checks can ensure that a FILE_MODIFY record was
	scanned before applying any page records for the space_id. */

	const file_name_t fname(std::string(name, len), deleted);
	std::pair<recv_spaces_t::iterator,bool> p = recv_spaces.emplace(
		space_id, fname);
	ut_ad(p.first->first == space_id);

	file_name_t&	f = p.first->second;

	if (deleted) {
		/* Got FILE_DELETE */
		if (auto d = deferred_spaces.find(static_cast<uint32_t>(
							  space_id))) {
			d->deleted = true;
		}

		if (!p.second && f.status != file_name_t::DELETED) {
			f.status = file_name_t::DELETED;
			if (f.space != NULL) {
				fil_space_free(space_id, false);
				f.space = NULL;
			}
		}

		ut_ad(f.space == NULL);
	} else if (p.second // the first FILE_MODIFY or FILE_RENAME
		   || f.name != fname.name) {
		fil_space_t*	space;

		/* Check if the tablespace file exists and contains
		the space_id. If not, ignore the file after displaying
		a note. Abort if there are multiple files with the
		same space_id. */
		switch (fil_ibd_load(space_id, name, space)) {
		case FIL_LOAD_OK:
			ut_ad(space != NULL);

			deferred_spaces.remove(
				static_cast<uint32_t>(space_id));
			if (!f.space) {
				if (f.size
				    || f.flags != f.initial_flags) {
					fil_space_set_recv_size_and_flags(
						space->id, f.size, f.flags);
				}

				f.space = space;
				goto same_space;
			} else if (f.space == space) {
same_space:
				f.name = fname.name;
				f.status = file_name_t::NORMAL;
			} else {
				sql_print_error("InnoDB: Tablespace " UINT32PF
						" has been found"
						" in two places:"
						" '%.*s' and '%s'."
						" You must delete"
						" one of them.",
						space_id,
						int(f.name.size()),
						f.name.data(), name);
				recv_sys.set_corrupt_fs();
			}
			break;

		case FIL_LOAD_ID_CHANGED:
			ut_ad(space == NULL);
			break;

		case FIL_LOAD_NOT_FOUND:
			/* No matching tablespace was found; maybe it
			was renamed, and we will find a subsequent
			FILE_* record. */
			ut_ad(space == NULL);

			if (srv_force_recovery) {
				/* Without innodb_force_recovery,
				missing tablespaces will only be
				reported in
				recv_init_crash_recovery_spaces().
				Enable some more diagnostics when
				forcing recovery. */

				sql_print_information(
					"InnoDB: At LSN: " LSN_PF
					": unable to open file %s"
					" for tablespace " UINT32PF,
					recv_sys.recovered_lsn,
					name, space_id);
			}
			break;

		case FIL_LOAD_DEFER:
			/** Skip the deferred spaces
			when lsn is already processed */
			if (*store != store_t::STORE_IF_EXISTS) {
				deferred_spaces.add(
					static_cast<uint32_t>(space_id),
					name, lsn);
			}
			break;
		case FIL_LOAD_INVALID:
			ut_ad(space == NULL);
			if (srv_force_recovery == 0) {
				sql_print_warning(
					"InnoDB: We do not continue the crash"
					" recovery, because the table may"
					" become corrupt if we cannot apply"
					" the log records in the InnoDB log to"
					" it. To fix the problem and start"
					" mariadbd:");
				sql_print_information(
					"InnoDB: 1) If there is a permission"
					" problem in the file and mysqld"
					" cannot open the file, you should"
					" modify the permissions.");
				sql_print_information(
					"InnoDB: 2) If the tablespace is not"
					" needed, or you can restore an older"
					" version from a backup, then you can"
					" remove the .ibd file, and use"
					" --innodb_force_recovery=1 to force"
					" startup without this file.");
				sql_print_information(
					"InnoDB: 3) If the file system or the"
					" disk is broken, and you cannot"
					" remove the .ibd file, you can set"
					" --innodb_force_recovery.");
				recv_sys.set_corrupt_fs();
				break;
			}

			sql_print_information(
				"InnoDB: innodb_force_recovery was set to %lu."
				" Continuing crash recovery even though"
				" we cannot access the files for tablespace "
				UINT32PF ".", srv_force_recovery, space_id);
			break;
		}
	}
}

/** Clean up after recv_sys_t::create() */
void recv_sys_t::close()
{
  ut_ad(this == &recv_sys);

  if (is_initialised())
  {
    dblwr.pages.clear();
    ut_d(mysql_mutex_lock(&mutex));
    clear();
    deferred_spaces.clear();
    ut_d(mysql_mutex_unlock(&mutex));

    if (buf)
    {
      ut_free_dodump(buf, RECV_PARSING_BUF_SIZE);
      buf= nullptr;
    }

    last_stored_lsn= 0;
    mysql_mutex_destroy(&mutex);
    pthread_cond_destroy(&cond);
  }

  recv_spaces.clear();
  renamed_spaces.clear();
  mlog_init.clear();
  close_files();
}

/** Initialize the redo log recovery subsystem. */
void recv_sys_t::create()
{
	ut_ad(this == &recv_sys);
	ut_ad(!is_initialised());
	mysql_mutex_init(recv_sys_mutex_key, &mutex, nullptr);
	pthread_cond_init(&cond, nullptr);

	apply_log_recs = false;
	apply_batch_on = false;

	buf = static_cast<byte*>(ut_malloc_dontdump(RECV_PARSING_BUF_SIZE,
						    PSI_INSTRUMENT_ME));
	len = 0;
	parse_start_lsn = 0;
	scanned_lsn = 0;
	scanned_checkpoint_no = 0;
	recovered_offset = 0;
	recovered_lsn = 0;
	found_corrupt_log = false;
	found_corrupt_fs = false;
	mlog_checkpoint_lsn = 0;

	progress_time = time(NULL);
	recv_max_page_lsn = 0;

	memset(truncated_undo_spaces, 0, sizeof truncated_undo_spaces);
	last_stored_lsn = 1;
	UT_LIST_INIT(blocks, &buf_block_t::unzip_LRU);
}

/** Clear a fully processed set of stored redo log records. */
inline void recv_sys_t::clear()
{
  mysql_mutex_assert_owner(&mutex);
  apply_log_recs= false;
  apply_batch_on= false;
  ut_ad(!after_apply || !UT_LIST_GET_LAST(blocks));
  pages.clear();

  for (buf_block_t *block= UT_LIST_GET_LAST(blocks); block; )
  {
    buf_block_t *prev_block= UT_LIST_GET_PREV(unzip_LRU, block);
    ut_ad(block->page.state() == buf_page_t::MEMORY);
    UT_LIST_REMOVE(blocks, block);
    MEM_MAKE_ADDRESSABLE(block->page.frame, srv_page_size);
    buf_block_free(block);
    block= prev_block;
  }

  pthread_cond_broadcast(&cond);
}

/** Free most recovery data structures. */
void recv_sys_t::debug_free()
{
  ut_ad(this == &recv_sys);
  ut_ad(is_initialised());
  mysql_mutex_lock(&mutex);

  recovery_on= false;
  pages.clear();
  ut_free_dodump(buf, RECV_PARSING_BUF_SIZE);

  buf= nullptr;

  mysql_mutex_unlock(&mutex);
}

inline void *recv_sys_t::alloc(size_t len)
{
  mysql_mutex_assert_owner(&mutex);
  ut_ad(len);
  ut_ad(len <= srv_page_size);

  buf_block_t *block= UT_LIST_GET_FIRST(blocks);
  if (UNIV_UNLIKELY(!block))
  {
create_block:
    block= buf_block_alloc();
    block->page.access_time= 1U << 16 |
      ut_calc_align<uint16_t>(static_cast<uint16_t>(len), ALIGNMENT);
    static_assert(ut_is_2pow(ALIGNMENT), "ALIGNMENT must be a power of 2");
    UT_LIST_ADD_FIRST(blocks, block);
    MEM_MAKE_ADDRESSABLE(block->page.frame, len);
    MEM_NOACCESS(block->page.frame + len, srv_page_size - len);
    return my_assume_aligned<ALIGNMENT>(block->page.frame);
  }

  size_t free_offset= static_cast<uint16_t>(block->page.access_time);
  ut_ad(!ut_2pow_remainder(free_offset, ALIGNMENT));
  if (UNIV_UNLIKELY(!free_offset))
  {
    ut_ad(srv_page_size == 65536);
    goto create_block;
  }
  ut_ad(free_offset <= srv_page_size);
  free_offset+= len;

  if (free_offset > srv_page_size)
    goto create_block;

  block->page.access_time= ((block->page.access_time >> 16) + 1) << 16 |
    ut_calc_align<uint16_t>(static_cast<uint16_t>(free_offset), ALIGNMENT);
  MEM_MAKE_ADDRESSABLE(block->page.frame + free_offset - len, len);
  return my_assume_aligned<ALIGNMENT>(block->page.frame + free_offset - len);
}


/** Free a redo log snippet.
@param data buffer returned by alloc() */
inline void recv_sys_t::free(const void *data)
{
  ut_ad(!ut_align_offset(data, ALIGNMENT));
  data= page_align(data);
  mysql_mutex_assert_owner(&mutex);

  /* MDEV-14481 FIXME: To prevent race condition with buf_pool.resize(),
  we must acquire and hold the buffer pool mutex here. */
  ut_ad(!buf_pool.resize_in_progress());

  auto *chunk= buf_pool.chunks;
  for (auto i= buf_pool.n_chunks; i--; chunk++)
  {
    if (data < chunk->blocks->page.frame)
      continue;
    const size_t offs= (reinterpret_cast<const byte*>(data) -
                        chunk->blocks->page.frame) >> srv_page_size_shift;
    if (offs >= chunk->size)
      continue;
    buf_block_t *block= &chunk->blocks[offs];
    ut_ad(block->page.frame == data);
    ut_ad(block->page.state() == buf_page_t::MEMORY);
    ut_ad(static_cast<uint16_t>(block->page.access_time - 1) <
          srv_page_size);
    ut_ad(block->page.access_time >= 1U << 16);
    if (!((block->page.access_time -= 1U << 16) >> 16))
    {
      UT_LIST_REMOVE(blocks, block);
      MEM_MAKE_ADDRESSABLE(block->page.frame, srv_page_size);
      buf_block_free(block);
    }
    return;
  }
  ut_ad(0);
}


/** Read a log segment to log_sys.buf.
@param[in,out]	start_lsn	in: read area start,
out: the last read valid lsn
@param[in]	end_lsn		read area end
@return	whether no invalid blocks (e.g checksum mismatch) were found */
bool log_t::file::read_log_seg(lsn_t* start_lsn, lsn_t end_lsn)
{
	ulint	len;
	bool success = true;
	mysql_mutex_assert_owner(&log_sys.mutex);
	ut_ad(!(*start_lsn % OS_FILE_LOG_BLOCK_SIZE));
	ut_ad(!(end_lsn % OS_FILE_LOG_BLOCK_SIZE));
	byte* buf = log_sys.buf;
loop:
	lsn_t source_offset = calc_lsn_offset_old(*start_lsn);

	ut_a(end_lsn - *start_lsn <= ULINT_MAX);
	len = (ulint) (end_lsn - *start_lsn);

	ut_ad(len != 0);

	const bool at_eof = (source_offset % file_size) + len > file_size;
	if (at_eof) {
		/* If the above condition is true then len (which is ulint)
		is > the expression below, so the typecast is ok */
		len = ulint(file_size - (source_offset % file_size));
	}

	log_sys.n_log_ios++;

	ut_a((source_offset >> srv_page_size_shift) <= ULINT_MAX);

	recv_sys.read(source_offset, {buf, len});

	for (ulint l = 0; l < len; l += OS_FILE_LOG_BLOCK_SIZE,
		     buf += OS_FILE_LOG_BLOCK_SIZE,
		     (*start_lsn) += OS_FILE_LOG_BLOCK_SIZE) {
		const ulint block_number = log_block_get_hdr_no(buf);

		if (block_number != log_block_convert_lsn_to_no(*start_lsn)) {
			/* Garbage or an incompletely written log block.
			We will not report any error, because this can
			happen when InnoDB was killed while it was
			writing redo log. We simply treat this as an
			abrupt end of the redo log. */
fail:
			end_lsn = *start_lsn;
			success = false;
			break;
		}

		ulint crc = log_block_calc_checksum_crc32(buf);
		ulint cksum = log_block_get_checksum(buf);

		DBUG_EXECUTE_IF("log_intermittent_checksum_mismatch", {
				static int block_counter;
				if (block_counter++ == 0) {
					cksum = crc + 1;
				}
			});

		DBUG_EXECUTE_IF("log_checksum_mismatch", { cksum = crc + 1; });

		if (UNIV_UNLIKELY(crc != cksum)) {
			ib::error_or_warn(srv_operation!=SRV_OPERATION_BACKUP)
				<< "Invalid log block checksum. block: "
				<< block_number
				<< " checkpoint no: "
				<< log_block_get_checkpoint_no(buf)
				<< " expected: " << crc
				<< " found: " << cksum;
			goto fail;
		}

		if (is_encrypted()
		    && !log_crypt(buf, *start_lsn,
				  OS_FILE_LOG_BLOCK_SIZE,
				  LOG_DECRYPT)) {
			goto fail;
		}

		ulint dl = log_block_get_data_len(buf);
		if (dl < LOG_BLOCK_HDR_SIZE
		    || (dl != OS_FILE_LOG_BLOCK_SIZE
			&& dl > log_sys.trailer_offset())) {
			recv_sys.set_corrupt_log();
			goto fail;
		}
	}

	if (recv_sys.report(time(NULL))) {
		sql_print_information("InnoDB: Read redo log up to LSN="
				      LSN_PF, *start_lsn);
		service_manager_extend_timeout(
			INNODB_EXTEND_TIMEOUT_INTERVAL,
			"Read redo log up to LSN=" LSN_PF, *start_lsn);
	}

	if (*start_lsn != end_lsn) {
		goto loop;
	}

	return(success);
}



/********************************************************//**
Copies a log segment from the most up-to-date log group to the other log
groups, so that they all contain the latest log data. Also writes the info
about the latest checkpoint to the groups, and inits the fields in the group
memory structs to up-to-date values. */
static
void
recv_synchronize_groups()
{
	const lsn_t recovered_lsn = recv_sys.recovered_lsn;

	/* Read the last recovered log block to the recovery system buffer:
	the block is always incomplete */

	lsn_t start_lsn = ut_uint64_align_down(recovered_lsn,
					       OS_FILE_LOG_BLOCK_SIZE);
	log_sys.log.read_log_seg(&start_lsn,
				 start_lsn + OS_FILE_LOG_BLOCK_SIZE);
	log_sys.log.set_fields(recovered_lsn);

	/* Copy the checkpoint info to the log; remember that we have
	incremented checkpoint_no by one, and the info will not be written
	over the max checkpoint info, thus making the preservation of max
	checkpoint info on disk certain */

	if (!srv_read_only_mode) {
		log_write_checkpoint_info(0);
		mysql_mutex_lock(&log_sys.mutex);
	}
}

/** Check the consistency of a log header block.
@param[in]	log header block
@return true if ok */
static
bool
recv_check_log_header_checksum(
	const byte*	buf)
{
	return(log_block_get_checksum(buf)
	       == log_block_calc_checksum_crc32(buf));
}

static bool redo_file_sizes_are_correct()
{
  auto paths= get_existing_log_files_paths();
  auto get_size= [](const std::string &path) {
    return os_file_get_size(path.c_str()).m_total_size;
  };
  os_offset_t size= get_size(paths[0]);

  auto it=
      std::find_if(paths.begin(), paths.end(), [&](const std::string &path) {
        return get_size(path) != size;
      });

  if (it == paths.end())
    return true;

  sql_print_error("InnoDB: Log file %.*s is of different size " UINT64PF
                  " bytes than other log files " UINT64PF " bytes!",
                  int(it->size()), it->data(), get_size(*it), size);
  return false;
}

/** Calculate the checksum for a log block using the pre-10.2.2 algorithm. */
inline uint32_t log_block_calc_checksum_format_0(const byte *b)
{
  uint32_t sum= 1;
  const byte *const end= &b[512 - 4];

  for (uint32_t sh= 0; b < end; )
  {
    sum&= 0x7FFFFFFFUL;
    sum+= uint32_t{*b} << sh++;
    sum+= *b++;
    if (sh > 24)
      sh= 0;
  }

  return sum;
}

/** Determine if a redo log from before MariaDB 10.2.2 is clean.
@return error code
@retval DB_SUCCESS      if the redo log is clean
@retval DB_CORRUPTION   if the redo log is corrupted
@retval DB_ERROR        if the redo log is not empty */
ATTRIBUTE_COLD static dberr_t recv_log_recover_pre_10_2()
{
  uint64_t max_no= 0;
  byte *buf= log_sys.buf;

  ut_ad(log_sys.log.format == 0);

  if (!redo_file_sizes_are_correct())
    return DB_CORRUPTION;

  /** Offset of the first checkpoint checksum */
  constexpr uint CHECKSUM_1= 288;
  /** Offset of the second checkpoint checksum */
  constexpr uint CHECKSUM_2= CHECKSUM_1 + 4;
  /** the checkpoint LSN field */
  constexpr uint CHECKPOINT_LSN= 8;
  /** Most significant bits of the checkpoint offset */
  constexpr uint OFFS_HI= CHECKSUM_2 + 12;
  /** Least significant bits of the checkpoint offset */
  constexpr uint OFFS_LO= 16;

  lsn_t lsn= 0;

  for (ulint field= LOG_CHECKPOINT_1; field <= LOG_CHECKPOINT_2;
       field += LOG_CHECKPOINT_2 - LOG_CHECKPOINT_1)
  {
    log_sys.log.read(field, {buf, OS_FILE_LOG_BLOCK_SIZE});

    if (static_cast<uint32_t>(ut_fold_binary(buf, CHECKSUM_1)) !=
        mach_read_from_4(buf + CHECKSUM_1) ||
        static_cast<uint32_t>(ut_fold_binary(buf + CHECKPOINT_LSN,
                                             CHECKSUM_2 - CHECKPOINT_LSN)) !=
        mach_read_from_4(buf + CHECKSUM_2))
     {
       DBUG_LOG("ib_log", "invalid pre-10.2.2 checkpoint " << field);
       continue;
     }

    if (!log_crypt_101_read_checkpoint(buf))
    {
      sql_print_error("InnoDB: Decrypting checkpoint failed");
      continue;
    }

    const uint64_t checkpoint_no= mach_read_from_8(buf);

    DBUG_PRINT("ib_log", ("checkpoint " UINT64PF " at " LSN_PF " found",
                          checkpoint_no,
                          mach_read_from_8(buf + CHECKPOINT_LSN)));

    if (checkpoint_no >= max_no)
    {
      max_no= checkpoint_no;
      lsn= mach_read_from_8(buf + CHECKPOINT_LSN);
      log_sys.log.set_lsn(lsn);
      log_sys.log.set_lsn_offset(lsn_t{mach_read_from_4(buf + OFFS_HI)} << 32 |
                                 mach_read_from_4(buf + OFFS_LO));
    }
  }

  if (!lsn)
  {
    sql_print_error("InnoDB: Upgrade after a crash is not supported."
                    " This redo log was created before MariaDB 10.2.2,"
                    " and we did not find a valid checkpoint."
                    " Please follow the instructions at"
                    " https://mariadb.com/kb/en/library/upgrading/");
    return DB_ERROR;
  }

  log_sys.set_lsn(lsn);
  log_sys.set_flushed_lsn(lsn);
  const lsn_t source_offset= log_sys.log.calc_lsn_offset_old(lsn);

  static const char NO_UPGRADE_RECOVERY_MSG[]=
    "Upgrade after a crash is not supported."
    " This redo log was created before MariaDB 10.2.2";

  recv_sys.read(source_offset & ~511, {buf, 512});

  if (log_block_calc_checksum_format_0(buf) != log_block_get_checksum(buf) &&
      !log_crypt_101_read_block(buf, lsn))
  {
    sql_print_error("InnoDB: %s, and it appears corrupted.",
                    NO_UPGRADE_RECOVERY_MSG);
    return DB_CORRUPTION;
  }

  if (mach_read_from_2(buf + 4) == (source_offset & 511))
  {
    /* Mark the redo log for upgrading. */
    srv_log_file_size= 0;
    recv_sys.parse_start_lsn= recv_sys.recovered_lsn= recv_sys.scanned_lsn=
      recv_sys.mlog_checkpoint_lsn = lsn;
    log_sys.last_checkpoint_lsn= log_sys.next_checkpoint_lsn=
      log_sys.write_lsn= log_sys.current_flush_lsn= lsn;
    log_sys.next_checkpoint_no= 0;
    return DB_SUCCESS;
  }

  if (buf[20 + 32 * 9] == 2)
    sql_print_error("InnoDB: Cannot decrypt log for upgrading."
                    " The encrypted log was created before MariaDB 10.2.2.");
  else
    sql_print_error("InnoDB: %s.", NO_UPGRADE_RECOVERY_MSG);

  return DB_ERROR;
}

/** Calculate the offset of a log sequence number
in an old redo log file (during upgrade check).
@param[in]	lsn	log sequence number
@return byte offset within the log */
inline lsn_t log_t::file::calc_lsn_offset_old(lsn_t lsn) const
{
  const lsn_t size= capacity() * recv_sys.files_size();
  lsn_t l= lsn - this->lsn;
  if (longlong(l) < 0)
  {
    l= lsn_t(-longlong(l)) % size;
    l= size - l;
  }

  l+= lsn_offset - LOG_FILE_HDR_SIZE * (1 + lsn_offset / file_size);
  l%= size;
  return l + LOG_FILE_HDR_SIZE * (1 + l / (file_size - LOG_FILE_HDR_SIZE));
}

/** Determine if a redo log from MariaDB 10.2.2+, 10.3, or 10.4 is clean.
@return	error code
@retval	DB_SUCCESS	if the redo log is clean
@retval	DB_CORRUPTION	if the redo log is corrupted
@retval	DB_ERROR	if the redo log is not empty */
static dberr_t recv_log_recover_10_4()
{
	const lsn_t	lsn = log_sys.log.get_lsn();
	const lsn_t	source_offset =	log_sys.log.calc_lsn_offset_old(lsn);
	byte*		buf = log_sys.buf;

	if (!redo_file_sizes_are_correct()) {
		return DB_CORRUPTION;
	}

	recv_sys.read(source_offset & ~(OS_FILE_LOG_BLOCK_SIZE - 1),
		      {buf, OS_FILE_LOG_BLOCK_SIZE});

	ulint crc = log_block_calc_checksum_crc32(buf);
	ulint cksum = log_block_get_checksum(buf);

	if (UNIV_UNLIKELY(crc != cksum)) {
		sql_print_error("InnoDB: Invalid log block checksum."
				" block: " ULINTPF " checkpoint no: " ULINTPF
				" expected: " ULINTPF " found: " ULINTPF,
				log_block_get_hdr_no(buf),
				log_block_get_checkpoint_no(buf), crc, cksum);
		return DB_CORRUPTION;
	}

	if (log_sys.log.is_encrypted()
	    && !log_crypt(buf, lsn & ~511, 512, LOG_DECRYPT)) {
		return DB_ERROR;
	}

	/* On a clean shutdown, the redo log will be logically empty
	after the checkpoint lsn. */

	if (log_block_get_data_len(buf)
	    != (source_offset & (OS_FILE_LOG_BLOCK_SIZE - 1))) {
		return DB_ERROR;
	}

	/* Mark the redo log for upgrading. */
	srv_log_file_size = 0;
	recv_sys.parse_start_lsn = recv_sys.recovered_lsn
		= recv_sys.scanned_lsn
		= recv_sys.mlog_checkpoint_lsn = lsn;
	log_sys.set_lsn(lsn);
	log_sys.set_flushed_lsn(lsn);
	log_sys.last_checkpoint_lsn = log_sys.next_checkpoint_lsn
		= log_sys.write_lsn = log_sys.current_flush_lsn = lsn;
	log_sys.next_checkpoint_no = 0;
	return DB_SUCCESS;
}

/** Find the latest checkpoint in the log header.
@param[out]	max_field	LOG_CHECKPOINT_1 or LOG_CHECKPOINT_2
@return error code or DB_SUCCESS */
dberr_t
recv_find_max_checkpoint(ulint* max_field)
{
	ib_uint64_t	max_no;
	ib_uint64_t	checkpoint_no;
	ulint		field;
	byte*		buf;

	max_no = 0;
	*max_field = 0;

	buf = log_sys.checkpoint_buf;

	log_sys.log.read(0, {buf, OS_FILE_LOG_BLOCK_SIZE});
	/* Check the header page checksum. There was no
	checksum in the first redo log format (version 0). */
	log_sys.log.format = mach_read_from_4(buf + LOG_HEADER_FORMAT);
	log_sys.log.subformat = log_sys.log.format != log_t::FORMAT_3_23
		? mach_read_from_4(buf + LOG_HEADER_SUBFORMAT)
		: 0;
	if (log_sys.log.format != log_t::FORMAT_3_23
	    && !recv_check_log_header_checksum(buf)) {
		sql_print_error("InnoDB: Invalid redo log header checksum.");
		return(DB_CORRUPTION);
	}

	char creator[LOG_HEADER_CREATOR_END - LOG_HEADER_CREATOR + 1];

	memcpy(creator, buf + LOG_HEADER_CREATOR, sizeof creator);
	/* Ensure that the string is NUL-terminated. */
	creator[LOG_HEADER_CREATOR_END - LOG_HEADER_CREATOR] = 0;

	switch (log_sys.log.format) {
	case log_t::FORMAT_3_23:
		return recv_log_recover_pre_10_2();
	case log_t::FORMAT_10_2:
	case log_t::FORMAT_10_2 | log_t::FORMAT_ENCRYPTED:
	case log_t::FORMAT_10_3:
	case log_t::FORMAT_10_3 | log_t::FORMAT_ENCRYPTED:
	case log_t::FORMAT_10_4:
	case log_t::FORMAT_10_4 | log_t::FORMAT_ENCRYPTED:
	case log_t::FORMAT_10_5:
	case log_t::FORMAT_10_5 | log_t::FORMAT_ENCRYPTED:
		break;
	default:
		sql_print_error("InnoDB: Unsupported redo log format."
				" The redo log was created with %s.", creator);
		return(DB_ERROR);
	}

	for (field = LOG_CHECKPOINT_1; field <= LOG_CHECKPOINT_2;
	     field += LOG_CHECKPOINT_2 - LOG_CHECKPOINT_1) {
		log_sys.log.read(field, {buf, OS_FILE_LOG_BLOCK_SIZE});

		const ulint crc32 = log_block_calc_checksum_crc32(buf);
		const ulint cksum = log_block_get_checksum(buf);

		if (crc32 != cksum) {
			DBUG_PRINT("ib_log",
				   ("invalid checkpoint,"
				    " at " ULINTPF
				    ", checksum " ULINTPFx
				    " expected " ULINTPFx,
				    field, cksum, crc32));
			continue;
		}

		if (log_sys.is_encrypted()
		    && !log_crypt_read_checkpoint_buf(buf)) {
			sql_print_error("InnoDB: Reading checkpoint"
					" encryption info failed.");
			continue;
		}

		checkpoint_no = mach_read_from_8(
			buf + LOG_CHECKPOINT_NO);

		DBUG_PRINT("ib_log",
			   ("checkpoint " UINT64PF " at " LSN_PF " found",
			    checkpoint_no, mach_read_from_8(
				    buf + LOG_CHECKPOINT_LSN)));

		if (checkpoint_no >= max_no) {
			*max_field = field;
			max_no = checkpoint_no;
			log_sys.log.set_lsn(mach_read_from_8(
				buf + LOG_CHECKPOINT_LSN));
			log_sys.log.set_lsn_offset(mach_read_from_8(
				buf + LOG_CHECKPOINT_OFFSET));
			log_sys.next_checkpoint_no = checkpoint_no;
		}
	}

	if (*max_field == 0) {
		/* Before 10.2.2, we could get here during database
		initialization if we created an ib_logfile0 file that
		was filled with zeroes, and were killed. After
		10.2.2, we would reject such a file already earlier,
		when checking the file header. */
		sql_print_error("InnoDB: No valid checkpoint found"
				" (corrupted redo log)."
				" You can try --innodb-force-recovery=6"
				" as a last resort.");
		return(DB_ERROR);
	}

	switch (log_sys.log.format) {
	case log_t::FORMAT_10_5:
	case log_t::FORMAT_10_5 | log_t::FORMAT_ENCRYPTED:
		break;
	default:
		if (dberr_t err = recv_log_recover_10_4()) {
			sql_print_error("InnoDB: Upgrade after a crash"
					" is not supported."
					" The redo log was created with %s%s.",
					creator,
					(err == DB_ERROR
					 ? "" : ", and it appears corrupted"));
			return err;
		}
	}

	return(DB_SUCCESS);
}

/*******************************************************//**
Calculates the new value for lsn when more data is added to the log. */
static
lsn_t
recv_calc_lsn_on_data_add(
/*======================*/
	lsn_t		lsn,	/*!< in: old lsn */
	ib_uint64_t	len)	/*!< in: this many bytes of data is
				added, log block headers not included */
{
	unsigned frag_len = static_cast<unsigned>(lsn % OS_FILE_LOG_BLOCK_SIZE)
		- LOG_BLOCK_HDR_SIZE;
	unsigned payload_size = log_sys.payload_size();
	ut_ad(frag_len < payload_size);
	lsn_t lsn_len = len;
	lsn_len += (lsn_len + frag_len) / payload_size
		* (OS_FILE_LOG_BLOCK_SIZE - payload_size);

	return(lsn + lsn_len);
}

/** Trim old log records for a page.
@param start_lsn oldest log sequence number to preserve
@return whether all the log for the page was trimmed */
inline bool page_recv_t::trim(lsn_t start_lsn)
{
  while (log.head)
  {
    if (log.head->lsn >= start_lsn) return false;
    last_offset= 1; /* the next record must not be same_page */
    log_rec_t *next= log.head->next;
    recv_sys.free(log.head);
    log.head= next;
  }
  log.tail= nullptr;
  return true;
}


inline void page_recv_t::recs_t::clear()
{
  mysql_mutex_assert_owner(&recv_sys.mutex);
  for (const log_rec_t *l= head; l; )
  {
    const log_rec_t *next= l->next;
    recv_sys.free(l);
    l= next;
  }
  head= tail= nullptr;
}


/** Ignore any earlier redo log records for this page. */
inline void page_recv_t::will_not_read()
{
  ut_ad(state == RECV_NOT_PROCESSED || state == RECV_WILL_NOT_READ);
  state= RECV_WILL_NOT_READ;
  log.clear();
}


/** Register a redo log snippet for a page.
@param it       page iterator
@param start_lsn start LSN of the mini-transaction
@param lsn      @see mtr_t::commit_lsn()
@param recs     redo log snippet @see log_t::FORMAT_10_5
@param len      length of l, in bytes */
inline void recv_sys_t::add(map::iterator it, lsn_t start_lsn, lsn_t lsn,
                            const byte *l, size_t len)
{
  mysql_mutex_assert_owner(&mutex);
  page_id_t page_id = it->first;
  page_recv_t &recs= it->second;

  switch (*l & 0x70) {
  case FREE_PAGE: case INIT_PAGE:
    recs.will_not_read();
    mlog_init.add(page_id, start_lsn); /* FIXME: remove this! */
    /* fall through */
  default:
    log_phys_t *tail= static_cast<log_phys_t*>(recs.log.last());
    if (!tail)
      break;
    if (tail->start_lsn != start_lsn)
      break;
    ut_ad(tail->lsn == lsn);
    buf_block_t *block= UT_LIST_GET_LAST(blocks);
    ut_ad(block);
    const size_t used= static_cast<uint16_t>(block->page.access_time - 1) + 1;
    ut_ad(used >= ALIGNMENT);
    const byte *end= const_cast<const log_phys_t*>(tail)->end();
    if (!((reinterpret_cast<size_t>(end + len) ^
           reinterpret_cast<size_t>(end)) & ~(ALIGNMENT - 1)))
    {
      /* Use already allocated 'padding' bytes */
append:
      MEM_MAKE_ADDRESSABLE(end + 1, len);
      /* Append to the preceding record for the page */
      tail->append(l, len);
      return;
    }
    if (end <= &block->page.frame[used - ALIGNMENT] ||
        &block->page.frame[used] >= end)
      break; /* Not the last allocated record in the page */
    const size_t new_used= static_cast<size_t>
      (end - block->page.frame + len + 1);
    ut_ad(new_used > used);
    if (new_used > srv_page_size)
      break;
    block->page.access_time= (block->page.access_time & ~0U << 16) |
      ut_calc_align<uint16_t>(static_cast<uint16_t>(new_used), ALIGNMENT);
    goto append;
  }
  recs.log.append(new (alloc(log_phys_t::alloc_size(len)))
                  log_phys_t(start_lsn, lsn, l, len));
}

/** Store/remove the freed pages in fil_name_t of recv_spaces.
@param[in]	page_id		freed or init page_id
@param[in]	freed		TRUE if page is freed */
static void store_freed_or_init_rec(page_id_t page_id, bool freed)
{
  uint32_t space_id= page_id.space();
  uint32_t page_no= page_id.page_no();
  if (!freed && page_no == 0 && first_page_init)
    first_page_init(space_id);
  if (is_predefined_tablespace(space_id))
  {
    if (!srv_immediate_scrub_data_uncompressed)
      return;
    fil_space_t *space;
    if (space_id == TRX_SYS_SPACE)
      space= fil_system.sys_space;
    else
      space= fil_space_get(space_id);

    space->free_page(page_no, freed);
    return;
  }

  recv_spaces_t::iterator i= recv_spaces.lower_bound(space_id);
  if (i != recv_spaces.end() && i->first == space_id)
  {
    if (freed)
      i->second.add_freed_page(page_no);
    else
      i->second.remove_freed_page(page_no);
  }
}

/** Parse and register one mini-transaction in log_t::FORMAT_10_5.
@param checkpoint_lsn  the log sequence number of the latest checkpoint
@param store           whether to store the records
@param apply           whether to apply file-level log records
@return whether FILE_CHECKPOINT record was seen the first time,
or corruption was noticed */
bool recv_sys_t::parse(lsn_t checkpoint_lsn, store_t *store, bool apply)
{
  mysql_mutex_assert_owner(&log_sys.mutex);
  mysql_mutex_assert_owner(&mutex);
  ut_ad(parse_start_lsn);
  ut_ad(log_sys.is_physical());

  bool last_phase= (*store == STORE_IF_EXISTS);
  const byte *const end= buf + len;
loop:
  const byte *const log= buf + recovered_offset;
  const lsn_t start_lsn= recovered_lsn;
  map::iterator cached_pages_it = pages.end();

  /* Check that the entire mini-transaction is included within the buffer */
  const byte *l;
  uint32_t rlen;
  for (l= log; l < end; l+= rlen)
  {
    if (!*l)
      goto eom_found;
    if (UNIV_LIKELY((*l & 0x70) != RESERVED));
    else if (srv_force_recovery)
      sql_print_warning("InnoDB: Ignoring unknown log record at LSN " LSN_PF,
                        recovered_lsn);
    else
    {
malformed:
      sql_print_error("InnoDB: Malformed log record;"
                     " set innodb_force_recovery=1 to ignore.");
corrupted:
      const size_t trailing_bytes= std::min<size_t>(100, size_t(end - l));
      sql_print_information("InnoDB: Dump from the start of the"
                            " mini-transaction (LSN=" LSN_PF ") to %zu"
                            " bytes after the record:",
                            start_lsn, trailing_bytes);
      ut_print_buf(stderr, log, l - log + trailing_bytes);
      putc('\n', stderr);
      found_corrupt_log= true;
      return true;
    }
    rlen= *l++ & 0xf;
    if (l + (rlen ? rlen : 16) >= end)
      break;
    if (!rlen)
    {
      rlen= mlog_decode_varint_length(*l);
      if (l + rlen >= end)
        break;
      const uint32_t addlen= mlog_decode_varint(l);
      if (UNIV_UNLIKELY(addlen == MLOG_DECODE_ERROR))
      {
        sql_print_error("InnoDB: Corrupted record length");
        goto corrupted;
      }
      rlen= addlen + 15;
    }
  }

  /* Not the entire mini-transaction was present. */
  return false;

eom_found:
  ut_ad(!*l);
  ut_d(const byte *const el= l + 1);

  const lsn_t end_lsn= recv_calc_lsn_on_data_add(start_lsn, l + 1 - log);
  if (UNIV_UNLIKELY(end_lsn > scanned_lsn))
    /* The log record filled a log block, and we require that also the
    next log block should have been scanned in */
    return false;

  ut_d(std::set<page_id_t> freed);
#if 0 && defined UNIV_DEBUG /* MDEV-21727 FIXME: enable this */
  /* Pages that have been modified in this mini-transaction.
  If a mini-transaction writes INIT_PAGE for a page, it should not have
  written any log records for the page. Unfortunately, this does not
  hold for ROW_FORMAT=COMPRESSED pages, because page_zip_compress()
  can be invoked in a pessimistic operation, even after log has
  been written for other pages. */
  ut_d(std::set<page_id_t> modified);
#endif

  uint32_t space_id= 0, page_no= 0, last_offset= 0;
  bool got_page_op= false;
  for (l= log; l < end; l+= rlen)
  {
    const byte *const recs= l;
    const byte b= *l++;

    if (!b)
      break;
    ut_ad(UNIV_LIKELY(b & 0x70) != RESERVED || srv_force_recovery);
    rlen= b & 0xf;
    ut_ad(l + rlen < end);
    ut_ad(rlen || l + 16 < end);
    if (!rlen)
    {
      const uint32_t lenlen= mlog_decode_varint_length(*l);
      ut_ad(l + lenlen < end);
      const uint32_t addlen= mlog_decode_varint(l);
      ut_ad(addlen != MLOG_DECODE_ERROR);
      rlen= addlen + 15 - lenlen;
      l+= lenlen;
    }
    ut_ad(l + rlen < end);
    uint32_t idlen;
    if ((b & 0x80) && got_page_op)
    {
      /* This record is for the same page as the previous one. */
      if (UNIV_UNLIKELY((b & 0x70) <= INIT_PAGE))
      {
record_corrupted:
        /* FREE_PAGE,INIT_PAGE cannot be with same_page flag */
        if (!srv_force_recovery)
          goto malformed;
        sql_print_warning("InnoDB: Ignoring malformed log record at LSN "
                          LSN_PF, recovered_lsn);
        last_offset= 1; /* the next record must not be same_page  */
        continue;
      }
      goto same_page;
    }
    last_offset= 0;
    idlen= mlog_decode_varint_length(*l);
    if (UNIV_UNLIKELY(idlen > 5 || idlen >= rlen))
    {
page_id_corrupted:
      if (!srv_force_recovery)
      {
        sql_print_error("InnoDB: Corrupted page identifier at " LSN_PF
                        "; set innodb_force_recovery=1 to ignore the record.",
                        recovered_lsn);
        goto corrupted;
      }
      sql_print_warning("InnoDB: Ignoring corrupted page identifier at LSN "
                        LSN_PF, recovered_lsn);
      continue;
    }
    space_id= mlog_decode_varint(l);
    if (UNIV_UNLIKELY(space_id == MLOG_DECODE_ERROR))
      goto page_id_corrupted;
    l+= idlen;
    rlen-= idlen;
    idlen= mlog_decode_varint_length(*l);
    if (UNIV_UNLIKELY(idlen > 5 || idlen > rlen))
      goto page_id_corrupted;
    page_no= mlog_decode_varint(l);
    if (UNIV_UNLIKELY(page_no == MLOG_DECODE_ERROR))
      goto page_id_corrupted;
    l+= idlen;
    rlen-= idlen;
    got_page_op = !(b & 0x80);
    if (got_page_op && apply && !is_predefined_tablespace(space_id))
    {
      recv_spaces_t::iterator i= recv_spaces.lower_bound(space_id);
      if (i != recv_spaces.end() && i->first == space_id);
      else if (recovered_lsn < mlog_checkpoint_lsn)
        /* We have not seen all records between the checkpoint and
        FILE_CHECKPOINT. There should be a FILE_DELETE for this
        tablespace later. */
        recv_spaces.emplace_hint(i, space_id, file_name_t("", false));
      else
      {
        const page_id_t id(space_id, page_no);
        if (!srv_force_recovery)
        {
          ib::error() << "Missing FILE_DELETE or FILE_MODIFY for " << id
                      << " at " << recovered_lsn
                      << "; set innodb_force_recovery=1 to ignore the record.";
          goto corrupted;
        }
        ib::warn() << "Ignoring record for " << id << " at " << recovered_lsn;
        continue;
      }
    }
same_page:
    DBUG_PRINT("ib_log",
               ("scan " LSN_PF ": rec %x len %zu page %u:%u",
                recovered_lsn, b, static_cast<size_t>(l + rlen - recs),
                space_id, page_no));

    if (got_page_op)
    {
      const page_id_t id(space_id, page_no);
      ut_d(if ((b & 0x70) == INIT_PAGE) freed.erase(id));
      ut_ad(freed.find(id) == freed.end());
      switch (b & 0x70) {
      case FREE_PAGE:
        ut_ad(freed.emplace(id).second);
        last_offset= 1; /* the next record must not be same_page  */
        goto free_or_init_page;
      case INIT_PAGE:
        last_offset= FIL_PAGE_TYPE;
      free_or_init_page:
        store_freed_or_init_rec(id, (b & 0x70) == FREE_PAGE);
        if (UNIV_UNLIKELY(rlen != 0))
          goto record_corrupted;
        break;
      case EXTENDED:
        if (UNIV_UNLIKELY(!rlen))
          goto record_corrupted;
        if (rlen == 1 && *l == TRIM_PAGES)
        {
#if 0 /* For now, we can only truncate an undo log tablespace */
          if (UNIV_UNLIKELY(!space_id || !page_no))
            goto record_corrupted;
#else
          if (!srv_is_undo_tablespace(space_id) ||
              page_no != SRV_UNDO_TABLESPACE_SIZE_IN_PAGES)
            goto record_corrupted;
          static_assert(UT_ARR_SIZE(truncated_undo_spaces) ==
                        TRX_SYS_MAX_UNDO_SPACES, "compatibility");
          truncated_undo_spaces[space_id - srv_undo_space_id_start]=
            { recovered_lsn, page_no };
#endif
          last_offset= 1; /* the next record must not be same_page  */
          continue;
        }
        last_offset= FIL_PAGE_TYPE;
        break;
      case RESERVED:
      case OPTION:
        continue;
      case WRITE:
      case MEMMOVE:
      case MEMSET:
        if (UNIV_UNLIKELY(rlen == 0 || last_offset == 1))
          goto record_corrupted;
        const uint32_t olen= mlog_decode_varint_length(*l);
        if (UNIV_UNLIKELY(olen >= rlen) || UNIV_UNLIKELY(olen > 3))
          goto record_corrupted;
        const uint32_t offset= mlog_decode_varint(l);
        ut_ad(offset != MLOG_DECODE_ERROR);
        static_assert(FIL_PAGE_OFFSET == 4, "compatibility");
        if (UNIV_UNLIKELY(offset >= srv_page_size))
          goto record_corrupted;
        last_offset+= offset;
        if (UNIV_UNLIKELY(last_offset < 8 || last_offset >= srv_page_size))
          goto record_corrupted;
        l+= olen;
        rlen-= olen;
        if ((b & 0x70) == WRITE)
        {
          if (UNIV_UNLIKELY(rlen + last_offset > srv_page_size))
            goto record_corrupted;
          if (UNIV_UNLIKELY(!page_no) && apply)
          {
            const bool has_size= last_offset <= FSP_HEADER_OFFSET + FSP_SIZE &&
              last_offset + rlen >= FSP_HEADER_OFFSET + FSP_SIZE + 4;
            const bool has_flags= last_offset <=
              FSP_HEADER_OFFSET + FSP_SPACE_FLAGS &&
              last_offset + rlen >= FSP_HEADER_OFFSET + FSP_SPACE_FLAGS + 4;
            if (has_size || has_flags)
            {
              recv_spaces_t::iterator it= recv_spaces.find(space_id);
              const uint32_t size= has_size
                ? mach_read_from_4(FSP_HEADER_OFFSET + FSP_SIZE + l -
                                   last_offset)
                : 0;
              const uint32_t flags= has_flags
                ? mach_read_from_4(FSP_HEADER_OFFSET + FSP_SPACE_FLAGS + l -
                                   last_offset)
                : file_name_t::initial_flags;
              if (it == recv_spaces.end())
                ut_ad(!mlog_checkpoint_lsn || space_id == TRX_SYS_SPACE ||
                      srv_is_undo_tablespace(space_id));
              else if (!it->second.space)
              {
                if (has_size)
                  it->second.size= size;
                if (has_flags)
                  it->second.flags= flags;
              }
              fil_space_set_recv_size_and_flags(space_id, size, flags);
            }
          }
          last_offset+= rlen;
          break;
        }
        uint32_t llen= mlog_decode_varint_length(*l);
        if (UNIV_UNLIKELY(llen > rlen || llen > 3))
          goto record_corrupted;
        const uint32_t len= mlog_decode_varint(l);
        ut_ad(len != MLOG_DECODE_ERROR);
        if (UNIV_UNLIKELY(last_offset + len > srv_page_size))
          goto record_corrupted;
        l+= llen;
        rlen-= llen;
        llen= len;
        if ((b & 0x70) == MEMSET)
        {
          if (UNIV_UNLIKELY(rlen > llen))
            goto record_corrupted;
          last_offset+= llen;
          break;
        }
        const uint32_t slen= mlog_decode_varint_length(*l);
        if (UNIV_UNLIKELY(slen != rlen || slen > 3))
          goto record_corrupted;
        uint32_t s= mlog_decode_varint(l);
        ut_ad(slen != MLOG_DECODE_ERROR);
        if (s & 1)
          s= last_offset - (s >> 1) - 1;
        else
          s= last_offset + (s >> 1) + 1;
        if (UNIV_UNLIKELY(s < 8 || s + llen > srv_page_size))
          goto record_corrupted;
        last_offset+= llen;
        break;
      }
#if 0 && defined UNIV_DEBUG
      switch (b & 0x70) {
      case RESERVED:
      case OPTION:
        ut_ad(0); /* we did "continue" earlier */
        break;
      case FREE_PAGE:
        break;
      default:
        ut_ad(modified.emplace(id).second || (b & 0x70) != INIT_PAGE);
      }
#endif
      const bool is_init= (b & 0x70) <= INIT_PAGE;
      switch (*store) {
      case STORE_IF_EXISTS:
        if (fil_space_t *space= fil_space_t::get(space_id))
        {
          const auto size= space->get_size();
          space->release();
          if (!size)
            continue;
        }
        else if (!deferred_spaces.find(space_id))
          continue;
        /* fall through */
      case STORE_YES:
        if (!mlog_init.will_avoid_read(id, start_lsn))
        {
          if (cached_pages_it == pages.end() || cached_pages_it->first != id)
            cached_pages_it= pages.emplace(id, page_recv_t()).first;
          add(cached_pages_it, start_lsn, end_lsn, recs,
              static_cast<size_t>(l + rlen - recs));
        }
        continue;
      case STORE_NO:
        if (!is_init)
          continue;
        mlog_init.add(id, start_lsn);
        map::iterator i= pages.find(id);
        if (i == pages.end())
          continue;
        i->second.log.clear();
        pages.erase(i);
      }
    }
    else if (rlen)
    {
      switch (b & 0xf0) {
      case FILE_CHECKPOINT:
        if (space_id == 0 && page_no == 0 && rlen == 8)
        {
          const lsn_t lsn= mach_read_from_8(l);

          if (UNIV_UNLIKELY(srv_print_verbose_log == 2))
            fprintf(stderr, "FILE_CHECKPOINT(" LSN_PF ") %s at " LSN_PF "\n",
                    lsn, lsn != checkpoint_lsn
                    ? "ignored"
                    : mlog_checkpoint_lsn ? "reread" : "read",
                    recovered_lsn);

          DBUG_PRINT("ib_log", ("FILE_CHECKPOINT(" LSN_PF ") %s at " LSN_PF,
                                lsn, lsn != checkpoint_lsn
                                ? "ignored"
                                : mlog_checkpoint_lsn ? "reread" : "read",
                                recovered_lsn));

          if (lsn == checkpoint_lsn)
          {
            /* There can be multiple FILE_CHECKPOINT for the same LSN. */
            if (mlog_checkpoint_lsn)
              continue;
            mlog_checkpoint_lsn= recovered_lsn;
            l+= 8;
            recovered_offset= l - buf;
            return true;
          }
          continue;
        }
        /* fall through */
      default:
        if (!srv_force_recovery)
          goto malformed;
        sql_print_warning("InnoDB: Ignoring malformed log record at LSN "
                          LSN_PF, recovered_lsn);
        continue;
      case FILE_DELETE:
      case FILE_MODIFY:
      case FILE_RENAME:
        if (UNIV_UNLIKELY(page_no != 0))
        {
        file_rec_error:
          if (!srv_force_recovery)
          {
            sql_print_error("InnoDB: Corrupted file-level record;"
                            " set innodb_force_recovery=1 to ignore.");
            goto corrupted;
          }

          sql_print_warning("InnoDB: Ignoring corrupted file-level record"
                            " at LSN " LSN_PF, recovered_lsn);
          continue;
        }
        /* fall through */
      case FILE_CREATE:
        if (UNIV_UNLIKELY(!space_id || page_no))
          goto file_rec_error;
        /* There is no terminating NUL character. Names must end in .ibd.
        For FILE_RENAME, there is a NUL between the two file names. */
        const char * const fn= reinterpret_cast<const char*>(l);
        const char *fn2= static_cast<const char*>(memchr(fn, 0, rlen));

        if (UNIV_UNLIKELY((fn2 == nullptr) == ((b & 0xf0) == FILE_RENAME)))
          goto file_rec_error;

        const char * const fnend= fn2 ? fn2 : fn + rlen;
        const char * const fn2end= fn2 ? fn + rlen : nullptr;

        if (fn2)
        {
          fn2++;
          if (memchr(fn2, 0, fn2end - fn2))
            goto file_rec_error;
          if (fn2end - fn2 < 4 || memcmp(fn2end - 4, DOT_IBD, 4))
            goto file_rec_error;
        }

        if (is_predefined_tablespace(space_id))
          goto file_rec_error;
        if (fnend - fn < 4 || memcmp(fnend - 4, DOT_IBD, 4))
          goto file_rec_error;

        const char saved_end= fn[rlen];
        const_cast<char&>(fn[rlen])= '\0';
        fil_name_process(const_cast<char*>(fn), fnend - fn, space_id,
                         (b & 0xf0) == FILE_DELETE, start_lsn,
                         store);
        if (fn2)
          fil_name_process(const_cast<char*>(fn2), fn2end - fn2, space_id,
                           false, start_lsn, store);
        if ((b & 0xf0) < FILE_CHECKPOINT && log_file_op)
          log_file_op(space_id, b & 0xf0,
                      l, static_cast<ulint>(fnend - fn),
                      reinterpret_cast<const byte*>(fn2),
                      fn2 ? static_cast<ulint>(fn2end - fn2) : 0);
        const_cast<char&>(fn[rlen])= saved_end;

        if (fn2 && apply)
        {
          const size_t len= fn2end - fn2;
          auto r= renamed_spaces.emplace(space_id, std::string{fn2, len});
          if (!r.second)
            r.first->second= std::string{fn2, len};
        }
        if (is_corrupt_fs())
          return true;
      }
    }
    else
      goto malformed;
  }

  ut_ad(l == el);
  recovered_offset= l - buf;
  recovered_lsn= end_lsn;
  if (is_memory_exhausted(store) && last_phase)
    return false;
  goto loop;
}

/** Apply the hashed log records to the page, if the page lsn is less than the
lsn of a log record.
@param[in,out]	block		buffer pool page
@param[in,out]	mtr		mini-transaction
@param[in,out]	p		recovery address
@param[in,out]	space		tablespace, or NULL if not looked up yet
@param[in,out]	init		page initialization operation, or NULL */
static void recv_recover_page(buf_block_t* block, mtr_t& mtr,
			      const recv_sys_t::map::iterator& p,
			      fil_space_t* space = NULL,
			      mlog_init_t::init* init = NULL)
{
	mysql_mutex_assert_owner(&recv_sys.mutex);
	ut_ad(recv_sys.apply_log_recs);
	ut_ad(recv_needed_recovery);
	ut_ad(!init || init->created);
	ut_ad(!init || init->lsn);
	ut_ad(block->page.id() == p->first);
	ut_ad(!p->second.is_being_processed());
	ut_ad(!space || space->id == block->page.id().space());
	ut_ad(log_sys.is_physical());

	if (UNIV_UNLIKELY(srv_print_verbose_log == 2)) {
		ib::info() << "Applying log to page " << block->page.id();
	}

	DBUG_PRINT("ib_log", ("Applying log to page %u:%u",
			      block->page.id().space(),
			      block->page.id().page_no()));

	p->second.state = page_recv_t::RECV_BEING_PROCESSED;

	mysql_mutex_unlock(&recv_sys.mutex);

	byte *frame = UNIV_LIKELY_NULL(block->page.zip.data)
		? block->page.zip.data
		: block->page.frame;
	const lsn_t page_lsn = init
		? 0
		: mach_read_from_8(frame + FIL_PAGE_LSN);
	bool free_page = false;
	lsn_t start_lsn = 0, end_lsn = 0;
	ut_d(lsn_t recv_start_lsn = 0);
	const lsn_t init_lsn = init ? init->lsn : 0;

	bool skipped_after_init = false;

	for (const log_rec_t* recv : p->second.log) {
		const log_phys_t* l = static_cast<const log_phys_t*>(recv);
		ut_ad(l->lsn);
		ut_ad(end_lsn <= l->lsn);
		ut_ad(l->lsn <= log_sys.log.scanned_lsn);

		ut_ad(l->start_lsn);
		ut_ad(recv_start_lsn <= l->start_lsn);
		ut_d(recv_start_lsn = l->start_lsn);

		if (l->start_lsn < page_lsn) {
			/* This record has already been applied. */
			DBUG_PRINT("ib_log", ("apply skip %u:%u LSN " LSN_PF
					      " < " LSN_PF,
					      block->page.id().space(),
					      block->page.id().page_no(),
					      l->start_lsn, page_lsn));
			skipped_after_init = true;
			end_lsn = l->lsn;
			continue;
		}

		if (l->start_lsn < init_lsn) {
			DBUG_PRINT("ib_log", ("init skip %u:%u LSN " LSN_PF
					      " < " LSN_PF,
					      block->page.id().space(),
					      block->page.id().page_no(),
					      l->start_lsn, init_lsn));
			skipped_after_init = false;
			end_lsn = l->lsn;
			continue;
		}

		/* There is no need to check LSN for just initialized pages. */
		if (skipped_after_init) {
			skipped_after_init = false;
			ut_ad(end_lsn == page_lsn);
			if (end_lsn != page_lsn) {
				sql_print_warning(
					"InnoDB: The last skipped log record"
					" LSN " LSN_PF
					" is not equal to page LSN " LSN_PF,
					end_lsn, page_lsn);
			}
		}

		end_lsn = l->lsn;

		if (UNIV_UNLIKELY(srv_print_verbose_log == 2)) {
			ib::info() << "apply " << l->start_lsn
				   << ": " << block->page.id();
		}

		DBUG_PRINT("ib_log", ("apply " LSN_PF ": %u:%u",
				      l->start_lsn,
				      block->page.id().space(),
				      block->page.id().page_no()));

		log_phys_t::apply_status a= l->apply(*block,
						     p->second.last_offset);

		switch (a) {
		case log_phys_t::APPLIED_NO:
			ut_ad(!mtr.has_modifications());
			free_page = true;
			start_lsn = 0;
			continue;
		case log_phys_t::APPLIED_YES:
			goto set_start_lsn;
		case log_phys_t::APPLIED_TO_FSP_HEADER:
		case log_phys_t::APPLIED_TO_ENCRYPTION:
			break;
		}

		if (fil_space_t* s = space
		    ? space
		    : fil_space_t::get(block->page.id().space())) {
			switch (a) {
			case log_phys_t::APPLIED_TO_FSP_HEADER:
				s->flags = mach_read_from_4(
					FSP_HEADER_OFFSET
					+ FSP_SPACE_FLAGS + frame);
				s->size_in_header = mach_read_from_4(
					FSP_HEADER_OFFSET + FSP_SIZE
					+ frame);
				s->free_limit = mach_read_from_4(
					FSP_HEADER_OFFSET
					+ FSP_FREE_LIMIT + frame);
				s->free_len = mach_read_from_4(
					FSP_HEADER_OFFSET + FSP_FREE
					+ FLST_LEN + frame);
				break;
			default:
				byte* b= frame
					+ fsp_header_get_encryption_offset(
						block->zip_size())
					+ FSP_HEADER_OFFSET;
				if (memcmp(b, CRYPT_MAGIC, MAGIC_SZ)) {
					break;
				}
				b += MAGIC_SZ;
				if (*b != CRYPT_SCHEME_UNENCRYPTED
				    && *b != CRYPT_SCHEME_1) {
					break;
				}
				if (b[1] != MY_AES_BLOCK_SIZE) {
					break;
				}
				if (b[2 + MY_AES_BLOCK_SIZE + 4 + 4]
				    > FIL_ENCRYPTION_OFF) {
					break;
				}
				fil_crypt_parse(s, b);
			}

			if (!space) {
				s->release();
			}
		}

set_start_lsn:
		if (recv_sys.is_corrupt_log() && !srv_force_recovery) {
			break;
		}

		if (!start_lsn) {
			start_lsn = l->start_lsn;
		}
	}

	if (start_lsn) {
		ut_ad(end_lsn >= start_lsn);
		mach_write_to_8(FIL_PAGE_LSN + frame, end_lsn);
		if (UNIV_LIKELY(frame == block->page.frame)) {
			mach_write_to_8(srv_page_size
					- FIL_PAGE_END_LSN_OLD_CHKSUM
					+ frame, end_lsn);
		} else {
			buf_zip_decompress(block, false);
		}

		buf_block_modify_clock_inc(block);
		mysql_mutex_lock(&log_sys.flush_order_mutex);
		buf_flush_note_modification(block, start_lsn, end_lsn);
		mysql_mutex_unlock(&log_sys.flush_order_mutex);
	} else if (free_page && init) {
		/* There have been no operations that modify the page.
		Any buffered changes must not be merged. A subsequent
		buf_page_create() from a user thread should discard
		any buffered changes. */
		init->created = false;
		ut_ad(!mtr.has_modifications());
		block->page.set_freed(block->page.state());
	}

	/* Make sure that committing mtr does not change the modification
	lsn values of page */

	mtr.discard_modifications();
	mtr.commit();

	time_t now = time(NULL);

	mysql_mutex_lock(&recv_sys.mutex);

	if (recv_max_page_lsn < page_lsn) {
		recv_max_page_lsn = page_lsn;
	}

	ut_ad(p->second.is_being_processed());
	ut_ad(!recv_sys.pages.empty());

	if (recv_sys.report(now)) {
		const size_t n = recv_sys.pages.size();
		sql_print_information("InnoDB: To recover: %zu pages from log",
				      n);
		service_manager_extend_timeout(INNODB_EXTEND_TIMEOUT_INTERVAL,
					       "To recover: %zu pages"
					       " from log", n);
	}
}

/** Remove records for a corrupted page.
This function should only be called when innodb_force_recovery is set.
@param page_id  corrupted page identifier */
ATTRIBUTE_COLD void recv_sys_t::free_corrupted_page(page_id_t page_id)
{
  mysql_mutex_lock(&mutex);
  map::iterator p= pages.find(page_id);
  if (p != pages.end())
  {
    p->second.log.clear();
    pages.erase(p);
  }
  if (pages.empty())
    pthread_cond_broadcast(&cond);
  mysql_mutex_unlock(&mutex);
}

/** Possibly finish a recovery batch. */
inline void recv_sys_t::maybe_finish_batch()
{
  mysql_mutex_assert_owner(&mutex);
  ut_ad(recovery_on);
  if (!apply_batch_on || pages.empty() || is_corrupt_log() || is_corrupt_fs())
    pthread_cond_broadcast(&cond);
}

ATTRIBUTE_COLD void recv_sys_t::set_corrupt_log()
{
  mysql_mutex_lock(&mutex);
  found_corrupt_log= true;
  pthread_cond_broadcast(&cond);
  mysql_mutex_unlock(&mutex);
}

ATTRIBUTE_COLD void recv_sys_t::set_corrupt_fs()
{
  mysql_mutex_assert_owner(&mutex);
  found_corrupt_fs= true;
  pthread_cond_broadcast(&cond);
}

/** Apply any buffered redo log to a page that was just read from a data file.
@param[in,out]	space	tablespace
@param[in,out]	bpage	buffer pool page */
void recv_recover_page(fil_space_t* space, buf_page_t* bpage)
{
	mtr_t mtr;
	mtr.start();
	mtr.set_log_mode(MTR_LOG_NO_REDO);

	ut_ad(bpage->frame);
	/* Move the ownership of the x-latch on the page to
	this OS thread, so that we can acquire a second
	x-latch on it.  This is needed for the operations to
	the page to pass the debug checks. */
	bpage->lock.claim_ownership();
	bpage->lock.x_lock_recursive();
	bpage->fix_on_recovery();
	mtr.memo_push(reinterpret_cast<buf_block_t*>(bpage),
		      MTR_MEMO_PAGE_X_FIX);

	mysql_mutex_lock(&recv_sys.mutex);
	if (recv_sys.apply_log_recs) {
		recv_sys_t::map::iterator p = recv_sys.pages.find(bpage->id());
		if (p != recv_sys.pages.end()
		    && !p->second.is_being_processed()) {
			recv_recover_page(
				reinterpret_cast<buf_block_t*>(bpage), mtr, p,
				space);
			p->second.log.clear();
			recv_sys.pages.erase(p);
			recv_sys.maybe_finish_batch();
			goto func_exit;
		}
	}

	mtr.commit();
func_exit:
	mysql_mutex_unlock(&recv_sys.mutex);
	ut_ad(mtr.has_committed());
}

/** Read pages for which log needs to be applied.
@param page_id	first page identifier to read
@param i        iterator to recv_sys.pages */
TRANSACTIONAL_TARGET
static void recv_read_in_area(page_id_t page_id, recv_sys_t::map::iterator i)
{
  uint32_t page_nos[32];
  ut_ad(page_id == i->first);
  page_id.set_page_no(ut_2pow_round(page_id.page_no(), 32U));
  const page_id_t up_limit{page_id + 31};
  uint32_t* p= page_nos;

<<<<<<< HEAD
	if (p != page_nos) {
		mysql_mutex_unlock(&recv_sys.mutex);
		buf_read_recv_pages(page_id.space(), {page_nos, p});
		mysql_mutex_lock(&recv_sys.mutex);
	}
=======
  for (; i != recv_sys.pages.end() && i->first <= up_limit; i++)
  {
    if (i->second.state == page_recv_t::RECV_NOT_PROCESSED)
    {
      i->second.state= page_recv_t::RECV_BEING_READ;
      *p++= i->first.page_no();
    }
  }

  if (p != page_nos)
  {
    mysql_mutex_unlock(&recv_sys.mutex);
    buf_read_recv_pages(page_id.space(), page_nos, ulint(p - page_nos));
    mysql_mutex_lock(&recv_sys.mutex);
  }
>>>>>>> d87979b4
}

/** Attempt to initialize a page based on redo log records.
@param page_id  page identifier
@param p        iterator pointing to page_id
@param mtr      mini-transaction
@param b        pre-allocated buffer pool block
@return whether the page was successfully initialized */
inline buf_block_t *recv_sys_t::recover_low(const page_id_t page_id,
                                            map::iterator &p, mtr_t &mtr,
                                            buf_block_t *b)
{
  mysql_mutex_assert_owner(&mutex);
  ut_ad(p->first == page_id);
  page_recv_t &recs= p->second;
  ut_ad(recs.state == page_recv_t::RECV_WILL_NOT_READ);
  buf_block_t* block= nullptr;
  mlog_init_t::init &i= mlog_init.last(page_id);
  const lsn_t end_lsn = recs.log.last()->lsn;
  bool first_page= page_id.page_no() == 0;
  if (end_lsn < i.lsn)
    DBUG_LOG("ib_log", "skip log for page " << page_id
             << " LSN " << end_lsn << " < " << i.lsn);
  fil_space_t *space= fil_space_t::get(page_id.space());

  if (!space && !first_page)
    return block;

  mtr.start();
  mtr.set_log_mode(MTR_LOG_NO_REDO);

  ulint zip_size= space ? space->zip_size() : 0;

  if (!space)
  {
    auto it= recv_spaces.find(page_id.space());
    ut_ad(it != recv_spaces.end());
    uint32_t flags= it->second.flags;
    zip_size= fil_space_t::zip_size(flags);
    block= buf_page_create_deferred(page_id.space(), zip_size, &mtr, b);
  }
  else
    block= buf_page_create(space, page_id.page_no(), zip_size, &mtr, b);

  if (UNIV_UNLIKELY(block != b))
  {
    /* The page happened to exist in the buffer pool, or it
    was just being read in. Before buf_page_get_with_no_latch()
    returned to buf_page_create(), all changes must have been
    applied to the page already. */
    ut_ad(pages.find(page_id) == pages.end());
    mtr.commit();
    block= nullptr;
  }
  else
  {
    /* Buffer fix the first page while deferring the tablespace
    and unfix it after creating defer tablespace */
    if (first_page && !space)
      block->page.lock.x_lock();
    ut_ad(&recs == &pages.find(page_id)->second);
    i.created= true;
    recv_recover_page(block, mtr, p, space, &i);
    ut_ad(mtr.has_committed());
    recs.log.clear();
    map::iterator r= p++;
    pages.erase(r);
    if (pages.empty())
      pthread_cond_signal(&cond);
  }

  if (space)
    space->release();

  return block;
}

/** Attempt to initialize a page based on redo log records.
@param page_id  page identifier
@return whether the page was successfully initialized */
buf_block_t *recv_sys_t::recover_low(const page_id_t page_id)
{
  buf_block_t *free_block= buf_LRU_get_free_block(false);
  buf_block_t *block= nullptr;

  mysql_mutex_lock(&mutex);
  map::iterator p= pages.find(page_id);

  if (p != pages.end() && p->second.state == page_recv_t::RECV_WILL_NOT_READ)
  {
    mtr_t mtr;
    block= recover_low(page_id, p, mtr, free_block);
    ut_ad(!block || block == free_block);
  }

  mysql_mutex_unlock(&mutex);
  if (UNIV_UNLIKELY(!block))
    buf_pool.free_block(free_block);
  return block;
}

inline fil_space_t *fil_system_t::find(const char *path) const
{
  mysql_mutex_assert_owner(&mutex);
  for (fil_space_t &space : fil_system.space_list)
    if (space.chain.start && !strcmp(space.chain.start->name, path))
      return &space;
  return nullptr;
}

/** Thread-safe function which sorts flush_list by oldest_modification */
static void log_sort_flush_list()
{
  mysql_mutex_lock(&buf_pool.flush_list_mutex);

  const size_t size= UT_LIST_GET_LEN(buf_pool.flush_list);
  std::unique_ptr<buf_page_t *[]> list(new buf_page_t *[size]);

  size_t idx= 0;
  for (buf_page_t *p= UT_LIST_GET_FIRST(buf_pool.flush_list); p;
       p= UT_LIST_GET_NEXT(list, p))
    list.get()[idx++]= p;

  std::sort(list.get(), list.get() + size,
            [](const buf_page_t *lhs, const buf_page_t *rhs) {
              return rhs->oldest_modification() < lhs->oldest_modification();
            });

  UT_LIST_INIT(buf_pool.flush_list, &buf_page_t::list);

  for (size_t i= 0; i < size; i++)
    UT_LIST_ADD_LAST(buf_pool.flush_list, list[i]);

  mysql_mutex_unlock(&buf_pool.flush_list_mutex);
}

/** Apply buffered log to persistent data pages.
@param last_batch     whether it is possible to write more redo log */
void recv_sys_t::apply(bool last_batch)
{
  ut_ad(srv_operation == SRV_OPERATION_NORMAL ||
        srv_operation == SRV_OPERATION_RESTORE ||
        srv_operation == SRV_OPERATION_RESTORE_EXPORT);

#ifdef SAFE_MUTEX
  DBUG_ASSERT(!last_batch == mysql_mutex_is_owner(&log_sys.mutex));
#endif /* SAFE_MUTEX */
  mysql_mutex_lock(&mutex);

  timespec abstime;

  while (apply_batch_on)
  {
    if (is_corrupt_log())
    {
      mysql_mutex_unlock(&mutex);
      return;
    }
    if (last_batch)
    {
      mysql_mutex_assert_not_owner(&log_sys.mutex);
      my_cond_wait(&cond, &mutex.m_mutex);
    }
    else
    {
      mysql_mutex_unlock(&mutex);
      set_timespec_nsec(abstime, 500000000ULL); /* 0.5s */
      my_cond_timedwait(&cond, &log_sys.mutex.m_mutex, &abstime);
      mysql_mutex_lock(&mutex);
    }
  }

  recv_no_ibuf_operations = !last_batch ||
    srv_operation == SRV_OPERATION_RESTORE ||
    srv_operation == SRV_OPERATION_RESTORE_EXPORT;

  mtr_t mtr;

  if (!pages.empty())
  {
    const char *msg= last_batch
      ? "Starting final batch to recover "
      : "Starting a batch to recover ";
    const size_t n= pages.size();
    sql_print_information("InnoDB: %s %zu pages from redo log.", msg, n);
    sd_notifyf(0, "STATUS=%s" ULINTPF " pages from redo log", msg, n);

    apply_log_recs= true;
    apply_batch_on= true;

    for (auto id= srv_undo_tablespaces_open; id--;)
    {
      const trunc& t= truncated_undo_spaces[id];
      if (t.lsn)
        trim(page_id_t(id + srv_undo_space_id_start, t.pages), t.lsn);
    }

    fil_system.extend_to_recv_size();

    buf_block_t *free_block= buf_LRU_get_free_block(false);

    for (map::iterator p= pages.begin(); p != pages.end(); )
    {
      const page_id_t page_id= p->first;
      ut_ad(!p->second.log.empty());

      const uint32_t space_id= page_id.space();
      auto d= deferred_spaces.defers.find(space_id);
      if (d != deferred_spaces.defers.end())
      {
        if (d->second.deleted)
        {
          /* For deleted files we must preserve the entry in deferred_spaces */
erase_for_space:
          while (p != pages.end() && p->first.space() == space_id)
          {
            map::iterator r= p++;
            r->second.log.clear();
            pages.erase(r);
          }
        }
        else if (recover_deferred(p, d->second.file_name, free_block))
        {
          if (!srv_force_recovery)
            set_corrupt_fs();
          deferred_spaces.defers.erase(d);
          goto erase_for_space;
        }
        else
          deferred_spaces.defers.erase(d);
        if (!free_block)
          goto next_free_block;
        p= pages.lower_bound(page_id);
        continue;
      }

      switch (p->second.state) {
      case page_recv_t::RECV_BEING_READ:
      case page_recv_t::RECV_BEING_PROCESSED:
        p++;
        continue;
      case page_recv_t::RECV_WILL_NOT_READ:
        if (UNIV_LIKELY(!!recover_low(page_id, p, mtr, free_block)))
        {
next_free_block:
          mysql_mutex_unlock(&mutex);
          free_block= buf_LRU_get_free_block(false);
          mysql_mutex_lock(&mutex);
          break;
        }
        ut_ad(p == pages.end() || p->first > page_id);
        continue;
      case page_recv_t::RECV_NOT_PROCESSED:
        recv_read_in_area(page_id, p);
      }
      p= pages.lower_bound(page_id);
      /* Ensure that progress will be made. */
      ut_ad(p == pages.end() || p->first > page_id ||
            p->second.state >= page_recv_t::RECV_BEING_READ);
    }

    buf_pool.free_block(free_block);

    /* Wait until all the pages have been processed */
    for (;;)
    {
      const bool empty= pages.empty();
      if (empty && !buf_pool.n_pend_reads)
        break;

      if (!is_corrupt_fs() && !is_corrupt_log())
      {
        if (last_batch)
        {
          mysql_mutex_assert_not_owner(&log_sys.mutex);
          if (!empty)
            my_cond_wait(&cond, &mutex.m_mutex);
          else
          {
            mysql_mutex_unlock(&mutex);
            os_aio_wait_until_no_pending_reads();
            ut_ad(!buf_pool.n_pend_reads);
            mysql_mutex_lock(&mutex);
            ut_ad(pages.empty());
          }
        }
        else
        {
          mysql_mutex_unlock(&mutex);
          set_timespec_nsec(abstime, 500000000ULL); /* 0.5s */
          my_cond_timedwait(&cond, &log_sys.mutex.m_mutex, &abstime);
          mysql_mutex_lock(&mutex);
        }
        continue;
      }
      if (is_corrupt_fs() && !srv_force_recovery)
        sql_print_information("InnoDB: Set innodb_force_recovery=1"
                              " to ignore corrupted pages.");
      mysql_mutex_unlock(&mutex);
      return;
    }
  }

  if (last_batch)
    /* We skipped this in buf_page_create(). */
    mlog_init.mark_ibuf_exist(mtr);
  else
  {
    mlog_init.reset();
    mysql_mutex_unlock(&log_sys.mutex);
  }

  mysql_mutex_assert_not_owner(&log_sys.mutex);
  mysql_mutex_unlock(&mutex);

  if (last_batch && srv_operation != SRV_OPERATION_RESTORE &&
      srv_operation != SRV_OPERATION_RESTORE_EXPORT)
    log_sort_flush_list();
  else
  {
    /* Instead of flushing, last_batch could sort the buf_pool.flush_list
    in ascending order of buf_page_t::oldest_modification. */
    buf_flush_sync_batch(recovered_lsn);
  }

  if (!last_batch)
  {
    buf_pool_invalidate();
    mysql_mutex_lock(&log_sys.mutex);
  }

  mysql_mutex_lock(&mutex);

  ut_d(after_apply= true);
  clear();
  mysql_mutex_unlock(&mutex);
}

/** Check whether the number of read redo log blocks exceeds the maximum.
Store last_stored_lsn if the recovery is not in the last phase.
@param[in,out] store    whether to store page operations
@return whether the memory is exhausted */
inline bool recv_sys_t::is_memory_exhausted(store_t *store)
{
  if (*store == STORE_NO ||
      UT_LIST_GET_LEN(blocks) * 3 < buf_pool.get_n_pages())
    return false;
  if (*store == STORE_YES)
    last_stored_lsn= recovered_lsn;
  *store= STORE_NO;
  DBUG_PRINT("ib_log",("Ran out of memory and last stored lsn " LSN_PF
                       " last stored offset " ULINTPF "\n",
                       recovered_lsn, recovered_offset));
  return true;
}

/** Adds data from a new log block to the parsing buffer of recv_sys if
recv_sys.parse_start_lsn is non-zero.
@param[in]	log_block	log block to add
@param[in]	scanned_lsn	lsn of how far we were able to find
				data in this log block
@return true if more data added */
bool recv_sys_add_to_parsing_buf(const byte* log_block, lsn_t scanned_lsn)
{
	ulint	more_len;
	ulint	data_len;
	ulint	start_offset;
	ulint	end_offset;

	ut_ad(scanned_lsn >= recv_sys.scanned_lsn);

	if (!recv_sys.parse_start_lsn) {
		/* Cannot start parsing yet because no start point for
		it found */
		return(false);
	}

	data_len = log_block_get_data_len(log_block);

	if (recv_sys.parse_start_lsn >= scanned_lsn) {

		return(false);

	} else if (recv_sys.scanned_lsn >= scanned_lsn) {

		return(false);

	} else if (recv_sys.parse_start_lsn > recv_sys.scanned_lsn) {
		more_len = (ulint) (scanned_lsn - recv_sys.parse_start_lsn);
	} else {
		more_len = (ulint) (scanned_lsn - recv_sys.scanned_lsn);
	}

	if (more_len == 0) {
		return(false);
	}

	ut_ad(data_len >= more_len);

	start_offset = data_len - more_len;

	if (start_offset < LOG_BLOCK_HDR_SIZE) {
		start_offset = LOG_BLOCK_HDR_SIZE;
	}

	end_offset = std::min<ulint>(data_len, log_sys.trailer_offset());

	ut_ad(start_offset <= end_offset);

	if (start_offset < end_offset) {
		memcpy(recv_sys.buf + recv_sys.len,
		       log_block + start_offset, end_offset - start_offset);

		recv_sys.len += end_offset - start_offset;

		ut_a(recv_sys.len <= RECV_PARSING_BUF_SIZE);
	}

	return(true);
}

/** Moves the parsing buffer data left to the buffer start. */
void recv_sys_justify_left_parsing_buf()
{
	memmove(recv_sys.buf, recv_sys.buf + recv_sys.recovered_offset,
		recv_sys.len - recv_sys.recovered_offset);

	recv_sys.len -= recv_sys.recovered_offset;

	recv_sys.recovered_offset = 0;
}

/** Scan redo log from a buffer and stores new log data to the parsing buffer.
Parse and hash the log records if new data found.
Apply log records automatically when the hash table becomes full.
@param[in,out]	store			whether the records should be
					stored into recv_sys.pages; this is
					reset if just debug checking is
					needed, or when the num_max_blocks in
					recv_sys runs out
@param[in]	log_block		log segment
@param[in]	checkpoint_lsn		latest checkpoint LSN
@param[in]	start_lsn		buffer start LSN
@param[in]	end_lsn			buffer end LSN
@param[in,out]	contiguous_lsn		it is known that all groups contain
					contiguous log data upto this lsn
@param[out]	group_scanned_lsn	scanning succeeded upto this lsn
@return true if not able to scan any more in this log group */
static bool recv_scan_log_recs(
	store_t*	store,
	const byte*	log_block,
	lsn_t		checkpoint_lsn,
	lsn_t		start_lsn,
	lsn_t		end_lsn,
	lsn_t*		contiguous_lsn,
	lsn_t*		group_scanned_lsn)
{
	lsn_t		scanned_lsn	= start_lsn;
	bool		finished	= false;
	ulint		data_len;
	bool		more_data	= false;
	bool		apply		= recv_sys.mlog_checkpoint_lsn != 0;
	ulint		recv_parsing_buf_size = RECV_PARSING_BUF_SIZE;
	const bool	last_phase = (*store == STORE_IF_EXISTS);
	ut_ad(start_lsn % OS_FILE_LOG_BLOCK_SIZE == 0);
	ut_ad(end_lsn % OS_FILE_LOG_BLOCK_SIZE == 0);
	ut_ad(end_lsn >= start_lsn + OS_FILE_LOG_BLOCK_SIZE);
	ut_ad(log_sys.is_physical());

	const byte* const	log_end = log_block
		+ ulint(end_lsn - start_lsn);
	constexpr ulint sizeof_checkpoint= SIZE_OF_FILE_CHECKPOINT;

	do {
		ut_ad(!finished);

		if (log_block_get_flush_bit(log_block)) {
			/* This block was a start of a log flush operation:
			we know that the previous flush operation must have
			been completed for all log groups before this block
			can have been flushed to any of the groups. Therefore,
			we know that log data is contiguous up to scanned_lsn
			in all non-corrupt log groups. */

			if (scanned_lsn > *contiguous_lsn) {
				*contiguous_lsn = scanned_lsn;
			}
		}

		data_len = log_block_get_data_len(log_block);

		if (scanned_lsn + data_len > recv_sys.scanned_lsn
		    && log_block_get_checkpoint_no(log_block)
		    < recv_sys.scanned_checkpoint_no
		    && (recv_sys.scanned_checkpoint_no
			- log_block_get_checkpoint_no(log_block)
			> 0x80000000UL)) {

			/* Garbage from a log buffer flush which was made
			before the most recent database recovery */
			finished = true;
			break;
		}

		if (!recv_sys.parse_start_lsn
		    && (log_block_get_first_rec_group(log_block) > 0)) {

			/* We found a point from which to start the parsing
			of log records */

			recv_sys.parse_start_lsn = scanned_lsn
				+ log_block_get_first_rec_group(log_block);
			recv_sys.scanned_lsn = recv_sys.parse_start_lsn;
			recv_sys.recovered_lsn = recv_sys.parse_start_lsn;
		}

		scanned_lsn += data_len;

		if (data_len == LOG_BLOCK_HDR_SIZE + sizeof_checkpoint
		    && scanned_lsn == checkpoint_lsn + sizeof_checkpoint
		    && log_block[LOG_BLOCK_HDR_SIZE]
		    == (FILE_CHECKPOINT | (SIZE_OF_FILE_CHECKPOINT - 2))
		    && checkpoint_lsn == mach_read_from_8(
			    (LOG_BLOCK_HDR_SIZE + 1 + 2)
			    + log_block)) {
			/* The redo log is logically empty. */
			ut_ad(recv_sys.mlog_checkpoint_lsn == 0
			      || recv_sys.mlog_checkpoint_lsn
			      == checkpoint_lsn);
			recv_sys.mlog_checkpoint_lsn = checkpoint_lsn;
			DBUG_PRINT("ib_log", ("found empty log; LSN=" LSN_PF,
					      scanned_lsn));
			finished = true;
			break;
		}

		if (scanned_lsn > recv_sys.scanned_lsn) {
			ut_ad(!srv_log_file_created);
			if (!recv_needed_recovery) {
				recv_needed_recovery = true;

				if (srv_read_only_mode) {
					sql_print_warning(
						"InnoDB: innodb_read_only"
						" prevents crash recovery");
					return(true);
				}

				sql_print_information("InnoDB: Starting"
						      " crash recovery from"
						      " checkpoint LSN=" LSN_PF
						      "," LSN_PF,
						      checkpoint_lsn,
						      recv_sys.scanned_lsn);
			}

			/* We were able to find more log data: add it to the
			parsing buffer if parse_start_lsn is already
			non-zero */

			DBUG_EXECUTE_IF(
				"reduce_recv_parsing_buf",
				recv_parsing_buf_size = RECV_SCAN_SIZE * 2;
				);

			if (recv_sys.len + 4 * OS_FILE_LOG_BLOCK_SIZE
			    >= recv_parsing_buf_size) {
				sql_print_error("InnoDB: Log parsing buffer"
						" overflow."
						" Recovery may have failed!");

				recv_sys.set_corrupt_log();

				if (!srv_force_recovery) {
					sql_print_information(
						"InnoDB: Set"
                                                " innodb_force_recovery"
						" to ignore this error.");
					return(true);
				}
			} else if (!recv_sys.is_corrupt_log()) {
				more_data = recv_sys_add_to_parsing_buf(
					log_block, scanned_lsn);
			}

			recv_sys.scanned_lsn = scanned_lsn;
			recv_sys.scanned_checkpoint_no
				= log_block_get_checkpoint_no(log_block);
		}

		/* During last phase of scanning, there can be redo logs
		left in recv_sys.buf to parse & store it in recv_sys.heap */
		if (last_phase
		    && recv_sys.recovered_lsn < recv_sys.scanned_lsn) {
			more_data = true;
		}

		if (data_len < OS_FILE_LOG_BLOCK_SIZE) {
			/* Log data for this group ends here */
			finished = true;
			break;
		} else {
			log_block += OS_FILE_LOG_BLOCK_SIZE;
		}
	} while (log_block < log_end);

	*group_scanned_lsn = scanned_lsn;

	mysql_mutex_lock(&recv_sys.mutex);

	if (more_data && !recv_sys.is_corrupt_log()) {
		/* Try to parse more log records */
		if (recv_sys.parse(checkpoint_lsn, store, apply)) {
			ut_ad(recv_sys.is_corrupt_log()
			      || recv_sys.is_corrupt_fs()
			      || recv_sys.mlog_checkpoint_lsn
			      == recv_sys.recovered_lsn);
			finished = true;
			goto func_exit;
		}

		recv_sys.is_memory_exhausted(store);

		if (recv_sys.recovered_offset > recv_parsing_buf_size / 4
		    || (recv_sys.recovered_offset
			&& recv_sys.len
			>= recv_parsing_buf_size - RECV_SCAN_SIZE)) {
			/* Move parsing buffer data to the buffer start */
			recv_sys_justify_left_parsing_buf();
		}

		/* Need to re-parse the redo log which're stored
		in recv_sys.buf */
		if (last_phase && *store == STORE_NO) {
			finished = false;
		}
	}

func_exit:
	recv_sys.maybe_finish_batch();
	mysql_mutex_unlock(&recv_sys.mutex);
	return(finished);
}

/** Scans log from a buffer and stores new log data to the parsing buffer.
Parses and hashes the log records if new data found.
@param[in]	checkpoint_lsn		latest checkpoint log sequence number
@param[in,out]	contiguous_lsn		log sequence number
until which all redo log has been scanned
@param[in]	last_phase		whether changes
can be applied to the tablespaces
@return whether rescan is needed (not everything was stored) */
static
bool
recv_group_scan_log_recs(
	lsn_t		checkpoint_lsn,
	lsn_t*		contiguous_lsn,
	bool		last_phase)
{
	DBUG_ENTER("recv_group_scan_log_recs");
	DBUG_ASSERT(!last_phase || recv_sys.mlog_checkpoint_lsn > 0);

	mysql_mutex_lock(&recv_sys.mutex);
	recv_sys.len = 0;
	recv_sys.recovered_offset = 0;
	recv_sys.clear();
	recv_sys.parse_start_lsn = *contiguous_lsn;
	recv_sys.scanned_lsn = *contiguous_lsn;
	recv_sys.recovered_lsn = *contiguous_lsn;
	recv_sys.scanned_checkpoint_no = 0;
	ut_ad(recv_max_page_lsn == 0);
	mysql_mutex_unlock(&recv_sys.mutex);

	lsn_t	start_lsn;
	lsn_t	end_lsn;
	store_t	store	= recv_sys.mlog_checkpoint_lsn == 0
		? STORE_NO : (last_phase ? STORE_IF_EXISTS : STORE_YES);

	log_sys.log.scanned_lsn = end_lsn = *contiguous_lsn =
		ut_uint64_align_down(*contiguous_lsn, OS_FILE_LOG_BLOCK_SIZE);
	ut_d(recv_sys.after_apply = last_phase);

	do {
		if (last_phase && store == STORE_NO) {
			store = STORE_IF_EXISTS;
			recv_sys.apply(false);
			/* Rescan the redo logs from last stored lsn */
			end_lsn = recv_sys.recovered_lsn;
		}

		start_lsn = ut_uint64_align_down(end_lsn,
						 OS_FILE_LOG_BLOCK_SIZE);
		end_lsn = start_lsn;
		log_sys.log.read_log_seg(&end_lsn, start_lsn + RECV_SCAN_SIZE);
	} while (end_lsn != start_lsn
		 && !recv_scan_log_recs(&store, log_sys.buf, checkpoint_lsn,
					start_lsn, end_lsn, contiguous_lsn,
					&log_sys.log.scanned_lsn));

	if (recv_sys.is_corrupt_log() || recv_sys.is_corrupt_fs()) {
		DBUG_RETURN(false);
	}

	DBUG_PRINT("ib_log", ("%s " LSN_PF " completed",
			      last_phase ? "rescan" : "scan",
			      log_sys.log.scanned_lsn));

	DBUG_RETURN(store == STORE_NO);
}

/** Report a missing tablespace for which page-redo log exists.
@param[in]	err	previous error code
@param[in]	i	tablespace descriptor
@return new error code */
static
dberr_t
recv_init_missing_space(dberr_t err, const recv_spaces_t::const_iterator& i)
{
	switch (srv_operation) {
	default:
		break;
	case SRV_OPERATION_RESTORE:
	case SRV_OPERATION_RESTORE_EXPORT:
		if (i->second.name.find("/#sql") != std::string::npos) {
			sql_print_warning("InnoDB: Tablespace " UINT32PF
					  " was not found at %.*s when"
					  " restoring a (partial?) backup."
					  " All redo log"
					  " for this file will be ignored!",
					  i->first, int(i->second.name.size()),
					  i->second.name.data());
		}
		return(err);
	}

	if (srv_force_recovery == 0) {
		sql_print_error("InnoDB: Tablespace " UINT32PF " was not"
				" found at %.*s.", i->first,
				int(i->second.name.size()),
				i->second.name.data());

		if (err == DB_SUCCESS) {
			sql_print_information(
				"InnoDB: Set innodb_force_recovery=1 to"
				" ignore this and to permanently lose"
				" all changes to the tablespace.");
			err = DB_TABLESPACE_NOT_FOUND;
		}
	} else {
		sql_print_warning("InnoDB: Tablespace " UINT32PF
				  " was not found at %.*s"
				  ", and innodb_force_recovery was set."
				  " All redo log for this tablespace"
				  " will be ignored!",
				  i->first, int(i->second.name.size()),
				  i->second.name.data());
	}

	return(err);
}

/** Report the missing tablespace and discard the redo logs for the deleted
tablespace.
@param[in]	rescan			rescan of redo logs is needed
					if hash table ran out of memory
@param[out]	missing_tablespace	missing tablespace exists or not
@return error code or DB_SUCCESS. */
static MY_ATTRIBUTE((warn_unused_result))
dberr_t
recv_validate_tablespace(bool rescan, bool& missing_tablespace)
{
	dberr_t err = DB_SUCCESS;

	mysql_mutex_lock(&recv_sys.mutex);

	for (recv_sys_t::map::iterator p = recv_sys.pages.begin();
	     p != recv_sys.pages.end();) {
		ut_ad(!p->second.log.empty());
		const uint32_t space = p->first.space();
		if (is_predefined_tablespace(space)) {
next:
			p++;
			continue;
		}

		recv_spaces_t::iterator i = recv_spaces.find(space);
		ut_ad(i != recv_spaces.end());

		if (deferred_spaces.find(static_cast<uint32_t>(space))) {
			/* Skip redo logs belonging to
			incomplete tablespaces */
			goto next;
		}

		switch (i->second.status) {
		case file_name_t::NORMAL:
			goto next;
		case file_name_t::MISSING:
			err = recv_init_missing_space(err, i);
			i->second.status = file_name_t::DELETED;
			/* fall through */
		case file_name_t::DELETED:
			recv_sys_t::map::iterator r = p++;
			r->second.log.clear();
			recv_sys.pages.erase(r);
			continue;
		}
		ut_ad(0);
	}

	if (err != DB_SUCCESS) {
func_exit:
		mysql_mutex_unlock(&recv_sys.mutex);
		return(err);
	}

	/* When rescan is not needed, recv_sys.pages will contain the
	entire redo log. If rescan is needed or innodb_force_recovery
	is set, we can ignore missing tablespaces. */
	for (const recv_spaces_t::value_type& rs : recv_spaces) {
		if (UNIV_LIKELY(rs.second.status != file_name_t::MISSING)) {
			continue;
		}

		if (deferred_spaces.find(static_cast<uint32_t>(rs.first))) {
			continue;
		}

		missing_tablespace = true;

		if (srv_force_recovery) {
			sql_print_warning("InnoDB: Tablespace " UINT32PF
					  " was not found at %.*s,"
					  " and innodb_force_recovery was set."
					  " All redo log for this tablespace"
					  " will be ignored!",
					  rs.first, int(rs.second.name.size()),
					  rs.second.name.data());
			continue;
		}

		if (!rescan) {
			sql_print_information("InnoDB: Tablespace " UINT32PF
					      " was not found at '%.*s',"
					      " but there were"
					      " no modifications either.",
					      rs.first,
					      int(rs.second.name.size()),
					      rs.second.name.data());
		}
	}

	if (!rescan || srv_force_recovery > 0) {
		missing_tablespace = false;
	}

	err = DB_SUCCESS;
	goto func_exit;
}

/** Check if all tablespaces were found for crash recovery.
@param[in]	rescan			rescan of redo logs is needed
@param[out]	missing_tablespace	missing table exists
@return error code or DB_SUCCESS */
static MY_ATTRIBUTE((warn_unused_result))
dberr_t
recv_init_crash_recovery_spaces(bool rescan, bool& missing_tablespace)
{
	bool		flag_deleted	= false;

	ut_ad(!srv_read_only_mode);
	ut_ad(recv_needed_recovery);

	for (recv_spaces_t::value_type& rs : recv_spaces) {
		ut_ad(!is_predefined_tablespace(rs.first));
		ut_ad(rs.second.status != file_name_t::DELETED
		      || !rs.second.space);

		if (rs.second.status == file_name_t::DELETED) {
			/* The tablespace was deleted,
			so we can ignore any redo log for it. */
			flag_deleted = true;
		} else if (rs.second.space != NULL) {
			/* The tablespace was found, and there
			are some redo log records for it. */
			fil_names_dirty(rs.second.space);

			/* Add the freed page ranges in the respective
			tablespace */
			if (!rs.second.freed_ranges.empty()
			    && (srv_immediate_scrub_data_uncompressed
				|| rs.second.space->is_compressed())) {

				rs.second.space->add_free_ranges(
					std::move(rs.second.freed_ranges));
			}
		} else if (rs.second.name == "") {
			sql_print_error("InnoDB: Missing FILE_CREATE,"
					" FILE_DELETE or FILE_MODIFY"
					" before FILE_CHECKPOINT"
					" for tablespace " UINT32PF, rs.first);
			recv_sys.set_corrupt_log();
			return(DB_CORRUPTION);
		} else {
			rs.second.status = file_name_t::MISSING;
			flag_deleted = true;
		}

		ut_ad(rs.second.status == file_name_t::DELETED
		      || rs.second.name != "");
	}

	if (flag_deleted) {
		return recv_validate_tablespace(rescan, missing_tablespace);
	}

	return DB_SUCCESS;
}

/** Apply any FILE_RENAME records */
static dberr_t recv_rename_files()
{
  mysql_mutex_assert_owner(&recv_sys.mutex);
  mysql_mutex_assert_owner(&log_sys.mutex);

  dberr_t err= DB_SUCCESS;

  for (auto i= renamed_spaces.begin(); i != renamed_spaces.end(); )
  {
    const auto &r= *i;
    const uint32_t id= r.first;
    fil_space_t *space= fil_space_t::get(id);
    if (!space)
    {
      i++;
      continue;
    }
    ut_ad(UT_LIST_GET_LEN(space->chain) == 1);
    char *old= space->chain.start->name;
    if (r.second != old)
    {
      bool exists;
      os_file_type_t ftype;
      const char *new_name= r.second.c_str();
      mysql_mutex_lock(&fil_system.mutex);
      const fil_space_t *other= nullptr;
      if (!space->chain.start->is_open() && space->chain.start->deferred &&
          (other= fil_system.find(new_name)) &&
          (other->chain.start->is_open() || !other->chain.start->deferred))
        other= nullptr;

      if (other)
      {
        /* Multiple tablespaces use the same file name. This should
        only be possible if the recovery of both files was deferred
        (no valid page 0 is contained in either file). We shall not
        rename the file, just rename the metadata. */
        sql_print_information("InnoDB: Renaming tablespace metadata " UINT32PF
                              " from '%s' to '%s' that is also associated"
                              " with tablespace " UINT32PF,
                              id, old, new_name, other->id);
        space->chain.start->name= mem_strdup(new_name);
        ut_free(old);
      }
      else if (!os_file_status(new_name, &exists, &ftype) || exists)
      {
        sql_print_error("InnoDB: Cannot replay rename of tablespace " UINT32PF
                        " from '%s' to '%s'%s",
                        id, old, new_name, exists ?
                        " because the target file exists" : "");
        err= DB_TABLESPACE_EXISTS;
      }
      else
      {
        mysql_mutex_unlock(&fil_system.mutex);
        err= space->rename(new_name, false);
        if (err != DB_SUCCESS)
          sql_print_error("InnoDB: Cannot replay rename of tablespace "
                          UINT32PF " to '%s: %s", new_name, ut_strerr(err));
        goto done;
      }
      mysql_mutex_unlock(&fil_system.mutex);
    }
done:
    space->release();
    if (err != DB_SUCCESS)
    {
      recv_sys.set_corrupt_fs();
      break;
    }
    renamed_spaces.erase(i++);
  }
  return err;
}

/** Start recovering from a redo log checkpoint.
@param[in]	flush_lsn	FIL_PAGE_FILE_FLUSH_LSN
of first system tablespace page
@return error code or DB_SUCCESS */
dberr_t
recv_recovery_from_checkpoint_start(lsn_t flush_lsn)
{
	ulint		max_cp_field;
	lsn_t		checkpoint_lsn;
	bool		rescan = false;
	ib_uint64_t	checkpoint_no;
	lsn_t		contiguous_lsn;
	byte*		buf;
	dberr_t		err = DB_SUCCESS;

	ut_ad(srv_operation == SRV_OPERATION_NORMAL
	      || srv_operation == SRV_OPERATION_RESTORE
	      || srv_operation == SRV_OPERATION_RESTORE_EXPORT);
	ut_d(mysql_mutex_lock(&buf_pool.flush_list_mutex));
	ut_ad(UT_LIST_GET_LEN(buf_pool.LRU) == 0);
	ut_ad(UT_LIST_GET_LEN(buf_pool.unzip_LRU) == 0);
	ut_d(mysql_mutex_unlock(&buf_pool.flush_list_mutex));

	if (srv_force_recovery >= SRV_FORCE_NO_LOG_REDO) {
		sql_print_information("InnoDB: innodb_force_recovery=6"
				      " skips redo log apply");
		return(DB_SUCCESS);
	}

	recv_sys.recovery_on = true;

	mysql_mutex_lock(&log_sys.mutex);

	err = recv_find_max_checkpoint(&max_cp_field);

	if (err != DB_SUCCESS) {
		recv_sys.recovered_lsn = log_sys.get_lsn();
		mysql_mutex_unlock(&log_sys.mutex);
		return(err);
	}

	buf = log_sys.checkpoint_buf;
	log_sys.log.read(max_cp_field, {buf, OS_FILE_LOG_BLOCK_SIZE});

	checkpoint_lsn = mach_read_from_8(buf + LOG_CHECKPOINT_LSN);
	checkpoint_no = mach_read_from_8(buf + LOG_CHECKPOINT_NO);

	/* Start reading the log from the checkpoint lsn. The variable
	contiguous_lsn contains an lsn up to which the log is known to
	be contiguously written. */
	recv_sys.mlog_checkpoint_lsn = 0;

	ut_ad(RECV_SCAN_SIZE <= srv_log_buffer_size);

	const lsn_t	end_lsn = mach_read_from_8(
		buf + LOG_CHECKPOINT_END_LSN);

	ut_ad(recv_sys.pages.empty());
	contiguous_lsn = checkpoint_lsn;
	switch (log_sys.log.format) {
	case 0:
		mysql_mutex_unlock(&log_sys.mutex);
		return DB_SUCCESS;
	default:
		if (end_lsn == 0) {
			break;
		}
		if (end_lsn >= checkpoint_lsn) {
			contiguous_lsn = end_lsn;
			break;
		}
		recv_sys.set_corrupt_log();
		mysql_mutex_unlock(&log_sys.mutex);
		return(DB_ERROR);
	}

	size_t sizeof_checkpoint;

	if (!log_sys.is_physical()) {
		sizeof_checkpoint = 9/* size of MLOG_CHECKPOINT */;
		goto completed;
	}

	/* Look for FILE_CHECKPOINT. */
	recv_group_scan_log_recs(checkpoint_lsn, &contiguous_lsn, false);
	/* The first scan should not have stored or applied any records. */
	ut_ad(recv_sys.pages.empty());
	ut_ad(!recv_sys.is_corrupt_fs());

	if (srv_read_only_mode && recv_needed_recovery) {
		mysql_mutex_unlock(&log_sys.mutex);
		return(DB_READ_ONLY);
	}

	if (recv_sys.is_corrupt_log() && !srv_force_recovery) {
		mysql_mutex_unlock(&log_sys.mutex);
		sql_print_warning("InnoDB: Log scan aborted at LSN " LSN_PF,
				  contiguous_lsn);
		return(DB_ERROR);
	}

	if (recv_sys.mlog_checkpoint_lsn == 0) {
		lsn_t scan_lsn = log_sys.log.scanned_lsn;
		if (!srv_read_only_mode && scan_lsn != checkpoint_lsn) {
			mysql_mutex_unlock(&log_sys.mutex);
			sql_print_error("InnoDB: Missing FILE_CHECKPOINT"
					" at " LSN_PF
					" between the checkpoint " LSN_PF
					" and the end " LSN_PF ".",
					end_lsn, checkpoint_lsn, scan_lsn);
			return(DB_ERROR);
		}

		log_sys.log.scanned_lsn = checkpoint_lsn;
	} else {
		contiguous_lsn = checkpoint_lsn;
		rescan = recv_group_scan_log_recs(
			checkpoint_lsn, &contiguous_lsn, false);

		if ((recv_sys.is_corrupt_log() && !srv_force_recovery)
		    || recv_sys.is_corrupt_fs()) {
			mysql_mutex_unlock(&log_sys.mutex);
			return(DB_ERROR);
		}
	}

	/* NOTE: we always do a 'recovery' at startup, but only if
	there is something wrong we will print a message to the
	user about recovery: */
	sizeof_checkpoint= SIZE_OF_FILE_CHECKPOINT;

completed:
	if (flush_lsn == checkpoint_lsn + sizeof_checkpoint
	    && recv_sys.mlog_checkpoint_lsn == checkpoint_lsn) {
		/* The redo log is logically empty. */
	} else if (checkpoint_lsn != flush_lsn) {
		ut_ad(!srv_log_file_created);

		if (checkpoint_lsn + sizeof_checkpoint < flush_lsn) {
			sql_print_warning("InnoDB: Are you sure you are using"
					  " the right ib_logfile0"
					  " to start up the database?"
					  " The checkpoint is " LSN_PF
					  ", less than the"
					  " log sequence number " LSN_PF
					  " in the system tablespace.",
					  checkpoint_lsn, flush_lsn);
		}

		if (!recv_needed_recovery) {
			sql_print_information(
				"InnoDB: The log sequence number " LSN_PF
				" in the system tablespace does not match"
				" the log checkpoint " LSN_PF
				" in ib_logfile0!", flush_lsn, checkpoint_lsn);

			if (srv_read_only_mode) {
				sql_print_error("InnoDB: innodb_read_only"
						" prevents crash recovery");
				mysql_mutex_unlock(&log_sys.mutex);
				return(DB_READ_ONLY);
			}

			recv_needed_recovery = true;
		}
	}

	log_sys.set_lsn(recv_sys.recovered_lsn);
	if (UNIV_LIKELY(log_sys.get_flushed_lsn() < recv_sys.recovered_lsn)) {
		/* This may already have been set by create_log_file()
		if no logs existed when the server started up. */
		log_sys.set_flushed_lsn(recv_sys.recovered_lsn);
	}

	if (recv_needed_recovery) {
		bool missing_tablespace = false;

		err = recv_init_crash_recovery_spaces(
			rescan, missing_tablespace);

		if (err != DB_SUCCESS) {
			mysql_mutex_unlock(&log_sys.mutex);
			return(err);
		}

		/* If there is any missing tablespace and rescan is needed
		then there is a possiblity that hash table will not contain
		all space ids redo logs. Rescan the remaining unstored
		redo logs for the validation of missing tablespace. */
		ut_ad(rescan || !missing_tablespace);

		while (missing_tablespace) {
			DBUG_PRINT("ib_log", ("Rescan of redo log to validate "
					      "the missing tablespace. Scan "
					      "from last stored LSN " LSN_PF,
					      recv_sys.last_stored_lsn));

			lsn_t recent_stored_lsn = recv_sys.last_stored_lsn;
			rescan = recv_group_scan_log_recs(
				checkpoint_lsn, &recent_stored_lsn, false);

			ut_ad(!recv_sys.is_corrupt_fs());

			missing_tablespace = false;

			err = recv_sys.is_corrupt_log()
				? DB_ERROR
				: recv_validate_tablespace(
					rescan, missing_tablespace);

			if (err != DB_SUCCESS) {
				mysql_mutex_unlock(&log_sys.mutex);
				return err;
			}

			rescan = true;
		}

		recv_sys.parse_start_lsn = checkpoint_lsn;

		if (srv_operation == SRV_OPERATION_NORMAL) {
			deferred_spaces.deferred_dblwr();
			buf_dblwr.recover();
		}

		ut_ad(srv_force_recovery <= SRV_FORCE_NO_UNDO_LOG_SCAN);

		if (rescan) {
			contiguous_lsn = checkpoint_lsn;

			recv_group_scan_log_recs(
				checkpoint_lsn, &contiguous_lsn, true);

			if ((recv_sys.is_corrupt_log()
			     && !srv_force_recovery)
			    || recv_sys.is_corrupt_fs()) {
				mysql_mutex_unlock(&log_sys.mutex);
				return(DB_ERROR);
			}
		}
	} else {
		ut_ad(!rescan || recv_sys.pages.empty());
	}

	if (log_sys.is_physical()
	    && (log_sys.log.scanned_lsn < checkpoint_lsn
		|| log_sys.log.scanned_lsn < recv_max_page_lsn)) {

		sql_print_error("InnoDB: We scanned the log up to " LSN_PF "."
				" A checkpoint was at " LSN_PF
				" and the maximum LSN on a database page was "
				LSN_PF ". It is possible that the"
				" database is now corrupt!",
				log_sys.log.scanned_lsn, checkpoint_lsn,
				recv_max_page_lsn);
	}

	if (recv_sys.recovered_lsn < checkpoint_lsn) {
		mysql_mutex_unlock(&log_sys.mutex);
		sql_print_error("InnoDB: Recovered only to lsn: " LSN_PF
				" checkpoint_lsn: " LSN_PF,
				recv_sys.recovered_lsn, checkpoint_lsn);
		return(DB_ERROR);
	}

	log_sys.next_checkpoint_lsn = checkpoint_lsn;
	log_sys.next_checkpoint_no = checkpoint_no + 1;

	recv_synchronize_groups();

	ut_ad(recv_needed_recovery
	      || checkpoint_lsn == recv_sys.recovered_lsn);

	log_sys.write_lsn = log_sys.get_lsn();
	log_sys.buf_free = log_sys.write_lsn % OS_FILE_LOG_BLOCK_SIZE;
	log_sys.buf_next_to_write = log_sys.buf_free;

	log_sys.last_checkpoint_lsn = checkpoint_lsn;

	if (!srv_read_only_mode && srv_operation == SRV_OPERATION_NORMAL
	    && (~log_t::FORMAT_ENCRYPTED & log_sys.log.format)
	    == log_t::FORMAT_10_5) {
		/* Write a FILE_CHECKPOINT marker as the first thing,
		before generating any other redo log. This ensures
		that subsequent crash recovery will be possible even
		if the server were killed soon after this. */
		fil_names_clear(log_sys.last_checkpoint_lsn, true);
	}

	log_sys.next_checkpoint_no = ++checkpoint_no;

	mysql_mutex_lock(&recv_sys.mutex);
	recv_sys.apply_log_recs = true;
	recv_no_ibuf_operations = false;
	ut_d(recv_no_log_write = srv_operation == SRV_OPERATION_RESTORE
	     || srv_operation == SRV_OPERATION_RESTORE_EXPORT);
	if (srv_operation == SRV_OPERATION_NORMAL) {
		err = recv_rename_files();
	}
	mysql_mutex_unlock(&recv_sys.mutex);
	mysql_mutex_unlock(&log_sys.mutex);

	recv_lsn_checks_on = true;

	/* The database is now ready to start almost normal processing of user
	transactions: transaction rollbacks and the application of the log
	records in the hash table can be run in background. */
	if (err == DB_SUCCESS && deferred_spaces.reinit_all()
	    && !srv_force_recovery) {
		err = DB_CORRUPTION;
	}

	return err;
}

bool recv_dblwr_t::validate_page(const page_id_t page_id,
                                 const byte *page,
                                 const fil_space_t *space,
                                 byte *tmp_buf)
{
  if (page_id.page_no() == 0)
  {
    uint32_t flags= fsp_header_get_flags(page);
    if (!fil_space_t::is_valid_flags(flags, page_id.space()))
    {
      uint32_t cflags= fsp_flags_convert_from_101(flags);
      if (cflags == UINT32_MAX)
      {
        ib::warn() << "Ignoring a doublewrite copy of page " << page_id
                   << "due to invalid flags " << ib::hex(flags);
        return false;
      }

      flags= cflags;
    }

    /* Page 0 is never page_compressed or encrypted. */
    return !buf_page_is_corrupted(true, page, flags);
  }

  ut_ad(tmp_buf);
  byte *tmp_frame= tmp_buf;
  byte *tmp_page= tmp_buf + srv_page_size;
  const uint16_t page_type= mach_read_from_2(page + FIL_PAGE_TYPE);
  const bool expect_encrypted= space->crypt_data &&
    space->crypt_data->type != CRYPT_SCHEME_UNENCRYPTED;

  if (space->full_crc32())
    return !buf_page_is_corrupted(true, page, space->flags);

  if (expect_encrypted &&
      mach_read_from_4(page + FIL_PAGE_FILE_FLUSH_LSN_OR_KEY_VERSION))
  {
    if (!fil_space_verify_crypt_checksum(page, space->zip_size()))
      return false;
    if (page_type != FIL_PAGE_PAGE_COMPRESSED_ENCRYPTED)
      return true;
    if (space->zip_size())
      return false;
    memcpy(tmp_page, page, space->physical_size());
    if (!fil_space_decrypt(space, tmp_frame, tmp_page))
      return false;
  }

  switch (page_type) {
  case FIL_PAGE_PAGE_COMPRESSED:
    memcpy(tmp_page, page, space->physical_size());
    /* fall through */
  case FIL_PAGE_PAGE_COMPRESSED_ENCRYPTED:
    if (space->zip_size())
      return false; /* ROW_FORMAT=COMPRESSED cannot be page_compressed */
    ulint decomp= fil_page_decompress(tmp_frame, tmp_page, space->flags);
    if (!decomp)
      return false; /* decompression failed */
    if (decomp == srv_page_size)
      return false; /* the page was not compressed (invalid page type) */
    return !buf_page_is_corrupted(true, tmp_page, space->flags);
  }

  return !buf_page_is_corrupted(true, page, space->flags);
}

byte *recv_dblwr_t::find_page(const page_id_t page_id,
                              const fil_space_t *space, byte *tmp_buf)
{
  byte *result= NULL;
  lsn_t max_lsn= 0;

  for (byte *page : pages)
  {
    if (page_get_page_no(page) != page_id.page_no() ||
        page_get_space_id(page) != page_id.space())
      continue;
    const lsn_t lsn= mach_read_from_8(page + FIL_PAGE_LSN);
    if (lsn <= max_lsn ||
        !validate_page(page_id, page, space, tmp_buf))
    {
      /* Mark processed for subsequent iterations in buf_dblwr_t::recover() */
      memset(page + FIL_PAGE_LSN, 0, 8);
      continue;
    }
    max_lsn= lsn;
    result= page;
  }

  return result;
}<|MERGE_RESOLUTION|>--- conflicted
+++ resolved
@@ -946,15 +946,11 @@
 @param[in]	len		length of name, in bytes
 @param[in]	new_name	new file name (NULL if not rename)
 @param[in]	new_len		length of new_name, in bytes (0 if NULL) */
-<<<<<<< HEAD
-void (*log_file_op)(uint32_t space_id, bool create,
-=======
-void (*log_file_op)(ulint space_id, int type,
->>>>>>> d87979b4
+void (*log_file_op)(uint32_t space_id, int type,
 		    const byte* name, ulint len,
 		    const byte* new_name, ulint new_len);
 
-void (*first_page_init)(ulint space_id);
+void (*first_page_init)(uint32_t space_id);
 
 /** Information about initializing page contents during redo log processing.
 FIXME: Rely on recv_sys.pages! */
@@ -2957,13 +2953,6 @@
   const page_id_t up_limit{page_id + 31};
   uint32_t* p= page_nos;
 
-<<<<<<< HEAD
-	if (p != page_nos) {
-		mysql_mutex_unlock(&recv_sys.mutex);
-		buf_read_recv_pages(page_id.space(), {page_nos, p});
-		mysql_mutex_lock(&recv_sys.mutex);
-	}
-=======
   for (; i != recv_sys.pages.end() && i->first <= up_limit; i++)
   {
     if (i->second.state == page_recv_t::RECV_NOT_PROCESSED)
@@ -2976,10 +2965,9 @@
   if (p != page_nos)
   {
     mysql_mutex_unlock(&recv_sys.mutex);
-    buf_read_recv_pages(page_id.space(), page_nos, ulint(p - page_nos));
+    buf_read_recv_pages(page_id.space(), {page_nos, p});
     mysql_mutex_lock(&recv_sys.mutex);
   }
->>>>>>> d87979b4
 }
 
 /** Attempt to initialize a page based on redo log records.
