--- conflicted
+++ resolved
@@ -2737,16 +2737,10 @@
         if (fn2)
           fil_name_process(fn2, fn2end - fn2, space_id,
                            false, start_lsn, store);
-<<<<<<< HEAD
-        if ((b & 0xf0) < FILE_MODIFY && log_file_op)
-          log_file_op(space_id, (b & 0xf0) == FILE_CREATE,
+        if ((b & 0xf0) < FILE_CHECKPOINT && log_file_op)
+          log_file_op(space_id, b & 0xf0,
                       reinterpret_cast<const byte*>(fn),
                       static_cast<ulint>(fnend - fn),
-=======
-        if ((b & 0xf0) < FILE_CHECKPOINT && log_file_op)
-          log_file_op(space_id, b & 0xf0,
-                      l, static_cast<ulint>(fnend - fn),
->>>>>>> 25dd739d
                       reinterpret_cast<const byte*>(fn2),
                       fn2 ? static_cast<ulint>(fn2end - fn2) : 0);
 
@@ -3376,43 +3370,9 @@
           mysql_mutex_unlock(&mutex);
           free_block= buf_LRU_get_free_block(false);
           mysql_mutex_lock(&mutex);
-<<<<<<< HEAD
-next_page:
-          p= pages.lower_bound(page_id);
-        }
-        continue;
-      case page_recv_t::RECV_NOT_PROCESSED:
-        mtr.start();
-        mtr.set_log_mode(MTR_LOG_NO_REDO);
-        if (buf_block_t *block= buf_page_get_low(page_id, 0, RW_X_LATCH,
-                                                 nullptr, BUF_GET_IF_IN_POOL,
-                                                 &mtr, nullptr, false))
-        {
-          recv_recover_page(block, mtr, p);
-          ut_ad(mtr.has_committed());
-        }
-        else
-        {
-          mtr.commit();
-          if (!last_batch)
-          {
-            const auto it= recv_spaces.find(space_id);
-            if (it != recv_spaces.end() &&
-                it->second.status == file_name_t::DELETED)
-              goto erase_page;
-          }
-          recv_read_in_area(page_id);
-          break;
-        }
-      erase_page:
-        map::iterator r= p++;
-        r->second.log.clear();
-        pages.erase(r);
-=======
           break;
         }
         ut_ad(p == pages.end() || p->first > page_id);
->>>>>>> 25dd739d
         continue;
       case page_recv_t::RECV_NOT_PROCESSED:
         recv_read_in_area(page_id, p);
