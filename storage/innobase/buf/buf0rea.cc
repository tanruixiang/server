--- conflicted
+++ resolved
@@ -264,11 +264,6 @@
 	high = (page_id.page_no() / buf_read_ahead_random_area + 1)
 		* buf_read_ahead_random_area;
 
-<<<<<<< HEAD
-	/* If DISCARD + IMPORT changes the actual .ibd file meanwhile, we
-	do not try to read outside the bounds of the tablespace! */
-=======
->>>>>>> acc58fd8
 	if (fil_space_t* space = fil_space_acquire(page_id.space())) {
 #ifdef UNIV_DEBUG
 		if (srv_file_per_table) {
