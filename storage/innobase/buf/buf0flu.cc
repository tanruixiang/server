/*****************************************************************************

Copyright (c) 1995, 2017, Oracle and/or its affiliates. All Rights Reserved.
Copyright (c) 2013, 2020, MariaDB Corporation.
Copyright (c) 2013, 2014, Fusion-io

This program is free software; you can redistribute it and/or modify it under
the terms of the GNU General Public License as published by the Free Software
Foundation; version 2 of the License.

This program is distributed in the hope that it will be useful, but WITHOUT
ANY WARRANTY; without even the implied warranty of MERCHANTABILITY or FITNESS
FOR A PARTICULAR PURPOSE. See the GNU General Public License for more details.

You should have received a copy of the GNU General Public License along with
this program; if not, write to the Free Software Foundation, Inc.,
51 Franklin Street, Fifth Floor, Boston, MA 02110-1335 USA

*****************************************************************************/

/**************************************************//**
@file buf/buf0flu.cc
The database buffer buf_pool flush algorithm

Created 11/11/1995 Heikki Tuuri
*******************************************************/

#include "univ.i"
#include <mysql/service_thd_wait.h>
#include <sql_class.h>

#include "buf0flu.h"
#include "buf0buf.h"
#include "buf0checksum.h"
#include "srv0start.h"
#include "srv0srv.h"
#include "page0zip.h"
#include "ut0byte.h"
#include "page0page.h"
#include "fil0fil.h"
#include "buf0lru.h"
#include "buf0rea.h"
#include "ibuf0ibuf.h"
#include "log0log.h"
#include "os0file.h"
#include "trx0sys.h"
#include "srv0mon.h"
#include "ut0stage.h"
#include "fil0pagecompress.h"
#ifdef UNIV_LINUX
/* include defs for CPU time priority settings */
#include <unistd.h>
#include <sys/syscall.h>
#include <sys/time.h>
#include <sys/resource.h>
static const int buf_flush_page_cleaner_priority = -20;
#endif /* UNIV_LINUX */

/** Sleep time in microseconds for loop waiting for the oldest
modification lsn */
static const ulint buf_flush_wait_flushed_sleep_time = 10000;

#include <my_service_manager.h>

/** Number of pages flushed through non flush_list flushes. */
static ulint buf_lru_flush_page_count = 0;

/** Flag indicating if the page_cleaner is in active state. This flag
is set to TRUE by the page_cleaner thread when it is spawned and is set
back to FALSE at shutdown by the page_cleaner as well. Therefore no
need to protect it by a mutex. It is only ever read by the thread
doing the shutdown */
bool buf_page_cleaner_is_active;

/** Factor for scan length to determine n_pages for intended oldest LSN
progress */
static ulint buf_flush_lsn_scan_factor = 3;

/** Average redo generation rate */
static lsn_t lsn_avg_rate = 0;

/** Target oldest LSN for the requested flush_sync */
static lsn_t buf_flush_sync_lsn = 0;

#ifdef UNIV_PFS_THREAD
mysql_pfs_key_t page_cleaner_thread_key;
#endif /* UNIV_PFS_THREAD */

/** Event to synchronise with the flushing. */
os_event_t	buf_flush_event;

/** State for page cleaner array slot */
enum page_cleaner_state_t {
	/** Not requested any yet.
	Moved from FINISHED by the coordinator. */
	PAGE_CLEANER_STATE_NONE = 0,
	/** Requested but not started flushing.
	Moved from NONE by the coordinator. */
	PAGE_CLEANER_STATE_REQUESTED,
	/** Flushing is on going.
	Moved from REQUESTED by the worker. */
	PAGE_CLEANER_STATE_FLUSHING,
	/** Flushing was finished.
	Moved from FLUSHING by the worker. */
	PAGE_CLEANER_STATE_FINISHED
};

/** Page cleaner request state for each buffer pool instance */
struct page_cleaner_slot_t {
	page_cleaner_state_t	state;	/*!< state of the request.
					protected by page_cleaner_t::mutex
					if the worker thread got the slot and
					set to PAGE_CLEANER_STATE_FLUSHING,
					n_flushed_lru and n_flushed_list can be
					updated only by the worker thread */
	/* This value is set during state==PAGE_CLEANER_STATE_NONE */
	ulint			n_pages_requested;
					/*!< number of requested pages
					for the slot */
	/* These values are updated during state==PAGE_CLEANER_STATE_FLUSHING,
	and commited with state==PAGE_CLEANER_STATE_FINISHED.
	The consistency is protected by the 'state' */
	ulint			n_flushed_lru;
					/*!< number of flushed pages
					by LRU scan flushing */
	ulint			n_flushed_list;
					/*!< number of flushed pages
					by flush_list flushing */
	bool			succeeded_list;
					/*!< true if flush_list flushing
					succeeded. */
	ulint			flush_lru_time;
					/*!< elapsed time for LRU flushing */
	ulint			flush_list_time;
					/*!< elapsed time for flush_list
					flushing */
	ulint			flush_lru_pass;
					/*!< count to attempt LRU flushing */
	ulint			flush_list_pass;
					/*!< count to attempt flush_list
					flushing */
};

/** Page cleaner structure common for all threads */
struct page_cleaner_t {
	ib_mutex_t		mutex;		/*!< mutex to protect whole of
						page_cleaner_t struct and
						page_cleaner_slot_t slots. */
	os_event_t		is_requested;	/*!< event to activate worker
						threads. */
	os_event_t		is_finished;	/*!< event to signal that all
						slots were finished. */
	os_event_t		is_started;	/*!< event to signal that
						thread is started/exiting */
	volatile ulint		n_workers;	/*!< number of worker threads
						in existence */
	bool			requested;	/*!< true if requested pages
						to flush */
	lsn_t			lsn_limit;	/*!< upper limit of LSN to be
						flushed */
	ulint			n_slots;	/*!< total number of slots */
	ulint			n_slots_requested;
						/*!< number of slots
						in the state
						PAGE_CLEANER_STATE_REQUESTED */
	ulint			n_slots_flushing;
						/*!< number of slots
						in the state
						PAGE_CLEANER_STATE_FLUSHING */
	ulint			n_slots_finished;
						/*!< number of slots
						in the state
						PAGE_CLEANER_STATE_FINISHED */
	ulint			flush_time;	/*!< elapsed time to flush
						requests for all slots */
	ulint			flush_pass;	/*!< count to finish to flush
						requests for all slots */
	page_cleaner_slot_t	slots[MAX_BUFFER_POOLS];
	bool			is_running;	/*!< false if attempt
						to shutdown */

#ifdef UNIV_DEBUG
	ulint			n_disabled_debug;
						/*<! how many of pc threads
						have been disabled */
#endif /* UNIV_DEBUG */
};

static page_cleaner_t	page_cleaner;

#ifdef UNIV_DEBUG
my_bool innodb_page_cleaner_disabled_debug;
#endif /* UNIV_DEBUG */

/** If LRU list of a buf_pool is less than this size then LRU eviction
should not happen. This is because when we do LRU flushing we also put
the blocks on free list. If LRU list is very small then we can end up
in thrashing. */
#define BUF_LRU_MIN_LEN		256

/* @} */

/******************************************************************//**
Increases flush_list size in bytes with the page size in inline function */
static inline
void
incr_flush_list_size_in_bytes(
/*==========================*/
	buf_block_t*	block,		/*!< in: control block */
	buf_pool_t*	buf_pool)	/*!< in: buffer pool instance */
{
	ut_ad(buf_flush_list_mutex_own(buf_pool));

	buf_pool->stat.flush_list_bytes += block->physical_size();

	ut_ad(buf_pool->stat.flush_list_bytes <= buf_pool->curr_pool_size);
}

#if defined UNIV_DEBUG || defined UNIV_BUF_DEBUG
/******************************************************************//**
Validates the flush list.
@return TRUE if ok */
static
ibool
buf_flush_validate_low(
/*===================*/
	buf_pool_t*	buf_pool);	/*!< in: Buffer pool instance */

/******************************************************************//**
Validates the flush list some of the time.
@return TRUE if ok or the check was skipped */
static
ibool
buf_flush_validate_skip(
/*====================*/
	buf_pool_t*	buf_pool)	/*!< in: Buffer pool instance */
{
/** Try buf_flush_validate_low() every this many times */
# define BUF_FLUSH_VALIDATE_SKIP	23

	/** The buf_flush_validate_low() call skip counter.
	Use a signed type because of the race condition below. */
	static int buf_flush_validate_count = BUF_FLUSH_VALIDATE_SKIP;

	/* There is a race condition below, but it does not matter,
	because this call is only for heuristic purposes. We want to
	reduce the call frequency of the costly buf_flush_validate_low()
	check in debug builds. */
	if (--buf_flush_validate_count > 0) {
		return(TRUE);
	}

	buf_flush_validate_count = BUF_FLUSH_VALIDATE_SKIP;
	return(buf_flush_validate_low(buf_pool));
}
#endif /* UNIV_DEBUG || UNIV_BUF_DEBUG */

/******************************************************************//**
Insert a block in the flush_rbt and returns a pointer to its
predecessor or NULL if no predecessor. The ordering is maintained
on the basis of the <oldest_modification, space, offset> key.
@return pointer to the predecessor or NULL if no predecessor. */
static
buf_page_t*
buf_flush_insert_in_flush_rbt(
/*==========================*/
	buf_page_t*	bpage)	/*!< in: bpage to be inserted. */
{
	const ib_rbt_node_t*	c_node;
	const ib_rbt_node_t*	p_node;
	buf_page_t*		prev = NULL;
	buf_pool_t*		buf_pool = buf_pool_from_bpage(bpage);

	ut_ad(srv_shutdown_state != SRV_SHUTDOWN_FLUSH_PHASE);
	ut_ad(buf_flush_list_mutex_own(buf_pool));

	/* Insert this buffer into the rbt. */
	c_node = rbt_insert(buf_pool->flush_rbt, &bpage, &bpage);
	ut_a(c_node != NULL);

	/* Get the predecessor. */
	p_node = rbt_prev(buf_pool->flush_rbt, c_node);

	if (p_node != NULL) {
		buf_page_t**	value;
		value = rbt_value(buf_page_t*, p_node);
		prev = *value;
		ut_a(prev != NULL);
	}

	return(prev);
}

/*********************************************************//**
Delete a bpage from the flush_rbt. */
static
void
buf_flush_delete_from_flush_rbt(
/*============================*/
	buf_page_t*	bpage)	/*!< in: bpage to be removed. */
{
#ifdef UNIV_DEBUG
	ibool		ret = FALSE;
#endif /* UNIV_DEBUG */
	buf_pool_t*	buf_pool = buf_pool_from_bpage(bpage);

	ut_ad(buf_flush_list_mutex_own(buf_pool));

#ifdef UNIV_DEBUG
	ret =
#endif /* UNIV_DEBUG */
	rbt_delete(buf_pool->flush_rbt, &bpage);

	ut_ad(ret);
}

/*****************************************************************//**
Compare two modified blocks in the buffer pool. The key for comparison
is:
key = <oldest_modification, space, offset>
This comparison is used to maintian ordering of blocks in the
buf_pool->flush_rbt.
Note that for the purpose of flush_rbt, we only need to order blocks
on the oldest_modification. The other two fields are used to uniquely
identify the blocks.
@return < 0 if b2 < b1, 0 if b2 == b1, > 0 if b2 > b1 */
static
int
buf_flush_block_cmp(
/*================*/
	const void*	p1,		/*!< in: block1 */
	const void*	p2)		/*!< in: block2 */
{
	int			ret;
	const buf_page_t*	b1 = *(const buf_page_t**) p1;
	const buf_page_t*	b2 = *(const buf_page_t**) p2;

	ut_ad(b1 != NULL);
	ut_ad(b2 != NULL);

#ifdef UNIV_DEBUG
	buf_pool_t*	buf_pool = buf_pool_from_bpage(b1);
#endif /* UNIV_DEBUG */

	ut_ad(buf_flush_list_mutex_own(buf_pool));

	ut_ad(b1->in_flush_list);
	ut_ad(b2->in_flush_list);

	if (b2->oldest_modification > b1->oldest_modification) {
		return(1);
	} else if (b2->oldest_modification < b1->oldest_modification) {
		return(-1);
	}

	/* If oldest_modification is same then decide on the space. */
	ret = (int)(b2->id.space() - b1->id.space());

	/* Or else decide ordering on the page number. */
	return(ret ? ret : (int) (b2->id.page_no() - b1->id.page_no()));
}

/********************************************************************//**
Initialize the red-black tree to speed up insertions into the flush_list
during recovery process. Should be called at the start of recovery
process before any page has been read/written. */
void
buf_flush_init_flush_rbt(void)
/*==========================*/
{
	ulint	i;

	for (i = 0; i < srv_buf_pool_instances; i++) {
		buf_pool_t*	buf_pool;

		buf_pool = buf_pool_from_array(i);

		buf_flush_list_mutex_enter(buf_pool);

		ut_ad(buf_pool->flush_rbt == NULL);

		/* Create red black tree for speedy insertions in flush list. */
		buf_pool->flush_rbt = rbt_create(
			sizeof(buf_page_t*), buf_flush_block_cmp);

		buf_flush_list_mutex_exit(buf_pool);
	}
}

/********************************************************************//**
Frees up the red-black tree. */
void
buf_flush_free_flush_rbt(void)
/*==========================*/
{
	ulint	i;

	for (i = 0; i < srv_buf_pool_instances; i++) {
		buf_pool_t*	buf_pool;

		buf_pool = buf_pool_from_array(i);

		buf_flush_list_mutex_enter(buf_pool);

#if defined UNIV_DEBUG || defined UNIV_BUF_DEBUG
		ut_a(buf_flush_validate_low(buf_pool));
#endif /* UNIV_DEBUG || UNIV_BUF_DEBUG */

		rbt_free(buf_pool->flush_rbt);
		buf_pool->flush_rbt = NULL;

		buf_flush_list_mutex_exit(buf_pool);
	}
}

/********************************************************************//**
Inserts a modified block into the flush list. */
void
buf_flush_insert_into_flush_list(
/*=============================*/
	buf_pool_t*	buf_pool,	/*!< buffer pool instance */
	buf_block_t*	block,		/*!< in/out: block which is modified */
	lsn_t		lsn)		/*!< in: oldest modification */
{
	ut_ad(!buf_pool_mutex_own(buf_pool));
	ut_ad(log_flush_order_mutex_own());
	ut_ad(buf_page_mutex_own(block));

	buf_flush_list_mutex_enter(buf_pool);
	ut_ad(!block->page.in_flush_list);
	ut_d(block->page.in_flush_list = TRUE);
	ut_ad(!block->page.oldest_modification);
	block->page.oldest_modification = lsn;
	MEM_CHECK_DEFINED(block->page.zip.data
			  ? block->page.zip.data : block->frame,
			  block->physical_size());
	incr_flush_list_size_in_bytes(block, buf_pool);

	if (UNIV_LIKELY_NULL(buf_pool->flush_rbt)) {
		ut_ad(srv_shutdown_state != SRV_SHUTDOWN_FLUSH_PHASE);
		/* The field in_LRU_list is protected by buf_pool->mutex, which
		we are not holding.  However, while a block is in the flush
		list, it is dirty and cannot be discarded, not from the
		page_hash or from the LRU list.  At most, the uncompressed
		page frame of a compressed block may be discarded or created
		(copying the block->page to or from a buf_page_t that is
		dynamically allocated from buf_buddy_alloc()).  Because those
		transitions hold block->mutex and the flush list mutex (via
		buf_flush_relocate_on_flush_list()), there is no possibility
		of a race condition in the assertions below. */
		ut_ad(block->page.in_LRU_list);
		ut_ad(block->page.in_page_hash);
		/* buf_buddy_block_register() will take a block in the
		BUF_BLOCK_MEMORY state, not a file page. */
		ut_ad(!block->page.in_zip_hash);

		if (buf_page_t* prev_b =
		    buf_flush_insert_in_flush_rbt(&block->page)) {
			UT_LIST_INSERT_AFTER(buf_pool->flush_list, prev_b, &block->page);
			goto func_exit;
		}
	}

	UT_LIST_ADD_FIRST(buf_pool->flush_list, &block->page);
func_exit:
#if defined UNIV_DEBUG || defined UNIV_BUF_DEBUG
	ut_a(buf_flush_validate_skip(buf_pool));
#endif /* UNIV_DEBUG || UNIV_BUF_DEBUG */

	buf_flush_list_mutex_exit(buf_pool);
}

/********************************************************************//**
Returns TRUE if the file page block is immediately suitable for replacement,
i.e., the transition FILE_PAGE => NOT_USED allowed.
@return TRUE if can replace immediately */
ibool
buf_flush_ready_for_replace(
/*========================*/
	buf_page_t*	bpage)	/*!< in: buffer control block, must be
				buf_page_in_file(bpage) and in the LRU list */
{
#ifdef UNIV_DEBUG
	buf_pool_t*	buf_pool = buf_pool_from_bpage(bpage);
	ut_ad(buf_pool_mutex_own(buf_pool));
#endif /* UNIV_DEBUG */
	ut_ad(mutex_own(buf_page_get_mutex(bpage)));
	ut_ad(bpage->in_LRU_list);
	ut_a(buf_page_in_file(bpage));

	return bpage->oldest_modification == 0
		&& bpage->buf_fix_count == 0
		&& buf_page_get_io_fix(bpage) == BUF_IO_NONE;
}

/********************************************************************//**
Returns true if the block is modified and ready for flushing.
@return true if can flush immediately */
bool
buf_flush_ready_for_flush(
/*======================*/
	buf_page_t*	bpage,	/*!< in: buffer control block, must be
				buf_page_in_file(bpage) */
	buf_flush_t	flush_type)/*!< in: type of flush */
{
#ifdef UNIV_DEBUG
	buf_pool_t*	buf_pool = buf_pool_from_bpage(bpage);
	ut_ad(buf_pool_mutex_own(buf_pool));
#endif /* UNIV_DEBUG */

	ut_a(buf_page_in_file(bpage));
	ut_ad(mutex_own(buf_page_get_mutex(bpage)));
	ut_ad(flush_type < BUF_FLUSH_N_TYPES);

	if (bpage->oldest_modification == 0
	    || buf_page_get_io_fix(bpage) != BUF_IO_NONE) {
		return(false);
	}

	ut_ad(bpage->in_flush_list);

	switch (flush_type) {
	case BUF_FLUSH_LIST:
	case BUF_FLUSH_LRU:
	case BUF_FLUSH_SINGLE_PAGE:
		return(true);

	case BUF_FLUSH_N_TYPES:
		break;
	}

	ut_error;
	return(false);
}

/********************************************************************//**
Remove a block from the flush list of modified blocks. */
void
buf_flush_remove(
/*=============*/
	buf_page_t*	bpage)	/*!< in: pointer to the block in question */
{
	buf_pool_t*	buf_pool = buf_pool_from_bpage(bpage);

#if 0 // FIXME: Rate-limit the output. Move this to the page cleaner?
	if (UNIV_UNLIKELY(srv_shutdown_state == SRV_SHUTDOWN_FLUSH_PHASE)) {
		service_manager_extend_timeout(
			INNODB_EXTEND_TIMEOUT_INTERVAL,
			"Flush and remove page with tablespace id %u"
			", Poolid " ULINTPF ", flush list length " ULINTPF,
			bpage->space, buf_pool->instance_no,
			UT_LIST_GET_LEN(buf_pool->flush_list));
	}
#endif

	ut_ad(buf_pool_mutex_own(buf_pool));
	ut_ad(mutex_own(buf_page_get_mutex(bpage)));
	ut_ad(bpage->in_flush_list);

	buf_flush_list_mutex_enter(buf_pool);

	/* Important that we adjust the hazard pointer before removing
	the bpage from flush list. */
	buf_pool->flush_hp.adjust(bpage);

	switch (buf_page_get_state(bpage)) {
	case BUF_BLOCK_POOL_WATCH:
	case BUF_BLOCK_ZIP_PAGE:
		/* Clean compressed pages should not be on the flush list */
	case BUF_BLOCK_NOT_USED:
	case BUF_BLOCK_READY_FOR_USE:
	case BUF_BLOCK_MEMORY:
	case BUF_BLOCK_REMOVE_HASH:
		ut_error;
		return;
	case BUF_BLOCK_ZIP_DIRTY:
		buf_page_set_state(bpage, BUF_BLOCK_ZIP_PAGE);
		UT_LIST_REMOVE(buf_pool->flush_list, bpage);
#if defined UNIV_DEBUG || defined UNIV_BUF_DEBUG
		buf_LRU_insert_zip_clean(bpage);
#endif /* UNIV_DEBUG || UNIV_BUF_DEBUG */
		break;
	case BUF_BLOCK_FILE_PAGE:
		UT_LIST_REMOVE(buf_pool->flush_list, bpage);
		break;
	}

	/* If the flush_rbt is active then delete from there as well. */
	if (UNIV_LIKELY_NULL(buf_pool->flush_rbt)) {
		buf_flush_delete_from_flush_rbt(bpage);
	}

	/* Must be done after we have removed it from the flush_rbt
	because we assert on in_flush_list in comparison function. */
	ut_d(bpage->in_flush_list = FALSE);

	buf_pool->stat.flush_list_bytes -= bpage->physical_size();

	bpage->oldest_modification = 0;

#if defined UNIV_DEBUG || defined UNIV_BUF_DEBUG
	ut_a(buf_flush_validate_skip(buf_pool));
#endif /* UNIV_DEBUG || UNIV_BUF_DEBUG */

	/* If there is an observer that want to know if the asynchronous
	flushing was done then notify it. */
	if (bpage->flush_observer != NULL) {
		bpage->flush_observer->notify_remove(buf_pool, bpage);

		bpage->flush_observer = NULL;
	}

	buf_flush_list_mutex_exit(buf_pool);
}

/*******************************************************************//**
Relocates a buffer control block on the flush_list.
Note that it is assumed that the contents of bpage have already been
copied to dpage.
IMPORTANT: When this function is called bpage and dpage are not
exact copies of each other. For example, they both will have different
::state. Also the ::list pointers in dpage may be stale. We need to
use the current list node (bpage) to do the list manipulation because
the list pointers could have changed between the time that we copied
the contents of bpage to the dpage and the flush list manipulation
below. */
void
buf_flush_relocate_on_flush_list(
/*=============================*/
	buf_page_t*	bpage,	/*!< in/out: control block being moved */
	buf_page_t*	dpage)	/*!< in/out: destination block */
{
	buf_page_t*	prev;
	buf_page_t*	prev_b = NULL;
	buf_pool_t*	buf_pool = buf_pool_from_bpage(bpage);

	ut_ad(buf_pool_mutex_own(buf_pool));
	/* Must reside in the same buffer pool. */
	ut_ad(buf_pool == buf_pool_from_bpage(dpage));

	ut_ad(mutex_own(buf_page_get_mutex(bpage)));

	buf_flush_list_mutex_enter(buf_pool);

	/* FIXME: At this point we have both buf_pool and flush_list
	mutexes. Theoretically removal of a block from flush list is
	only covered by flush_list mutex but currently we do
	have buf_pool mutex in buf_flush_remove() therefore this block
	is guaranteed to be in the flush list. We need to check if
	this will work without the assumption of block removing code
	having the buf_pool mutex. */
	ut_ad(bpage->in_flush_list);
	ut_ad(dpage->in_flush_list);

	/* If recovery is active we must swap the control blocks in
	the flush_rbt as well. */
	if (UNIV_LIKELY_NULL(buf_pool->flush_rbt)) {
		buf_flush_delete_from_flush_rbt(bpage);
		prev_b = buf_flush_insert_in_flush_rbt(dpage);
	}

	/* Important that we adjust the hazard pointer before removing
	the bpage from the flush list. */
	buf_pool->flush_hp.adjust(bpage);

	/* Must be done after we have removed it from the flush_rbt
	because we assert on in_flush_list in comparison function. */
	ut_d(bpage->in_flush_list = FALSE);

	prev = UT_LIST_GET_PREV(list, bpage);
	UT_LIST_REMOVE(buf_pool->flush_list, bpage);

	if (prev) {
		ut_ad(prev->in_flush_list);
		UT_LIST_INSERT_AFTER( buf_pool->flush_list, prev, dpage);
	} else {
		UT_LIST_ADD_FIRST(buf_pool->flush_list, dpage);
	}

	/* Just an extra check. Previous in flush_list
	should be the same control block as in flush_rbt. */
	ut_a(buf_pool->flush_rbt == NULL || prev_b == prev);

#if defined UNIV_DEBUG || defined UNIV_BUF_DEBUG
	ut_a(buf_flush_validate_low(buf_pool));
#endif /* UNIV_DEBUG || UNIV_BUF_DEBUG */

	buf_flush_list_mutex_exit(buf_pool);
}

/** Update the flush system data structures when a write is completed.
@param[in,out]	bpage	flushed page
@param[in]	dblwr	whether the doublewrite buffer was used */
void buf_flush_write_complete(buf_page_t* bpage, bool dblwr)
{
	buf_flush_t	flush_type;
	buf_pool_t*	buf_pool = buf_pool_from_bpage(bpage);

	ut_ad(bpage);

	buf_flush_remove(bpage);

	flush_type = buf_page_get_flush_type(bpage);
	buf_pool->n_flush[flush_type]--;
	ut_ad(buf_pool->n_flush[flush_type] != ULINT_MAX);

	ut_ad(buf_pool_mutex_own(buf_pool));

	if (buf_pool->n_flush[flush_type] == 0
	    && buf_pool->init_flush[flush_type] == FALSE) {

		/* The running flush batch has ended */

		os_event_set(buf_pool->no_flush[flush_type]);
	}

	if (dblwr) {
		buf_dblwr_update(bpage, flush_type);
	}
}

/** Calculate the checksum of a page from compressed table and update
the page.
@param[in,out]	page		page to update
@param[in]	size		compressed page size
@param[in]	lsn		LSN to stamp on the page */
void
buf_flush_update_zip_checksum(
	buf_frame_t*	page,
	ulint		size,
	lsn_t		lsn)
{
	ut_a(size > 0);

	const uint32_t	checksum = page_zip_calc_checksum(
		page, size,
		static_cast<srv_checksum_algorithm_t>(srv_checksum_algorithm));

	mach_write_to_8(page + FIL_PAGE_LSN, lsn);
	mach_write_to_4(page + FIL_PAGE_SPACE_OR_CHKSUM, checksum);
}

/** Assign the full crc32 checksum for non-compressed page.
@param[in,out]	page	page to be updated */
void buf_flush_assign_full_crc32_checksum(byte* page)
{
	ut_d(bool compressed = false);
	ut_d(bool corrupted = false);
	ut_d(const uint size = buf_page_full_crc32_size(page, &compressed,
							&corrupted));
	ut_ad(!compressed);
	ut_ad(!corrupted);
	ut_ad(size == uint(srv_page_size));
	const ulint payload = srv_page_size - FIL_PAGE_FCRC32_CHECKSUM;
	mach_write_to_4(page + payload, ut_crc32(page, payload));
}

/** Initialize a page for writing to the tablespace.
@param[in]	block			buffer block; NULL if bypassing
					the buffer pool
@param[in,out]	page			page frame
@param[in,out]	page_zip_		compressed page, or NULL if
					uncompressed
@param[in]	newest_lsn		newest modification LSN to the page
@param[in]	use_full_checksum	whether tablespace uses full checksum */
void
buf_flush_init_for_writing(
	const buf_block_t*	block,
	byte*			page,
	void*			page_zip_,
	lsn_t			newest_lsn,
	bool			use_full_checksum)
{
	if (block != NULL && block->frame != page) {
		/* If page is encrypted in full crc32 format then
		checksum stored already as a part of fil_encrypt_buf() */
		ut_ad(use_full_checksum);
		return;
	}

	ut_ad(block == NULL || block->frame == page);
	ut_ad(block == NULL || page_zip_ == NULL
	      || &block->page.zip == page_zip_);
	ut_ad(!block || newest_lsn);
	ut_ad(page);
	ut_ad(!newest_lsn || fil_page_get_type(page));

	if (page_zip_) {
		page_zip_des_t*	page_zip;
		ulint		size;

		page_zip = static_cast<page_zip_des_t*>(page_zip_);
		size = page_zip_get_size(page_zip);

		ut_ad(size);
		ut_ad(ut_is_2pow(size));
		ut_ad(size <= UNIV_ZIP_SIZE_MAX);

		switch (fil_page_get_type(page)) {
		case FIL_PAGE_TYPE_ALLOCATED:
		case FIL_PAGE_INODE:
		case FIL_PAGE_IBUF_BITMAP:
		case FIL_PAGE_TYPE_FSP_HDR:
		case FIL_PAGE_TYPE_XDES:
			/* These are essentially uncompressed pages. */
			memcpy(page_zip->data, page, size);
			/* fall through */
		case FIL_PAGE_TYPE_ZBLOB:
		case FIL_PAGE_TYPE_ZBLOB2:
		case FIL_PAGE_INDEX:
		case FIL_PAGE_RTREE:

			buf_flush_update_zip_checksum(
				page_zip->data, size, newest_lsn);

			return;
		}

		ib::error() << "The compressed page to be written"
			" seems corrupt:";
		ut_print_buf(stderr, page, size);
		fputs("\nInnoDB: Possibly older version of the page:", stderr);
		ut_print_buf(stderr, page_zip->data, size);
		putc('\n', stderr);
		ut_error;
	}

	/* Write the newest modification lsn to the page header and trailer */
	mach_write_to_8(page + FIL_PAGE_LSN, newest_lsn);

	if (use_full_checksum) {
		mach_write_to_4(page + srv_page_size - FIL_PAGE_FCRC32_END_LSN,
				static_cast<uint32_t>(newest_lsn));
		return buf_flush_assign_full_crc32_checksum(page);
	} else {
		mach_write_to_8(page + srv_page_size - FIL_PAGE_END_LSN_OLD_CHKSUM,
				newest_lsn);
	}

	if (block && srv_page_size == 16384) {
		/* The page type could be garbage in old files
		created before MySQL 5.5. Such files always
		had a page size of 16 kilobytes. */
		ulint	page_type = fil_page_get_type(page);
		ulint	reset_type = page_type;

		switch (block->page.id.page_no() % 16384) {
		case 0:
			reset_type = block->page.id.page_no() == 0
				? FIL_PAGE_TYPE_FSP_HDR
				: FIL_PAGE_TYPE_XDES;
			break;
		case 1:
			reset_type = FIL_PAGE_IBUF_BITMAP;
			break;
		case FSP_TRX_SYS_PAGE_NO:
			if (block->page.id.page_no()
			    == TRX_SYS_PAGE_NO
			    && block->page.id.space()
			    == TRX_SYS_SPACE) {
				reset_type = FIL_PAGE_TYPE_TRX_SYS;
				break;
			}
			/* fall through */
		default:
			switch (page_type) {
			case FIL_PAGE_INDEX:
			case FIL_PAGE_TYPE_INSTANT:
			case FIL_PAGE_RTREE:
			case FIL_PAGE_UNDO_LOG:
			case FIL_PAGE_INODE:
			case FIL_PAGE_IBUF_FREE_LIST:
			case FIL_PAGE_TYPE_ALLOCATED:
			case FIL_PAGE_TYPE_SYS:
			case FIL_PAGE_TYPE_TRX_SYS:
			case FIL_PAGE_TYPE_BLOB:
			case FIL_PAGE_TYPE_ZBLOB:
			case FIL_PAGE_TYPE_ZBLOB2:
				break;
			case FIL_PAGE_TYPE_FSP_HDR:
			case FIL_PAGE_TYPE_XDES:
			case FIL_PAGE_IBUF_BITMAP:
				/* These pages should have
				predetermined page numbers
				(see above). */
			default:
				reset_type = FIL_PAGE_TYPE_UNKNOWN;
				break;
			}
		}

		if (UNIV_UNLIKELY(page_type != reset_type)) {
			ib::info()
				<< "Resetting invalid page "
				<< block->page.id << " type "
				<< page_type << " to "
				<< reset_type << " when flushing.";
			fil_page_set_type(page, reset_type);
		}
	}

	uint32_t checksum = BUF_NO_CHECKSUM_MAGIC;

	switch (srv_checksum_algorithm_t(srv_checksum_algorithm)) {
	case SRV_CHECKSUM_ALGORITHM_INNODB:
	case SRV_CHECKSUM_ALGORITHM_STRICT_INNODB:
		checksum = buf_calc_page_new_checksum(page);
		mach_write_to_4(page + FIL_PAGE_SPACE_OR_CHKSUM,
				checksum);
		/* With the InnoDB checksum, we overwrite the first 4 bytes of
		the end lsn field to store the old formula checksum. Since it
		depends also on the field FIL_PAGE_SPACE_OR_CHKSUM, it has to
		be calculated after storing the new formula checksum. */
		checksum = buf_calc_page_old_checksum(page);
		break;
	case SRV_CHECKSUM_ALGORITHM_FULL_CRC32:
	case SRV_CHECKSUM_ALGORITHM_STRICT_FULL_CRC32:
	case SRV_CHECKSUM_ALGORITHM_CRC32:
	case SRV_CHECKSUM_ALGORITHM_STRICT_CRC32:
		/* In other cases we write the same checksum to both fields. */
		checksum = buf_calc_page_crc32(page);
		mach_write_to_4(page + FIL_PAGE_SPACE_OR_CHKSUM,
				checksum);
		break;
	case SRV_CHECKSUM_ALGORITHM_NONE:
	case SRV_CHECKSUM_ALGORITHM_STRICT_NONE:
		mach_write_to_4(page + FIL_PAGE_SPACE_OR_CHKSUM,
				checksum);
		break;
		/* no default so the compiler will emit a warning if
		new enum is added and not handled here */
	}

	mach_write_to_4(page + srv_page_size - FIL_PAGE_END_LSN_OLD_CHKSUM,
			checksum);
}

/********************************************************************//**
Does an asynchronous write of a buffer page. NOTE: in simulated aio and
also when the doublewrite buffer is used, we must call
buf_dblwr_flush_buffered_writes after we have posted a batch of
writes! */
static
void
buf_flush_write_block_low(
/*======================*/
	buf_page_t*	bpage,		/*!< in: buffer block to write */
	buf_flush_t	flush_type,	/*!< in: type of flush */
	bool		sync)		/*!< in: true if sync IO request */
{
	fil_space_t* space = fil_space_acquire_for_io(bpage->id.space());
	if (!space) {
		return;
	}
	ut_ad(space->purpose == FIL_TYPE_TEMPORARY
	      || space->purpose == FIL_TYPE_IMPORT
	      || space->purpose == FIL_TYPE_TABLESPACE);
	ut_ad((space->purpose == FIL_TYPE_TEMPORARY)
	      == (space == fil_system.temp_space));

	page_t*	frame = NULL;
	const bool full_crc32 = space->full_crc32();

#ifdef UNIV_DEBUG
	buf_pool_t*	buf_pool = buf_pool_from_bpage(bpage);
	ut_ad(!buf_pool_mutex_own(buf_pool));
#endif /* UNIV_DEBUG */

	DBUG_PRINT("ib_buf", ("flush %s %u page %u:%u",
			      sync ? "sync" : "async", (unsigned) flush_type,
			      bpage->id.space(), bpage->id.page_no()));

	ut_ad(buf_page_in_file(bpage));

	/* We are not holding buf_pool->mutex or block_mutex here.
	Nevertheless, it is safe to access bpage, because it is
	io_fixed and oldest_modification != 0.  Thus, it cannot be
	relocated in the buffer pool or removed from flush_list or
	LRU_list. */
	ut_ad(!buf_pool_mutex_own(buf_pool));
	ut_ad(!buf_flush_list_mutex_own(buf_pool));
	ut_ad(!buf_page_get_mutex(bpage)->is_owned());
	ut_ad(buf_page_get_io_fix(bpage) == BUF_IO_WRITE);
	ut_ad(bpage->oldest_modification != 0);
	ut_ad(bpage->newest_modification != 0);

	/* Force the log to the disk before writing the modified block */
	if (!srv_read_only_mode) {
		log_write_up_to(bpage->newest_modification, true);
	}

	switch (buf_page_get_state(bpage)) {
	case BUF_BLOCK_POOL_WATCH:
	case BUF_BLOCK_ZIP_PAGE: /* The page should be dirty. */
	case BUF_BLOCK_NOT_USED:
	case BUF_BLOCK_READY_FOR_USE:
	case BUF_BLOCK_MEMORY:
	case BUF_BLOCK_REMOVE_HASH:
		ut_error;
		break;
	case BUF_BLOCK_ZIP_DIRTY:
		frame = bpage->zip.data;
		buf_flush_update_zip_checksum(frame, bpage->zip_size(),
					      bpage->newest_modification);
		break;
	case BUF_BLOCK_FILE_PAGE:
		frame = bpage->zip.data;
		if (!frame) {
			frame = ((buf_block_t*) bpage)->frame;
		}

		byte* page = reinterpret_cast<const buf_block_t*>(bpage)->frame;

		if (full_crc32) {
			page = buf_page_encrypt(space, bpage, page);
			frame = page;
		}

		buf_flush_init_for_writing(
			reinterpret_cast<const buf_block_t*>(bpage), page,
			bpage->zip.data ? &bpage->zip : NULL,
			bpage->newest_modification, full_crc32);
		break;
	}

	if (!full_crc32) {
		frame = buf_page_encrypt(space, bpage, frame);
	}

	ut_ad(space->purpose == FIL_TYPE_TABLESPACE
	      || space->atomic_write_supported);
	if (!space->use_doublewrite()) {
		ulint	type = IORequest::WRITE | IORequest::DO_NOT_WAKE;

		IORequest	request(type, bpage);

		/* TODO: pass the tablespace to fil_io() */
		fil_io(request,
		       sync, bpage->id, bpage->zip_size(), 0,
		       bpage->physical_size(),
		       frame, bpage);
	} else {
		ut_ad(!srv_read_only_mode);

		if (flush_type == BUF_FLUSH_SINGLE_PAGE) {
			buf_dblwr_write_single_page(bpage, sync);
		} else {
			ut_ad(!sync);
			buf_dblwr_add_to_batch(bpage);
		}
	}

	/* When doing single page flushing the IO is done synchronously
	and we flush the changes to disk only for the tablespace we
	are working on. */
	if (sync) {
		ut_ad(flush_type == BUF_FLUSH_SINGLE_PAGE);
		if (space->purpose != FIL_TYPE_TEMPORARY) {
			fil_flush(space);
		}

		/* The tablespace could already have been dropped,
		because fil_io(request, sync) would already have
		decremented the node->n_pending. However,
		buf_page_io_complete() only needs to look up the
		tablespace during read requests, not during writes. */
		ut_ad(buf_page_get_io_fix(bpage) == BUF_IO_WRITE);
#ifdef UNIV_DEBUG
		dberr_t err =
#endif
		/* true means we want to evict this page from the
		LRU list as well. */
		buf_page_io_complete(bpage, space->use_doublewrite(), true);

		ut_ad(err == DB_SUCCESS);
	}

	space->release_for_io();

	/* Increment the counter of I/O operations used
	for selecting LRU policy. */
	buf_LRU_stat_inc_io();
}

/********************************************************************//**
Writes a flushable page asynchronously from the buffer pool to a file.
NOTE: in simulated aio we must call
os_aio_simulated_wake_handler_threads after we have posted a batch of
writes! NOTE: buf_pool->mutex and buf_page_get_mutex(bpage) must be
held upon entering this function, and they will be released by this
function if it returns true.
@return TRUE if the page was flushed */
ibool
buf_flush_page(
/*===========*/
	buf_pool_t*	buf_pool,	/*!< in: buffer pool instance */
	buf_page_t*	bpage,		/*!< in: buffer control block */
	buf_flush_t	flush_type,	/*!< in: type of flush */
	bool		sync)		/*!< in: true if sync IO request */
{
	BPageMutex*	block_mutex;

	ut_ad(flush_type < BUF_FLUSH_N_TYPES);
	ut_ad(buf_pool_mutex_own(buf_pool));
	ut_ad(buf_page_in_file(bpage));
	ut_ad(!sync || flush_type == BUF_FLUSH_SINGLE_PAGE);

	block_mutex = buf_page_get_mutex(bpage);
	ut_ad(mutex_own(block_mutex));

	ut_ad(buf_flush_ready_for_flush(bpage, flush_type));

	bool	is_uncompressed;

	is_uncompressed = (buf_page_get_state(bpage) == BUF_BLOCK_FILE_PAGE);
	ut_ad(is_uncompressed == (block_mutex != &buf_pool->zip_mutex));

	ibool		flush;
	rw_lock_t*	rw_lock;
	bool		no_fix_count = bpage->buf_fix_count == 0;

	if (!is_uncompressed) {
		flush = TRUE;
		rw_lock = NULL;
	} else if (!(no_fix_count || flush_type == BUF_FLUSH_LIST)
		   || (!no_fix_count
		       && srv_shutdown_state <= SRV_SHUTDOWN_CLEANUP
		       && fsp_is_system_temporary(bpage->id.space()))) {
		/* This is a heuristic, to avoid expensive SX attempts. */
		/* For table residing in temporary tablespace sync is done
		using IO_FIX and so before scheduling for flush ensure that
		page is not fixed. */
		flush = FALSE;
	} else {
		rw_lock = &reinterpret_cast<buf_block_t*>(bpage)->lock;
		if (flush_type != BUF_FLUSH_LIST) {
			flush = rw_lock_sx_lock_nowait(rw_lock, BUF_IO_WRITE);
		} else {
			/* Will SX lock later */
			flush = TRUE;
		}
	}

	if (flush) {

		/* We are committed to flushing by the time we get here */

		buf_page_set_io_fix(bpage, BUF_IO_WRITE);

		buf_page_set_flush_type(bpage, flush_type);

		if (buf_pool->n_flush[flush_type] == 0) {
			os_event_reset(buf_pool->no_flush[flush_type]);
		}

		++buf_pool->n_flush[flush_type];
		ut_ad(buf_pool->n_flush[flush_type] != 0);

		mutex_exit(block_mutex);

		buf_pool_mutex_exit(buf_pool);

		if (flush_type == BUF_FLUSH_LIST
		    && is_uncompressed
		    && !rw_lock_sx_lock_nowait(rw_lock, BUF_IO_WRITE)) {

			if (!fsp_is_system_temporary(bpage->id.space())) {
				/* avoiding deadlock possibility involves
				doublewrite buffer, should flush it, because
				it might hold the another block->lock. */
				buf_dblwr_flush_buffered_writes();
			} else {
				buf_dblwr_sync_datafiles();
			}

			rw_lock_sx_lock_gen(rw_lock, BUF_IO_WRITE);
		}

		/* If there is an observer that want to know if the asynchronous
		flushing was sent then notify it.
		Note: we set flush observer to a page with x-latch, so we can
		guarantee that notify_flush and notify_remove are called in pair
		with s-latch on a uncompressed page. */
		if (bpage->flush_observer != NULL) {
			buf_pool_mutex_enter(buf_pool);

			bpage->flush_observer->notify_flush(buf_pool, bpage);

			buf_pool_mutex_exit(buf_pool);
		}

		/* Even though bpage is not protected by any mutex at this
		point, it is safe to access bpage, because it is io_fixed and
		oldest_modification != 0.  Thus, it cannot be relocated in the
		buffer pool or removed from flush_list or LRU_list. */

		buf_flush_write_block_low(bpage, flush_type, sync);
	}

	return(flush);
}

# if defined UNIV_DEBUG || defined UNIV_IBUF_DEBUG
/********************************************************************//**
Writes a flushable page asynchronously from the buffer pool to a file.
NOTE: buf_pool->mutex and block->mutex must be held upon entering this
function, and they will be released by this function after flushing.
This is loosely based on buf_flush_batch() and buf_flush_page().
@return TRUE if the page was flushed and the mutexes released */
ibool
buf_flush_page_try(
/*===============*/
	buf_pool_t*	buf_pool,	/*!< in/out: buffer pool instance */
	buf_block_t*	block)		/*!< in/out: buffer control block */
{
	ut_ad(buf_pool_mutex_own(buf_pool));
	ut_ad(buf_block_get_state(block) == BUF_BLOCK_FILE_PAGE);
	ut_ad(buf_page_mutex_own(block));

	if (!buf_flush_ready_for_flush(&block->page, BUF_FLUSH_SINGLE_PAGE)) {
		return(FALSE);
	}

	/* The following call will release the buffer pool and
	block mutex. */
	return(buf_flush_page(
			buf_pool, &block->page,
			BUF_FLUSH_SINGLE_PAGE, true));
}
# endif /* UNIV_DEBUG || UNIV_IBUF_DEBUG */

/** Check the page is in buffer pool and can be flushed.
@param[in]	page_id		page id
@param[in]	flush_type	BUF_FLUSH_LRU or BUF_FLUSH_LIST
@return true if the page can be flushed. */
static
bool
buf_flush_check_neighbor(
	const page_id_t		page_id,
	buf_flush_t		flush_type)
{
	buf_page_t*	bpage;
	buf_pool_t*	buf_pool = buf_pool_get(page_id);
	bool		ret;

	ut_ad(flush_type == BUF_FLUSH_LRU
	      || flush_type == BUF_FLUSH_LIST);

	buf_pool_mutex_enter(buf_pool);

	/* We only want to flush pages from this buffer pool. */
	bpage = buf_page_hash_get(buf_pool, page_id);

	if (!bpage) {

		buf_pool_mutex_exit(buf_pool);
		return(false);
	}

	ut_a(buf_page_in_file(bpage));

	/* We avoid flushing 'non-old' blocks in an LRU flush,
	because the flushed blocks are soon freed */

	ret = false;
	if (flush_type != BUF_FLUSH_LRU || buf_page_is_old(bpage)) {
		BPageMutex* block_mutex = buf_page_get_mutex(bpage);

		mutex_enter(block_mutex);
		if (buf_flush_ready_for_flush(bpage, flush_type)) {
			ret = true;
		}
		mutex_exit(block_mutex);
	}
	buf_pool_mutex_exit(buf_pool);

	return(ret);
}

/** Flushes to disk all flushable pages within the flush area.
@param[in]	page_id		page id
@param[in]	flush_type	BUF_FLUSH_LRU or BUF_FLUSH_LIST
@param[in]	n_flushed	number of pages flushed so far in this batch
@param[in]	n_to_flush	maximum number of pages we are allowed to flush
@return number of pages flushed */
static
ulint
buf_flush_try_neighbors(
	const page_id_t		page_id,
	buf_flush_t		flush_type,
	ulint			n_flushed,
	ulint			n_to_flush)
{
	ulint		i;
	ulint		low;
	ulint		high;
	ulint		count = 0;
	buf_pool_t*	buf_pool = buf_pool_get(page_id);

	ut_ad(flush_type == BUF_FLUSH_LRU || flush_type == BUF_FLUSH_LIST);
	fil_space_t* space = fil_space_acquire_for_io(page_id.space());
	if (!space) {
		return 0;
	}

	if (UT_LIST_GET_LEN(buf_pool->LRU) < BUF_LRU_OLD_MIN_LEN
	    || !srv_flush_neighbors || !space->is_rotational()) {
		/* If there is little space or neighbor flushing is
		not enabled then just flush the victim. */
		low = page_id.page_no();
		high = page_id.page_no() + 1;
	} else {
		/* When flushed, dirty blocks are searched in
		neighborhoods of this size, and flushed along with the
		original page. */

		ulint	buf_flush_area;

		buf_flush_area	= ut_min(
			BUF_READ_AHEAD_AREA(buf_pool),
			buf_pool->curr_size / 16);

		low = (page_id.page_no() / buf_flush_area) * buf_flush_area;
		high = (page_id.page_no() / buf_flush_area + 1) * buf_flush_area;

		if (srv_flush_neighbors == 1) {
			/* adjust 'low' and 'high' to limit
			   for contiguous dirty area */
			if (page_id.page_no() > low) {
				for (i = page_id.page_no() - 1; i >= low; i--) {
					if (!buf_flush_check_neighbor(
						page_id_t(page_id.space(), i),
						flush_type)) {

						break;
					}

					if (i == low) {
						/* Avoid overwrap when low == 0
						and calling
						buf_flush_check_neighbor() with
						i == (ulint) -1 */
						i--;
						break;
					}
				}
				low = i + 1;
			}

			for (i = page_id.page_no() + 1;
			     i < high
			     && buf_flush_check_neighbor(
				     page_id_t(page_id.space(), i),
				     flush_type);
			     i++) {
				/* do nothing */
			}
			high = i;
		}
	}

<<<<<<< HEAD
	if (high > space->size) {
		high = space->size;
=======
	if (fil_space_t *s = fil_space_acquire_for_io(page_id.space())) {
		high = s->max_page_number_for_io(high);
		s->release_for_io();
	} else {
		return 0;
>>>>>>> acc58fd8
	}

	DBUG_PRINT("ib_buf", ("flush %u:%u..%u",
			      page_id.space(),
			      (unsigned) low, (unsigned) high));

	for (ulint i = low; i < high; i++) {
		buf_page_t*	bpage;

		if ((count + n_flushed) >= n_to_flush) {

			/* We have already flushed enough pages and
			should call it a day. There is, however, one
			exception. If the page whose neighbors we
			are flushing has not been flushed yet then
			we'll try to flush the victim that we
			selected originally. */
			if (i <= page_id.page_no()) {
				i = page_id.page_no();
			} else {
				break;
			}
		}

		const page_id_t	cur_page_id(page_id.space(), i);

		buf_pool = buf_pool_get(cur_page_id);

		buf_pool_mutex_enter(buf_pool);

		/* We only want to flush pages from this buffer pool. */
		bpage = buf_page_hash_get(buf_pool, cur_page_id);

		if (bpage == NULL) {

			buf_pool_mutex_exit(buf_pool);
			continue;
		}

		ut_a(buf_page_in_file(bpage));

		/* We avoid flushing 'non-old' blocks in an LRU flush,
		because the flushed blocks are soon freed */

		if (flush_type != BUF_FLUSH_LRU
		    || i == page_id.page_no()
		    || buf_page_is_old(bpage)) {

			BPageMutex* block_mutex = buf_page_get_mutex(bpage);

			mutex_enter(block_mutex);

			if (buf_flush_ready_for_flush(bpage, flush_type)
			    && (i == page_id.page_no()
				|| bpage->buf_fix_count == 0)) {

				/* We also try to flush those
				neighbors != offset */

				if (buf_flush_page(
					buf_pool, bpage, flush_type, false)) {

					++count;
				} else {
					mutex_exit(block_mutex);
					buf_pool_mutex_exit(buf_pool);
				}

				continue;
			} else {
				mutex_exit(block_mutex);
			}
		}
		buf_pool_mutex_exit(buf_pool);
	}

	space->release_for_io();

	if (count > 1) {
		MONITOR_INC_VALUE_CUMULATIVE(
			MONITOR_FLUSH_NEIGHBOR_TOTAL_PAGE,
			MONITOR_FLUSH_NEIGHBOR_COUNT,
			MONITOR_FLUSH_NEIGHBOR_PAGES,
			(count - 1));
	}

	return(count);
}

/** Check if the block is modified and ready for flushing.
If the the block is ready to flush then flush the page and try o flush
its neighbors.
@param[in]	bpage		buffer control block,
must be buf_page_in_file(bpage)
@param[in]	flush_type	BUF_FLUSH_LRU or BUF_FLUSH_LIST
@param[in]	n_to_flush	number of pages to flush
@param[in,out]	count		number of pages flushed
@return TRUE if buf_pool mutex was released during this function.
This does not guarantee that some pages were written as well.
Number of pages written are incremented to the count. */
static
bool
buf_flush_page_and_try_neighbors(
	buf_page_t*		bpage,
	buf_flush_t		flush_type,
	ulint			n_to_flush,
	ulint*			count)
{
#ifdef UNIV_DEBUG
	buf_pool_t*	buf_pool = buf_pool_from_bpage(bpage);

	ut_ad(buf_pool_mutex_own(buf_pool));
#endif /* UNIV_DEBUG */

	bool		flushed;
	BPageMutex*	block_mutex = buf_page_get_mutex(bpage);

	mutex_enter(block_mutex);

	ut_a(buf_page_in_file(bpage));

	if (buf_flush_ready_for_flush(bpage, flush_type)) {
		buf_pool_t*	buf_pool;

		buf_pool = buf_pool_from_bpage(bpage);

		const page_id_t	page_id = bpage->id;

		mutex_exit(block_mutex);

		buf_pool_mutex_exit(buf_pool);

		/* Try to flush also all the neighbors */
		*count += buf_flush_try_neighbors(
			page_id, flush_type, *count, n_to_flush);

		buf_pool_mutex_enter(buf_pool);
		flushed = TRUE;
	} else {
		mutex_exit(block_mutex);

		flushed = false;
	}

	ut_ad(buf_pool_mutex_own(buf_pool));

	return(flushed);
}

/*******************************************************************//**
This utility moves the uncompressed frames of pages to the free list.
Note that this function does not actually flush any data to disk. It
just detaches the uncompressed frames from the compressed pages at the
tail of the unzip_LRU and puts those freed frames in the free list.
Note that it is a best effort attempt and it is not guaranteed that
after a call to this function there will be 'max' blocks in the free
list.
@return number of blocks moved to the free list. */
static
ulint
buf_free_from_unzip_LRU_list_batch(
/*===============================*/
	buf_pool_t*	buf_pool,	/*!< in: buffer pool instance */
	ulint		max)		/*!< in: desired number of
					blocks in the free_list */
{
	ulint		scanned = 0;
	ulint		count = 0;
	ulint		free_len = UT_LIST_GET_LEN(buf_pool->free);
	ulint		lru_len = UT_LIST_GET_LEN(buf_pool->unzip_LRU);

	ut_ad(buf_pool_mutex_own(buf_pool));

	buf_block_t*	block = UT_LIST_GET_LAST(buf_pool->unzip_LRU);

	while (block != NULL
	       && count < max
	       && free_len < srv_LRU_scan_depth
	       && lru_len > UT_LIST_GET_LEN(buf_pool->LRU) / 10) {

		++scanned;
		if (buf_LRU_free_page(&block->page, false)) {
			/* Block was freed. buf_pool->mutex potentially
			released and reacquired */
			++count;
			block = UT_LIST_GET_LAST(buf_pool->unzip_LRU);

		} else {

			block = UT_LIST_GET_PREV(unzip_LRU, block);
		}

		free_len = UT_LIST_GET_LEN(buf_pool->free);
		lru_len = UT_LIST_GET_LEN(buf_pool->unzip_LRU);
	}

	ut_ad(buf_pool_mutex_own(buf_pool));

	if (scanned) {
		MONITOR_INC_VALUE_CUMULATIVE(
			MONITOR_LRU_BATCH_SCANNED,
			MONITOR_LRU_BATCH_SCANNED_NUM_CALL,
			MONITOR_LRU_BATCH_SCANNED_PER_CALL,
			scanned);
	}

	return(count);
}

/*******************************************************************//**
This utility flushes dirty blocks from the end of the LRU list.
The calling thread is not allowed to own any latches on pages!
It attempts to make 'max' blocks available in the free list. Note that
it is a best effort attempt and it is not guaranteed that after a call
to this function there will be 'max' blocks in the free list.*/

void
buf_flush_LRU_list_batch(
/*=====================*/
	buf_pool_t*	buf_pool,	/*!< in: buffer pool instance */
	ulint		max,		/*!< in: desired number of
					blocks in the free_list */
	flush_counters_t*	n)	/*!< out: flushed/evicted page
					counts */
{
	buf_page_t*	bpage;
	ulint		scanned = 0;
	ulint		free_len = UT_LIST_GET_LEN(buf_pool->free);
	ulint		lru_len = UT_LIST_GET_LEN(buf_pool->LRU);
	ulint		withdraw_depth = 0;

	n->flushed = 0;
	n->evicted = 0;
	n->unzip_LRU_evicted = 0;
	ut_ad(buf_pool_mutex_own(buf_pool));
	if (buf_pool->curr_size < buf_pool->old_size
	    && buf_pool->withdraw_target > 0) {
		withdraw_depth = buf_pool->withdraw_target
				 - UT_LIST_GET_LEN(buf_pool->withdraw);
	}

	for (bpage = UT_LIST_GET_LAST(buf_pool->LRU);
	     bpage != NULL && n->flushed + n->evicted < max
	     && free_len < srv_LRU_scan_depth + withdraw_depth
	     && lru_len > BUF_LRU_MIN_LEN;
	     ++scanned,
	     bpage = buf_pool->lru_hp.get()) {

		buf_page_t* prev = UT_LIST_GET_PREV(LRU, bpage);
		buf_pool->lru_hp.set(prev);

		BPageMutex*	block_mutex = buf_page_get_mutex(bpage);

		mutex_enter(block_mutex);

		if (buf_flush_ready_for_replace(bpage)) {
			/* block is ready for eviction i.e., it is
			clean and is not IO-fixed or buffer fixed. */
			mutex_exit(block_mutex);
			if (buf_LRU_free_page(bpage, true)) {
				++n->evicted;
			}
		} else if (buf_flush_ready_for_flush(bpage, BUF_FLUSH_LRU)) {
			/* Block is ready for flush. Dispatch an IO
			request. The IO helper thread will put it on
			free list in IO completion routine. */
			mutex_exit(block_mutex);
			buf_flush_page_and_try_neighbors(
				bpage, BUF_FLUSH_LRU, max, &n->flushed);
		} else {
			/* Can't evict or dispatch this block. Go to
			previous. */
			ut_ad(buf_pool->lru_hp.is_hp(prev));
			mutex_exit(block_mutex);
		}

		ut_ad(!mutex_own(block_mutex));
		ut_ad(buf_pool_mutex_own(buf_pool));

		free_len = UT_LIST_GET_LEN(buf_pool->free);
		lru_len = UT_LIST_GET_LEN(buf_pool->LRU);
	}

	buf_pool->lru_hp.set(NULL);

	/* We keep track of all flushes happening as part of LRU
	flush. When estimating the desired rate at which flush_list
	should be flushed, we factor in this value. */
	buf_lru_flush_page_count += n->flushed;

	ut_ad(buf_pool_mutex_own(buf_pool));

	if (n->evicted) {
		MONITOR_INC_VALUE_CUMULATIVE(
			MONITOR_LRU_BATCH_EVICT_TOTAL_PAGE,
			MONITOR_LRU_BATCH_EVICT_COUNT,
			MONITOR_LRU_BATCH_EVICT_PAGES,
			n->evicted);
	}

	if (scanned) {
		MONITOR_INC_VALUE_CUMULATIVE(
			MONITOR_LRU_BATCH_SCANNED,
			MONITOR_LRU_BATCH_SCANNED_NUM_CALL,
			MONITOR_LRU_BATCH_SCANNED_PER_CALL,
			scanned);
	}
}

/*******************************************************************//**
Flush and move pages from LRU or unzip_LRU list to the free list.
Whether LRU or unzip_LRU is used depends on the state of the system.*/

static
void
buf_do_LRU_batch(
/*=============*/
	buf_pool_t*	buf_pool,	/*!< in: buffer pool instance */
	ulint		max,		/*!< in: desired number of
					blocks in the free_list */
	flush_counters_t*	n)	/*!< out: flushed/evicted page
					counts */
{
	if (buf_LRU_evict_from_unzip_LRU(buf_pool)) {
		n->unzip_LRU_evicted = buf_free_from_unzip_LRU_list_batch(buf_pool, max);
	} else {
		n->unzip_LRU_evicted = 0;
	}

	if (max > n->unzip_LRU_evicted) {
		buf_flush_LRU_list_batch(buf_pool, max - n->unzip_LRU_evicted, n);
	} else {
		n->evicted = 0;
		n->flushed = 0;
	}

	/* Add evicted pages from unzip_LRU to the evicted pages from
	the simple LRU. */
	n->evicted += n->unzip_LRU_evicted;
}

/** This utility flushes dirty blocks from the end of the flush_list.
The calling thread is not allowed to own any latches on pages!
@param[in]	buf_pool	buffer pool instance
@param[in]	min_n		wished minimum mumber of blocks flushed (it is
not guaranteed that the actual number is that big, though)
@param[in]	lsn_limit	all blocks whose oldest_modification is smaller
than this should be flushed (if their number does not exceed min_n)
@return number of blocks for which the write request was queued;
ULINT_UNDEFINED if there was a flush of the same type already
running */
static
ulint
buf_do_flush_list_batch(
	buf_pool_t*		buf_pool,
	ulint			min_n,
	lsn_t			lsn_limit)
{
	ulint		count = 0;
	ulint		scanned = 0;

	ut_ad(buf_pool_mutex_own(buf_pool));

	/* Start from the end of the list looking for a suitable
	block to be flushed. */
	buf_flush_list_mutex_enter(buf_pool);
	ulint len = UT_LIST_GET_LEN(buf_pool->flush_list);

	/* In order not to degenerate this scan to O(n*n) we attempt
	to preserve pointer of previous block in the flush list. To do
	so we declare it a hazard pointer. Any thread working on the
	flush list must check the hazard pointer and if it is removing
	the same block then it must reset it. */
	for (buf_page_t* bpage = UT_LIST_GET_LAST(buf_pool->flush_list);
	     count < min_n && bpage != NULL && len > 0
	     && bpage->oldest_modification < lsn_limit;
	     bpage = buf_pool->flush_hp.get(),
	     ++scanned) {

		buf_page_t*	prev;

		ut_a(bpage->oldest_modification > 0);
		ut_ad(bpage->in_flush_list);

		prev = UT_LIST_GET_PREV(list, bpage);
		buf_pool->flush_hp.set(prev);
		buf_flush_list_mutex_exit(buf_pool);

#ifdef UNIV_DEBUG
		bool flushed =
#endif /* UNIV_DEBUG */
		buf_flush_page_and_try_neighbors(
			bpage, BUF_FLUSH_LIST, min_n, &count);

		buf_flush_list_mutex_enter(buf_pool);

		ut_ad(flushed || buf_pool->flush_hp.is_hp(prev));

		--len;
	}

	buf_pool->flush_hp.set(NULL);
	buf_flush_list_mutex_exit(buf_pool);

	if (scanned) {
		MONITOR_INC_VALUE_CUMULATIVE(
			MONITOR_FLUSH_BATCH_SCANNED,
			MONITOR_FLUSH_BATCH_SCANNED_NUM_CALL,
			MONITOR_FLUSH_BATCH_SCANNED_PER_CALL,
			scanned);
	}

	if (count) {
		MONITOR_INC_VALUE_CUMULATIVE(
			MONITOR_FLUSH_BATCH_TOTAL_PAGE,
			MONITOR_FLUSH_BATCH_COUNT,
			MONITOR_FLUSH_BATCH_PAGES,
			count);
	}

	ut_ad(buf_pool_mutex_own(buf_pool));

	return(count);
}

/** This utility flushes dirty blocks from the end of the LRU list or
flush_list.
NOTE 1: in the case of an LRU flush the calling thread may own latches to
pages: to avoid deadlocks, this function must be written so that it cannot
end up waiting for these latches! NOTE 2: in the case of a flush list flush,
the calling thread is not allowed to own any latches on pages!
@param[in]	buf_pool	buffer pool instance
@param[in]	flush_type	BUF_FLUSH_LRU or BUF_FLUSH_LIST; if
BUF_FLUSH_LIST, then the caller must not own any latches on pages
@param[in]	min_n		wished minimum mumber of blocks flushed (it is
not guaranteed that the actual number is that big, though)
@param[in]	lsn_limit	in the case of BUF_FLUSH_LIST all blocks whose
oldest_modification is smaller than this should be flushed (if their number
does not exceed min_n), otherwise ignored */
static
void
buf_flush_batch(
	buf_pool_t*		buf_pool,
	buf_flush_t		flush_type,
	ulint			min_n,
	lsn_t			lsn_limit,
	flush_counters_t*	n)	/*!< out: flushed/evicted page
					counts  */
{
	ut_ad(flush_type == BUF_FLUSH_LRU || flush_type == BUF_FLUSH_LIST);
	ut_ad(flush_type == BUF_FLUSH_LRU
	      || !sync_check_iterate(dict_sync_check()));

	buf_pool_mutex_enter(buf_pool);

	/* Note: The buffer pool mutex is released and reacquired within
	the flush functions. */
	switch (flush_type) {
	case BUF_FLUSH_LRU:
		buf_do_LRU_batch(buf_pool, min_n, n);
		break;
	case BUF_FLUSH_LIST:
		n->flushed = buf_do_flush_list_batch(buf_pool, min_n, lsn_limit);
		n->evicted = 0;
		break;
	default:
		ut_error;
	}

	buf_pool_mutex_exit(buf_pool);

	DBUG_LOG("ib_buf", "flush " << flush_type << " completed");
}

/******************************************************************//**
Gather the aggregated stats for both flush list and LRU list flushing.
@param page_count_flush	number of pages flushed from the end of the flush_list
@param page_count_LRU	number of pages flushed from the end of the LRU list
*/
static
void
buf_flush_stats(
/*============*/
	ulint		page_count_flush,
	ulint		page_count_LRU)
{
	DBUG_PRINT("ib_buf", ("flush completed, from flush_list %u pages, "
			      "from LRU_list %u pages",
			      unsigned(page_count_flush),
			      unsigned(page_count_LRU)));

	srv_stats.buf_pool_flushed.add(page_count_flush + page_count_LRU);
}

/******************************************************************//**
Start a buffer flush batch for LRU or flush list */
static
ibool
buf_flush_start(
/*============*/
	buf_pool_t*	buf_pool,	/*!< buffer pool instance */
	buf_flush_t	flush_type)	/*!< in: BUF_FLUSH_LRU
					or BUF_FLUSH_LIST */
{
	ut_ad(flush_type == BUF_FLUSH_LRU || flush_type == BUF_FLUSH_LIST);

	buf_pool_mutex_enter(buf_pool);

	if (buf_pool->n_flush[flush_type] > 0
	   || buf_pool->init_flush[flush_type] == TRUE) {

		/* There is already a flush batch of the same type running */

		buf_pool_mutex_exit(buf_pool);

		return(FALSE);
	}

	buf_pool->init_flush[flush_type] = TRUE;

	os_event_reset(buf_pool->no_flush[flush_type]);

	buf_pool_mutex_exit(buf_pool);

	return(TRUE);
}

/******************************************************************//**
End a buffer flush batch for LRU or flush list */
static
void
buf_flush_end(
/*==========*/
	buf_pool_t*	buf_pool,	/*!< buffer pool instance */
	buf_flush_t	flush_type)	/*!< in: BUF_FLUSH_LRU
					or BUF_FLUSH_LIST */
{
	buf_pool_mutex_enter(buf_pool);

	buf_pool->init_flush[flush_type] = FALSE;

	buf_pool->try_LRU_scan = TRUE;

	if (buf_pool->n_flush[flush_type] == 0) {

		/* The running flush batch has ended */

		os_event_set(buf_pool->no_flush[flush_type]);
	}

	buf_pool_mutex_exit(buf_pool);

	if (!srv_read_only_mode) {
		buf_dblwr_flush_buffered_writes();
	} else {
		os_aio_simulated_wake_handler_threads();
	}
}

/******************************************************************//**
Waits until a flush batch of the given type ends */
void
buf_flush_wait_batch_end(
/*=====================*/
	buf_pool_t*	buf_pool,	/*!< buffer pool instance */
	buf_flush_t	type)		/*!< in: BUF_FLUSH_LRU
					or BUF_FLUSH_LIST */
{
	ut_ad(type == BUF_FLUSH_LRU || type == BUF_FLUSH_LIST);

	if (buf_pool == NULL) {
		ulint	i;

		for (i = 0; i < srv_buf_pool_instances; ++i) {
			buf_pool_t*	buf_pool;

			buf_pool = buf_pool_from_array(i);

			thd_wait_begin(NULL, THD_WAIT_DISKIO);
			os_event_wait(buf_pool->no_flush[type]);
			thd_wait_end(NULL);
		}
	} else {
		thd_wait_begin(NULL, THD_WAIT_DISKIO);
		os_event_wait(buf_pool->no_flush[type]);
		thd_wait_end(NULL);
	}
}

/** Do flushing batch of a given type.
NOTE: The calling thread is not allowed to own any latches on pages!
@param[in,out]	buf_pool	buffer pool instance
@param[in]	type		flush type
@param[in]	min_n		wished minimum mumber of blocks flushed
(it is not guaranteed that the actual number is that big, though)
@param[in]	lsn_limit	in the case BUF_FLUSH_LIST all blocks whose
oldest_modification is smaller than this should be flushed (if their number
does not exceed min_n), otherwise ignored
@param[out]	n_processed	the number of pages which were processed is
passed back to caller. Ignored if NULL
@retval true	if a batch was queued successfully.
@retval false	if another batch of same type was already running. */
bool
buf_flush_do_batch(
	buf_pool_t*		buf_pool,
	buf_flush_t		type,
	ulint			min_n,
	lsn_t			lsn_limit,
	flush_counters_t*	n)
{
	ut_ad(type == BUF_FLUSH_LRU || type == BUF_FLUSH_LIST);

	if (n != NULL) {
		n->flushed = 0;
	}

	if (!buf_flush_start(buf_pool, type)) {
		return(false);
	}

	buf_flush_batch(buf_pool, type, min_n, lsn_limit, n);

	buf_flush_end(buf_pool, type);

	return(true);
}
/**
Waits until a flush batch of the given lsn ends
@param[in]	new_oldest	target oldest_modified_lsn to wait for */

void
buf_flush_wait_flushed(
	lsn_t		new_oldest)
{
	for (ulint i = 0; i < srv_buf_pool_instances; ++i) {
		buf_pool_t*	buf_pool;
		lsn_t		oldest;

		buf_pool = buf_pool_from_array(i);

		for (;;) {
			/* We don't need to wait for fsync of the flushed
			blocks, because anyway we need fsync to make chekpoint.
			So, we don't need to wait for the batch end here. */

			buf_flush_list_mutex_enter(buf_pool);

			buf_page_t*	bpage;

			/* We don't need to wait for system temporary pages */
			for (bpage = UT_LIST_GET_LAST(buf_pool->flush_list);
			     bpage != NULL
				&& fsp_is_system_temporary(bpage->id.space());
			     bpage = UT_LIST_GET_PREV(list, bpage)) {
				/* Do nothing. */
			}

			if (bpage != NULL) {
				ut_ad(bpage->in_flush_list);
				oldest = bpage->oldest_modification;
			} else {
				oldest = 0;
			}

			buf_flush_list_mutex_exit(buf_pool);

			if (oldest == 0 || oldest >= new_oldest) {
				break;
			}

			/* sleep and retry */
			os_thread_sleep(buf_flush_wait_flushed_sleep_time);

			MONITOR_INC(MONITOR_FLUSH_SYNC_WAITS);
		}
	}
}

/** This utility flushes dirty blocks from the end of the flush list of all
buffer pool instances.
NOTE: The calling thread is not allowed to own any latches on pages!
@param[in]	min_n		wished minimum mumber of blocks flushed (it is
not guaranteed that the actual number is that big, though)
@param[in]	lsn_limit	in the case BUF_FLUSH_LIST all blocks whose
oldest_modification is smaller than this should be flushed (if their number
does not exceed min_n), otherwise ignored
@param[out]	n_processed	the number of pages which were processed is
passed back to caller. Ignored if NULL.
@return true if a batch was queued successfully for each buffer pool
instance. false if another batch of same type was already running in
at least one of the buffer pool instance */
bool
buf_flush_lists(
	ulint			min_n,
	lsn_t			lsn_limit,
	ulint*			n_processed)
{
	ulint		i;
	ulint		n_flushed = 0;
	bool		success = true;

	if (n_processed) {
		*n_processed = 0;
	}

	if (min_n != ULINT_MAX) {
		/* Ensure that flushing is spread evenly amongst the
		buffer pool instances. When min_n is ULINT_MAX
		we need to flush everything up to the lsn limit
		so no limit here. */
		min_n = (min_n + srv_buf_pool_instances - 1)
			 / srv_buf_pool_instances;
	}

	/* Flush to lsn_limit in all buffer pool instances */
	for (i = 0; i < srv_buf_pool_instances; i++) {
		buf_pool_t*		buf_pool;
		flush_counters_t	n;

		memset(&n, 0, sizeof(flush_counters_t));
		buf_pool = buf_pool_from_array(i);

		if (!buf_flush_do_batch(buf_pool,
					BUF_FLUSH_LIST,
					min_n,
					lsn_limit,
					&n)) {
			/* We have two choices here. If lsn_limit was
			specified then skipping an instance of buffer
			pool means we cannot guarantee that all pages
			up to lsn_limit has been flushed. We can
			return right now with failure or we can try
			to flush remaining buffer pools up to the
			lsn_limit. We attempt to flush other buffer
			pools based on the assumption that it will
			help in the retry which will follow the
			failure. */
			success = false;

		}

		n_flushed += n.flushed;
	}

	if (n_flushed) {
		buf_flush_stats(n_flushed, 0);
		if (n_processed) {
			*n_processed = n_flushed;
		}
	}

	return(success);
}

/******************************************************************//**
This function picks up a single page from the tail of the LRU
list, flushes it (if it is dirty), removes it from page_hash and LRU
list and puts it on the free list. It is called from user threads when
they are unable to find a replaceable page at the tail of the LRU
list i.e.: when the background LRU flushing in the page_cleaner thread
is not fast enough to keep pace with the workload.
@return true if success. */
bool
buf_flush_single_page_from_LRU(
/*===========================*/
	buf_pool_t*	buf_pool)	/*!< in/out: buffer pool instance */
{
	ulint		scanned;
	buf_page_t*	bpage;
	ibool		freed;

	buf_pool_mutex_enter(buf_pool);

	for (bpage = buf_pool->single_scan_itr.start(), scanned = 0,
	     freed = false;
	     bpage != NULL;
	     ++scanned, bpage = buf_pool->single_scan_itr.get()) {

		ut_ad(buf_pool_mutex_own(buf_pool));

		buf_page_t*	prev = UT_LIST_GET_PREV(LRU, bpage);
		buf_pool->single_scan_itr.set(prev);
		BPageMutex*	block_mutex;

		block_mutex = buf_page_get_mutex(bpage);

		mutex_enter(block_mutex);

		if (buf_flush_ready_for_replace(bpage)) {
			/* block is ready for eviction i.e., it is
			clean and is not IO-fixed or buffer fixed. */
			mutex_exit(block_mutex);

			if (buf_LRU_free_page(bpage, true)) {
				buf_pool_mutex_exit(buf_pool);
				freed = true;
				break;
			}

		} else if (buf_flush_ready_for_flush(
				   bpage, BUF_FLUSH_SINGLE_PAGE)) {

			/* Block is ready for flush. Try and dispatch an IO
			request. We'll put it on free list in IO completion
			routine if it is not buffer fixed. The following call
			will release the buffer pool and block mutex.

			Note: There is no guarantee that this page has actually
			been freed, only that it has been flushed to disk */

			freed = buf_flush_page(
				buf_pool, bpage, BUF_FLUSH_SINGLE_PAGE, true);

			if (freed) {
				break;
			}

			mutex_exit(block_mutex);
		} else {
			mutex_exit(block_mutex);
		}
		ut_ad(!mutex_own(block_mutex));
	}
	if (!freed) {
		/* Can't find a single flushable page. */
		ut_ad(!bpage);
		buf_pool_mutex_exit(buf_pool);
	}

	if (scanned) {
		MONITOR_INC_VALUE_CUMULATIVE(
			MONITOR_LRU_SINGLE_FLUSH_SCANNED,
			MONITOR_LRU_SINGLE_FLUSH_SCANNED_NUM_CALL,
			MONITOR_LRU_SINGLE_FLUSH_SCANNED_PER_CALL,
			scanned);
	}

	ut_ad(!buf_pool_mutex_own(buf_pool));
	return(freed);
}

/**
Clears up tail of the LRU list of a given buffer pool instance:
* Put replaceable pages at the tail of LRU to the free list
* Flush dirty pages at the tail of LRU to the disk
The depth to which we scan each buffer pool is controlled by dynamic
config parameter innodb_LRU_scan_depth.
@param buf_pool buffer pool instance
@return total pages flushed */
static
ulint
buf_flush_LRU_list(
	buf_pool_t*	buf_pool)
{
	ulint	scan_depth, withdraw_depth;
	flush_counters_t	n;

	memset(&n, 0, sizeof(flush_counters_t));

	ut_ad(buf_pool);
	/* srv_LRU_scan_depth can be arbitrarily large value.
	We cap it with current LRU size. */
	buf_pool_mutex_enter(buf_pool);
	scan_depth = UT_LIST_GET_LEN(buf_pool->LRU);
	if (buf_pool->curr_size < buf_pool->old_size
	    && buf_pool->withdraw_target > 0) {
		withdraw_depth = buf_pool->withdraw_target
				 - UT_LIST_GET_LEN(buf_pool->withdraw);
	} else {
		withdraw_depth = 0;
	}
	buf_pool_mutex_exit(buf_pool);
	if (withdraw_depth > srv_LRU_scan_depth) {
		scan_depth = ut_min(withdraw_depth, scan_depth);
	} else {
		scan_depth = ut_min(static_cast<ulint>(srv_LRU_scan_depth),
				    scan_depth);
	}
	/* Currently one of page_cleaners is the only thread
	that can trigger an LRU flush at the same time.
	So, it is not possible that a batch triggered during
	last iteration is still running, */
	buf_flush_do_batch(buf_pool, BUF_FLUSH_LRU, scan_depth,
			   0, &n);

	return(n.flushed);
}

/*********************************************************************//**
Wait for any possible LRU flushes that are in progress to end. */
void
buf_flush_wait_LRU_batch_end(void)
/*==============================*/
{
	for (ulint i = 0; i < srv_buf_pool_instances; i++) {
		buf_pool_t*	buf_pool;

		buf_pool = buf_pool_from_array(i);

		buf_pool_mutex_enter(buf_pool);

		if (buf_pool->n_flush[BUF_FLUSH_LRU] > 0
		   || buf_pool->init_flush[BUF_FLUSH_LRU]) {

			buf_pool_mutex_exit(buf_pool);
			buf_flush_wait_batch_end(buf_pool, BUF_FLUSH_LRU);
		} else {
			buf_pool_mutex_exit(buf_pool);
		}
	}
}

/*********************************************************************//**
Calculates if flushing is required based on number of dirty pages in
the buffer pool.
@return percent of io_capacity to flush to manage dirty page ratio */
static
ulint
af_get_pct_for_dirty()
/*==================*/
{
	double	dirty_pct = buf_get_modified_ratio_pct();

	if (dirty_pct == 0.0) {
		/* No pages modified */
		return(0);
	}

	ut_a(srv_max_dirty_pages_pct_lwm
	     <= srv_max_buf_pool_modified_pct);

	if (srv_max_dirty_pages_pct_lwm == 0) {
		/* The user has not set the option to preflush dirty
		pages as we approach the high water mark. */
		if (dirty_pct >= srv_max_buf_pool_modified_pct) {
			/* We have crossed the high water mark of dirty
			pages In this case we start flushing at 100% of
			innodb_io_capacity. */
			return(100);
		}
	} else if (dirty_pct >= srv_max_dirty_pages_pct_lwm) {
		/* We should start flushing pages gradually. */
		return(static_cast<ulint>((dirty_pct * 100)
		       / (srv_max_buf_pool_modified_pct + 1)));
	}

	return(0);
}

/*********************************************************************//**
Calculates if flushing is required based on redo generation rate.
@return percent of io_capacity to flush to manage redo space */
static
ulint
af_get_pct_for_lsn(
/*===============*/
	lsn_t	age)	/*!< in: current age of LSN. */
{
	lsn_t	max_async_age;
	lsn_t	lsn_age_factor;
	lsn_t	af_lwm = (lsn_t) ((srv_adaptive_flushing_lwm
			* log_get_capacity()) / 100);

	if (age < af_lwm) {
		/* No adaptive flushing. */
		return(0);
	}

	max_async_age = log_get_max_modified_age_async();

	if (age < max_async_age && !srv_adaptive_flushing) {
		/* We have still not reached the max_async point and
		the user has disabled adaptive flushing. */
		return(0);
	}

	/* If we are here then we know that either:
	1) User has enabled adaptive flushing
	2) User may have disabled adaptive flushing but we have reached
	max_async_age. */
	lsn_age_factor = (age * 100) / max_async_age;

	ut_ad(srv_max_io_capacity >= srv_io_capacity);
	return(static_cast<ulint>(
		((srv_max_io_capacity / srv_io_capacity)
		* (lsn_age_factor * sqrt((double)lsn_age_factor)))
		/ 7.5));
}

/*********************************************************************//**
This function is called approximately once every second by the
page_cleaner thread. Based on various factors it decides if there is a
need to do flushing.
@return number of pages recommended to be flushed
@param lsn_limit	pointer to return LSN up to which flushing must happen
@param last_pages_in	the number of pages flushed by the last flush_list
			flushing. */
static
ulint
page_cleaner_flush_pages_recommendation(
/*====================================*/
	lsn_t*	lsn_limit,
	ulint	last_pages_in)
{
	static	lsn_t		prev_lsn = 0;
	static	ulint		sum_pages = 0;
	static	ulint		avg_page_rate = 0;
	static	ulint		n_iterations = 0;
	static	time_t		prev_time;
	lsn_t			oldest_lsn;
	lsn_t			cur_lsn;
	lsn_t			age;
	lsn_t			lsn_rate;
	ulint			n_pages = 0;
	ulint			pct_for_dirty = 0;
	ulint			pct_for_lsn = 0;
	ulint			pct_total = 0;

	cur_lsn = log_get_lsn_nowait();

	/* log_get_lsn_nowait tries to get log_sys.mutex with
	mutex_enter_nowait, if this does not succeed function
	returns 0, do not use that value to update stats. */
	if (cur_lsn == 0) {
		return(0);
	}

	if (prev_lsn == 0) {
		/* First time around. */
		prev_lsn = cur_lsn;
		prev_time = time(NULL);
		return(0);
	}

	if (prev_lsn == cur_lsn) {
		return(0);
	}

	sum_pages += last_pages_in;

	time_t	curr_time = time(NULL);
	double	time_elapsed = difftime(curr_time, prev_time);

	/* We update our variables every srv_flushing_avg_loops
	iterations to smooth out transition in workload. */
	if (++n_iterations >= srv_flushing_avg_loops
	    || time_elapsed >= srv_flushing_avg_loops) {

		if (time_elapsed < 1) {
			time_elapsed = 1;
		}

		avg_page_rate = static_cast<ulint>(
			((static_cast<double>(sum_pages)
			  / time_elapsed)
			 + avg_page_rate) / 2);

		/* How much LSN we have generated since last call. */
		lsn_rate = static_cast<lsn_t>(
			static_cast<double>(cur_lsn - prev_lsn)
			/ time_elapsed);

		lsn_avg_rate = (lsn_avg_rate + lsn_rate) / 2;

		/* aggregate stats of all slots */
		mutex_enter(&page_cleaner.mutex);

		ulint	flush_tm = page_cleaner.flush_time;
		ulint	flush_pass = page_cleaner.flush_pass;

		page_cleaner.flush_time = 0;
		page_cleaner.flush_pass = 0;

		ulint	lru_tm = 0;
		ulint	list_tm = 0;
		ulint	lru_pass = 0;
		ulint	list_pass = 0;

		for (ulint i = 0; i < page_cleaner.n_slots; i++) {
			page_cleaner_slot_t*	slot;

			slot = &page_cleaner.slots[i];

			lru_tm    += slot->flush_lru_time;
			lru_pass  += slot->flush_lru_pass;
			list_tm   += slot->flush_list_time;
			list_pass += slot->flush_list_pass;

			slot->flush_lru_time  = 0;
			slot->flush_lru_pass  = 0;
			slot->flush_list_time = 0;
			slot->flush_list_pass = 0;
		}

		mutex_exit(&page_cleaner.mutex);

		/* minimum values are 1, to avoid dividing by zero. */
		if (lru_tm < 1) {
			lru_tm = 1;
		}
		if (list_tm < 1) {
			list_tm = 1;
		}
		if (flush_tm < 1) {
			flush_tm = 1;
		}

		if (lru_pass < 1) {
			lru_pass = 1;
		}
		if (list_pass < 1) {
			list_pass = 1;
		}
		if (flush_pass < 1) {
			flush_pass = 1;
		}

		MONITOR_SET(MONITOR_FLUSH_ADAPTIVE_AVG_TIME_SLOT,
			    list_tm / list_pass);
		MONITOR_SET(MONITOR_LRU_BATCH_FLUSH_AVG_TIME_SLOT,
			    lru_tm  / lru_pass);

		MONITOR_SET(MONITOR_FLUSH_ADAPTIVE_AVG_TIME_THREAD,
			    list_tm / (srv_n_page_cleaners * flush_pass));
		MONITOR_SET(MONITOR_LRU_BATCH_FLUSH_AVG_TIME_THREAD,
			    lru_tm / (srv_n_page_cleaners * flush_pass));
		MONITOR_SET(MONITOR_FLUSH_ADAPTIVE_AVG_TIME_EST,
			    flush_tm * list_tm / flush_pass
			    / (list_tm + lru_tm));
		MONITOR_SET(MONITOR_LRU_BATCH_FLUSH_AVG_TIME_EST,
			    flush_tm * lru_tm / flush_pass
			    / (list_tm + lru_tm));
		MONITOR_SET(MONITOR_FLUSH_AVG_TIME, flush_tm / flush_pass);

		MONITOR_SET(MONITOR_FLUSH_ADAPTIVE_AVG_PASS,
			    list_pass / page_cleaner.n_slots);
		MONITOR_SET(MONITOR_LRU_BATCH_FLUSH_AVG_PASS,
			    lru_pass / page_cleaner.n_slots);
		MONITOR_SET(MONITOR_FLUSH_AVG_PASS, flush_pass);

		prev_lsn = cur_lsn;
		prev_time = curr_time;

		n_iterations = 0;

		sum_pages = 0;
	}

	oldest_lsn = buf_pool_get_oldest_modification();

	ut_ad(oldest_lsn <= log_get_lsn());

	age = cur_lsn > oldest_lsn ? cur_lsn - oldest_lsn : 0;

	pct_for_dirty = af_get_pct_for_dirty();
	pct_for_lsn = af_get_pct_for_lsn(age);

	pct_total = ut_max(pct_for_dirty, pct_for_lsn);

	/* Estimate pages to be flushed for the lsn progress */
	ulint	sum_pages_for_lsn = 0;
	lsn_t	target_lsn = oldest_lsn
			     + lsn_avg_rate * buf_flush_lsn_scan_factor;

	for (ulint i = 0; i < srv_buf_pool_instances; i++) {
		buf_pool_t*	buf_pool = buf_pool_from_array(i);
		ulint		pages_for_lsn = 0;

		buf_flush_list_mutex_enter(buf_pool);
		for (buf_page_t* b = UT_LIST_GET_LAST(buf_pool->flush_list);
		     b != NULL;
		     b = UT_LIST_GET_PREV(list, b)) {
			if (b->oldest_modification > target_lsn) {
				break;
			}
			++pages_for_lsn;
		}
		buf_flush_list_mutex_exit(buf_pool);

		sum_pages_for_lsn += pages_for_lsn;

		mutex_enter(&page_cleaner.mutex);
		ut_ad(page_cleaner.slots[i].state
		      == PAGE_CLEANER_STATE_NONE);
		page_cleaner.slots[i].n_pages_requested
			= pages_for_lsn / buf_flush_lsn_scan_factor + 1;
		mutex_exit(&page_cleaner.mutex);
	}

	sum_pages_for_lsn /= buf_flush_lsn_scan_factor;
	if(sum_pages_for_lsn < 1) {
		sum_pages_for_lsn = 1;
	}

	/* Cap the maximum IO capacity that we are going to use by
	max_io_capacity. Limit the value to avoid too quick increase */
	ulint	pages_for_lsn =
		std::min<ulint>(sum_pages_for_lsn, srv_max_io_capacity * 2);

	n_pages = (PCT_IO(pct_total) + avg_page_rate + pages_for_lsn) / 3;

	if (n_pages > srv_max_io_capacity) {
		n_pages = srv_max_io_capacity;
	}

	/* Normalize request for each instance */
	mutex_enter(&page_cleaner.mutex);
	ut_ad(page_cleaner.n_slots_requested == 0);
	ut_ad(page_cleaner.n_slots_flushing == 0);
	ut_ad(page_cleaner.n_slots_finished == 0);

	for (ulint i = 0; i < srv_buf_pool_instances; i++) {
		/* if REDO has enough of free space,
		don't care about age distribution of pages */
		page_cleaner.slots[i].n_pages_requested = pct_for_lsn > 30 ?
			page_cleaner.slots[i].n_pages_requested
			* n_pages / sum_pages_for_lsn + 1
			: n_pages / srv_buf_pool_instances;
	}
	mutex_exit(&page_cleaner.mutex);

	MONITOR_SET(MONITOR_FLUSH_N_TO_FLUSH_REQUESTED, n_pages);

	MONITOR_SET(MONITOR_FLUSH_N_TO_FLUSH_BY_AGE, sum_pages_for_lsn);

	MONITOR_SET(MONITOR_FLUSH_AVG_PAGE_RATE, avg_page_rate);
	MONITOR_SET(MONITOR_FLUSH_LSN_AVG_RATE, lsn_avg_rate);
	MONITOR_SET(MONITOR_FLUSH_PCT_FOR_DIRTY, pct_for_dirty);
	MONITOR_SET(MONITOR_FLUSH_PCT_FOR_LSN, pct_for_lsn);

	*lsn_limit = LSN_MAX;

	return(n_pages);
}

/*********************************************************************//**
Puts the page_cleaner thread to sleep if it has finished work in less
than a second
@retval 0 wake up by event set,
@retval OS_SYNC_TIME_EXCEEDED if timeout was exceeded
@param next_loop_time	time when next loop iteration should start
@param sig_count	zero or the value returned by previous call of
			os_event_reset()
@param cur_time		current time as in ut_time_ms() */
static
ulint
pc_sleep_if_needed(
/*===============*/
	ulint		next_loop_time,
	int64_t		sig_count,
	ulint		cur_time)
{
	/* No sleep if we are cleaning the buffer pool during the shutdown
	with everything else finished */
	if (srv_shutdown_state == SRV_SHUTDOWN_FLUSH_PHASE)
		return OS_SYNC_TIME_EXCEEDED;

	if (next_loop_time > cur_time) {
		/* Get sleep interval in micro seconds. We use
		ut_min() to avoid long sleep in case of wrap around. */
		ulint	sleep_us;

		sleep_us = ut_min(static_cast<ulint>(1000000),
				  (next_loop_time - cur_time) * 1000);

		return(os_event_wait_time_low(buf_flush_event,
					      sleep_us, sig_count));
	}

	return(OS_SYNC_TIME_EXCEEDED);
}

/******************************************************************//**
Initialize page_cleaner. */
void
buf_flush_page_cleaner_init(void)
/*=============================*/
{
	ut_ad(!page_cleaner.is_running);

	mutex_create(LATCH_ID_PAGE_CLEANER, &page_cleaner.mutex);

	page_cleaner.is_requested = os_event_create("pc_is_requested");
	page_cleaner.is_finished = os_event_create("pc_is_finished");
	page_cleaner.is_started = os_event_create("pc_is_started");
	page_cleaner.n_slots = static_cast<ulint>(srv_buf_pool_instances);

	ut_d(page_cleaner.n_disabled_debug = 0);

	page_cleaner.is_running = true;
}

/**
Requests for all slots to flush all buffer pool instances.
@param min_n	wished minimum mumber of blocks flushed
		(it is not guaranteed that the actual number is that big)
@param lsn_limit in the case BUF_FLUSH_LIST all blocks whose
		oldest_modification is smaller than this should be flushed
		(if their number does not exceed min_n), otherwise ignored
*/
static
void
pc_request(
	ulint		min_n,
	lsn_t		lsn_limit)
{
	if (min_n != ULINT_MAX) {
		/* Ensure that flushing is spread evenly amongst the
		buffer pool instances. When min_n is ULINT_MAX
		we need to flush everything up to the lsn limit
		so no limit here. */
		min_n = (min_n + srv_buf_pool_instances - 1)
			/ srv_buf_pool_instances;
	}

	mutex_enter(&page_cleaner.mutex);

	ut_ad(page_cleaner.n_slots_requested == 0);
	ut_ad(page_cleaner.n_slots_flushing == 0);
	ut_ad(page_cleaner.n_slots_finished == 0);

	page_cleaner.requested = (min_n > 0);
	page_cleaner.lsn_limit = lsn_limit;

	for (ulint i = 0; i < page_cleaner.n_slots; i++) {
		page_cleaner_slot_t* slot = &page_cleaner.slots[i];

		ut_ad(slot->state == PAGE_CLEANER_STATE_NONE);

		if (min_n == ULINT_MAX) {
			slot->n_pages_requested = ULINT_MAX;
		} else if (min_n == 0) {
			slot->n_pages_requested = 0;
		}

		/* slot->n_pages_requested was already set by
		page_cleaner_flush_pages_recommendation() */

		slot->state = PAGE_CLEANER_STATE_REQUESTED;
	}

	page_cleaner.n_slots_requested = page_cleaner.n_slots;
	page_cleaner.n_slots_flushing = 0;
	page_cleaner.n_slots_finished = 0;

	os_event_set(page_cleaner.is_requested);

	mutex_exit(&page_cleaner.mutex);
}

/**
Do flush for one slot.
@return	the number of the slots which has not been treated yet. */
static
ulint
pc_flush_slot(void)
{
	ulint	lru_tm = 0;
	ulint	list_tm = 0;
	ulint	lru_pass = 0;
	ulint	list_pass = 0;

	mutex_enter(&page_cleaner.mutex);

	if (!page_cleaner.n_slots_requested) {
		os_event_reset(page_cleaner.is_requested);
	} else {
		page_cleaner_slot_t*	slot = NULL;
		ulint			i;

		for (i = 0; i < page_cleaner.n_slots; i++) {
			slot = &page_cleaner.slots[i];

			if (slot->state == PAGE_CLEANER_STATE_REQUESTED) {
				break;
			}
		}

		/* slot should be found because
		page_cleaner.n_slots_requested > 0 */
		ut_a(i < page_cleaner.n_slots);

		buf_pool_t* buf_pool = buf_pool_from_array(i);

		page_cleaner.n_slots_requested--;
		page_cleaner.n_slots_flushing++;
		slot->state = PAGE_CLEANER_STATE_FLUSHING;

		if (UNIV_UNLIKELY(!page_cleaner.is_running)) {
			slot->n_flushed_lru = 0;
			slot->n_flushed_list = 0;
			goto finish_mutex;
		}

		if (page_cleaner.n_slots_requested == 0) {
			os_event_reset(page_cleaner.is_requested);
		}

		mutex_exit(&page_cleaner.mutex);

		lru_tm = ut_time_ms();

		/* Flush pages from end of LRU if required */
		slot->n_flushed_lru = buf_flush_LRU_list(buf_pool);

		lru_tm = ut_time_ms() - lru_tm;
		lru_pass++;

		if (UNIV_UNLIKELY(!page_cleaner.is_running)) {
			slot->n_flushed_list = 0;
			goto finish;
		}

		/* Flush pages from flush_list if required */
		if (page_cleaner.requested) {
			flush_counters_t n;
			memset(&n, 0, sizeof(flush_counters_t));
			list_tm = ut_time_ms();

			slot->succeeded_list = buf_flush_do_batch(
				buf_pool, BUF_FLUSH_LIST,
				slot->n_pages_requested,
				page_cleaner.lsn_limit,
				&n);

			slot->n_flushed_list = n.flushed;

			list_tm = ut_time_ms() - list_tm;
			list_pass++;
		} else {
			slot->n_flushed_list = 0;
			slot->succeeded_list = true;
		}
finish:
		mutex_enter(&page_cleaner.mutex);
finish_mutex:
		page_cleaner.n_slots_flushing--;
		page_cleaner.n_slots_finished++;
		slot->state = PAGE_CLEANER_STATE_FINISHED;

		slot->flush_lru_time += lru_tm;
		slot->flush_list_time += list_tm;
		slot->flush_lru_pass += lru_pass;
		slot->flush_list_pass += list_pass;

		if (page_cleaner.n_slots_requested == 0
		    && page_cleaner.n_slots_flushing == 0) {
			os_event_set(page_cleaner.is_finished);
		}
	}

	ulint	ret = page_cleaner.n_slots_requested;

	mutex_exit(&page_cleaner.mutex);

	return(ret);
}

/**
Wait until all flush requests are finished.
@param n_flushed_lru	number of pages flushed from the end of the LRU list.
@param n_flushed_list	number of pages flushed from the end of the
			flush_list.
@return			true if all flush_list flushing batch were success. */
static
bool
pc_wait_finished(
	ulint*	n_flushed_lru,
	ulint*	n_flushed_list)
{
	bool	all_succeeded = true;

	*n_flushed_lru = 0;
	*n_flushed_list = 0;

	os_event_wait(page_cleaner.is_finished);

	mutex_enter(&page_cleaner.mutex);

	ut_ad(page_cleaner.n_slots_requested == 0);
	ut_ad(page_cleaner.n_slots_flushing == 0);
	ut_ad(page_cleaner.n_slots_finished == page_cleaner.n_slots);

	for (ulint i = 0; i < page_cleaner.n_slots; i++) {
		page_cleaner_slot_t* slot = &page_cleaner.slots[i];

		ut_ad(slot->state == PAGE_CLEANER_STATE_FINISHED);

		*n_flushed_lru += slot->n_flushed_lru;
		*n_flushed_list += slot->n_flushed_list;
		all_succeeded &= slot->succeeded_list;

		slot->state = PAGE_CLEANER_STATE_NONE;

		slot->n_pages_requested = 0;
	}

	page_cleaner.n_slots_finished = 0;

	os_event_reset(page_cleaner.is_finished);

	mutex_exit(&page_cleaner.mutex);

	return(all_succeeded);
}

#ifdef UNIV_LINUX
/**
Set priority for page_cleaner threads.
@param[in]	priority	priority intended to set
@return	true if set as intended */
static
bool
buf_flush_page_cleaner_set_priority(
	int	priority)
{
	setpriority(PRIO_PROCESS, (pid_t)syscall(SYS_gettid),
		    priority);
	return(getpriority(PRIO_PROCESS, (pid_t)syscall(SYS_gettid))
	       == priority);
}
#endif /* UNIV_LINUX */

#ifdef UNIV_DEBUG
/** Loop used to disable page cleaner threads. */
static
void
buf_flush_page_cleaner_disabled_loop(void)
{
	if (!innodb_page_cleaner_disabled_debug) {
		/* We return to avoid entering and exiting mutex. */
		return;
	}

	mutex_enter(&page_cleaner.mutex);
	page_cleaner.n_disabled_debug++;
	mutex_exit(&page_cleaner.mutex);

	while (innodb_page_cleaner_disabled_debug
	       && srv_shutdown_state == SRV_SHUTDOWN_NONE
	       && page_cleaner.is_running) {

		os_thread_sleep(100000); /* [A] */
	}

	/* We need to wait for threads exiting here, otherwise we would
	encounter problem when we quickly perform following steps:
		1) SET GLOBAL innodb_page_cleaner_disabled_debug = 1;
		2) SET GLOBAL innodb_page_cleaner_disabled_debug = 0;
		3) SET GLOBAL innodb_page_cleaner_disabled_debug = 1;
	That's because after step 1 this thread could still be sleeping
	inside the loop above at [A] and steps 2, 3 could happen before
	this thread wakes up from [A]. In such case this thread would
	not re-increment n_disabled_debug and we would be waiting for
	him forever in buf_flush_page_cleaner_disabled_debug_update(...).

	Therefore we are waiting in step 2 for this thread exiting here. */

	mutex_enter(&page_cleaner.mutex);
	page_cleaner.n_disabled_debug--;
	mutex_exit(&page_cleaner.mutex);
}

/** Disables page cleaner threads (coordinator and workers).
@param[in]	save		immediate result from check function */
void buf_flush_page_cleaner_disabled_debug_update(THD*,
						  st_mysql_sys_var*, void*,
						  const void* save)
{
	if (!page_cleaner.is_running) {
		return;
	}

	if (!*static_cast<const my_bool*>(save)) {
		if (!innodb_page_cleaner_disabled_debug) {
			return;
		}

		innodb_page_cleaner_disabled_debug = false;

		/* Enable page cleaner threads. */
		while (srv_shutdown_state == SRV_SHUTDOWN_NONE) {
			mutex_enter(&page_cleaner.mutex);
			const ulint n = page_cleaner.n_disabled_debug;
			mutex_exit(&page_cleaner.mutex);
			/* Check if all threads have been enabled, to avoid
			problem when we decide to re-disable them soon. */
			if (n == 0) {
				break;
			}
		}
		return;
	}

	if (innodb_page_cleaner_disabled_debug) {
		return;
	}

	innodb_page_cleaner_disabled_debug = true;

	while (srv_shutdown_state == SRV_SHUTDOWN_NONE) {
		/* Workers are possibly sleeping on is_requested.

		We have to wake them, otherwise they could possibly
		have never noticed, that they should be disabled,
		and we would wait for them here forever.

		That's why we have sleep-loop instead of simply
		waiting on some disabled_debug_event. */
		os_event_set(page_cleaner.is_requested);

		mutex_enter(&page_cleaner.mutex);

		ut_ad(page_cleaner.n_disabled_debug
		      <= srv_n_page_cleaners);

		if (page_cleaner.n_disabled_debug
		    == srv_n_page_cleaners) {

			mutex_exit(&page_cleaner.mutex);
			break;
		}

		mutex_exit(&page_cleaner.mutex);

		os_thread_sleep(100000);
	}
}
#endif /* UNIV_DEBUG */

/******************************************************************//**
page_cleaner thread tasked with flushing dirty pages from the buffer
pools. As of now we'll have only one coordinator.
@return a dummy parameter */
extern "C"
os_thread_ret_t
DECLARE_THREAD(buf_flush_page_cleaner_coordinator)(void*)
{
	my_thread_init();
#ifdef UNIV_PFS_THREAD
	pfs_register_thread(page_cleaner_thread_key);
#endif /* UNIV_PFS_THREAD */
	ut_ad(!srv_read_only_mode);

#ifdef UNIV_DEBUG_THREAD_CREATION
	ib::info() << "page_cleaner thread running, id "
		<< os_thread_pf(os_thread_get_curr_id());
#endif /* UNIV_DEBUG_THREAD_CREATION */
#ifdef UNIV_LINUX
	/* linux might be able to set different setting for each thread.
	worth to try to set high priority for page cleaner threads */
	if (buf_flush_page_cleaner_set_priority(
		buf_flush_page_cleaner_priority)) {

		ib::info() << "page_cleaner coordinator priority: "
			<< buf_flush_page_cleaner_priority;
	} else {
		ib::info() << "If the mysqld execution user is authorized,"
		" page cleaner thread priority can be changed."
		" See the man page of setpriority().";
	}
	/* Signal that setpriority() has been attempted. */
	os_event_set(recv_sys.flush_end);
#endif /* UNIV_LINUX */

	do {
		/* treat flushing requests during recovery. */
		ulint	n_flushed_lru = 0;
		ulint	n_flushed_list = 0;

		os_event_wait(recv_sys.flush_start);

		if (!recv_writer_thread_active) {
			break;
		}

		switch (recv_sys.flush_type) {
		case BUF_FLUSH_LRU:
			/* Flush pages from end of LRU if required */
			pc_request(0, LSN_MAX);
			while (pc_flush_slot() > 0) {}
			pc_wait_finished(&n_flushed_lru, &n_flushed_list);
			break;

		case BUF_FLUSH_LIST:
			/* Flush all pages */
			do {
				pc_request(ULINT_MAX, LSN_MAX);
				while (pc_flush_slot() > 0) {}
			} while (!pc_wait_finished(&n_flushed_lru,
						   &n_flushed_list));
			break;

		default:
			ut_ad(0);
		}

		os_event_reset(recv_sys.flush_start);
		os_event_set(recv_sys.flush_end);
	} while (recv_writer_thread_active);

	os_event_wait(buf_flush_event);

	ulint	ret_sleep = 0;
	ulint	n_evicted = 0;
	ulint	n_flushed_last = 0;
	ulint	warn_interval = 1;
	ulint	warn_count = 0;
	int64_t	sig_count = os_event_reset(buf_flush_event);
	ulint	next_loop_time = ut_time_ms() + 1000;
	ulint	n_flushed = 0;
	ulint	last_activity = srv_get_activity_count();
	ulint	last_pages = 0;

	while (srv_shutdown_state <= SRV_SHUTDOWN_INITIATED) {
		ulint	curr_time = ut_time_ms();

		/* The page_cleaner skips sleep if the server is
		idle and there are no pending IOs in the buffer pool
		and there is work to do. */
		if (srv_check_activity(last_activity)
		    || buf_get_n_pending_read_ios()
		    || n_flushed == 0) {

			ret_sleep = pc_sleep_if_needed(
				next_loop_time, sig_count, curr_time);
		} else if (curr_time > next_loop_time) {
			ret_sleep = OS_SYNC_TIME_EXCEEDED;
		} else {
			ret_sleep = 0;
		}

		if (srv_shutdown_state > SRV_SHUTDOWN_INITIATED) {
			break;
		}

		sig_count = os_event_reset(buf_flush_event);

		if (ret_sleep == OS_SYNC_TIME_EXCEEDED) {
			if (global_system_variables.log_warnings > 2
			    && curr_time > next_loop_time + 3000
			    && !(test_flags & TEST_SIGINT)) {
				if (warn_count == 0) {
					ib::info() << "page_cleaner: 1000ms"
						" intended loop took "
						<< 1000 + curr_time
						   - next_loop_time
						<< "ms. The settings might not"
						" be optimal. (flushed="
						<< n_flushed_last
						<< " and evicted="
						<< n_evicted
						<< ", during the time.)";
					if (warn_interval > 300) {
						warn_interval = 600;
					} else {
						warn_interval *= 2;
					}

					warn_count = warn_interval;
				} else {
					--warn_count;
				}
			} else {
				/* reset counter */
				warn_interval = 1;
				warn_count = 0;
			}

			next_loop_time = curr_time + 1000;
			n_flushed_last = n_evicted = 0;
		}

		if (ret_sleep != OS_SYNC_TIME_EXCEEDED
		    && srv_flush_sync
		    && buf_flush_sync_lsn > 0) {
			/* woke up for flush_sync */
			mutex_enter(&page_cleaner.mutex);
			lsn_t	lsn_limit = buf_flush_sync_lsn;
			buf_flush_sync_lsn = 0;
			mutex_exit(&page_cleaner.mutex);

			/* Request flushing for threads */
			pc_request(ULINT_MAX, lsn_limit);

			ulint tm = ut_time_ms();

			/* Coordinator also treats requests */
			while (pc_flush_slot() > 0) {}

			/* only coordinator is using these counters,
			so no need to protect by lock. */
			page_cleaner.flush_time += ut_time_ms() - tm;
			page_cleaner.flush_pass++;

			/* Wait for all slots to be finished */
			ulint	n_flushed_lru = 0;
			ulint	n_flushed_list = 0;
			pc_wait_finished(&n_flushed_lru, &n_flushed_list);

			if (n_flushed_list > 0 || n_flushed_lru > 0) {
				buf_flush_stats(n_flushed_list, n_flushed_lru);

				MONITOR_INC_VALUE_CUMULATIVE(
					MONITOR_FLUSH_SYNC_TOTAL_PAGE,
					MONITOR_FLUSH_SYNC_COUNT,
					MONITOR_FLUSH_SYNC_PAGES,
					n_flushed_lru + n_flushed_list);
			}

			n_flushed = n_flushed_lru + n_flushed_list;

		} else if (srv_check_activity(last_activity)) {
			ulint	n_to_flush;
			lsn_t	lsn_limit = 0;

			/* Estimate pages from flush_list to be flushed */
			if (ret_sleep == OS_SYNC_TIME_EXCEEDED) {
				last_activity = srv_get_activity_count();
				n_to_flush =
					page_cleaner_flush_pages_recommendation(
						&lsn_limit, last_pages);
			} else {
				n_to_flush = 0;
			}

			/* Request flushing for threads */
			pc_request(n_to_flush, lsn_limit);

			ulint tm = ut_time_ms();

			/* Coordinator also treats requests */
			while (pc_flush_slot() > 0) {
				/* No op */
			}

			/* only coordinator is using these counters,
			so no need to protect by lock. */
			page_cleaner.flush_time += ut_time_ms() - tm;
			page_cleaner.flush_pass++ ;

			/* Wait for all slots to be finished */
			ulint	n_flushed_lru = 0;
			ulint	n_flushed_list = 0;

			pc_wait_finished(&n_flushed_lru, &n_flushed_list);

			if (n_flushed_list > 0 || n_flushed_lru > 0) {
				buf_flush_stats(n_flushed_list, n_flushed_lru);
			}

			if (ret_sleep == OS_SYNC_TIME_EXCEEDED) {
				last_pages = n_flushed_list;
			}

			n_evicted += n_flushed_lru;
			n_flushed_last += n_flushed_list;

			n_flushed = n_flushed_lru + n_flushed_list;

			if (n_flushed_lru) {
				MONITOR_INC_VALUE_CUMULATIVE(
					MONITOR_LRU_BATCH_FLUSH_TOTAL_PAGE,
					MONITOR_LRU_BATCH_FLUSH_COUNT,
					MONITOR_LRU_BATCH_FLUSH_PAGES,
					n_flushed_lru);
			}

			if (n_flushed_list) {
				MONITOR_INC_VALUE_CUMULATIVE(
					MONITOR_FLUSH_ADAPTIVE_TOTAL_PAGE,
					MONITOR_FLUSH_ADAPTIVE_COUNT,
					MONITOR_FLUSH_ADAPTIVE_PAGES,
					n_flushed_list);
			}

		} else if (ret_sleep == OS_SYNC_TIME_EXCEEDED) {
			/* no activity, slept enough */
			buf_flush_lists(PCT_IO(100), LSN_MAX, &n_flushed);

			n_flushed_last += n_flushed;

			if (n_flushed) {
				MONITOR_INC_VALUE_CUMULATIVE(
					MONITOR_FLUSH_BACKGROUND_TOTAL_PAGE,
					MONITOR_FLUSH_BACKGROUND_COUNT,
					MONITOR_FLUSH_BACKGROUND_PAGES,
					n_flushed);

			}

		} else {
			/* no activity, but woken up by event */
			n_flushed = 0;
		}

		ut_d(buf_flush_page_cleaner_disabled_loop());
	}

	ut_ad(srv_shutdown_state > SRV_SHUTDOWN_INITIATED);
	if (srv_fast_shutdown == 2
	    || srv_shutdown_state == SRV_SHUTDOWN_EXIT_THREADS) {
		/* In very fast shutdown or when innodb failed to start, we
		simulate a crash of the buffer pool. We are not required to do
		any flushing. */
		goto thread_exit;
	}

	/* In case of normal and slow shutdown the page_cleaner thread
	must wait for all other activity in the server to die down.
	Note that we can start flushing the buffer pool as soon as the
	server enters shutdown phase but we must stay alive long enough
	to ensure that any work done by the master or purge threads is
	also flushed.
	During shutdown we pass through two stages. In the first stage,
	when SRV_SHUTDOWN_CLEANUP is set other threads like the master
	and the purge threads may be working as well. We start flushing
	the buffer pool but can't be sure that no new pages are being
	dirtied until we enter SRV_SHUTDOWN_FLUSH_PHASE phase. */

	do {
		pc_request(ULINT_MAX, LSN_MAX);

		while (pc_flush_slot() > 0) {}

		ulint	n_flushed_lru = 0;
		ulint	n_flushed_list = 0;
		pc_wait_finished(&n_flushed_lru, &n_flushed_list);

		n_flushed = n_flushed_lru + n_flushed_list;

		/* We sleep only if there are no pages to flush */
		if (n_flushed == 0) {
			os_thread_sleep(100000);
		}
	} while (srv_shutdown_state == SRV_SHUTDOWN_CLEANUP);

	/* At this point all threads including the master and the purge
	thread must have been suspended. */
	ut_a(srv_get_active_thread_type() == SRV_NONE);
	ut_a(srv_shutdown_state == SRV_SHUTDOWN_FLUSH_PHASE);

	/* We can now make a final sweep on flushing the buffer pool
	and exit after we have cleaned the whole buffer pool.
	It is important that we wait for any running batch that has
	been triggered by us to finish. Otherwise we can end up
	considering end of that batch as a finish of our final
	sweep and we'll come out of the loop leaving behind dirty pages
	in the flush_list */
	buf_flush_wait_batch_end(NULL, BUF_FLUSH_LIST);
	buf_flush_wait_LRU_batch_end();

	bool	success;

	do {
		pc_request(ULINT_MAX, LSN_MAX);

		while (pc_flush_slot() > 0) {}

		ulint	n_flushed_lru = 0;
		ulint	n_flushed_list = 0;
		success = pc_wait_finished(&n_flushed_lru, &n_flushed_list);

		n_flushed = n_flushed_lru + n_flushed_list;

		buf_flush_wait_batch_end(NULL, BUF_FLUSH_LIST);
		buf_flush_wait_LRU_batch_end();

	} while (!success || n_flushed > 0);

	/* Some sanity checks */
	ut_a(srv_get_active_thread_type() == SRV_NONE);
	ut_a(srv_shutdown_state == SRV_SHUTDOWN_FLUSH_PHASE);

	for (ulint i = 0; i < srv_buf_pool_instances; i++) {
		buf_pool_t* buf_pool = buf_pool_from_array(i);
		ut_a(UT_LIST_GET_LEN(buf_pool->flush_list) == 0);
	}

	/* We have lived our life. Time to die. */

thread_exit:
	/* All worker threads are waiting for the event here,
	and no more access to page_cleaner structure by them.
	Wakes worker threads up just to make them exit. */
	page_cleaner.is_running = false;

	/* waiting for all worker threads exit */
	while (page_cleaner.n_workers) {
		os_event_set(page_cleaner.is_requested);
		os_thread_sleep(10000);
	}

	mutex_destroy(&page_cleaner.mutex);

	os_event_destroy(page_cleaner.is_finished);
	os_event_destroy(page_cleaner.is_requested);
	os_event_destroy(page_cleaner.is_started);

	buf_page_cleaner_is_active = false;

	my_thread_end();
	/* We count the number of threads in os_thread_exit(). A created
	thread should always use that to exit and not use return() to exit. */
	os_thread_exit();

	OS_THREAD_DUMMY_RETURN;
}

/** Adjust thread count for page cleaner workers.
@param[in]	new_cnt		Number of threads to be used */
void
buf_flush_set_page_cleaner_thread_cnt(ulong new_cnt)
{
	mutex_enter(&page_cleaner.mutex);

	srv_n_page_cleaners = new_cnt;
	if (new_cnt > page_cleaner.n_workers) {
		/* User has increased the number of page
		cleaner threads. */
		ulint add = new_cnt - page_cleaner.n_workers;
		for (ulint i = 0; i < add; i++) {
			os_thread_id_t cleaner_thread_id;
			os_thread_create(buf_flush_page_cleaner_worker, NULL, &cleaner_thread_id);
		}
	}

	mutex_exit(&page_cleaner.mutex);

	/* Wait until defined number of workers has started. */
	while (page_cleaner.is_running &&
	       page_cleaner.n_workers != (srv_n_page_cleaners - 1)) {
		os_event_set(page_cleaner.is_requested);
		os_event_reset(page_cleaner.is_started);
		os_event_wait_time(page_cleaner.is_started, 1000000);
	}
}

/******************************************************************//**
Worker thread of page_cleaner.
@return a dummy parameter */
extern "C"
os_thread_ret_t
DECLARE_THREAD(buf_flush_page_cleaner_worker)(
/*==========================================*/
	void*	arg MY_ATTRIBUTE((unused)))
			/*!< in: a dummy parameter required by
			os_thread_create */
{
	my_thread_init();
#ifndef DBUG_OFF
	os_thread_id_t cleaner_thread_id = os_thread_get_curr_id();
#endif

	mutex_enter(&page_cleaner.mutex);
	ulint thread_no = page_cleaner.n_workers++;

	DBUG_LOG("ib_buf", "Thread " << cleaner_thread_id
		 << " started; n_workers=" << page_cleaner.n_workers);

	/* Signal that we have started */
	os_event_set(page_cleaner.is_started);
	mutex_exit(&page_cleaner.mutex);

#ifdef UNIV_LINUX
	/* linux might be able to set different setting for each thread
	worth to try to set high priority for page cleaner threads */
	if (buf_flush_page_cleaner_set_priority(
		buf_flush_page_cleaner_priority)) {

		ib::info() << "page_cleaner worker priority: "
			<< buf_flush_page_cleaner_priority;
	}
#endif /* UNIV_LINUX */

	while (true) {
		os_event_wait(page_cleaner.is_requested);

		ut_d(buf_flush_page_cleaner_disabled_loop());

		if (!page_cleaner.is_running) {
			break;
		}

		ut_ad(srv_n_page_cleaners >= 1);

		/* If number of page cleaner threads is decreased
		exit those that are not anymore needed. */
		if (srv_shutdown_state == SRV_SHUTDOWN_NONE &&
		    thread_no >= (srv_n_page_cleaners - 1)) {
			DBUG_LOG("ib_buf", "Exiting "
				<< thread_no
				<< " page cleaner worker thread_id "
				<< os_thread_pf(cleaner_thread_id)
				<< " total threads " << srv_n_page_cleaners << ".");
			break;
		}

		pc_flush_slot();
	}

	mutex_enter(&page_cleaner.mutex);
	page_cleaner.n_workers--;

	DBUG_LOG("ib_buf", "Thread " << cleaner_thread_id
		 << " exiting; n_workers=" << page_cleaner.n_workers);

	/* Signal that we have stopped */
	os_event_set(page_cleaner.is_started);
	mutex_exit(&page_cleaner.mutex);

	my_thread_end();

	os_thread_exit();

	OS_THREAD_DUMMY_RETURN;
}

/*******************************************************************//**
Synchronously flush dirty blocks from the end of the flush list of all buffer
pool instances.
NOTE: The calling thread is not allowed to own any latches on pages! */
void
buf_flush_sync_all_buf_pools(void)
/*==============================*/
{
	bool success;
	do {
		success = buf_flush_lists(ULINT_MAX, LSN_MAX, NULL);
		buf_flush_wait_batch_end(NULL, BUF_FLUSH_LIST);
	} while (!success);

	ut_a(success);
}

/** Request IO burst and wake page_cleaner up.
@param[in]	lsn_limit	upper limit of LSN to be flushed */
void
buf_flush_request_force(
	lsn_t	lsn_limit)
{
	/* adjust based on lsn_avg_rate not to get old */
	lsn_t	lsn_target = lsn_limit + lsn_avg_rate * 3;

	mutex_enter(&page_cleaner.mutex);
	if (lsn_target > buf_flush_sync_lsn) {
		buf_flush_sync_lsn = lsn_target;
	}
	mutex_exit(&page_cleaner.mutex);

	os_event_set(buf_flush_event);
}
#if defined UNIV_DEBUG || defined UNIV_BUF_DEBUG

/** Functor to validate the flush list. */
struct	Check {
	void operator()(const buf_page_t* elem) const
	{
		ut_a(elem->in_flush_list);
	}
};

/******************************************************************//**
Validates the flush list.
@return TRUE if ok */
static
ibool
buf_flush_validate_low(
/*===================*/
	buf_pool_t*	buf_pool)		/*!< in: Buffer pool instance */
{
	buf_page_t*		bpage;
	const ib_rbt_node_t*	rnode = NULL;

	ut_ad(buf_flush_list_mutex_own(buf_pool));

	ut_list_validate(buf_pool->flush_list, Check());

	bpage = UT_LIST_GET_FIRST(buf_pool->flush_list);

	/* If we are in recovery mode i.e.: flush_rbt != NULL
	then each block in the flush_list must also be present
	in the flush_rbt. */
	if (UNIV_LIKELY_NULL(buf_pool->flush_rbt)) {
		rnode = rbt_first(buf_pool->flush_rbt);
	}

	while (bpage != NULL) {
		const lsn_t	om = bpage->oldest_modification;

		ut_ad(buf_pool_from_bpage(bpage) == buf_pool);

		ut_ad(bpage->in_flush_list);

		/* A page in buf_pool->flush_list can be in
		BUF_BLOCK_REMOVE_HASH state. This happens when a page
		is in the middle of being relocated. In that case the
		original descriptor can have this state and still be
		in the flush list waiting to acquire the
		buf_pool->flush_list_mutex to complete the relocation. */
		ut_a(buf_page_in_file(bpage)
		     || buf_page_get_state(bpage) == BUF_BLOCK_REMOVE_HASH);
		ut_a(om > 0);

		if (UNIV_LIKELY_NULL(buf_pool->flush_rbt)) {
			buf_page_t**	prpage;

			ut_a(rnode != NULL);
			prpage = rbt_value(buf_page_t*, rnode);

			ut_a(*prpage != NULL);
			ut_a(*prpage == bpage);
			rnode = rbt_next(buf_pool->flush_rbt, rnode);
		}

		bpage = UT_LIST_GET_NEXT(list, bpage);

		ut_a(bpage == NULL || om >= bpage->oldest_modification);
	}

	/* By this time we must have exhausted the traversal of
	flush_rbt (if active) as well. */
	ut_a(rnode == NULL);

	return(TRUE);
}

/******************************************************************//**
Validates the flush list.
@return TRUE if ok */
ibool
buf_flush_validate(
/*===============*/
	buf_pool_t*	buf_pool)	/*!< buffer pool instance */
{
	ibool	ret;

	buf_flush_list_mutex_enter(buf_pool);

	ret = buf_flush_validate_low(buf_pool);

	buf_flush_list_mutex_exit(buf_pool);

	return(ret);
}

#endif /* UNIV_DEBUG || UNIV_BUF_DEBUG */

/******************************************************************//**
Check if there are any dirty pages that belong to a space id in the flush
list in a particular buffer pool.
@return number of dirty pages present in a single buffer pool */
ulint
buf_pool_get_dirty_pages_count(
/*===========================*/
	buf_pool_t*	buf_pool,	/*!< in: buffer pool */
	ulint		id,		/*!< in: space id to check */
	FlushObserver*	observer)	/*!< in: flush observer to check */

{
	ulint		count = 0;

	buf_pool_mutex_enter(buf_pool);
	buf_flush_list_mutex_enter(buf_pool);

	buf_page_t*	bpage;

	for (bpage = UT_LIST_GET_FIRST(buf_pool->flush_list);
	     bpage != 0;
	     bpage = UT_LIST_GET_NEXT(list, bpage)) {

		ut_ad(buf_page_in_file(bpage));
		ut_ad(bpage->in_flush_list);
		ut_ad(bpage->oldest_modification > 0);

		if ((observer != NULL
		     && observer == bpage->flush_observer)
		    || (observer == NULL
			&& id == bpage->id.space())) {
			++count;
		}
	}

	buf_flush_list_mutex_exit(buf_pool);
	buf_pool_mutex_exit(buf_pool);

	return(count);
}

/******************************************************************//**
Check if there are any dirty pages that belong to a space id in the flush list.
@return number of dirty pages present in all the buffer pools */
static
ulint
buf_flush_get_dirty_pages_count(
/*============================*/
	ulint		id,		/*!< in: space id to check */
	FlushObserver*	observer)	/*!< in: flush observer to check */
{
	ulint		count = 0;

	for (ulint i = 0; i < srv_buf_pool_instances; ++i) {
		buf_pool_t*	buf_pool;

		buf_pool = buf_pool_from_array(i);

		count += buf_pool_get_dirty_pages_count(buf_pool, id, observer);
	}

	return(count);
}

/** FlushObserver constructor
@param[in]	space		tablespace
@param[in]	trx		trx instance
@param[in]	stage		performance schema accounting object,
used by ALTER TABLE. It is passed to log_preflush_pool_modified_pages()
for accounting. */
FlushObserver::FlushObserver(
	fil_space_t*		space,
	trx_t*			trx,
	ut_stage_alter_t*	stage)
	:
	m_space(space),
	m_trx(trx),
	m_stage(stage),
	m_interrupted(false)
{
	m_flushed = UT_NEW_NOKEY(std::vector<ulint>(srv_buf_pool_instances));
	m_removed = UT_NEW_NOKEY(std::vector<ulint>(srv_buf_pool_instances));

	for (ulint i = 0; i < srv_buf_pool_instances; i++) {
		m_flushed->at(i) = 0;
		m_removed->at(i) = 0;
	}

	DBUG_LOG("flush", "FlushObserver(): trx->id=" << m_trx->id);
}

/** FlushObserver deconstructor */
FlushObserver::~FlushObserver()
{
	ut_ad(buf_flush_get_dirty_pages_count(m_space->id, this) == 0);

	UT_DELETE(m_flushed);
	UT_DELETE(m_removed);

	DBUG_LOG("flush", "~FlushObserver(): trx->id=" << m_trx->id);
}

/** Check whether the operation has been interrupted */
void FlushObserver::check_interrupted()
{
	if (trx_is_interrupted(m_trx)) {
		interrupted();
	}
}

/** Notify observer of a flush
@param[in]	buf_pool	buffer pool instance
@param[in]	bpage		buffer page to flush */
void
FlushObserver::notify_flush(
	buf_pool_t*	buf_pool,
	buf_page_t*	bpage)
{
	ut_ad(buf_pool_mutex_own(buf_pool));

	m_flushed->at(buf_pool->instance_no)++;

	if (m_stage != NULL) {
		m_stage->inc();
	}

	DBUG_LOG("flush", "Flush " << bpage->id);
}

/** Notify observer of a remove
@param[in]	buf_pool	buffer pool instance
@param[in]	bpage		buffer page flushed */
void
FlushObserver::notify_remove(
	buf_pool_t*	buf_pool,
	buf_page_t*	bpage)
{
	ut_ad(buf_pool_mutex_own(buf_pool));

	m_removed->at(buf_pool->instance_no)++;

	DBUG_LOG("flush", "Remove " << bpage->id);
}

/** Flush dirty pages and wait. */
void
FlushObserver::flush()
{
	ut_ad(m_trx);

	if (!m_interrupted && m_stage) {
		m_stage->begin_phase_flush(buf_flush_get_dirty_pages_count(
						   m_space->id, this));
	}

	buf_LRU_flush_or_remove_pages(m_space->id, this);

	/* Wait for all dirty pages were flushed. */
	for (ulint i = 0; i < srv_buf_pool_instances; i++) {
		while (!is_complete(i)) {

			os_thread_sleep(2000);
		}
	}
}<|MERGE_RESOLUTION|>--- conflicted
+++ resolved
@@ -1359,17 +1359,7 @@
 		}
 	}
 
-<<<<<<< HEAD
-	if (high > space->size) {
-		high = space->size;
-=======
-	if (fil_space_t *s = fil_space_acquire_for_io(page_id.space())) {
-		high = s->max_page_number_for_io(high);
-		s->release_for_io();
-	} else {
-		return 0;
->>>>>>> acc58fd8
-	}
+	high = space->max_page_number_for_io(high);
 
 	DBUG_PRINT("ib_buf", ("flush %u:%u..%u",
 			      page_id.space(),
