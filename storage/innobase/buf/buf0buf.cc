/*****************************************************************************

Copyright (c) 1995, 2018, Oracle and/or its affiliates. All Rights Reserved.
Copyright (c) 2008, Google Inc.
Copyright (c) 2013, 2021, MariaDB Corporation.

Portions of this file contain modifications contributed and copyrighted by
Google, Inc. Those modifications are gratefully acknowledged and are described
briefly in the InnoDB documentation. The contributions by Google are
incorporated with their permission, and subject to the conditions contained in
the file COPYING.Google.

This program is free software; you can redistribute it and/or modify it under
the terms of the GNU General Public License as published by the Free Software
Foundation; version 2 of the License.

This program is distributed in the hope that it will be useful, but WITHOUT
ANY WARRANTY; without even the implied warranty of MERCHANTABILITY or FITNESS
FOR A PARTICULAR PURPOSE. See the GNU General Public License for more details.

You should have received a copy of the GNU General Public License along with
this program; if not, write to the Free Software Foundation, Inc.,
51 Franklin Street, Fifth Floor, Boston, MA 02110-1335 USA

*****************************************************************************/

/**************************************************//**
@file buf/buf0buf.cc
The database buffer buf_pool

Created 11/5/1995 Heikki Tuuri
*******************************************************/

#include "assume_aligned.h"
#include "mtr0types.h"
#include "mach0data.h"
#include "buf0buf.h"
#include "buf0checksum.h"
#include "ut0crc32.h"
#include <string.h>

#ifndef UNIV_INNOCHECKSUM
#include "my_cpu.h"
#include "mem0mem.h"
#include "btr0btr.h"
#include "fil0fil.h"
#include "fil0crypt.h"
#include "buf0buddy.h"
#include "buf0dblwr.h"
#include "lock0lock.h"
#include "btr0sea.h"
#include "ibuf0ibuf.h"
#include "trx0undo.h"
#include "trx0purge.h"
#include "log0log.h"
#include "dict0stats_bg.h"
#include "srv0srv.h"
#include "srv0start.h"
#include "dict0dict.h"
#include "log0recv.h"
#include "srv0mon.h"
#include "log0crypt.h"
#include "fil0pagecompress.h"
#endif /* !UNIV_INNOCHECKSUM */
#include "page0zip.h"
#include "buf0dump.h"
#include <map>
#include <sstream>

using st_::span;

#ifdef HAVE_LIBNUMA
#include <numa.h>
#include <numaif.h>
struct set_numa_interleave_t
{
	set_numa_interleave_t()
	{
		if (srv_numa_interleave) {

			struct bitmask *numa_mems_allowed = numa_get_mems_allowed();
			ib::info() << "Setting NUMA memory policy to"
				" MPOL_INTERLEAVE";
			if (set_mempolicy(MPOL_INTERLEAVE,
					  numa_mems_allowed->maskp,
					  numa_mems_allowed->size) != 0) {

				ib::warn() << "Failed to set NUMA memory"
					" policy to MPOL_INTERLEAVE: "
					<< strerror(errno);
			}
			numa_bitmask_free(numa_mems_allowed);
		}
	}

	~set_numa_interleave_t()
	{
		if (srv_numa_interleave) {

			ib::info() << "Setting NUMA memory policy to"
				" MPOL_DEFAULT";
			if (set_mempolicy(MPOL_DEFAULT, NULL, 0) != 0) {
				ib::warn() << "Failed to set NUMA memory"
					" policy to MPOL_DEFAULT: "
					<< strerror(errno);
			}
		}
	}
};

#define NUMA_MEMPOLICY_INTERLEAVE_IN_SCOPE set_numa_interleave_t scoped_numa
#else
#define NUMA_MEMPOLICY_INTERLEAVE_IN_SCOPE
#endif /* HAVE_LIBNUMA */

/*
		IMPLEMENTATION OF THE BUFFER POOL
		=================================

		Buffer frames and blocks
		------------------------
Following the terminology of Gray and Reuter, we call the memory
blocks where file pages are loaded buffer frames. For each buffer
frame there is a control block, or shortly, a block, in the buffer
control array. The control info which does not need to be stored
in the file along with the file page, resides in the control block.

		Buffer pool struct
		------------------
The buffer buf_pool contains a single mutex which protects all the
control data structures of the buf_pool. The content of a buffer frame is
protected by a separate read-write lock in its control block, though.
These locks can be locked and unlocked without owning the buf_pool.mutex.
The OS events in the buf_pool struct can be waited for without owning the
buf_pool.mutex.

The buf_pool.mutex is a hot-spot in main memory, causing a lot of
memory bus traffic on multiprocessor systems when processors
alternately access the mutex. On our Pentium, the mutex is accessed
maybe every 10 microseconds. We gave up the solution to have mutexes
for each control block, for instance, because it seemed to be
complicated.

A solution to reduce mutex contention of the buf_pool.mutex is to
create a separate mutex for the page hash table. On Pentium,
accessing the hash table takes 2 microseconds, about half
of the total buf_pool.mutex hold time.

		Control blocks
		--------------

The control block contains, for instance, the bufferfix count
which is incremented when a thread wants a file page to be fixed
in a buffer frame. The bufferfix operation does not lock the
contents of the frame, however. For this purpose, the control
block contains a read-write lock.

The buffer frames have to be aligned so that the start memory
address of a frame is divisible by the universal page size, which
is a power of two.

The control blocks containing file pages are put to a hash table
according to the file address of the page.
We could speed up the access to an individual page by using
"pointer swizzling": we could replace the page references on
non-leaf index pages by direct pointers to the page, if it exists
in the buf_pool. We could make a separate hash table where we could
chain all the page references in non-leaf pages residing in the buf_pool,
using the page reference as the hash key,
and at the time of reading of a page update the pointers accordingly.
Drawbacks of this solution are added complexity and,
possibly, extra space required on non-leaf pages for memory pointers.
A simpler solution is just to speed up the hash table mechanism
in the database, using tables whose size is a power of 2.

		Lists of blocks
		---------------

There are several lists of control blocks.

The free list (buf_pool.free) contains blocks which are currently not
used.

The common LRU list contains all the blocks holding a file page
except those for which the bufferfix count is non-zero.
The pages are in the LRU list roughly in the order of the last
access to the page, so that the oldest pages are at the end of the
list. We also keep a pointer to near the end of the LRU list,
which we can use when we want to artificially age a page in the
buf_pool. This is used if we know that some page is not needed
again for some time: we insert the block right after the pointer,
causing it to be replaced sooner than would normally be the case.
Currently this aging mechanism is used for read-ahead mechanism
of pages, and it can also be used when there is a scan of a full
table which cannot fit in the memory. Putting the pages near the
end of the LRU list, we make sure that most of the buf_pool stays
in the main memory, undisturbed.

The unzip_LRU list contains a subset of the common LRU list.  The
blocks on the unzip_LRU list hold a compressed file page and the
corresponding uncompressed page frame.  A block is in unzip_LRU if and
only if the predicate block->page.belongs_to_unzip_LRU()
holds.  The blocks in unzip_LRU will be in same order as they are in
the common LRU list.  That is, each manipulation of the common LRU
list will result in the same manipulation of the unzip_LRU list.

The chain of modified blocks (buf_pool.flush_list) contains the blocks
holding persistent file pages that have been modified in the memory
but not written to disk yet. The block with the oldest modification
which has not yet been written to disk is at the end of the chain.
The access to this list is protected by buf_pool.flush_list_mutex.

The control blocks for uncompressed pages are accessible via
buf_block_t objects that are reachable via buf_pool.chunks[].
The control blocks (buf_page_t) of those ROW_FORMAT=COMPRESSED pages
that are not in buf_pool.flush_list and for which no uncompressed
page has been allocated in buf_pool are only accessible via
buf_pool.LRU.

The chains of free memory blocks (buf_pool.zip_free[]) are used by
the buddy allocator (buf0buddy.cc) to keep track of currently unused
memory blocks of size sizeof(buf_page_t)..srv_page_size / 2.  These
blocks are inside the srv_page_size-sized memory blocks of type
BUF_BLOCK_MEMORY that the buddy allocator requests from the buffer
pool.  The buddy allocator is solely used for allocating control
blocks for compressed pages (buf_page_t) and compressed page frames.

		Loading a file page
		-------------------

First, a victim block for replacement has to be found in the
buf_pool. It is taken from the free list or searched for from the
end of the LRU-list. An exclusive lock is reserved for the frame,
the io_fix field is set in the block fixing the block in buf_pool,
and the io-operation for loading the page is queued. The io-handler thread
releases the X-lock on the frame and resets the io_fix field
when the io operation completes.

A thread may request the above operation using the function
buf_page_get(). It may then continue to request a lock on the frame.
The lock is granted when the io-handler releases the x-lock.

		Read-ahead
		----------

The read-ahead mechanism is intended to be intelligent and
isolated from the semantically higher levels of the database
index management. From the higher level we only need the
information if a file page has a natural successor or
predecessor page. On the leaf level of a B-tree index,
these are the next and previous pages in the natural
order of the pages.

Let us first explain the read-ahead mechanism when the leafs
of a B-tree are scanned in an ascending or descending order.
When a read page is the first time referenced in the buf_pool,
the buffer manager checks if it is at the border of a so-called
linear read-ahead area. The tablespace is divided into these
areas of size 64 blocks, for example. So if the page is at the
border of such an area, the read-ahead mechanism checks if
all the other blocks in the area have been accessed in an
ascending or descending order. If this is the case, the system
looks at the natural successor or predecessor of the page,
checks if that is at the border of another area, and in this case
issues read-requests for all the pages in that area. Maybe
we could relax the condition that all the pages in the area
have to be accessed: if data is deleted from a table, there may
appear holes of unused pages in the area.

A different read-ahead mechanism is used when there appears
to be a random access pattern to a file.
If a new page is referenced in the buf_pool, and several pages
of its random access area (for instance, 32 consecutive pages
in a tablespace) have recently been referenced, we may predict
that the whole area may be needed in the near future, and issue
the read requests for the whole area.
*/

#ifndef UNIV_INNOCHECKSUM
void page_hash_latch::read_lock_wait()
{
  /* First, try busy spinning for a while. */
  for (auto spin= srv_n_spin_wait_rounds; spin--; )
  {
    ut_delay(srv_spin_wait_delay);
    if (read_trylock())
      return;
  }
  /* Fall back to yielding to other threads. */
  do
    std::this_thread::yield();
  while (!read_trylock());
}

void page_hash_latch::write_lock_wait()
{
  write_lock_wait_start();

  /* First, try busy spinning for a while. */
  for (auto spin= srv_n_spin_wait_rounds; spin--; )
  {
    if (write_lock_poll())
      return;
    ut_delay(srv_spin_wait_delay);
  }

  /* Fall back to yielding to other threads. */
  do
    std::this_thread::yield();
  while (!write_lock_poll());
}

constexpr std::chrono::microseconds WAIT_FOR_READ(100);
constexpr int WAIT_FOR_WRITE= 100;
/** Number of attempts made to read in a page in the buffer pool */
constexpr ulint	BUF_PAGE_READ_MAX_RETRIES= 100;
/** The maximum portion of the buffer pool that can be used for the
read-ahead buffer.  (Divide buf_pool size by this amount) */
constexpr uint32_t BUF_READ_AHEAD_PORTION= 32;

/** A 64KiB buffer of NUL bytes, for use in assertions and checks,
and dummy default values of instantly dropped columns.
Initially, BLOB field references are set to NUL bytes, in
dtuple_convert_big_rec(). */
const byte *field_ref_zero;

/** The InnoDB buffer pool */
buf_pool_t buf_pool;
buf_pool_t::chunk_t::map *buf_pool_t::chunk_t::map_reg;
buf_pool_t::chunk_t::map *buf_pool_t::chunk_t::map_ref;

#ifdef UNIV_DEBUG
/** Disable resizing buffer pool to make assertion code not expensive. */
my_bool			buf_disable_resize_buffer_pool_debug = TRUE;

/** This is used to insert validation operations in execution
in the debug version */
static ulint buf_dbg_counter;
#endif /* UNIV_DEBUG */

/** Macro to determine whether the read of write counter is used depending
on the io_type */
#define MONITOR_RW_COUNTER(io_type, counter)		\
	((io_type == BUF_IO_READ)			\
	 ? (counter##_READ)				\
	 : (counter##_WRITTEN))


/** Decrypt a page for temporary tablespace.
@param[in,out]	tmp_frame	Temporary buffer
@param[in]	src_frame	Page to decrypt
@return true if temporary tablespace decrypted, false if not */
static bool buf_tmp_page_decrypt(byte* tmp_frame, byte* src_frame)
{
	if (buf_is_zeroes(span<const byte>(src_frame, srv_page_size))) {
		return true;
	}

	/* read space & lsn */
	uint header_len = FIL_PAGE_FILE_FLUSH_LSN_OR_KEY_VERSION;

	/* Copy FIL page header, it is not encrypted */
	memcpy(tmp_frame, src_frame, header_len);

	/* Calculate the offset where decryption starts */
	const byte* src = src_frame + header_len;
	byte* dst = tmp_frame + header_len;
	uint srclen = uint(srv_page_size)
		- (header_len + FIL_PAGE_FCRC32_CHECKSUM);
	ulint offset = mach_read_from_4(src_frame + FIL_PAGE_OFFSET);

	if (!log_tmp_block_decrypt(src, srclen, dst,
				   (offset * srv_page_size))) {
		return false;
	}

	static_assert(FIL_PAGE_FCRC32_CHECKSUM == 4, "alignment");
	memcpy_aligned<4>(tmp_frame + srv_page_size - FIL_PAGE_FCRC32_CHECKSUM,
			  src_frame + srv_page_size - FIL_PAGE_FCRC32_CHECKSUM,
			  FIL_PAGE_FCRC32_CHECKSUM);

	memcpy_aligned<OS_FILE_LOG_BLOCK_SIZE>(src_frame, tmp_frame,
					       srv_page_size);
	srv_stats.pages_decrypted.inc();
	srv_stats.n_temp_blocks_decrypted.inc();

	return true; /* page was decrypted */
}

/** Decrypt a page.
@param[in,out]	bpage	Page control block
@param[in]	node	data file
@return whether the operation was successful */
static bool buf_page_decrypt_after_read(buf_page_t *bpage,
                                        const fil_node_t &node)
{
	ut_ad(node.space->referenced());
	ut_ad(node.space->id == bpage->id().space());
	const auto flags = node.space->flags;

	byte* dst_frame = bpage->zip.data ? bpage->zip.data :
		((buf_block_t*) bpage)->frame;
	bool page_compressed = node.space->is_compressed()
		&& buf_page_is_compressed(dst_frame, flags);
	const page_id_t id(bpage->id());

	if (id.page_no() == 0) {
		/* File header pages are not encrypted/compressed */
		return (true);
	}

	if (node.space->purpose == FIL_TYPE_TEMPORARY
	    && innodb_encrypt_temporary_tables) {
		buf_tmp_buffer_t* slot = buf_pool.io_buf_reserve();
		ut_a(slot);
		slot->allocate();

		if (!buf_tmp_page_decrypt(slot->crypt_buf, dst_frame)) {
			slot->release();
			ib::error() << "Encrypted page " << id
				    << " in file " << node.name;
			return false;
		}

		slot->release();
		return true;
	}

	/* Page is encrypted if encryption information is found from
	tablespace and page contains used key_version. This is true
	also for pages first compressed and then encrypted. */

	buf_tmp_buffer_t* slot;
	uint key_version = buf_page_get_key_version(dst_frame, flags);

	if (page_compressed && !key_version) {
		/* the page we read is unencrypted */
		/* Find free slot from temporary memory array */
decompress:
		if (fil_space_t::full_crc32(flags)
		    && buf_page_is_corrupted(true, dst_frame, flags)) {
			return false;
		}

		slot = buf_pool.io_buf_reserve();
		ut_a(slot);
		slot->allocate();

decompress_with_slot:
		ut_d(fil_page_type_validate(node.space, dst_frame));

		ulint write_size = fil_page_decompress(
			slot->crypt_buf, dst_frame, flags);
		slot->release();
		ut_ad(!write_size
		      || fil_page_type_validate(node.space, dst_frame));
		ut_ad(node.space->referenced());
		return write_size != 0;
	}

	if (key_version && node.space->crypt_data) {
		/* Verify encryption checksum before we even try to
		decrypt. */
		if (!buf_page_verify_crypt_checksum(dst_frame, flags)) {
decrypt_failed:
			ib::error() << "Encrypted page " << id
				    << " in file " << node.name
				    << " looks corrupted; key_version="
				    << key_version;
			return false;
		}

		slot = buf_pool.io_buf_reserve();
		ut_a(slot);
		slot->allocate();
		ut_d(fil_page_type_validate(node.space, dst_frame));

		/* decrypt using crypt_buf to dst_frame */
		if (!fil_space_decrypt(node.space, slot->crypt_buf, dst_frame)) {
			slot->release();
			goto decrypt_failed;
		}

		ut_d(fil_page_type_validate(node.space, dst_frame));

		if ((fil_space_t::full_crc32(flags) && page_compressed)
		    || fil_page_get_type(dst_frame)
		    == FIL_PAGE_PAGE_COMPRESSED_ENCRYPTED) {
			goto decompress_with_slot;
		}

		slot->release();
	} else if (fil_page_get_type(dst_frame)
		   == FIL_PAGE_PAGE_COMPRESSED_ENCRYPTED) {
		goto decompress;
	}

	ut_ad(node.space->referenced());
	return true;
}
#endif /* !UNIV_INNOCHECKSUM */

/** Checks if the page is in crc32 checksum format.
@param[in]	read_buf		database page
@param[in]	checksum_field1		new checksum field
@param[in]	checksum_field2		old checksum field
@return true if the page is in crc32 checksum format. */
static
bool
buf_page_is_checksum_valid_crc32(
	const byte*			read_buf,
	ulint				checksum_field1,
	ulint				checksum_field2)
{
	const uint32_t	crc32 = buf_calc_page_crc32(read_buf);

#ifdef UNIV_INNOCHECKSUM
<<<<<<< HEAD
	extern FILE* log_file;
	extern unsigned long long cur_page_num;
	if (log_file) {
		fprintf(log_file, "page::%llu;"
			" crc32 calculated = %u;"
=======
	if (log_file
	    && srv_checksum_algorithm == SRV_CHECKSUM_ALGORITHM_STRICT_CRC32) {
		fprintf(log_file, "page::" UINT32PF ";"
			" crc32 calculated = " UINT32PF ";"
>>>>>>> ec8882b9
			" recorded checksum field1 = " ULINTPF " recorded"
			" checksum field2 =" ULINTPF "\n", cur_page_num,
			crc32, checksum_field1, checksum_field2);
	}
#endif /* UNIV_INNOCHECKSUM */

	if (checksum_field1 != checksum_field2) {
		return false;
	}

	return checksum_field1 == crc32;
}

<<<<<<< HEAD
=======
/** Checks if the page is in innodb checksum format.
@param[in]	read_buf	database page
@param[in]	checksum_field1	new checksum field
@param[in]	checksum_field2	old checksum field
@return true if the page is in innodb checksum format. */
bool
buf_page_is_checksum_valid_innodb(
	const byte*			read_buf,
	ulint				checksum_field1,
	ulint				checksum_field2)
{
	/* There are 2 valid formulas for
	checksum_field2 (old checksum field) which algo=innodb could have
	written to the page:

	1. Very old versions of InnoDB only stored 8 byte lsn to the
	start and the end of the page.

	2. Newer InnoDB versions store the old formula checksum
	(buf_calc_page_old_checksum()). */

	ulint	old_checksum = buf_calc_page_old_checksum(read_buf);
	ulint	new_checksum = buf_calc_page_new_checksum(read_buf);

#ifdef UNIV_INNOCHECKSUM
	if (log_file
	    && srv_checksum_algorithm == SRV_CHECKSUM_ALGORITHM_INNODB) {
		fprintf(log_file, "page::" UINT32PF ";"
			" old style: calculated ="
			" " ULINTPF "; recorded = " ULINTPF "\n",
			cur_page_num, old_checksum,
			checksum_field2);
		fprintf(log_file, "page::" UINT32PF ";"
			" new style: calculated ="
			" " ULINTPF "; crc32 = " UINT32PF "; recorded = " ULINTPF "\n",
			cur_page_num, new_checksum,
			buf_calc_page_crc32(read_buf), checksum_field1);
	}

	if (log_file
	    && srv_checksum_algorithm == SRV_CHECKSUM_ALGORITHM_STRICT_INNODB) {
		fprintf(log_file, "page::" UINT32PF ";"
			" old style: calculated ="
			" " ULINTPF "; recorded checksum = " ULINTPF "\n",
			cur_page_num, old_checksum,
			checksum_field2);
		fprintf(log_file, "page::" UINT32PF ";"
			" new style: calculated ="
			" " ULINTPF "; recorded checksum  = " ULINTPF "\n",
			cur_page_num, new_checksum,
			checksum_field1);
	}
#endif /* UNIV_INNOCHECKSUM */


	if (checksum_field2 != mach_read_from_4(read_buf + FIL_PAGE_LSN)
	    && checksum_field2 != old_checksum) {
		DBUG_LOG("checksum",
			 "Page checksum crc32 not valid"
			 << " field1 " << checksum_field1
			 << " field2 " << checksum_field2
			 << " crc32 " << buf_calc_page_old_checksum(read_buf)
			 << " lsn " << mach_read_from_4(
				 read_buf + FIL_PAGE_LSN));
		return(false);
	}

	/* old field is fine, check the new field */

	/* InnoDB versions < 4.0.14 and < 4.1.1 stored the space id
	(always equal to 0), to FIL_PAGE_SPACE_OR_CHKSUM */

	if (checksum_field1 != 0 && checksum_field1 != new_checksum) {
		DBUG_LOG("checksum",
			 "Page checksum crc32 not valid"
			 << " field1 " << checksum_field1
			 << " field2 " << checksum_field2
			 << " crc32 " << buf_calc_page_new_checksum(read_buf)
			 << " lsn " << mach_read_from_4(
				 read_buf + FIL_PAGE_LSN));
		return(false);
	}

	return(true);
}

/** Checks if the page is in none checksum format.
@param[in]	read_buf	database page
@param[in]	checksum_field1	new checksum field
@param[in]	checksum_field2	old checksum field
@return true if the page is in none checksum format. */
bool
buf_page_is_checksum_valid_none(
	const byte*			read_buf,
	ulint				checksum_field1,
	ulint				checksum_field2)
{
#ifndef DBUG_OFF
	if (checksum_field1 != checksum_field2
	    && checksum_field1 != BUF_NO_CHECKSUM_MAGIC) {
		DBUG_LOG("checksum",
			 "Page checksum crc32 not valid"
			 << " field1 " << checksum_field1
			 << " field2 " << checksum_field2
			 << " crc32 " << BUF_NO_CHECKSUM_MAGIC
			 << " lsn " << mach_read_from_4(read_buf
							+ FIL_PAGE_LSN));
	}
#endif /* DBUG_OFF */

#ifdef UNIV_INNOCHECKSUM
	if (log_file
	    && srv_checksum_algorithm == SRV_CHECKSUM_ALGORITHM_STRICT_NONE) {
		fprintf(log_file,
			"page::" UINT32PF "; none checksum: calculated"
			" = %lu; recorded checksum_field1 = " ULINTPF
			" recorded checksum_field2 = " ULINTPF "\n",
			cur_page_num, BUF_NO_CHECKSUM_MAGIC,
			checksum_field1, checksum_field2);
	}
#endif /* UNIV_INNOCHECKSUM */

	return(checksum_field1 == checksum_field2
	       && checksum_field1 == BUF_NO_CHECKSUM_MAGIC);
}

>>>>>>> ec8882b9
/** Checks whether the lsn present in the page is lesser than the
peek current lsn.
@param[in]	check_lsn	lsn to check
@param[in]	read_buf	page. */
static void buf_page_check_lsn(bool check_lsn, const byte* read_buf)
{
#ifndef UNIV_INNOCHECKSUM
	if (check_lsn && recv_lsn_checks_on) {
		const lsn_t current_lsn = log_sys.get_lsn();
		const lsn_t	page_lsn
			= mach_read_from_8(read_buf + FIL_PAGE_LSN);

		/* Since we are going to reset the page LSN during the import
		phase it makes no sense to spam the log with error messages. */
		if (current_lsn < page_lsn) {

			const uint32_t space_id = mach_read_from_4(
				read_buf + FIL_PAGE_SPACE_ID);
			const uint32_t page_no = mach_read_from_4(
				read_buf + FIL_PAGE_OFFSET);

			ib::error() << "Page " << page_id_t(space_id, page_no)
				<< " log sequence number " << page_lsn
				<< " is in the future! Current system"
				<< " log sequence number "
				<< current_lsn << ".";

			ib::error() << "Your database may be corrupt or"
				" you may have copied the InnoDB"
				" tablespace but not the InnoDB"
				" log files. "
				<< FORCE_RECOVERY_MSG;

		}
	}
#endif /* !UNIV_INNOCHECKSUM */
}


/** Check if a buffer is all zeroes.
@param[in]	buf	data to check
@return whether the buffer is all zeroes */
bool buf_is_zeroes(span<const byte> buf)
{
  ut_ad(buf.size() <= UNIV_PAGE_SIZE_MAX);
  return memcmp(buf.data(), field_ref_zero, buf.size()) == 0;
}

/** Check if a page is corrupt.
@param[in]	check_lsn	whether the LSN should be checked
@param[in]	read_buf	database page
@param[in]	zip_size	ROW_FORMAT=COMPRESSED page size, or 0
@param[in]	space		tablespace
@return whether the page is corrupted */
bool
buf_page_is_corrupted(
	bool			check_lsn,
	const byte*		read_buf,
	ulint			fsp_flags)
{
#ifndef UNIV_INNOCHECKSUM
	DBUG_EXECUTE_IF("buf_page_import_corrupt_failure", return(true); );
#endif
	if (fil_space_t::full_crc32(fsp_flags)) {
		bool compressed = false, corrupted = false;
		const uint size = buf_page_full_crc32_size(
			read_buf, &compressed, &corrupted);
		if (corrupted) {
			return true;
		}
		const byte* end = read_buf + (size - FIL_PAGE_FCRC32_CHECKSUM);
		uint crc32 = mach_read_from_4(end);

		if (!crc32 && size == srv_page_size
		    && buf_is_zeroes(span<const byte>(read_buf, size))) {
			return false;
		}

		DBUG_EXECUTE_IF(
			"page_intermittent_checksum_mismatch", {
			static int page_counter;
			if (page_counter++ == 2) {
				crc32++;
			}
		});

		if (crc32 != ut_crc32(read_buf,
				      size - FIL_PAGE_FCRC32_CHECKSUM)) {
			return true;
		}
		static_assert(FIL_PAGE_FCRC32_KEY_VERSION == 0, "alignment");
		static_assert(FIL_PAGE_LSN % 4 == 0, "alignment");
		static_assert(FIL_PAGE_FCRC32_END_LSN % 4 == 0, "alignment");
		if (!compressed
		    && !mach_read_from_4(FIL_PAGE_FCRC32_KEY_VERSION
					 + read_buf)
		    && memcmp_aligned<4>(read_buf + (FIL_PAGE_LSN + 4),
					 end - (FIL_PAGE_FCRC32_END_LSN
						- FIL_PAGE_FCRC32_CHECKSUM),
					 4)) {
			return true;
		}

		buf_page_check_lsn(check_lsn, read_buf);
		return false;
	}

#ifndef UNIV_INNOCHECKSUM
	uint32_t	crc32 = 0;
	bool		crc32_inited = false;
#endif /* !UNIV_INNOCHECKSUM */
	const ulint zip_size = fil_space_t::zip_size(fsp_flags);
	const uint16_t page_type = fil_page_get_type(read_buf);

	/* We can trust page type if page compression is set on tablespace
	flags because page compression flag means file must have been
	created with 10.1 (later than 5.5 code base). In 10.1 page
	compressed tables do not contain post compression checksum and
	FIL_PAGE_END_LSN_OLD_CHKSUM field stored. Note that space can
	be null if we are in fil_check_first_page() and first page
	is not compressed or encrypted. Page checksum is verified
	after decompression (i.e. normally pages are already
	decompressed at this stage). */
	if ((page_type == FIL_PAGE_PAGE_COMPRESSED ||
	     page_type == FIL_PAGE_PAGE_COMPRESSED_ENCRYPTED)
#ifndef UNIV_INNOCHECKSUM
	    && FSP_FLAGS_HAS_PAGE_COMPRESSION(fsp_flags)
#endif
	) {
		return(false);
	}

	static_assert(FIL_PAGE_LSN % 4 == 0, "alignment");
	static_assert(FIL_PAGE_END_LSN_OLD_CHKSUM % 4 == 0, "alignment");

	if (!zip_size
	    && memcmp_aligned<4>(read_buf + FIL_PAGE_LSN + 4,
				 read_buf + srv_page_size
				 - FIL_PAGE_END_LSN_OLD_CHKSUM + 4, 4)) {
		/* Stored log sequence numbers at the start and the end
		of page do not match */

		return(true);
	}

	buf_page_check_lsn(check_lsn, read_buf);

	/* Check whether the checksum fields have correct values */

	if (zip_size) {
		return !page_zip_verify_checksum(read_buf, zip_size);
	}

	const uint32_t checksum_field1 = mach_read_from_4(
		read_buf + FIL_PAGE_SPACE_OR_CHKSUM);

	const uint32_t checksum_field2 = mach_read_from_4(
		read_buf + srv_page_size - FIL_PAGE_END_LSN_OLD_CHKSUM);

	static_assert(FIL_PAGE_LSN % 8 == 0, "alignment");

	/* A page filled with NUL bytes is considered not corrupted.
	Before MariaDB Server 10.1.25 (MDEV-12113) or 10.2.2 (or MySQL 5.7),
	the FIL_PAGE_FILE_FLUSH_LSN field may have been written nonzero
	for the first page of each file of the system tablespace.
	We want to ignore it for the system tablespace, but because
	we do not know the expected tablespace here, we ignore the
	field for all data files, except for
	innodb_checksum_algorithm=full_crc32 which we handled above. */
	if (!checksum_field1 && !checksum_field2) {
		/* Checksum fields can have valid value as zero.
		If the page is not empty then do the checksum
		calculation for the page. */
		bool all_zeroes = true;
		for (size_t i = 0; i < srv_page_size; i++) {
#ifndef UNIV_INNOCHECKSUM
			if (i == FIL_PAGE_FILE_FLUSH_LSN_OR_KEY_VERSION) {
				i += 8;
			}
#endif
			if (read_buf[i]) {
				all_zeroes = false;
				break;
			}
		}

		if (all_zeroes) {
			return false;
		}
	}

#ifndef UNIV_INNOCHECKSUM
	switch (srv_checksum_algorithm) {
	case SRV_CHECKSUM_ALGORITHM_STRICT_FULL_CRC32:
	case SRV_CHECKSUM_ALGORITHM_STRICT_CRC32:
#endif /* !UNIV_INNOCHECKSUM */
		return !buf_page_is_checksum_valid_crc32(
			read_buf, checksum_field1, checksum_field2);
<<<<<<< HEAD
#ifndef UNIV_INNOCHECKSUM
	default:
		if (checksum_field1 == BUF_NO_CHECKSUM_MAGIC
		    && checksum_field2 == BUF_NO_CHECKSUM_MAGIC) {
=======
	case SRV_CHECKSUM_ALGORITHM_STRICT_INNODB:
		return !buf_page_is_checksum_valid_innodb(
			read_buf, checksum_field1, checksum_field2);
	case SRV_CHECKSUM_ALGORITHM_STRICT_NONE:
		return !buf_page_is_checksum_valid_none(
			read_buf, checksum_field1, checksum_field2);
	case SRV_CHECKSUM_ALGORITHM_FULL_CRC32:
	case SRV_CHECKSUM_ALGORITHM_CRC32:
	case SRV_CHECKSUM_ALGORITHM_INNODB:
		if (buf_page_is_checksum_valid_none(read_buf,
			checksum_field1, checksum_field2)) {
#ifdef UNIV_INNOCHECKSUM
			if (log_file) {
				fprintf(log_file, "page::" UINT32PF ";"
					" old style: calculated = %u;"
					" recorded = " ULINTPF ";\n",
					cur_page_num,
					buf_calc_page_old_checksum(read_buf),
					checksum_field2);
				fprintf(log_file, "page::" UINT32PF ";"
					" new style: calculated = " UINT32PF ";"
					" crc32 = " UINT32PF "; recorded = " ULINTPF ";\n",
					cur_page_num,
					buf_calc_page_new_checksum(read_buf),
					buf_calc_page_crc32(read_buf),
					checksum_field1);
			}
#endif /* UNIV_INNOCHECKSUM */
>>>>>>> ec8882b9
			return false;
		}

		/* Very old versions of InnoDB only stored 8 byte lsn to the
		start and the end of the page. */

		/* Since innodb_checksum_algorithm is not strict_* allow
		any of the algos to match for the old field */

		if (checksum_field2
		    != mach_read_from_4(read_buf + FIL_PAGE_LSN)
		    && checksum_field2 != BUF_NO_CHECKSUM_MAGIC) {

			crc32 = buf_calc_page_crc32(read_buf);
			crc32_inited = true;

			DBUG_EXECUTE_IF(
				"page_intermittent_checksum_mismatch", {
					static int page_counter;
					if (page_counter++ == 2) {
						crc32++;
					}
				});

			if (checksum_field2 != crc32
			    && checksum_field2
			    != buf_calc_page_old_checksum(read_buf)) {
				return true;
			}
		}

		switch (checksum_field1) {
		case 0:
		case BUF_NO_CHECKSUM_MAGIC:
			break;
		default:
			if (!crc32_inited) {
				crc32 = buf_calc_page_crc32(read_buf);
				crc32_inited = true;
			}

			if (checksum_field1 != crc32
			    && checksum_field1
			    != buf_calc_page_new_checksum(read_buf)) {
				return true;
			}
		}

		return crc32_inited
			&& ((checksum_field1 == crc32
			     && checksum_field2 != crc32)
			    || (checksum_field1 != crc32
				&& checksum_field2 == crc32));
	}
#endif /* !UNIV_INNOCHECKSUM */
}

#ifndef UNIV_INNOCHECKSUM

#if defined(DBUG_OFF) && defined(HAVE_MADVISE) &&  defined(MADV_DODUMP)
/** Enable buffers to be dumped to core files

A convience function, not called anyhwere directly however
it is left available for gdb or any debugger to call
in the event that you want all of the memory to be dumped
to a core file.

Returns number of errors found in madvise calls. */
int
buf_madvise_do_dump()
{
	int ret= 0;

	/* mirrors allocation in log_t::create() */
	if (log_sys.buf) {
		ret += madvise(log_sys.buf,
			       srv_log_buffer_size,
			       MADV_DODUMP);
		ret += madvise(log_sys.flush_buf,
			       srv_log_buffer_size,
			       MADV_DODUMP);
	}
	/* mirrors recv_sys_t::create() */
	if (recv_sys.buf)
	{
		ret+= madvise(recv_sys.buf, recv_sys.len, MADV_DODUMP);
	}

	mysql_mutex_lock(&buf_pool.mutex);
	auto chunk = buf_pool.chunks;

	for (ulint n = buf_pool.n_chunks; n--; chunk++) {
		ret+= madvise(chunk->mem, chunk->mem_size(), MADV_DODUMP);
	}

	mysql_mutex_unlock(&buf_pool.mutex);
	return ret;
}
#endif

/** Dump a page to stderr.
@param[in]	read_buf	database page
@param[in]	zip_size	compressed page size, or 0 */
void buf_page_print(const byte* read_buf, ulint zip_size)
{
	dict_index_t*	index;

#ifndef UNIV_DEBUG
	const ulint size = zip_size ? zip_size : srv_page_size;
	ib::info() << "Page dump in ascii and hex ("
		<< size << " bytes):";

	ut_print_buf(stderr, read_buf, size);
	fputs("\nInnoDB: End of page dump\n", stderr);
#endif

	if (zip_size) {
		/* Print compressed page. */
		ib::info() << "Compressed page type ("
			<< fil_page_get_type(read_buf)
			<< "); stored checksum in field1 "
			<< mach_read_from_4(
				read_buf + FIL_PAGE_SPACE_OR_CHKSUM)
			<< "; calculated checksums for field1: "
			<< "crc32 "
			<< page_zip_calc_checksum(read_buf, zip_size, false)
			<< ", adler32 "
			<< page_zip_calc_checksum(read_buf, zip_size, true)
			<< "; page LSN "
			<< mach_read_from_8(read_buf + FIL_PAGE_LSN)
			<< "; page number (if stored to page"
			<< " already) "
			<< mach_read_from_4(read_buf + FIL_PAGE_OFFSET)
			<< "; space id (if stored to page already) "
			<< mach_read_from_4(
				read_buf + FIL_PAGE_ARCH_LOG_NO_OR_SPACE_ID);

	} else {
		const uint32_t	crc32 = buf_calc_page_crc32(read_buf);
		ulint page_type = fil_page_get_type(read_buf);

		ib::info() << "Uncompressed page, stored checksum in field1 "
			<< mach_read_from_4(
				read_buf + FIL_PAGE_SPACE_OR_CHKSUM)
			<< ", calculated checksums for field1: crc32 "
			<< crc32
			<< ", innodb "
			<< buf_calc_page_new_checksum(read_buf)
			<< ", page type " << page_type
			<< ", stored checksum in field2 "
			<< mach_read_from_4(read_buf + srv_page_size
					    - FIL_PAGE_END_LSN_OLD_CHKSUM)
			<< ", innodb checksum for field2: "
			<< buf_calc_page_old_checksum(read_buf)
			<< ",  page LSN "
			<< mach_read_from_4(read_buf + FIL_PAGE_LSN)
			<< " "
			<< mach_read_from_4(read_buf + FIL_PAGE_LSN + 4)
			<< ", low 4 bytes of LSN at page end "
			<< mach_read_from_4(read_buf + srv_page_size
					    - FIL_PAGE_END_LSN_OLD_CHKSUM + 4)
			<< ", page number (if stored to page already) "
			<< mach_read_from_4(read_buf + FIL_PAGE_OFFSET)
			<< ", space id (if created with >= MySQL-4.1.1"
			   " and stored already) "
			<< mach_read_from_4(
				read_buf + FIL_PAGE_ARCH_LOG_NO_OR_SPACE_ID);
	}

	switch (fil_page_get_type(read_buf)) {
		index_id_t	index_id;
	case FIL_PAGE_INDEX:
	case FIL_PAGE_TYPE_INSTANT:
	case FIL_PAGE_RTREE:
		index_id = btr_page_get_index_id(read_buf);
		ib::info() << "Page may be an index page where"
			" index id is " << index_id;

		index = dict_index_find_on_id_low(index_id);
		if (index) {
			ib::info()
				<< "Index " << index_id
				<< " is " << index->name
				<< " in table " << index->table->name;
		}
		break;
	case FIL_PAGE_UNDO_LOG:
		fputs("InnoDB: Page may be an undo log page\n", stderr);
		break;
	case FIL_PAGE_INODE:
		fputs("InnoDB: Page may be an 'inode' page\n", stderr);
		break;
	case FIL_PAGE_IBUF_FREE_LIST:
		fputs("InnoDB: Page may be an insert buffer free list page\n",
		      stderr);
		break;
	case FIL_PAGE_TYPE_ALLOCATED:
		fputs("InnoDB: Page may be a freshly allocated page\n",
		      stderr);
		break;
	case FIL_PAGE_IBUF_BITMAP:
		fputs("InnoDB: Page may be an insert buffer bitmap page\n",
		      stderr);
		break;
	case FIL_PAGE_TYPE_SYS:
		fputs("InnoDB: Page may be a system page\n",
		      stderr);
		break;
	case FIL_PAGE_TYPE_TRX_SYS:
		fputs("InnoDB: Page may be a transaction system page\n",
		      stderr);
		break;
	case FIL_PAGE_TYPE_FSP_HDR:
		fputs("InnoDB: Page may be a file space header page\n",
		      stderr);
		break;
	case FIL_PAGE_TYPE_XDES:
		fputs("InnoDB: Page may be an extent descriptor page\n",
		      stderr);
		break;
	case FIL_PAGE_TYPE_BLOB:
		fputs("InnoDB: Page may be a BLOB page\n",
		      stderr);
		break;
	case FIL_PAGE_TYPE_ZBLOB:
	case FIL_PAGE_TYPE_ZBLOB2:
		fputs("InnoDB: Page may be a compressed BLOB page\n",
		      stderr);
		break;
	}
}

/** Initialize a buffer page descriptor.
@param[in,out]	block	buffer page descriptor
@param[in]	frame	buffer page frame */
static
void
buf_block_init(buf_block_t* block, byte* frame)
{
	/* This function should only be executed at database startup or by
	buf_pool.resize(). Either way, adaptive hash index must not exist. */
	assert_block_ahi_empty_on_init(block);

	block->frame = frame;

	MEM_MAKE_DEFINED(&block->modify_clock, sizeof block->modify_clock);
	ut_ad(!block->modify_clock);
	block->page.init(BUF_BLOCK_NOT_USED, page_id_t(~0ULL));
#ifdef BTR_CUR_HASH_ADAPT
	MEM_MAKE_DEFINED(&block->index, sizeof block->index);
	ut_ad(!block->index);
#endif /* BTR_CUR_HASH_ADAPT */
	ut_d(block->in_unzip_LRU_list = false);
	ut_d(block->in_withdraw_list = false);

	page_zip_des_init(&block->page.zip);

	MEM_MAKE_DEFINED(&block->lock, sizeof block->lock);
	block->lock.init();
}

/** Allocate a chunk of buffer frames.
@param bytes    requested size
@return whether the allocation succeeded */
inline bool buf_pool_t::chunk_t::create(size_t bytes)
{
  DBUG_EXECUTE_IF("ib_buf_chunk_init_fails", return false;);
  /* Round down to a multiple of page size, although it already should be. */
  bytes= ut_2pow_round<size_t>(bytes, srv_page_size);

  mem= buf_pool.allocator.allocate_large_dontdump(bytes, &mem_pfx);

  if (UNIV_UNLIKELY(!mem))
    return false;

  MEM_UNDEFINED(mem, mem_size());

#ifdef HAVE_LIBNUMA
  if (srv_numa_interleave)
  {
    struct bitmask *numa_mems_allowed= numa_get_mems_allowed();
    if (mbind(mem, mem_size(), MPOL_INTERLEAVE,
              numa_mems_allowed->maskp, numa_mems_allowed->size,
              MPOL_MF_MOVE))
    {
      ib::warn() << "Failed to set NUMA memory policy of"
              " buffer pool page frames to MPOL_INTERLEAVE"
              " (error: " << strerror(errno) << ").";
    }
    numa_bitmask_free(numa_mems_allowed);
  }
#endif /* HAVE_LIBNUMA */


  /* Allocate the block descriptors from
  the start of the memory block. */
  blocks= reinterpret_cast<buf_block_t*>(mem);

  /* Align a pointer to the first frame.  Note that when
  opt_large_page_size is smaller than srv_page_size,
  (with max srv_page_size at 64k don't think any hardware
  makes this true),
  we may allocate one fewer block than requested.  When
  it is bigger, we may allocate more blocks than requested. */
  static_assert(sizeof(byte*) == sizeof(ulint), "pointer size");

  byte *frame= reinterpret_cast<byte*>((reinterpret_cast<ulint>(mem) +
                                        srv_page_size - 1) &
                                       ~ulint{srv_page_size - 1});
  size= (mem_pfx.m_size >> srv_page_size_shift) - (frame != mem);

  /* Subtract the space needed for block descriptors. */
  {
    ulint s= size;

    while (frame < reinterpret_cast<const byte*>(blocks + s))
    {
      frame+= srv_page_size;
      s--;
    }

    size= s;
  }

  /* Init block structs and assign frames for them. Then we assign the
  frames to the first blocks (we already mapped the memory above). */

  buf_block_t *block= blocks;

  for (auto i= size; i--; ) {
    buf_block_init(block, frame);
    MEM_UNDEFINED(block->frame, srv_page_size);
    /* Add the block to the free list */
    UT_LIST_ADD_LAST(buf_pool.free, &block->page);

    ut_d(block->page.in_free_list = TRUE);
    block++;
    frame+= srv_page_size;
  }

  reg();

  return true;
}

#ifdef UNIV_DEBUG
/** Check that all file pages in the buffer chunk are in a replaceable state.
@return address of a non-free block
@retval nullptr if all freed */
inline const buf_block_t *buf_pool_t::chunk_t::not_freed() const
{
  buf_block_t *block= blocks;
  for (auto i= size; i--; block++)
  {
    switch (block->page.state()) {
    case BUF_BLOCK_ZIP_PAGE:
      /* The uncompressed buffer pool should never
      contain ROW_FORMAT=COMPRESSED block descriptors. */
      ut_error;
      break;
    case BUF_BLOCK_NOT_USED:
    case BUF_BLOCK_MEMORY:
    case BUF_BLOCK_REMOVE_HASH:
      /* Skip blocks that are not being used for file pages. */
      break;
    case BUF_BLOCK_FILE_PAGE:
      const lsn_t lsn= block->page.oldest_modification();

      if (srv_read_only_mode)
      {
        /* The page cleaner is disabled in read-only mode.  No pages
        can be dirtied, so all of them must be clean. */
        ut_ad(lsn == 0 || lsn == recv_sys.recovered_lsn ||
              srv_force_recovery == SRV_FORCE_NO_LOG_REDO);
        ut_ad(!block->page.buf_fix_count());
        ut_ad(block->page.io_fix() == BUF_IO_NONE);
        break;
      }

      if (fsp_is_system_temporary(block->page.id().space()))
      {
        ut_ad(lsn == 0 || lsn == 2);
        break;
      }

      if (lsn > 1 || !block->page.can_relocate())
        return block;

      break;
    }
  }

  return nullptr;
}
#endif /* UNIV_DEBUG */

/** Free the synchronization objects of a buffer pool block descriptor
@param[in,out]	block	buffer pool block descriptor */
static void buf_block_free_mutexes(buf_block_t* block)
{
	block->lock.free();
}

/** Create the hash table.
@param n  the lower bound of n_cells */
void buf_pool_t::page_hash_table::create(ulint n)
{
  n_cells= ut_find_prime(n);
  const size_t size= pad(n_cells) * sizeof *array;
  void* v= aligned_malloc(size, CPU_LEVEL1_DCACHE_LINESIZE);
  memset(v, 0, size);
  array= static_cast<hash_cell_t*>(v);
}

/** Create the buffer pool.
@return whether the creation failed */
bool buf_pool_t::create()
{
  ut_ad(this == &buf_pool);
  ut_ad(srv_buf_pool_size % srv_buf_pool_chunk_unit == 0);
  ut_ad(!is_initialised());
  ut_ad(srv_buf_pool_size > 0);
  ut_ad(!resizing);
  ut_ad(!chunks_old);
  ut_ad(!field_ref_zero);

  NUMA_MEMPOLICY_INTERLEAVE_IN_SCOPE;

  if (auto b= aligned_malloc(UNIV_PAGE_SIZE_MAX, 4096))
    field_ref_zero= static_cast<const byte*>
      (memset_aligned<4096>(b, 0, UNIV_PAGE_SIZE_MAX));
  else
    return true;

  chunk_t::map_reg= UT_NEW_NOKEY(chunk_t::map());

  new(&allocator) ut_allocator<unsigned char>(mem_key_buf_buf_pool);

  n_chunks= srv_buf_pool_size / srv_buf_pool_chunk_unit;
  const size_t chunk_size= srv_buf_pool_chunk_unit;

  chunks= static_cast<chunk_t*>(ut_zalloc_nokey(n_chunks * sizeof *chunks));
  UT_LIST_INIT(free, &buf_page_t::list);
  curr_size= 0;
  auto chunk= chunks;

  do
  {
    if (!chunk->create(chunk_size))
    {
      while (--chunk >= chunks)
      {
        buf_block_t* block= chunk->blocks;

        for (auto i= chunk->size; i--; block++)
          buf_block_free_mutexes(block);

        allocator.deallocate_large_dodump(chunk->mem, &chunk->mem_pfx);
      }
      ut_free(chunks);
      chunks= nullptr;
      UT_DELETE(chunk_t::map_reg);
      chunk_t::map_reg= nullptr;
      aligned_free(const_cast<byte*>(field_ref_zero));
      field_ref_zero= nullptr;
      ut_ad(!is_initialised());
      return true;
    }

    curr_size+= chunk->size;
  }
  while (++chunk < chunks + n_chunks);

  ut_ad(is_initialised());
  mysql_mutex_init(buf_pool_mutex_key, &mutex, MY_MUTEX_INIT_FAST);

  UT_LIST_INIT(LRU, &buf_page_t::LRU);
  UT_LIST_INIT(withdraw, &buf_page_t::list);
  withdraw_target= 0;
  UT_LIST_INIT(flush_list, &buf_page_t::list);
  UT_LIST_INIT(unzip_LRU, &buf_block_t::unzip_LRU);

  for (size_t i= 0; i < UT_ARR_SIZE(zip_free); ++i)
    UT_LIST_INIT(zip_free[i], &buf_buddy_free_t::list);
  ulint s= curr_size;
  old_size= s;
  s/= BUF_READ_AHEAD_PORTION;
  read_ahead_area= s >= READ_AHEAD_PAGES
    ? READ_AHEAD_PAGES
    : my_round_up_to_next_power(static_cast<uint32_t>(s));
  curr_pool_size= srv_buf_pool_size;

  n_chunks_new= n_chunks;

  page_hash.create(2 * curr_size);
  zip_hash.create(2 * curr_size);
  last_printout_time= time(NULL);

  mysql_mutex_init(flush_list_mutex_key, &flush_list_mutex,
                   MY_MUTEX_INIT_FAST);

  pthread_cond_init(&done_flush_LRU, nullptr);
  pthread_cond_init(&done_flush_list, nullptr);
  pthread_cond_init(&do_flush_list, nullptr);
  pthread_cond_init(&done_free, nullptr);

  try_LRU_scan= true;

  ut_d(flush_hp.m_mutex= &flush_list_mutex;);
  ut_d(lru_hp.m_mutex= &mutex);
  ut_d(lru_scan_itr.m_mutex= &mutex);

  io_buf.create((srv_n_read_io_threads + srv_n_write_io_threads) *
                OS_AIO_N_PENDING_IOS_PER_THREAD);

  /* FIXME: remove some of these variables */
  srv_buf_pool_curr_size= curr_pool_size;
  srv_buf_pool_old_size= srv_buf_pool_size;
  srv_buf_pool_base_size= srv_buf_pool_size;

  last_activity_count= srv_get_activity_count();

  chunk_t::map_ref= chunk_t::map_reg;
  buf_LRU_old_ratio_update(100 * 3 / 8, false);
  btr_search_sys_create();
  ut_ad(is_initialised());
  return false;
}

/** Clean up after successful create() */
void buf_pool_t::close()
{
  ut_ad(this == &buf_pool);
  if (!is_initialised())
    return;

  mysql_mutex_destroy(&mutex);
  mysql_mutex_destroy(&flush_list_mutex);

  for (buf_page_t *bpage= UT_LIST_GET_LAST(LRU), *prev_bpage= nullptr; bpage;
       bpage= prev_bpage)
  {
    prev_bpage= UT_LIST_GET_PREV(LRU, bpage);
    ut_ad(bpage->in_file());
    ut_ad(bpage->in_LRU_list);
    /* The buffer pool must be clean during normal shutdown.
    Only on aborted startup (with recovery) or with innodb_fast_shutdown=2
    we may discard changes. */
    ut_d(const lsn_t oldest= bpage->oldest_modification();)
    ut_ad(fsp_is_system_temporary(bpage->id().space())
          ? (oldest == 0 || oldest == 2)
          : oldest <= 1 || srv_is_being_started || srv_fast_shutdown == 2);

    if (bpage->state() != BUF_BLOCK_FILE_PAGE)
      buf_page_free_descriptor(bpage);
  }

  for (auto chunk= chunks + n_chunks; --chunk >= chunks; )
  {
    buf_block_t *block= chunk->blocks;

    for (auto i= chunk->size; i--; block++)
      buf_block_free_mutexes(block);

    allocator.deallocate_large_dodump(chunk->mem, &chunk->mem_pfx);
  }

  pthread_cond_destroy(&done_flush_LRU);
  pthread_cond_destroy(&done_flush_list);
  pthread_cond_destroy(&do_flush_list);
  pthread_cond_destroy(&done_free);

  ut_free(chunks);
  chunks= nullptr;
  page_hash.free();
  zip_hash.free();

  io_buf.close();
  UT_DELETE(chunk_t::map_reg);
  chunk_t::map_reg= chunk_t::map_ref= nullptr;
  aligned_free(const_cast<byte*>(field_ref_zero));
  field_ref_zero= nullptr;
}

/** Try to reallocate a control block.
@param block  control block to reallocate
@return whether the reallocation succeeded */
inline bool buf_pool_t::realloc(buf_block_t *block)
{
	buf_block_t*	new_block;

	mysql_mutex_assert_owner(&mutex);
	ut_ad(block->page.state() == BUF_BLOCK_FILE_PAGE);

	new_block = buf_LRU_get_free_only();

	if (new_block == NULL) {
		return(false); /* free list was not enough */
	}

	const page_id_t id(block->page.id());
	page_hash_latch* hash_lock = hash_lock_get(id);
	hash_lock->write_lock();

	if (block->page.can_relocate()) {
		memcpy_aligned<OS_FILE_LOG_BLOCK_SIZE>(
			new_block->frame, block->frame, srv_page_size);
		mysql_mutex_lock(&buf_pool.flush_list_mutex);
		new (&new_block->page) buf_page_t(block->page);

		/* relocate LRU list */
		if (buf_page_t*	prev_b = buf_pool.LRU_remove(&block->page)) {
			UT_LIST_INSERT_AFTER(LRU, prev_b, &new_block->page);
		} else {
			UT_LIST_ADD_FIRST(LRU, &new_block->page);
		}

		if (LRU_old == &block->page) {
			LRU_old = &new_block->page;
		}

		ut_ad(new_block->page.in_LRU_list);

		/* relocate unzip_LRU list */
		if (block->page.zip.data != NULL) {
			ut_ad(block->in_unzip_LRU_list);
			ut_d(new_block->in_unzip_LRU_list = true);

			buf_block_t*	prev_block = UT_LIST_GET_PREV(unzip_LRU, block);
			UT_LIST_REMOVE(unzip_LRU, block);

			ut_d(block->in_unzip_LRU_list = false);
			block->page.zip.data = NULL;
			page_zip_set_size(&block->page.zip, 0);

			if (prev_block != NULL) {
				UT_LIST_INSERT_AFTER(unzip_LRU, prev_block, new_block);
			} else {
				UT_LIST_ADD_FIRST(unzip_LRU, new_block);
			}
		} else {
			ut_ad(!block->in_unzip_LRU_list);
			ut_d(new_block->in_unzip_LRU_list = false);
		}

		/* relocate page_hash */
		ut_ad(block->page.in_page_hash);
		ut_ad(new_block->page.in_page_hash);
		const ulint fold = id.fold();
		ut_ad(&block->page == page_hash_get_low(id, fold));
		ut_d(block->page.in_page_hash = false);
		HASH_REPLACE(buf_page_t, hash, &page_hash, fold,
			     &block->page, &new_block->page);

		buf_block_modify_clock_inc(block);
		static_assert(FIL_PAGE_OFFSET % 4 == 0, "alignment");
		memset_aligned<4>(block->frame + FIL_PAGE_OFFSET, 0xff, 4);
		static_assert(FIL_PAGE_ARCH_LOG_NO_OR_SPACE_ID % 4 == 2,
			      "not perfect alignment");
		memset_aligned<2>(block->frame
				  + FIL_PAGE_ARCH_LOG_NO_OR_SPACE_ID, 0xff, 4);
		MEM_UNDEFINED(block->frame, srv_page_size);
		block->page.set_state(BUF_BLOCK_REMOVE_HASH);
		if (!fsp_is_system_temporary(id.space())) {
			buf_flush_relocate_on_flush_list(&block->page,
							 &new_block->page);
		}
		mysql_mutex_unlock(&buf_pool.flush_list_mutex);
		block->page.set_corrupt_id();

		/* set other flags of buf_block_t */

#ifdef BTR_CUR_HASH_ADAPT
		/* This code should only be executed by resize(),
		while the adaptive hash index is disabled. */
		assert_block_ahi_empty(block);
		assert_block_ahi_empty_on_init(new_block);
		ut_ad(!block->index);
		new_block->index	= NULL;
		new_block->n_hash_helps	= 0;
		new_block->n_fields	= 1;
		new_block->left_side	= TRUE;
#endif /* BTR_CUR_HASH_ADAPT */
		ut_d(block->page.set_state(BUF_BLOCK_MEMORY));
		/* free block */
		new_block = block;
	}

	hash_lock->write_unlock();
	buf_LRU_block_free_non_file_page(new_block);
	return(true); /* free_list was enough */
}

/** Sets the global variable that feeds MySQL's innodb_buffer_pool_resize_status
to the specified string. The format and the following parameters are the
same as the ones used for printf(3).
@param[in]	fmt	format
@param[in]	...	extra parameters according to fmt */
static
void
buf_resize_status(
	const char*	fmt,
	...)
{
	va_list	ap;

	va_start(ap, fmt);

	vsnprintf(
		export_vars.innodb_buffer_pool_resize_status,
		sizeof(export_vars.innodb_buffer_pool_resize_status),
		fmt, ap);

	va_end(ap);

	ib::info() << export_vars.innodb_buffer_pool_resize_status;
}

/** Withdraw blocks from the buffer pool until meeting withdraw_target.
@return whether retry is needed */
inline bool buf_pool_t::withdraw_blocks()
{
	buf_block_t*	block;
	ulint		loop_count = 0;

	ib::info() << "start to withdraw the last "
		<< withdraw_target << " blocks";

	/* Minimize zip_free[i] lists */
	mysql_mutex_lock(&mutex);
	buf_buddy_condense_free();
	mysql_mutex_unlock(&mutex);

	while (UT_LIST_GET_LEN(withdraw) < withdraw_target) {

		/* try to withdraw from free_list */
		ulint	count1 = 0;

		mysql_mutex_lock(&mutex);
		block = reinterpret_cast<buf_block_t*>(
			UT_LIST_GET_FIRST(free));
		while (block != NULL
		       && UT_LIST_GET_LEN(withdraw) < withdraw_target) {
			ut_ad(block->page.in_free_list);
			ut_ad(!block->page.oldest_modification());
			ut_ad(!block->page.in_LRU_list);
			ut_a(!block->page.in_file());

			buf_block_t*	next_block;
			next_block = reinterpret_cast<buf_block_t*>(
				UT_LIST_GET_NEXT(
					list, &block->page));

			if (will_be_withdrawn(block->page)) {
				/* This should be withdrawn */
				UT_LIST_REMOVE(free, &block->page);
				UT_LIST_ADD_LAST(withdraw, &block->page);
				ut_d(block->in_withdraw_list = true);
				count1++;
			}

			block = next_block;
		}
		mysql_mutex_unlock(&mutex);

		/* reserve free_list length */
		if (UT_LIST_GET_LEN(withdraw) < withdraw_target) {
			buf_flush_LRU(
				std::max<ulint>(withdraw_target
						- UT_LIST_GET_LEN(withdraw),
						srv_LRU_scan_depth));
			buf_flush_wait_batch_end_acquiring_mutex(true);
		}

		/* relocate blocks/buddies in withdrawn area */
		ulint	count2 = 0;

		mysql_mutex_lock(&mutex);
		buf_page_t*	bpage;
		bpage = UT_LIST_GET_FIRST(LRU);
		while (bpage != NULL) {
			buf_page_t* next_bpage = UT_LIST_GET_NEXT(LRU, bpage);
			if (bpage->zip.data != NULL
			    && will_be_withdrawn(bpage->zip.data)
			    && bpage->can_relocate()) {
				buf_pool_mutex_exit_forbid();
				if (!buf_buddy_realloc(
					    bpage->zip.data,
					    page_zip_get_size(&bpage->zip))) {
					/* failed to allocate block */
					buf_pool_mutex_exit_allow();
					break;
				}
				buf_pool_mutex_exit_allow();
				count2++;
			}

			if (bpage->state() == BUF_BLOCK_FILE_PAGE
			    && will_be_withdrawn(*bpage)) {
				if (bpage->can_relocate()) {
					buf_pool_mutex_exit_forbid();
					if (!realloc(
						reinterpret_cast<buf_block_t*>(
							bpage))) {
						/* failed to allocate block */
						buf_pool_mutex_exit_allow();
						break;
					}
					buf_pool_mutex_exit_allow();
					count2++;
				}
				/* NOTE: if the page is in use,
				not relocated yet */
			}

			bpage = next_bpage;
		}
		mysql_mutex_unlock(&mutex);

		buf_resize_status(
			"withdrawing blocks. (" ULINTPF "/" ULINTPF ")",
			UT_LIST_GET_LEN(withdraw),
			withdraw_target);

		ib::info() << "withdrew "
			<< count1 << " blocks from free list."
			<< " Tried to relocate " << count2 << " pages ("
			<< UT_LIST_GET_LEN(withdraw) << "/"
			<< withdraw_target << ")";

		if (++loop_count >= 10) {
			/* give up for now.
			retried after user threads paused. */

			ib::info() << "will retry to withdraw later";

			/* need retry later */
			return(true);
		}
	}

	/* confirm withdrawn enough */
	for (const chunk_t* chunk = chunks + n_chunks_new,
	     * const echunk = chunks + n_chunks; chunk != echunk; chunk++) {
		block = chunk->blocks;
		for (ulint j = chunk->size; j--; block++) {
			ut_a(block->page.state() == BUF_BLOCK_NOT_USED);
			ut_ad(block->in_withdraw_list);
		}
	}

	ib::info() << "withdrawn target: " << UT_LIST_GET_LEN(withdraw)
		   << " blocks";

	return(false);
}



inline void buf_pool_t::page_hash_table::write_lock_all()
{
  for (auto n= pad(n_cells) & ~ELEMENTS_PER_LATCH;; n-= ELEMENTS_PER_LATCH + 1)
  {
    reinterpret_cast<page_hash_latch&>(array[n]).write_lock();
    if (!n)
      break;
  }
}


inline void buf_pool_t::page_hash_table::write_unlock_all()
{
  for (auto n= pad(n_cells) & ~ELEMENTS_PER_LATCH;; n-= ELEMENTS_PER_LATCH + 1)
  {
    reinterpret_cast<page_hash_latch&>(array[n]).write_unlock();
    if (!n)
      break;
  }
}


namespace
{

struct find_interesting_trx
{
  void operator()(const trx_t &trx)
  {
    if (trx.state == TRX_STATE_NOT_STARTED)
      return;
    if (trx.mysql_thd == nullptr)
      return;
    if (withdraw_started <= trx.start_time_micro)
      return;

    if (!found)
    {
      ib::warn() << "The following trx might hold "
                    "the blocks in buffer pool to "
                    "be withdrawn. Buffer pool "
                    "resizing can complete only "
                    "after all the transactions "
                    "below release the blocks.";
      found= true;
    }

    lock_trx_print_wait_and_mvcc_state(stderr, &trx, current_time);
  }

  bool &found;
  /** microsecond_interval_timer() */
  const ulonglong withdraw_started;
  const my_hrtime_t current_time;
};

} // namespace

/** Resize from srv_buf_pool_old_size to srv_buf_pool_size. */
inline void buf_pool_t::resize()
{
  ut_ad(this == &buf_pool);

	bool		warning = false;

	NUMA_MEMPOLICY_INTERLEAVE_IN_SCOPE;

	ut_ad(!resize_in_progress());
	ut_ad(srv_buf_pool_chunk_unit > 0);

	ulint new_instance_size = srv_buf_pool_size >> srv_page_size_shift;

	buf_resize_status("Resizing buffer pool from " ULINTPF " to "
			  ULINTPF " (unit=" ULINTPF ").",
			  srv_buf_pool_old_size, srv_buf_pool_size,
			  srv_buf_pool_chunk_unit);

	mysql_mutex_lock(&mutex);
	ut_ad(curr_size == old_size);
	ut_ad(n_chunks_new == n_chunks);
	ut_ad(UT_LIST_GET_LEN(withdraw) == 0);

	n_chunks_new = (new_instance_size << srv_page_size_shift)
		/ srv_buf_pool_chunk_unit;
	curr_size = n_chunks_new * chunks->size;
	mysql_mutex_unlock(&mutex);

#ifdef BTR_CUR_HASH_ADAPT
	/* disable AHI if needed */
	buf_resize_status("Disabling adaptive hash index.");

	btr_search_s_lock_all();
	const bool btr_search_disabled = btr_search_enabled;
	btr_search_s_unlock_all();

	btr_search_disable();

	if (btr_search_disabled) {
		ib::info() << "disabled adaptive hash index.";
	}
#endif /* BTR_CUR_HASH_ADAPT */

	if (curr_size < old_size) {
		/* set withdraw target */
		size_t w = 0;

		for (const chunk_t* chunk = chunks + n_chunks_new,
		     * const echunk = chunks + n_chunks;
		     chunk != echunk; chunk++)
			w += chunk->size;

		ut_ad(withdraw_target == 0);
		withdraw_target = w;
	}

	buf_resize_status("Withdrawing blocks to be shrunken.");

	ulonglong	withdraw_started = microsecond_interval_timer();
	ulonglong	message_interval = 60ULL * 1000 * 1000;
	ulint		retry_interval = 1;

withdraw_retry:
	/* wait for the number of blocks fit to the new size (if needed)*/
	bool	should_retry_withdraw = curr_size < old_size
		&& withdraw_blocks();

	if (srv_shutdown_state != SRV_SHUTDOWN_NONE) {
		/* abort to resize for shutdown. */
		return;
	}

	/* abort buffer pool load */
	buf_load_abort();

	const ulonglong current_time = microsecond_interval_timer();

	if (should_retry_withdraw
	    && current_time - withdraw_started >= message_interval) {

		if (message_interval > 900000000) {
			message_interval = 1800000000;
		} else {
			message_interval *= 2;
		}

		bool found= false;
		find_interesting_trx f
			{found, withdraw_started, my_hrtime_coarse()};
		withdraw_started = current_time;

		LockMutexGuard g{SRW_LOCK_CALL};
		trx_sys.trx_list.for_each(f);
	}

	if (should_retry_withdraw) {
		ib::info() << "Will retry to withdraw " << retry_interval
			<< " seconds later.";
		std::this_thread::sleep_for(
			std::chrono::seconds(retry_interval));

		if (retry_interval > 5) {
			retry_interval = 10;
		} else {
			retry_interval *= 2;
		}

		goto withdraw_retry;
	}

	buf_resize_status("Latching whole of buffer pool.");

#ifndef DBUG_OFF
	{
		bool	should_wait = true;

		while (should_wait) {
			should_wait = false;
			DBUG_EXECUTE_IF(
				"ib_buf_pool_resize_wait_before_resize",
				should_wait = true;
				std::this_thread::sleep_for(
					std::chrono::milliseconds(10)););
		}
	}
#endif /* !DBUG_OFF */

	if (srv_shutdown_state != SRV_SHUTDOWN_NONE) {
		return;
	}

	/* Indicate critical path */
	resizing.store(true, std::memory_order_relaxed);

  mysql_mutex_lock(&mutex);
  page_hash.write_lock_all();

	chunk_t::map_reg = UT_NEW_NOKEY(chunk_t::map());

	/* add/delete chunks */

	buf_resize_status("buffer pool resizing with chunks "
			  ULINTPF " to " ULINTPF ".",
			  n_chunks, n_chunks_new);

	if (n_chunks_new < n_chunks) {
		/* delete chunks */
		chunk_t* chunk = chunks + n_chunks_new;
		const chunk_t* const echunk = chunks + n_chunks;

		ulint	sum_freed = 0;

		while (chunk < echunk) {
			/* buf_LRU_block_free_non_file_page() invokes
			MEM_NOACCESS() on any buf_pool.free blocks.
			We must cancel the effect of that. In
			MemorySanitizer, MEM_NOACCESS() is no-op, so
			we must not do anything special for it here. */
#ifdef HAVE_valgrind
# if !__has_feature(memory_sanitizer)
			MEM_MAKE_DEFINED(chunk->mem, chunk->mem_size());
# endif
#else
			MEM_MAKE_ADDRESSABLE(chunk->mem, chunk->size);
#endif

			buf_block_t*	block = chunk->blocks;

			for (ulint j = chunk->size; j--; block++) {
				buf_block_free_mutexes(block);
			}

			allocator.deallocate_large_dodump(
				chunk->mem, &chunk->mem_pfx);
			sum_freed += chunk->size;
			++chunk;
		}

		/* discard withdraw list */
		UT_LIST_INIT(withdraw, &buf_page_t::list);
		withdraw_target = 0;

		ib::info() << n_chunks - n_chunks_new
			   << " chunks (" << sum_freed
			   << " blocks) were freed.";

		n_chunks = n_chunks_new;
	}

	{
		/* reallocate chunks */
		const size_t	new_chunks_size
			= n_chunks_new * sizeof(chunk_t);

		chunk_t*	new_chunks = static_cast<chunk_t*>(
			ut_zalloc_nokey_nofatal(new_chunks_size));

		DBUG_EXECUTE_IF("buf_pool_resize_chunk_null",
				ut_free(new_chunks); new_chunks= nullptr; );

		if (!new_chunks) {
			ib::error() << "failed to allocate"
				" the chunk array.";
			n_chunks_new = n_chunks;
			warning = true;
			chunks_old = NULL;
			goto calc_buf_pool_size;
		}

		ulint	n_chunks_copy = ut_min(n_chunks_new,
					       n_chunks);

		memcpy(new_chunks, chunks,
		       n_chunks_copy * sizeof *new_chunks);

		for (ulint j = 0; j < n_chunks_copy; j++) {
			new_chunks[j].reg();
		}

		chunks_old = chunks;
		chunks = new_chunks;
	}

	if (n_chunks_new > n_chunks) {
		/* add chunks */
		ulint	sum_added = 0;
		ulint	n = n_chunks;
		const size_t unit = srv_buf_pool_chunk_unit;

		for (chunk_t* chunk = chunks + n_chunks,
		     * const echunk = chunks + n_chunks_new;
		     chunk != echunk; chunk++) {
			if (!chunk->create(unit)) {
				ib::error() << "failed to allocate"
					" memory for buffer pool chunk";

				warning = true;
				n_chunks_new = n_chunks;
				break;
			}

			sum_added += chunk->size;
			++n;
		}

		ib::info() << n_chunks_new - n_chunks
			   << " chunks (" << sum_added
			   << " blocks) were added.";

		n_chunks = n;
	}
calc_buf_pool_size:
	/* recalc curr_size */
	ulint	new_size = 0;

	{
		chunk_t* chunk = chunks;
		const chunk_t* const echunk = chunk + n_chunks;
		do {
			new_size += chunk->size;
		} while (++chunk != echunk);
	}

	curr_size = new_size;
	n_chunks_new = n_chunks;

	if (chunks_old) {
		ut_free(chunks_old);
		chunks_old = NULL;
	}

	chunk_t::map* chunk_map_old = chunk_t::map_ref;
	chunk_t::map_ref = chunk_t::map_reg;

	/* set size */
	ut_ad(UT_LIST_GET_LEN(withdraw) == 0);
  ulint s= curr_size;
  old_size= s;
  s/= BUF_READ_AHEAD_PORTION;
  read_ahead_area= s >= READ_AHEAD_PAGES
    ? READ_AHEAD_PAGES
    : my_round_up_to_next_power(static_cast<uint32_t>(s));
  curr_pool_size= n_chunks * srv_buf_pool_chunk_unit;
  srv_buf_pool_curr_size= curr_pool_size;/* FIXME: remove*/
  extern ulonglong innobase_buffer_pool_size;
  innobase_buffer_pool_size= buf_pool_size_align(srv_buf_pool_curr_size);

	const bool	new_size_too_diff
		= srv_buf_pool_base_size > srv_buf_pool_size * 2
			|| srv_buf_pool_base_size * 2 < srv_buf_pool_size;

  mysql_mutex_unlock(&mutex);
  page_hash.write_unlock_all();

	UT_DELETE(chunk_map_old);

	resizing.store(false, std::memory_order_relaxed);

	/* Normalize other components, if the new size is too different */
	if (!warning && new_size_too_diff) {
		srv_buf_pool_base_size = srv_buf_pool_size;

		buf_resize_status("Resizing also other hash tables.");

		srv_lock_table_size = 5
			* (srv_buf_pool_size >> srv_page_size_shift);
		lock_sys.resize(srv_lock_table_size);
		dict_sys.resize();

		ib::info() << "Resized hash tables at lock_sys,"
#ifdef BTR_CUR_HASH_ADAPT
			" adaptive hash index,"
#endif /* BTR_CUR_HASH_ADAPT */
			" dictionary.";
	}

	/* normalize ibuf.max_size */
	ibuf_max_size_update(srv_change_buffer_max_size);

	if (srv_buf_pool_old_size != srv_buf_pool_size) {

		ib::info() << "Completed to resize buffer pool from "
			<< srv_buf_pool_old_size
			<< " to " << srv_buf_pool_size << ".";
		srv_buf_pool_old_size = srv_buf_pool_size;
	}

#ifdef BTR_CUR_HASH_ADAPT
	/* enable AHI if needed */
	if (btr_search_disabled) {
		btr_search_enable(true);
		ib::info() << "Re-enabled adaptive hash index.";
	}
#endif /* BTR_CUR_HASH_ADAPT */

	char	now[32];

	ut_sprintf_timestamp(now);
	if (!warning) {
		buf_resize_status("Completed resizing buffer pool at %s.",
			now);
	} else {
		buf_resize_status("Resizing buffer pool failed,"
			" finished resizing at %s.", now);
	}

	ut_d(validate());

	return;
}

/** Thread pool task invoked by innodb_buffer_pool_size changes. */
static void buf_resize_callback(void *)
{
  DBUG_ENTER("buf_resize_callback");
  ut_ad(srv_shutdown_state < SRV_SHUTDOWN_CLEANUP);
  mysql_mutex_lock(&buf_pool.mutex);
  const auto size= srv_buf_pool_size;
  const bool work= srv_buf_pool_old_size != size;
  mysql_mutex_unlock(&buf_pool.mutex);

  if (work)
    buf_pool.resize();
  else
  {
    std::ostringstream sout;
    sout << "Size did not change: old size = new size = " << size;
    buf_resize_status(sout.str().c_str());
  }
  DBUG_VOID_RETURN;
}

/* Ensure that task does not run in parallel, by setting max_concurrency to 1 for the thread group */
static tpool::task_group single_threaded_group(1);
static tpool::waitable_task buf_resize_task(buf_resize_callback,
	nullptr, &single_threaded_group);

void buf_resize_start()
{
	srv_thread_pool->submit_task(&buf_resize_task);
}

void buf_resize_shutdown()
{
	buf_resize_task.wait();
}


/** Relocate a ROW_FORMAT=COMPRESSED block in the LRU list and
buf_pool.page_hash.
The caller must relocate bpage->list.
@param bpage   BUF_BLOCK_ZIP_PAGE block
@param dpage   destination control block */
static void buf_relocate(buf_page_t *bpage, buf_page_t *dpage)
{
  const ulint fold= bpage->id().fold();
  ut_ad(bpage->state() == BUF_BLOCK_ZIP_PAGE);
  mysql_mutex_assert_owner(&buf_pool.mutex);
  ut_ad(buf_pool.hash_lock_get(bpage->id())->is_write_locked());
  ut_a(bpage->io_fix() == BUF_IO_NONE);
  ut_a(!bpage->buf_fix_count());
  ut_ad(bpage == buf_pool.page_hash_get_low(bpage->id(), fold));
  ut_ad(!buf_pool.watch_is_sentinel(*bpage));
  ut_ad(bpage->state() == BUF_BLOCK_ZIP_PAGE);

  new (dpage) buf_page_t(*bpage);

  /* Important that we adjust the hazard pointer before
  removing bpage from LRU list. */
  if (buf_page_t *b= buf_pool.LRU_remove(bpage))
    UT_LIST_INSERT_AFTER(buf_pool.LRU, b, dpage);
  else
    UT_LIST_ADD_FIRST(buf_pool.LRU, dpage);

  if (UNIV_UNLIKELY(buf_pool.LRU_old == bpage))
  {
    buf_pool.LRU_old= dpage;
#ifdef UNIV_LRU_DEBUG
    /* buf_pool.LRU_old must be the first item in the LRU list
    whose "old" flag is set. */
    ut_a(buf_pool.LRU_old->old);
    ut_a(!UT_LIST_GET_PREV(LRU, buf_pool.LRU_old) ||
         !UT_LIST_GET_PREV(LRU, buf_pool.LRU_old)->old);
    ut_a(!UT_LIST_GET_NEXT(LRU, buf_pool.LRU_old) ||
         UT_LIST_GET_NEXT(LRU, buf_pool.LRU_old)->old);
  }
  else
  {
    /* Check that the "old" flag is consistent in
    the block and its neighbours. */
    dpage->set_old(dpage->is_old());
#endif /* UNIV_LRU_DEBUG */
  }

  ut_d(CheckInLRUList::validate());

  /* relocate buf_pool.page_hash */
  ut_ad(bpage->in_page_hash);
  ut_ad(dpage->in_page_hash);
  ut_d(bpage->in_page_hash= false);
  HASH_REPLACE(buf_page_t, hash, &buf_pool.page_hash, fold, bpage, dpage);
}

/** Register a watch for a page identifier. The caller must hold an
exclusive page hash latch. The *hash_lock may be released,
relocated, and reacquired.
@param id         page identifier
@param hash_lock  exclusively held page_hash latch
@return a buffer pool block corresponding to id
@retval nullptr   if the block was not present, and a watch was installed */
inline buf_page_t *buf_pool_t::watch_set(const page_id_t id,
                                         page_hash_latch **hash_lock)
{
  const ulint fold= id.fold();
  ut_ad(*hash_lock == page_hash.lock_get(fold));
  ut_ad((*hash_lock)->is_write_locked());

retry:
  if (buf_page_t *bpage= page_hash_get_low(id, fold))
  {
    if (!watch_is_sentinel(*bpage))
      /* The page was loaded meanwhile. */
      return bpage;
    /* Add to an existing watch. */
    bpage->fix();
    return nullptr;
  }

  (*hash_lock)->write_unlock();
  /* Allocate a watch[] and then try to insert it into the page_hash. */
  mysql_mutex_lock(&mutex);

  /* The maximum number of purge tasks should never exceed
  the UT_ARR_SIZE(watch) - 1, and there is no way for a purge task to hold a
  watch when setting another watch. */
  for (buf_page_t *w= &watch[UT_ARR_SIZE(watch)]; w-- >= watch; )
  {
    ut_ad(w->access_time == 0);
    ut_ad(!w->oldest_modification());
    ut_ad(!w->zip.data);
    ut_ad(!w->in_zip_hash);
    if (w->state() == BUF_BLOCK_ZIP_PAGE)
      /* This watch may be in use for some other page. */
      continue;
    ut_ad(w->state() == BUF_BLOCK_NOT_USED);
    ut_ad(!w->buf_fix_count());
    /* w is pointing to watch[], which is protected by mutex.
    Normally, buf_page_t::id for objects that are reachable by
    page_hash_get_low(id, fold) are protected by hash_lock. */
    w->set_state(BUF_BLOCK_ZIP_PAGE);
    w->id_= id;

    *hash_lock= page_hash.lock_get(fold);
    (*hash_lock)->write_lock();
    mysql_mutex_unlock(&mutex);

    buf_page_t *bpage= page_hash_get_low(id, fold);
    if (UNIV_LIKELY_NULL(bpage))
    {
      (*hash_lock)->write_unlock();
      mysql_mutex_lock(&mutex);
      w->set_state(BUF_BLOCK_NOT_USED);
      *hash_lock= page_hash.lock_get(fold);
      (*hash_lock)->write_lock();
      mysql_mutex_unlock(&mutex);
      goto retry;
    }

    ut_ad(!w->buf_fix_count_);
    w->buf_fix_count_= 1;
    ut_ad(!w->in_page_hash);
    ut_d(w->in_page_hash= true); /* Not holding buf_pool.mutex here! */
    HASH_INSERT(buf_page_t, hash, &page_hash, fold, w);
    return nullptr;
  }

  ut_error;
  mysql_mutex_unlock(&mutex);
  return nullptr;
}

/** Mark the page status as FREED for the given tablespace and page number.
@param[in,out]	space	tablespace
@param[in]	page	page number
@param[in,out]	mtr	mini-transaction */
void buf_page_free(fil_space_t *space, uint32_t page, mtr_t *mtr)
{
  ut_ad(mtr);
  ut_ad(mtr->is_active());

  if (srv_immediate_scrub_data_uncompressed
#if defined HAVE_FALLOC_PUNCH_HOLE_AND_KEEP_SIZE || defined _WIN32
      || space->is_compressed()
#endif
      )
    mtr->add_freed_offset(space, page);

  ++buf_pool.stat.n_page_gets;
  const page_id_t page_id(space->id, page);
  const ulint fold= page_id.fold();
  page_hash_latch *hash_lock= buf_pool.page_hash.lock<false>(fold);
  if (buf_block_t *block= reinterpret_cast<buf_block_t*>
      (buf_pool.page_hash_get_low(page_id, fold)))
  {
    if (block->page.state() != BUF_BLOCK_FILE_PAGE)
      /* FIXME: convert, but avoid buf_zip_decompress() */;
    else
    {
      buf_block_buf_fix_inc(block);
      ut_ad(block->page.buf_fix_count());
      hash_lock->read_unlock();

      mtr->memo_push(block, MTR_MEMO_PAGE_X_FIX);
      block->lock.x_lock();

      block->page.status= buf_page_t::FREED;
      return;
    }
  }

  hash_lock->read_unlock();
}

/** Get read access to a compressed page (usually of type
FIL_PAGE_TYPE_ZBLOB or FIL_PAGE_TYPE_ZBLOB2).
The page must be released with buf_page_release_zip().
NOTE: the page is not protected by any latch.  Mutual exclusion has to
be implemented at a higher level.  In other words, all possible
accesses to a given page through this function must be protected by
the same set of mutexes or latches.
@param[in]	page_id		page id
@param[in]	zip_size	ROW_FORMAT=COMPRESSED page size
@return pointer to the block */
buf_page_t* buf_page_get_zip(const page_id_t page_id, ulint zip_size)
{
  ut_ad(zip_size);
  ut_ad(ut_is_2pow(zip_size));
  ++buf_pool.stat.n_page_gets;

  bool discard_attempted= false;
  const ulint fold= page_id.fold();
  buf_page_t *bpage;
  page_hash_latch *hash_lock;

  for (;;)
  {
lookup:
    bpage= buf_pool.page_hash_get_locked<false>(page_id, fold, &hash_lock);
    if (bpage)
      break;

    dberr_t err= buf_read_page(page_id, zip_size);

    if (UNIV_UNLIKELY(err != DB_SUCCESS))
    {
      ib::error() << "Reading compressed page " << page_id
                  << " failed with error: " << err;
      goto err_exit;
    }

#ifdef UNIV_DEBUG
    if (!(++buf_dbg_counter % 5771)) buf_pool.validate();
#endif /* UNIV_DEBUG */
  }

  ut_ad(hash_lock->is_read_locked());

  if (!bpage->zip.data)
  {
    /* There is no compressed page. */
err_exit:
    hash_lock->read_unlock();
    return nullptr;
  }

  ut_ad(!buf_pool.watch_is_sentinel(*bpage));

  switch (bpage->state()) {
  case BUF_BLOCK_FILE_PAGE:
    /* Discard the uncompressed page frame if possible. */
    if (!discard_attempted)
    {
      discard_attempted= true;
      hash_lock->read_unlock();
      mysql_mutex_lock(&buf_pool.mutex);
      if (buf_page_t *bpage= buf_pool.page_hash_get_low(page_id, fold))
        buf_LRU_free_page(bpage, false);
      mysql_mutex_unlock(&buf_pool.mutex);
      goto lookup;
    }
    /* fall through */
  case BUF_BLOCK_ZIP_PAGE:
    bpage->fix();
    goto got_block;
  default:
    break;
  }

  ut_error;
  goto err_exit;

got_block:
  bool must_read= bpage->io_fix() == BUF_IO_READ;
  hash_lock->read_unlock();

  DBUG_ASSERT(bpage->status != buf_page_t::FREED);

  bpage->set_accessed();
  buf_page_make_young_if_needed(bpage);

#ifdef UNIV_DEBUG
  if (!(++buf_dbg_counter % 5771)) buf_pool.validate();
#endif /* UNIV_DEBUG */
  ut_ad(bpage->buf_fix_count());
  ut_ad(bpage->in_file());

  if (must_read)
    /* Let us wait until the read operation completes */
    while (bpage->io_fix() == BUF_IO_READ)
      std::this_thread::sleep_for(WAIT_FOR_READ);

  return bpage;
}

/********************************************************************//**
Initialize some fields of a control block. */
UNIV_INLINE
void
buf_block_init_low(
/*===============*/
	buf_block_t*	block)	/*!< in: block to init */
{
#ifdef BTR_CUR_HASH_ADAPT
	/* No adaptive hash index entries may point to a previously
	unused (and now freshly allocated) block. */
	assert_block_ahi_empty_on_init(block);
	block->index		= NULL;

	block->n_hash_helps	= 0;
	block->n_fields		= 1;
	block->n_bytes		= 0;
	block->left_side	= TRUE;
#endif /* BTR_CUR_HASH_ADAPT */
}

/********************************************************************//**
Decompress a block.
@return TRUE if successful */
ibool
buf_zip_decompress(
/*===============*/
	buf_block_t*	block,	/*!< in/out: block */
	ibool		check)	/*!< in: TRUE=verify the page checksum */
{
	const byte*	frame = block->page.zip.data;
	ulint		size = page_zip_get_size(&block->page.zip);
	/* The tablespace will not be found if this function is called
	during IMPORT. */
	fil_space_t* space= fil_space_t::get(block->page.id().space());
	const unsigned key_version = mach_read_from_4(
		frame + FIL_PAGE_FILE_FLUSH_LSN_OR_KEY_VERSION);
	fil_space_crypt_t* crypt_data = space ? space->crypt_data : NULL;
	const bool encrypted = crypt_data
		&& crypt_data->type != CRYPT_SCHEME_UNENCRYPTED
		&& (!crypt_data->is_default_encryption()
		    || srv_encrypt_tables);

	ut_ad(block->zip_size());
	ut_a(block->page.id().space() != 0);

	if (UNIV_UNLIKELY(check && !page_zip_verify_checksum(frame, size))) {

		ib::error() << "Compressed page checksum mismatch for "
			<< (space ? space->chain.start->name : "")
			<< block->page.id() << ": stored: "
			<< mach_read_from_4(frame + FIL_PAGE_SPACE_OR_CHKSUM)
			<< ", crc32: "
			<< page_zip_calc_checksum(frame, size, false)
			<< " adler32: "
			<< page_zip_calc_checksum(frame, size, true);
		goto err_exit;
	}

	switch (fil_page_get_type(frame)) {
	case FIL_PAGE_INDEX:
	case FIL_PAGE_RTREE:
		if (page_zip_decompress(&block->page.zip,
					block->frame, TRUE)) {
			if (space) {
				space->release();
			}
			return(TRUE);
		}

		ib::error() << "Unable to decompress "
			<< (space ? space->chain.start->name : "")
			<< block->page.id();
		goto err_exit;
	case FIL_PAGE_TYPE_ALLOCATED:
	case FIL_PAGE_INODE:
	case FIL_PAGE_IBUF_BITMAP:
	case FIL_PAGE_TYPE_FSP_HDR:
	case FIL_PAGE_TYPE_XDES:
	case FIL_PAGE_TYPE_ZBLOB:
	case FIL_PAGE_TYPE_ZBLOB2:
		/* Copy to uncompressed storage. */
		memcpy(block->frame, frame, block->zip_size());
		if (space) {
			space->release();
		}

		return(TRUE);
	}

	ib::error() << "Unknown compressed page type "
		<< fil_page_get_type(frame)
		<< " in " << (space ? space->chain.start->name : "")
		<< block->page.id();

err_exit:
	if (encrypted) {
		ib::info() << "Row compressed page could be encrypted"
			" with key_version " << key_version;
	}

	if (space) {
		if (encrypted) {
			dict_set_encrypted_by_space(space);
		} else {
			dict_set_corrupted_by_space(space);
		}

		space->release();
	}

	return(FALSE);
}

/** Wait for the block to be read in.
@param[in]	block	The block to check */
static
void
buf_wait_for_read(
	buf_block_t*	block)
{
	/* Note:

	We are using the block->lock to check for IO state.
	We set the IO_READ state under the protection of the hash_lock.
	This is safe because another thread can only
	access the block (and check for IO state) after the block has been
	added to the page hashtable. */

	while (block->page.io_fix() == BUF_IO_READ) {
		block->lock.s_lock();
		block->lock.s_unlock();
	}
}

/** Low level function used to get access to a database page.
@param[in]	page_id			page id
@param[in]	zip_size		ROW_FORMAT=COMPRESSED page size, or 0
@param[in]	rw_latch		RW_S_LATCH, RW_X_LATCH, RW_NO_LATCH
@param[in]	guess			guessed block or NULL
@param[in]	mode			BUF_GET, BUF_GET_IF_IN_POOL,
BUF_PEEK_IF_IN_POOL, BUF_GET_NO_LATCH, or BUF_GET_IF_IN_POOL_OR_WATCH
@param[in]	mtr			mini-transaction
@param[out]	err			DB_SUCCESS or error code
@param[in]	allow_ibuf_merge	Allow change buffer merge to happen
while reading the page from file
then it makes sure that it does merging of change buffer changes while
reading the page from file.
@return pointer to the block or NULL */
buf_block_t*
buf_page_get_low(
	const page_id_t		page_id,
	ulint			zip_size,
	ulint			rw_latch,
	buf_block_t*		guess,
	ulint			mode,
	mtr_t*			mtr,
	dberr_t*		err,
	bool			allow_ibuf_merge)
{
	buf_block_t*	block;
	unsigned	access_time;
	ulint		retries = 0;
	const ulint	fold = page_id.fold();

	ut_ad((mtr == NULL) == (mode == BUF_EVICT_IF_IN_POOL));
	ut_ad(!mtr || mtr->is_active());
	ut_ad((rw_latch == RW_S_LATCH)
	      || (rw_latch == RW_X_LATCH)
	      || (rw_latch == RW_SX_LATCH)
	      || (rw_latch == RW_NO_LATCH));
	ut_ad(!allow_ibuf_merge
	      || mode == BUF_GET
	      || mode == BUF_GET_POSSIBLY_FREED
	      || mode == BUF_GET_IF_IN_POOL
	      || mode == BUF_GET_IF_IN_POOL_OR_WATCH);

	if (err) {
		*err = DB_SUCCESS;
	}

#ifdef UNIV_DEBUG
	switch (mode) {
	case BUF_EVICT_IF_IN_POOL:
		/* After DISCARD TABLESPACE, the tablespace would not exist,
		but in IMPORT TABLESPACE, PageConverter::operator() must
		replace any old pages, which were not evicted during DISCARD.
		Skip the assertion on space_page_size. */
		break;
	case BUF_PEEK_IF_IN_POOL:
	case BUF_GET_IF_IN_POOL:
		/* The caller may pass a dummy page size,
		because it does not really matter. */
		break;
	default:
		ut_error;
	case BUF_GET_POSSIBLY_FREED:
		break;
	case BUF_GET_NO_LATCH:
		ut_ad(rw_latch == RW_NO_LATCH);
		/* fall through */
	case BUF_GET:
	case BUF_GET_IF_IN_POOL_OR_WATCH:
		ut_ad(!mtr->is_freeing_tree());
		fil_space_t* s = fil_space_get(page_id.space());
		ut_ad(s);
		ut_ad(s->zip_size() == zip_size);
	}
#endif /* UNIV_DEBUG */

	ut_ad(!mtr || !ibuf_inside(mtr)
	      || ibuf_page_low(page_id, zip_size, FALSE, NULL));

	++buf_pool.stat.n_page_gets;
loop:
	buf_block_t* fix_block;
	block = guess;

	page_hash_latch* hash_lock = buf_pool.page_hash.lock<false>(fold);

	if (block) {

		/* If the guess is a compressed page descriptor that
		has been allocated by buf_page_alloc_descriptor(),
		it may have been freed by buf_relocate(). */

		if (!buf_pool.is_uncompressed(block)
		    || page_id != block->page.id()
		    || block->page.state() != BUF_BLOCK_FILE_PAGE) {
			/* Our guess was bogus or things have changed
			since. */
			guess = nullptr;
			goto lookup;
		} else {
			ut_ad(!block->page.in_zip_hash);
		}
	} else {
lookup:
		block = reinterpret_cast<buf_block_t*>(
			buf_pool.page_hash_get_low(page_id, fold));
	}

	if (!block || buf_pool.watch_is_sentinel(block->page)) {
		hash_lock->read_unlock();
		block = nullptr;
	}

	if (UNIV_UNLIKELY(!block)) {
		/* Page not in buf_pool: needs to be read from file */
		if (mode == BUF_GET_IF_IN_POOL_OR_WATCH) {
			hash_lock = buf_pool.page_hash.lock<true>(fold);

			if (buf_page_t *bpage= buf_pool.watch_set(
				    page_id, &hash_lock)) {
				/* We can release hash_lock after we
				increment the fix count to make
				sure that no state change takes place. */
				bpage->fix();
				hash_lock->write_unlock();
				block = reinterpret_cast<buf_block_t*>(bpage);
				fix_block = block;
				goto got_block;
			}

			hash_lock->write_unlock();
		}

		switch (mode) {
		case BUF_GET_IF_IN_POOL:
		case BUF_GET_IF_IN_POOL_OR_WATCH:
		case BUF_PEEK_IF_IN_POOL:
		case BUF_EVICT_IF_IN_POOL:
			return(NULL);
		}

		/* The call path is buf_read_page() ->
		buf_read_page_low() (fil_space_t::io()) ->
		buf_page_read_complete() ->
		buf_decrypt_after_read(). Here fil_space_t* is used
		and we decrypt -> buf_page_check_corrupt() where page
		checksums are compared. Decryption, decompression as
		well as error handling takes place at a lower level.
		Here we only need to know whether the page really is
		corrupted, or if an encrypted page with a valid
		checksum cannot be decypted. */

		dberr_t local_err = buf_read_page(page_id, zip_size);

		if (local_err == DB_SUCCESS) {
			buf_read_ahead_random(page_id, zip_size,
					      ibuf_inside(mtr));

			retries = 0;
		} else if (mode == BUF_GET_POSSIBLY_FREED) {
			if (err) {
				*err = local_err;
			}
			return NULL;
		} else if (retries < BUF_PAGE_READ_MAX_RETRIES) {
			++retries;

			DBUG_EXECUTE_IF(
				"innodb_page_corruption_retries",
				retries = BUF_PAGE_READ_MAX_RETRIES;
			);
		} else {
			if (err) {
				*err = local_err;
			}

			/* Pages whose encryption key is unavailable or used
			key, encryption algorithm or encryption method is
			incorrect are marked as encrypted in
			buf_page_check_corrupt(). Unencrypted page could be
			corrupted in a way where the key_id field is
			nonzero. There is no checksum on field
			FIL_PAGE_FILE_FLUSH_LSN_OR_KEY_VERSION. */
			if (local_err == DB_DECRYPTION_FAILED) {
				return (NULL);
			}

			if (local_err == DB_PAGE_CORRUPTED
			    && srv_force_recovery) {
				return NULL;
			}

			/* Try to set table as corrupted instead of
			asserting. */
			if (page_id.space() == TRX_SYS_SPACE) {
			} else if (page_id.space() == SRV_TMP_SPACE_ID) {
			} else if (fil_space_t* space= fil_space_t::get(
					   page_id.space())) {
				bool set = dict_set_corrupted_by_space(space);
				space->release();
				if (set) {
					return NULL;
				}
			}

			ib::fatal() << "Unable to read page " << page_id
				<< " into the buffer pool after "
				<< BUF_PAGE_READ_MAX_RETRIES
				<< ". The most probable cause"
				" of this error may be that the"
				" table has been corrupted."
				" See https://mariadb.com/kb/en/library/innodb-recovery-modes/";
		}

#ifdef UNIV_DEBUG
		if (!(++buf_dbg_counter % 5771)) buf_pool.validate();
#endif /* UNIV_DEBUG */
		goto loop;
	} else {
		fix_block = block;
	}

	fix_block->fix();
	hash_lock->read_unlock();

got_block:
	switch (mode) {
	default:
		ut_ad(block->zip_size() == zip_size);
		break;
	case BUF_GET_IF_IN_POOL:
	case BUF_PEEK_IF_IN_POOL:
	case BUF_EVICT_IF_IN_POOL:
		if (fix_block->page.io_fix() == BUF_IO_READ) {
			/* The page is being read to buffer pool,
			but we cannot wait around for the read to
			complete. */
			fix_block->unfix();
			return(NULL);
		}
	}

	switch (UNIV_EXPECT(fix_block->page.state(), BUF_BLOCK_FILE_PAGE)) {
	case BUF_BLOCK_FILE_PAGE:
		if (fsp_is_system_temporary(page_id.space())
		    && block->page.io_fix() != BUF_IO_NONE) {
			/* This suggests that the page is being flushed.
			Avoid returning reference to this page.
			Instead wait for the flush action to complete. */
			fix_block->unfix();
			std::this_thread::sleep_for(
				std::chrono::microseconds(WAIT_FOR_WRITE));
			goto loop;
		}

		if (UNIV_UNLIKELY(mode == BUF_EVICT_IF_IN_POOL)) {
evict_from_pool:
			ut_ad(!fix_block->page.oldest_modification());
			mysql_mutex_lock(&buf_pool.mutex);
			fix_block->unfix();

			if (!buf_LRU_free_page(&fix_block->page, true)) {
				ut_ad(0);
			}

			mysql_mutex_unlock(&buf_pool.mutex);
			return(NULL);
		}

		break;
	default:
		ut_error;
		break;

	case BUF_BLOCK_ZIP_PAGE:
		if (UNIV_UNLIKELY(mode == BUF_EVICT_IF_IN_POOL)) {
			goto evict_from_pool;
		}

		if (mode == BUF_PEEK_IF_IN_POOL) {
			/* This mode is only used for dropping an
			adaptive hash index.  There cannot be an
			adaptive hash index for a compressed-only
			page, so do not bother decompressing the page. */
			fix_block->unfix();

			return(NULL);
		}

		buf_page_t* bpage = &block->page;

		/* Note: We have already buffer fixed this block. */
		if (bpage->buf_fix_count() > 1
		    || bpage->io_fix() != BUF_IO_NONE) {

			/* This condition often occurs when the buffer
			is not buffer-fixed, but I/O-fixed by
			buf_page_init_for_read(). */
			fix_block->unfix();

			/* The block is buffer-fixed or I/O-fixed.
			Try again later. */
			std::this_thread::sleep_for(WAIT_FOR_READ);

			goto loop;
		}

		/* Buffer-fix the block so that it cannot be evicted
		or relocated while we are attempting to allocate an
		uncompressed page. */

		block = buf_LRU_get_free_block(false);
		buf_block_init_low(block);

		mysql_mutex_lock(&buf_pool.mutex);
		hash_lock = buf_pool.page_hash.lock_get(fold);

		hash_lock->write_lock();

		/* Buffer-fixing prevents the page_hash from changing. */
		ut_ad(bpage == buf_pool.page_hash_get_low(page_id, fold));

		fix_block->unfix(); /* hash_lock protects us after this */

		if (bpage->buf_fix_count() || bpage->io_fix() != BUF_IO_NONE) {
			/* The block was buffer-fixed or I/O-fixed while
			buf_pool.mutex was not held by this thread.
			Free the block that was allocated and retry.
			This should be extremely unlikely, for example,
			if buf_page_get_zip() was invoked. */

			hash_lock->write_unlock();
			buf_LRU_block_free_non_file_page(block);
			mysql_mutex_unlock(&buf_pool.mutex);

			/* Try again */
			goto loop;
		}

		fix_block = block;

		/* Move the compressed page from bpage to block,
		and uncompress it. */

		/* Note: this is the uncompressed block and it is not
		accessible by other threads yet because it is not in
		any list or hash table */
		mysql_mutex_lock(&buf_pool.flush_list_mutex);
		buf_relocate(bpage, &block->page);

		/* Set after buf_relocate(). */
		block->page.set_buf_fix_count(1);

		buf_flush_relocate_on_flush_list(bpage, &block->page);
		mysql_mutex_unlock(&buf_pool.flush_list_mutex);

		/* Buffer-fix, I/O-fix, and X-latch the block
		for the duration of the decompression.
		Also add the block to the unzip_LRU list. */
		block->page.set_state(BUF_BLOCK_FILE_PAGE);

		/* Insert at the front of unzip_LRU list */
		buf_unzip_LRU_add_block(block, FALSE);

		block->page.set_io_fix(BUF_IO_READ);
		block->lock.x_lock();

		MEM_UNDEFINED(bpage, sizeof *bpage);

		mysql_mutex_unlock(&buf_pool.mutex);
		hash_lock->write_unlock();
		buf_pool.n_pend_unzip++;

		access_time = block->page.is_accessed();

		if (!access_time && !recv_no_ibuf_operations
		    && ibuf_page_exists(block->page.id(), zip_size)) {
			block->page.ibuf_exist = true;
		}

		buf_page_free_descriptor(bpage);

		/* Decompress the page while not holding
		buf_pool.mutex. */

		if (!buf_zip_decompress(block, false)) {
			fix_block->lock.x_unlock();
			fix_block->page.io_unfix();
			fix_block->unfix();
			--buf_pool.n_pend_unzip;

			if (err) {
				*err = DB_PAGE_CORRUPTED;
			}
			return NULL;
		}

		block->lock.x_unlock();
		fix_block->page.io_unfix();
		--buf_pool.n_pend_unzip;
		break;
	}

	ut_ad(block == fix_block);
	ut_ad(fix_block->page.buf_fix_count());

	ut_ad(fix_block->page.state() == BUF_BLOCK_FILE_PAGE);

#if defined UNIV_DEBUG || defined UNIV_IBUF_DEBUG
re_evict:
	if (mode != BUF_GET_IF_IN_POOL
	    && mode != BUF_GET_IF_IN_POOL_OR_WATCH) {
	} else if (!ibuf_debug) {
	} else if (fil_space_t* space = fil_space_t::get(page_id.space())) {
		/* Try to evict the block from the buffer pool, to use the
		insert buffer (change buffer) as much as possible. */

		mysql_mutex_lock(&buf_pool.mutex);

		fix_block->unfix();

		/* Blocks cannot be relocated or enter or exit the
		buf_pool while we are holding the buf_pool.mutex. */
		const bool evicted = buf_LRU_free_page(&fix_block->page, true);
		space->release();

		if (evicted) {
			hash_lock = buf_pool.page_hash.lock_get(fold);
			hash_lock->write_lock();
			mysql_mutex_unlock(&buf_pool.mutex);
			/* We may set the watch, as it would have
			been set if the page were not in the
			buffer pool in the first place. */
			block= reinterpret_cast<buf_block_t*>(
				mode == BUF_GET_IF_IN_POOL_OR_WATCH
				? buf_pool.watch_set(page_id, &hash_lock)
				: buf_pool.page_hash_get_low(page_id, fold));
			hash_lock->write_unlock();

			if (block != NULL) {
				/* Either the page has been read in or
				a watch was set on that in the window
				where we released the buf_pool.mutex
				and before we acquire the hash_lock
				above. Try again. */
				guess = block;

				goto loop;
			}

			return(NULL);
		}

		fix_block->fix();
		mysql_mutex_unlock(&buf_pool.mutex);
		buf_flush_list();
		buf_flush_wait_batch_end_acquiring_mutex(false);
		while (buf_flush_list_space(space));
		os_aio_wait_until_no_pending_writes();

		if (fix_block->page.buf_fix_count() == 1
		    && !fix_block->page.oldest_modification()) {
			goto re_evict;
		}

		/* Failed to evict the page; change it directly */
	}
#endif /* UNIV_DEBUG || UNIV_IBUF_DEBUG */

	ut_ad(fix_block->page.buf_fix_count());

	/* While tablespace is reinited the indexes are already freed but the
	blocks related to it still resides in buffer pool. Trying to remove
	such blocks from buffer pool would invoke removal of AHI entries
	associated with these blocks. Logic to remove AHI entry will try to
	load the block but block is already in free state. Handle the said case
	with mode = BUF_PEEK_IF_IN_POOL that is invoked from
	"btr_search_drop_page_hash_when_freed". */
	ut_ad(mode == BUF_GET_POSSIBLY_FREED
	      || mode == BUF_PEEK_IF_IN_POOL
	      || fix_block->page.status != buf_page_t::FREED);

	const bool not_first_access = fix_block->page.set_accessed();

	if (mode != BUF_PEEK_IF_IN_POOL) {
		buf_page_make_young_if_needed(&fix_block->page);
	}

#ifdef UNIV_DEBUG
	if (!(++buf_dbg_counter % 5771)) buf_pool.validate();
#endif /* UNIV_DEBUG */
	ut_ad(fix_block->page.state() == BUF_BLOCK_FILE_PAGE);

	/* We have to wait here because the IO_READ state was set
	under the protection of the hash_lock and not block->lock. */
	buf_wait_for_read(fix_block);

	if (fix_block->page.id() != page_id) {
		buf_block_buf_fix_dec(fix_block);

		if (err) {
			*err = DB_PAGE_CORRUPTED;
		}

		return NULL;
	}

	if (fix_block->page.status != buf_page_t::FREED
	    && allow_ibuf_merge
	    && fil_page_get_type(fix_block->frame) == FIL_PAGE_INDEX
	    && page_is_leaf(fix_block->frame)) {
		fix_block->lock.x_lock();

		if (fix_block->page.ibuf_exist) {
			fix_block->page.ibuf_exist = false;
			ibuf_merge_or_delete_for_page(fix_block, page_id,
						      zip_size);
		}

		if (rw_latch == RW_X_LATCH) {
			mtr->memo_push(fix_block, MTR_MEMO_PAGE_X_FIX);
		} else {
			fix_block->lock.x_unlock();
			goto get_latch;
		}
	} else {
get_latch:
		mtr->page_lock(fix_block, rw_latch);
	}

	if (!not_first_access && mode != BUF_PEEK_IF_IN_POOL) {
		/* In the case of a first access, try to apply linear
		read-ahead */

		buf_read_ahead_linear(page_id, zip_size, ibuf_inside(mtr));
	}

	return(fix_block);
}

/** Get access to a database page. Buffered redo log may be applied.
@param[in]	page_id			page id
@param[in]	zip_size		ROW_FORMAT=COMPRESSED page size, or 0
@param[in]	rw_latch		RW_S_LATCH, RW_X_LATCH, RW_NO_LATCH
@param[in]	guess			guessed block or NULL
@param[in]	mode			BUF_GET, BUF_GET_IF_IN_POOL,
BUF_PEEK_IF_IN_POOL, BUF_GET_NO_LATCH, or BUF_GET_IF_IN_POOL_OR_WATCH
@param[in]	mtr			mini-transaction
@param[out]	err			DB_SUCCESS or error code
@param[in]	allow_ibuf_merge	Allow change buffer merge while
reading the pages from file.
@return pointer to the block or NULL */
buf_block_t*
buf_page_get_gen(
	const page_id_t		page_id,
	ulint			zip_size,
	ulint			rw_latch,
	buf_block_t*		guess,
	ulint			mode,
	mtr_t*			mtr,
	dberr_t*		err,
	bool			allow_ibuf_merge)
{
  if (buf_block_t *block= recv_sys.recover(page_id))
  {
    buf_block_buf_fix_inc(block);
    if (err)
      *err= DB_SUCCESS;
    const bool must_merge= allow_ibuf_merge &&
      ibuf_page_exists(page_id, block->zip_size());
    if (block->page.status == buf_page_t::FREED)
      ut_ad(mode == BUF_GET_POSSIBLY_FREED || mode == BUF_PEEK_IF_IN_POOL);
    else if (must_merge && fil_page_get_type(block->frame) == FIL_PAGE_INDEX &&
	     page_is_leaf(block->frame))
    {
      block->lock.x_lock();
      block->page.ibuf_exist= false;
      ibuf_merge_or_delete_for_page(block, page_id, block->zip_size());

      if (rw_latch == RW_X_LATCH)
      {
        mtr->memo_push(block, MTR_MEMO_PAGE_X_FIX);
	return block;
      }
      block->lock.x_unlock();
    }
    mtr->page_lock(block, rw_latch);
    return block;
  }

  return buf_page_get_low(page_id, zip_size, rw_latch,
                          guess, mode, mtr, err, allow_ibuf_merge);
}

/********************************************************************//**
This is the general function used to get optimistic access to a database
page.
@return TRUE if success */
ibool
buf_page_optimistic_get(
/*====================*/
	ulint		rw_latch,/*!< in: RW_S_LATCH, RW_X_LATCH */
	buf_block_t*	block,	/*!< in: guessed buffer block */
	ib_uint64_t	modify_clock,/*!< in: modify clock value */
	mtr_t*		mtr)	/*!< in: mini-transaction */
{
	ibool		success;

	ut_ad(block);
	ut_ad(mtr);
	ut_ad(mtr->is_active());
	ut_ad(rw_latch == RW_S_LATCH || rw_latch == RW_X_LATCH);

	if (UNIV_UNLIKELY(block->page.state() != BUF_BLOCK_FILE_PAGE
			  || block->page.io_fix() != BUF_IO_NONE)) {
		return FALSE;
	}

	const page_id_t id(block->page.id());

	page_hash_latch *hash_lock = buf_pool.hash_lock_get(id);
	hash_lock->read_lock();

	if (UNIV_UNLIKELY(id != block->page.id()
			  || block->page.state() != BUF_BLOCK_FILE_PAGE
			  || block->page.io_fix() != BUF_IO_NONE)) {
		hash_lock->read_unlock();
		return(FALSE);
	}

	buf_block_buf_fix_inc(block);
	hash_lock->read_unlock();

	block->page.set_accessed();

	buf_page_make_young_if_needed(&block->page);

	ut_ad(!ibuf_inside(mtr) || ibuf_page(id, block->zip_size(), NULL));

	mtr_memo_type_t	fix_type;

	if (rw_latch == RW_S_LATCH) {
		fix_type = MTR_MEMO_PAGE_S_FIX;
		success = block->lock.s_lock_try();
	} else if (block->lock.have_u_not_x()) {
		block->lock.u_x_upgrade();
		mtr->page_lock_upgrade(*block);
		ut_ad(id == block->page.id());
		ut_ad(modify_clock == block->modify_clock);
		buf_block_buf_fix_dec(block);
		goto func_exit;
	} else {
		fix_type = MTR_MEMO_PAGE_X_FIX;
		success = block->lock.x_lock_try();
	}

	ut_ad(id == block->page.id());

	if (!success) {
		buf_block_buf_fix_dec(block);
		return(FALSE);
	}

	if (modify_clock != block->modify_clock) {
		if (rw_latch == RW_S_LATCH) {
			block->lock.s_unlock();
		} else {
			block->lock.x_unlock();
		}

		buf_block_buf_fix_dec(block);
		return(FALSE);
	}

	mtr_memo_push(mtr, block, fix_type);
func_exit:
#ifdef UNIV_DEBUG
	if (!(++buf_dbg_counter % 5771)) buf_pool.validate();
#endif /* UNIV_DEBUG */
	ut_ad(block->page.buf_fix_count());
	ut_ad(block->page.state() == BUF_BLOCK_FILE_PAGE);

	++buf_pool.stat.n_page_gets;

	return(TRUE);
}

/** Try to S-latch a page.
Suitable for using when holding the lock_sys latches (as it avoids deadlock).
@param[in]	page_id	page identifier
@param[in,out]	mtr	mini-transaction
@return the block
@retval nullptr if an S-latch cannot be granted immediately */
buf_block_t *buf_page_try_get(const page_id_t page_id, mtr_t *mtr)
{
  ut_ad(mtr);
  ut_ad(mtr->is_active());

  page_hash_latch *hash_lock;
  buf_page_t *bpage= buf_pool.page_hash_get_locked<false>(page_id,
                                                          page_id.fold(),
                                                          &hash_lock);
  if (!bpage)
    return nullptr;
  if (bpage->state() != BUF_BLOCK_FILE_PAGE)
  {
    hash_lock->read_unlock();
    return nullptr;
  }

  buf_block_t *block= reinterpret_cast<buf_block_t*>(bpage);
  buf_block_buf_fix_inc(block);
  hash_lock->read_unlock();

  if (!block->lock.s_lock_try())
  {
    buf_block_buf_fix_dec(block);
    return nullptr;
  }

  mtr_memo_push(mtr, block, MTR_MEMO_PAGE_S_FIX);

#ifdef UNIV_DEBUG
  if (!(++buf_dbg_counter % 5771)) buf_pool.validate();
#endif /* UNIV_DEBUG */
  ut_ad(bpage->buf_fix_count());
  ut_ad(bpage->state() == BUF_BLOCK_FILE_PAGE);
  ut_ad(bpage->id() == page_id);

  ++buf_pool.stat.n_page_gets;
  return block;
}

/** Initialize the block.
@param page_id  page identifier
@param zip_size ROW_FORMAT=COMPRESSED page size, or 0
@param fix      initial buf_fix_count() */
void buf_block_t::initialise(const page_id_t page_id, ulint zip_size,
                             uint32_t fix)
{
  ut_ad(page.state() != BUF_BLOCK_FILE_PAGE);
  buf_block_init_low(this);
  page.init(page_id, fix);
  page_zip_set_size(&page.zip, zip_size);
}

static buf_block_t* buf_page_create_low(page_id_t page_id, ulint zip_size,
                                        mtr_t *mtr, buf_block_t *free_block)
{
  ut_ad(mtr->is_active());
  ut_ad(page_id.space() != 0 || !zip_size);

  free_block->initialise(page_id, zip_size, 1);

  const ulint fold= page_id.fold();
  mysql_mutex_lock(&buf_pool.mutex);

loop:
  buf_block_t *block= reinterpret_cast<buf_block_t*>
    (buf_pool.page_hash_get_low(page_id, fold));

  if (block && block->page.in_file() &&
      !buf_pool.watch_is_sentinel(block->page))
  {
#ifdef BTR_CUR_HASH_ADAPT
    const dict_index_t *drop_hash_entry= nullptr;
#endif
    switch (UNIV_EXPECT(block->page.state(), BUF_BLOCK_FILE_PAGE)) {
    default:
      ut_ad(0);
      break;
    case BUF_BLOCK_FILE_PAGE:
      if (!mtr->have_x_latch(*block))
      {
        buf_block_buf_fix_inc(block);
        while (!block->lock.x_lock_try())
        {
          /* Wait for buf_page_write_complete() to release block->lock.
          We must not hold buf_pool.mutex while waiting. */
          timespec abstime;
          set_timespec_nsec(abstime, 1000000);
          my_cond_timedwait(&buf_pool.done_flush_list, &buf_pool.mutex.m_mutex,
                            &abstime);
        }
        mtr_memo_push(mtr, block, MTR_MEMO_PAGE_X_FIX);
      }
      else
      {
        ut_ad(!block->page.ibuf_exist);
#ifdef BTR_CUR_HASH_ADAPT
        ut_ad(!block->index);
#endif
      }
#ifdef BTR_CUR_HASH_ADAPT
      drop_hash_entry= block->index;
#endif
      break;
    case BUF_BLOCK_ZIP_PAGE:
      page_hash_latch *hash_lock= buf_pool.page_hash.lock_get(fold);
      hash_lock->write_lock();
      if (block->page.io_fix() != BUF_IO_NONE)
      {
        hash_lock->write_unlock();
        /* Wait for buf_page_write_complete() to release the I/O fix. */
        timespec abstime;
        set_timespec_nsec(abstime, 1000000);
        my_cond_timedwait(&buf_pool.done_flush_list, &buf_pool.mutex.m_mutex,
                          &abstime);
        goto loop;
      }

      free_block->lock.x_lock();
      mysql_mutex_lock(&buf_pool.flush_list_mutex);
      buf_relocate(&block->page, &free_block->page);
      buf_flush_relocate_on_flush_list(&block->page, &free_block->page);
      mysql_mutex_unlock(&buf_pool.flush_list_mutex);

      free_block->page.set_state(BUF_BLOCK_FILE_PAGE);
      buf_unzip_LRU_add_block(free_block, FALSE);
      hash_lock->write_unlock();
      buf_page_free_descriptor(&block->page);
      block= free_block;
      buf_block_buf_fix_inc(block);
      mtr_memo_push(mtr, block, MTR_MEMO_PAGE_X_FIX);
      break;
    }

    mysql_mutex_unlock(&buf_pool.mutex);

#ifdef BTR_CUR_HASH_ADAPT
    if (drop_hash_entry)
      btr_search_drop_page_hash_index(block);
#endif /* BTR_CUR_HASH_ADAPT */

    if (block->page.ibuf_exist)
    {
      if (!recv_recovery_is_on())
        ibuf_merge_or_delete_for_page(nullptr, page_id, zip_size);
      block->page.ibuf_exist= false;
    }

    return block;
  }

  /* If we get here, the page was not in buf_pool: init it there */

  DBUG_PRINT("ib_buf", ("create page %u:%u",
                        page_id.space(), page_id.page_no()));

  block= free_block;

  ut_ad(block->page.buf_fix_count() == 1);

  /* The block must be put to the LRU list */
  buf_LRU_add_block(&block->page, false);
  page_hash_latch *hash_lock= buf_pool.page_hash.lock_get(fold);
  hash_lock->write_lock();
  block->page.set_state(BUF_BLOCK_FILE_PAGE);
  ut_d(block->page.in_page_hash= true);
  HASH_INSERT(buf_page_t, hash, &buf_pool.page_hash, fold, &block->page);

  block->lock.x_lock();
  if (UNIV_UNLIKELY(zip_size))
  {
    /* Prevent race conditions during buf_buddy_alloc(), which may
    release and reacquire buf_pool.mutex, by IO-fixing and X-latching
    the block. */
    block->page.set_io_fix(BUF_IO_READ);
    hash_lock->write_unlock();

    /* buf_pool.mutex may be released and reacquired by
    buf_buddy_alloc(). We must defer this operation until
    after the block descriptor has been added to
    buf_pool.LRU and buf_pool.page_hash. */
    block->page.zip.data= buf_buddy_alloc(zip_size);

    /* To maintain the invariant block->in_unzip_LRU_list ==
    block->page.belongs_to_unzip_LRU() we have to add this
    block to unzip_LRU after block->page.zip.data is set. */
    ut_ad(block->page.belongs_to_unzip_LRU());
    buf_unzip_LRU_add_block(block, FALSE);

    block->page.set_io_fix(BUF_IO_NONE);
  }
  else
    hash_lock->write_unlock();

  mysql_mutex_unlock(&buf_pool.mutex);

  mtr->memo_push(block, MTR_MEMO_PAGE_X_FIX);
  block->page.set_accessed();
  buf_pool.stat.n_pages_created++;

  /* Delete possible entries for the page from the insert buffer:
  such can exist if the page belonged to an index which was dropped */
  if (page_id < page_id_t{SRV_SPACE_ID_UPPER_BOUND, 0} &&
      !recv_recovery_is_on())
    ibuf_merge_or_delete_for_page(nullptr, page_id, zip_size);

  static_assert(FIL_PAGE_PREV + 4 == FIL_PAGE_NEXT, "adjacent");
  memset_aligned<8>(block->frame + FIL_PAGE_PREV, 0xff, 8);
  mach_write_to_2(block->frame + FIL_PAGE_TYPE, FIL_PAGE_TYPE_ALLOCATED);

  /* FIL_PAGE_FILE_FLUSH_LSN_OR_KEY_VERSION is only used on the
  following pages:
  (1) The first page of the InnoDB system tablespace (page 0:0)
  (2) FIL_RTREE_SPLIT_SEQ_NUM on R-tree pages
  (3) key_version on encrypted pages (not page 0:0) */

  memset(block->frame + FIL_PAGE_FILE_FLUSH_LSN_OR_KEY_VERSION, 0, 8);
  memset_aligned<8>(block->frame + FIL_PAGE_LSN, 0, 8);

#ifdef UNIV_DEBUG
  if (!(++buf_dbg_counter % 5771)) buf_pool.validate();
#endif /* UNIV_DEBUG */
  return block;
}

/** Initialize a page in the buffer pool. The page is usually not read
from a file even if it cannot be found in the buffer buf_pool. This is one
of the functions which perform to a block a state transition NOT_USED =>
FILE_PAGE (the other is buf_page_get_gen).
@param[in,out]	space		space object
@param[in]	offset		offset of the tablespace
				or deferred space id if space
				object is null
@param[in]	zip_size	ROW_FORMAT=COMPRESSED page size, or 0
@param[in,out]	mtr		mini-transaction
@param[in,out]	free_block	pre-allocated buffer block
@return pointer to the block, page bufferfixed */
buf_block_t*
buf_page_create(fil_space_t *space, uint32_t offset,
                ulint zip_size, mtr_t *mtr, buf_block_t *free_block)
{
  space->free_page(offset, false);
  return buf_page_create_low({space->id, offset}, zip_size, mtr, free_block);
}

/** Initialize a page in buffer pool while initializing the
deferred tablespace
@param space_id		space identfier
@param zip_size		ROW_FORMAT=COMPRESSED page size or 0
@param mtr		mini-transaction
@param free_block 	pre-allocated buffer block
@return pointer to the block, page bufferfixed */
buf_block_t* buf_page_create_deferred(uint32_t space_id, ulint zip_size,
                                      mtr_t *mtr, buf_block_t *free_block)
{
  return buf_page_create_low({space_id, 0}, zip_size, mtr, free_block);
}

/** Monitor the buffer page read/write activity, and increment corresponding
counter value in MONITOR_MODULE_BUF_PAGE.
@param bpage   buffer page whose read or write was completed
@param io_type BUF_IO_READ or BUF_IO_WRITE */
ATTRIBUTE_COLD __attribute__((nonnull))
void buf_page_monitor(const buf_page_t *bpage, buf_io_fix io_type)
{
	const byte*	frame;
	monitor_id_t	counter;

	ut_ad(io_type == BUF_IO_READ || io_type == BUF_IO_WRITE);

	frame = bpage->zip.data
		? bpage->zip.data
		: ((buf_block_t*) bpage)->frame;

	switch (fil_page_get_type(frame)) {
		ulint	level;
	case FIL_PAGE_TYPE_INSTANT:
	case FIL_PAGE_INDEX:
	case FIL_PAGE_RTREE:
		level = btr_page_get_level(frame);

		/* Check if it is an index page for insert buffer */
		if (fil_page_get_type(frame) == FIL_PAGE_INDEX
		    && btr_page_get_index_id(frame)
		    == (index_id_t)(DICT_IBUF_ID_MIN + IBUF_SPACE_ID)) {
			if (level == 0) {
				counter = MONITOR_RW_COUNTER(
					io_type, MONITOR_INDEX_IBUF_LEAF_PAGE);
			} else {
				counter = MONITOR_RW_COUNTER(
					io_type,
					MONITOR_INDEX_IBUF_NON_LEAF_PAGE);
			}
		} else {
			if (level == 0) {
				counter = MONITOR_RW_COUNTER(
					io_type, MONITOR_INDEX_LEAF_PAGE);
			} else {
				counter = MONITOR_RW_COUNTER(
					io_type, MONITOR_INDEX_NON_LEAF_PAGE);
			}
		}
		break;

	case FIL_PAGE_UNDO_LOG:
		counter = MONITOR_RW_COUNTER(io_type, MONITOR_UNDO_LOG_PAGE);
		break;

	case FIL_PAGE_INODE:
		counter = MONITOR_RW_COUNTER(io_type, MONITOR_INODE_PAGE);
		break;

	case FIL_PAGE_IBUF_FREE_LIST:
		counter = MONITOR_RW_COUNTER(io_type,
					     MONITOR_IBUF_FREELIST_PAGE);
		break;

	case FIL_PAGE_IBUF_BITMAP:
		counter = MONITOR_RW_COUNTER(io_type,
					     MONITOR_IBUF_BITMAP_PAGE);
		break;

	case FIL_PAGE_TYPE_SYS:
		counter = MONITOR_RW_COUNTER(io_type, MONITOR_SYSTEM_PAGE);
		break;

	case FIL_PAGE_TYPE_TRX_SYS:
		counter = MONITOR_RW_COUNTER(io_type, MONITOR_TRX_SYSTEM_PAGE);
		break;

	case FIL_PAGE_TYPE_FSP_HDR:
		counter = MONITOR_RW_COUNTER(io_type, MONITOR_FSP_HDR_PAGE);
		break;

	case FIL_PAGE_TYPE_XDES:
		counter = MONITOR_RW_COUNTER(io_type, MONITOR_XDES_PAGE);
		break;

	case FIL_PAGE_TYPE_BLOB:
		counter = MONITOR_RW_COUNTER(io_type, MONITOR_BLOB_PAGE);
		break;

	case FIL_PAGE_TYPE_ZBLOB:
		counter = MONITOR_RW_COUNTER(io_type, MONITOR_ZBLOB_PAGE);
		break;

	case FIL_PAGE_TYPE_ZBLOB2:
		counter = MONITOR_RW_COUNTER(io_type, MONITOR_ZBLOB2_PAGE);
		break;

	default:
		counter = MONITOR_RW_COUNTER(io_type, MONITOR_OTHER_PAGE);
	}

	MONITOR_INC_NOCHECK(counter);
}

/** Mark a table corrupted.
@param[in]	bpage	corrupted page
@param[in]	space	tablespace of the corrupted page */
ATTRIBUTE_COLD
static void buf_mark_space_corrupt(buf_page_t* bpage, const fil_space_t& space)
{
	/* If block is not encrypted find the table with specified
	space id, and mark it corrupted. Encrypted tables
	are marked unusable later e.g. in ::open(). */
	if (!space.crypt_data
	    || space.crypt_data->type == CRYPT_SCHEME_UNENCRYPTED) {
		dict_set_corrupted_by_space(&space);
	} else {
		dict_set_encrypted_by_space(&space);
	}
}

/** Release and evict a corrupted page.
@param bpage    page that was being read */
ATTRIBUTE_COLD void buf_pool_t::corrupted_evict(buf_page_t *bpage)
{
  const page_id_t id(bpage->id());
  page_hash_latch *hash_lock= hash_lock_get(id);

  mysql_mutex_lock(&mutex);
  hash_lock->write_lock();

  ut_ad(bpage->io_fix() == BUF_IO_READ);
  ut_ad(!bpage->oldest_modification());
  bpage->set_corrupt_id();

  if (bpage->state() == BUF_BLOCK_FILE_PAGE)
    reinterpret_cast<buf_block_t*>(bpage)->lock.x_unlock(true);
  bpage->io_unfix();

  /* remove from LRU and page_hash */
  buf_LRU_free_one_page(bpage, id, hash_lock);
  mysql_mutex_unlock(&mutex);

  ut_d(auto n=) n_pend_reads--;
  ut_ad(n > 0);
}

/** Mark a table corrupted.
@param[in]	bpage	Corrupted page
@param[in]	node	data file
Also remove the bpage from LRU list. */
ATTRIBUTE_COLD
static void buf_corrupt_page_release(buf_page_t *bpage, const fil_node_t &node)
{
  ut_ad(bpage->id().space() == node.space->id);
  buf_pool.corrupted_evict(bpage);

  if (!srv_force_recovery)
    buf_mark_space_corrupt(bpage, *node.space);
}

/** Check if the encrypted page is corrupted for the full crc32 format.
@param[in]	space_id	page belongs to space id
@param[in]	d		page
@param[in]	is_compressed	compressed page
@return true if page is corrupted or false if it isn't */
static bool buf_page_full_crc32_is_corrupted(ulint space_id, const byte* d,
                                             bool is_compressed)
{
  if (space_id != mach_read_from_4(d + FIL_PAGE_SPACE_ID))
    return true;

  static_assert(FIL_PAGE_LSN % 4 == 0, "alignment");
  static_assert(FIL_PAGE_FCRC32_END_LSN % 4 == 0, "alignment");

  return !is_compressed &&
    memcmp_aligned<4>(FIL_PAGE_LSN + 4 + d,
                      d + srv_page_size - FIL_PAGE_FCRC32_END_LSN, 4);
}

/** Check if page is maybe compressed, encrypted or both when we encounter
corrupted page. Note that we can't be 100% sure if page is corrupted
or decrypt/decompress just failed.
@param[in,out]	bpage		page
@param[in]	node		data file
@return	whether the operation succeeded
@retval	DB_SUCCESS		if page has been read and is not corrupted
@retval	DB_PAGE_CORRUPTED	if page based on checksum check is corrupted
@retval	DB_DECRYPTION_FAILED	if page post encryption checksum matches but
after decryption normal page checksum does not match.
@retval	DB_TABLESPACE_DELETED	if accessed tablespace is not found */
static dberr_t buf_page_check_corrupt(buf_page_t *bpage,
                                      const fil_node_t &node)
{
	ut_ad(node.space->referenced());

	byte* dst_frame = (bpage->zip.data) ? bpage->zip.data :
		((buf_block_t*) bpage)->frame;
	dberr_t err = DB_SUCCESS;
	uint key_version = buf_page_get_key_version(dst_frame,
						    node.space->flags);

	/* In buf_decrypt_after_read we have either decrypted the page if
	page post encryption checksum matches and used key_id is found
	from the encryption plugin. If checksum did not match page was
	not decrypted and it could be either encrypted and corrupted
	or corrupted or good page. If we decrypted, there page could
	still be corrupted if used key does not match. */
	const bool seems_encrypted = !node.space->full_crc32() && key_version
		&& node.space->crypt_data
		&& node.space->crypt_data->type != CRYPT_SCHEME_UNENCRYPTED;
	ut_ad(node.space->purpose != FIL_TYPE_TEMPORARY ||
	      node.space->full_crc32());

	/* If traditional checksums match, we assume that page is
	not anymore encrypted. */
	if (node.space->full_crc32()
	    && !buf_is_zeroes(span<const byte>(dst_frame,
					       node.space->physical_size()))
	    && (key_version || node.space->is_compressed()
		|| node.space->purpose == FIL_TYPE_TEMPORARY)) {
		if (buf_page_full_crc32_is_corrupted(
			    bpage->id().space(), dst_frame,
			    node.space->is_compressed())) {
			err = DB_PAGE_CORRUPTED;
		}
	} else if (buf_page_is_corrupted(true, dst_frame, node.space->flags)) {
		err = DB_PAGE_CORRUPTED;
	}

	if (seems_encrypted && err == DB_PAGE_CORRUPTED
	    && bpage->id().page_no() != 0) {
		err = DB_DECRYPTION_FAILED;

		ib::error()
			<< "The page " << bpage->id()
			<< " in file '" << node.name
			<< "' cannot be decrypted.";

		ib::info()
			<< "However key management plugin or used key_version "
			<< key_version
			<< " is not found or"
			" used encryption algorithm or method does not match.";

		if (bpage->id().space() != TRX_SYS_SPACE) {
			ib::info()
				<< "Marking tablespace as missing."
				" You may drop this table or"
				" install correct key management plugin"
				" and key file.";
		}
	}

	return (err);
}

/** Complete a read request of a file page to buf_pool.
@param bpage    recently read page
@param node     data file
@return whether the operation succeeded
@retval DB_SUCCESS              always when writing, or if a read page was OK
@retval DB_PAGE_CORRUPTED       if the checksum fails on a page read
@retval DB_DECRYPTION_FAILED    if the page cannot be decrypted */
dberr_t buf_page_read_complete(buf_page_t *bpage, const fil_node_t &node)
{
  const page_id_t id(bpage->id());
  ut_ad(bpage->in_file());
  ut_ad(!buf_dblwr.is_inside(id));
  ut_ad(id.space() == node.space->id);
  ut_ad(bpage->zip_size() == node.space->zip_size());

  /* We do not need protect io_fix here by mutex to read it because
  this and buf_page_write_complete() are the only functions where we can
  change the value from BUF_IO_READ or BUF_IO_WRITE to some other
  value, and our code ensures that this is the only thread that handles
  the i/o for this block. */

  ut_ad(bpage->io_fix() == BUF_IO_READ);
  ut_ad(!!bpage->zip.ssize == !!bpage->zip.data);
  ut_ad(bpage->state() == BUF_BLOCK_FILE_PAGE || bpage->zip.data);

  const byte *frame= bpage->zip.data
    ? bpage->zip.data
    : reinterpret_cast<buf_block_t*>(bpage)->frame;
  ut_ad(frame);

  dberr_t err;
  if (!buf_page_decrypt_after_read(bpage, node))
  {
    err= DB_DECRYPTION_FAILED;
    goto database_corrupted;
  }

  if (bpage->zip.data && bpage->state() == BUF_BLOCK_FILE_PAGE)
  {
    buf_pool.n_pend_unzip++;
    auto ok= buf_zip_decompress(reinterpret_cast<buf_block_t*>(bpage), FALSE);
    buf_pool.n_pend_unzip--;

    if (!ok)
    {
      ib::info() << "Page " << id << " zip_decompress failure.";
      err= DB_PAGE_CORRUPTED;
      goto database_corrupted;
    }
  }

  {
    const page_id_t read_id(mach_read_from_4(frame + FIL_PAGE_SPACE_ID),
                            mach_read_from_4(frame + FIL_PAGE_OFFSET));

    if (read_id == id);
    else if (read_id == page_id_t(0, 0))
      /* This is likely an uninitialized page. */;
    else if (!node.space->full_crc32() &&
             page_id_t(0, read_id.page_no()) == id)
      /* FIL_PAGE_SPACE_ID was written as garbage in the system tablespace
      before MySQL 4.1.1, which introduced innodb_file_per_table. */;
    else if (node.space->full_crc32() &&
             *reinterpret_cast<const uint32_t*>
             (&frame[FIL_PAGE_FCRC32_KEY_VERSION]) &&
             node.space->crypt_data &&
             node.space->crypt_data->type != CRYPT_SCHEME_UNENCRYPTED)
    {
      ib::error() << "Cannot decrypt " << id;
      err= DB_DECRYPTION_FAILED;
      goto release_page;
    }
    else
      ib::error() << "Space id and page no stored in the page, read in are "
                  << read_id << ", should be " << id;
  }

  err= buf_page_check_corrupt(bpage, node);
  if (UNIV_UNLIKELY(err != DB_SUCCESS))
  {
database_corrupted:
    /* Not a real corruption if it was triggered by error injection */
    DBUG_EXECUTE_IF("buf_page_import_corrupt_failure",
                    if (!is_predefined_tablespace(id.space()))
                    {
                      buf_corrupt_page_release(bpage, node);
                      ib::info() << "Simulated IMPORT corruption";
                      return err;
                    }
                    err= DB_SUCCESS;
                    goto page_not_corrupt;);

    if (bpage->zip.data && bpage->state() == BUF_BLOCK_FILE_PAGE)
      memset(reinterpret_cast<buf_block_t*>(bpage)->frame, 0, srv_page_size);

    if (err == DB_PAGE_CORRUPTED)
    {
      ib::error() << "Database page corruption on disk"
                     " or a failed read of file '"
                  << node.name << "' page " << id
                  << ". You may have to recover from a backup.";

      buf_page_print(frame, bpage->zip_size());

      ib::info() << " You can use CHECK TABLE to scan"
                    " your table for corruption. "
                 << FORCE_RECOVERY_MSG;
    }

    if (!srv_force_recovery)
    {
      /* If the corruption is in the system tablespace, we will
      intentionally crash the server. */
      if (id.space() == TRX_SYS_SPACE)
        ib::fatal() << "Aborting because of a corrupt database page.";
      buf_corrupt_page_release(bpage, node);
      return err;
    }
  }

  DBUG_EXECUTE_IF("buf_page_import_corrupt_failure",
                  page_not_corrupt: bpage= bpage; );

  if (err == DB_PAGE_CORRUPTED || err == DB_DECRYPTION_FAILED)
  {
release_page:
    buf_corrupt_page_release(bpage, node);
    if (recv_recovery_is_on())
      recv_sys.free_corrupted_page(id);
    return err;
  }

  if (recv_recovery_is_on())
    recv_recover_page(node.space, bpage);

  if (bpage->state() == BUF_BLOCK_FILE_PAGE && !recv_no_ibuf_operations &&
      (!id.space() || !is_predefined_tablespace(id.space())) &&
      fil_page_get_type(frame) == FIL_PAGE_INDEX &&
      page_is_leaf(frame))
    bpage->ibuf_exist= true;

  if (UNIV_UNLIKELY(MONITOR_IS_ON(MONITOR_MODULE_BUF_PAGE)))
    buf_page_monitor(bpage, BUF_IO_READ);
  DBUG_PRINT("ib_buf", ("read page %u:%u",
                        id.space(), id.page_no()));

  /* Because this thread which does the unlocking might not be the same that
  did the locking, we use a pass value != 0 in unlock, which simply
  removes the newest lock debug record, without checking the thread id. */
  if (bpage->state() == BUF_BLOCK_FILE_PAGE)
  {
    buf_block_t *block= reinterpret_cast<buf_block_t*>(bpage);
    block->lock.x_unlock(true);
  }
  bpage->io_unfix();

  ut_d(auto n=) buf_pool.n_pend_reads--;
  ut_ad(n > 0);
  buf_pool.stat.n_pages_read++;

  return DB_SUCCESS;
}

#ifdef UNIV_DEBUG
/** Check that all blocks are in a replaceable state.
@return address of a non-free block
@retval nullptr if all freed */
void buf_pool_t::assert_all_freed()
{
  mysql_mutex_lock(&mutex);
  const chunk_t *chunk= chunks;
  for (auto i= n_chunks; i--; chunk++)
    if (const buf_block_t* block= chunk->not_freed())
      ib::fatal() << "Page " << block->page.id() << " still fixed or dirty";
  mysql_mutex_unlock(&mutex);
}
#endif /* UNIV_DEBUG */

/** Refresh the statistics used to print per-second averages. */
void buf_refresh_io_stats()
{
	buf_pool.last_printout_time = time(NULL);
	buf_pool.old_stat = buf_pool.stat;
}

/** Invalidate all pages in the buffer pool.
All pages must be in a replaceable state (not modified or latched). */
void buf_pool_invalidate()
{
	mysql_mutex_lock(&buf_pool.mutex);

	buf_flush_wait_batch_end(true);
	buf_flush_wait_batch_end(false);

	/* It is possible that a write batch that has been posted
	earlier is still not complete. For buffer pool invalidation to
	proceed we must ensure there is NO write activity happening. */

	ut_d(mysql_mutex_unlock(&buf_pool.mutex));
	ut_d(buf_pool.assert_all_freed());
	ut_d(mysql_mutex_lock(&buf_pool.mutex));

	while (buf_LRU_scan_and_free_block());

	ut_ad(UT_LIST_GET_LEN(buf_pool.LRU) == 0);
	ut_ad(UT_LIST_GET_LEN(buf_pool.unzip_LRU) == 0);

	buf_pool.freed_page_clock = 0;
	buf_pool.LRU_old = NULL;
	buf_pool.LRU_old_len = 0;
	buf_pool.stat.init();

	buf_refresh_io_stats();
	mysql_mutex_unlock(&buf_pool.mutex);
}

#ifdef UNIV_DEBUG
/** Validate the buffer pool. */
void buf_pool_t::validate()
{
	ulint		n_lru		= 0;
	ulint		n_flushing	= 0;
	ulint		n_free		= 0;
	ulint		n_zip		= 0;

	mysql_mutex_lock(&mutex);

	chunk_t* chunk = chunks;

	/* Check the uncompressed blocks. */

	for (auto i = n_chunks; i--; chunk++) {

		ulint		j;
		buf_block_t*	block = chunk->blocks;

		for (j = chunk->size; j--; block++) {
			switch (block->page.state()) {
			case BUF_BLOCK_ZIP_PAGE:
				/* This kind of block descriptors should
				be allocated by malloc() only. */
				ut_error;
				break;

			case BUF_BLOCK_NOT_USED:
				n_free++;
				break;

			case BUF_BLOCK_MEMORY:
			case BUF_BLOCK_REMOVE_HASH:
				/* do nothing */
				break;

			case BUF_BLOCK_FILE_PAGE:
				const page_id_t id = block->page.id();
				ut_ad(page_hash_get_low(id, id.fold())
				      == &block->page);
				n_lru++;
				break;

			}
		}
	}

	/* Check dirty blocks. */

	mysql_mutex_lock(&flush_list_mutex);
	for (buf_page_t* b = UT_LIST_GET_FIRST(flush_list); b;
	     b = UT_LIST_GET_NEXT(list, b)) {
		ut_ad(b->oldest_modification());
		ut_ad(!fsp_is_system_temporary(b->id().space()));
		n_flushing++;

		switch (b->state()) {
		case BUF_BLOCK_ZIP_PAGE:
			n_lru++;
			n_zip++;
			break;
		case BUF_BLOCK_FILE_PAGE:
			/* uncompressed page */
			break;
		case BUF_BLOCK_NOT_USED:
		case BUF_BLOCK_MEMORY:
		case BUF_BLOCK_REMOVE_HASH:
			ut_error;
			break;
		}
		const page_id_t id = b->id();
		ut_ad(page_hash_get_low(id, id.fold()) == b);
	}

	ut_ad(UT_LIST_GET_LEN(flush_list) == n_flushing);

	mysql_mutex_unlock(&flush_list_mutex);

	if (curr_size == old_size
	    && n_lru + n_free > curr_size + n_zip) {

		ib::fatal() << "n_LRU " << n_lru << ", n_free " << n_free
			<< ", pool " << curr_size
			<< " zip " << n_zip << ". Aborting...";
	}

	ut_ad(UT_LIST_GET_LEN(LRU) >= n_lru);

	if (curr_size == old_size
	    && UT_LIST_GET_LEN(free) != n_free) {

		ib::fatal() << "Free list len "
			<< UT_LIST_GET_LEN(free)
			<< ", free blocks " << n_free << ". Aborting...";
	}

	mysql_mutex_unlock(&mutex);

	ut_d(buf_LRU_validate());
	ut_d(buf_flush_validate());
}
#endif /* UNIV_DEBUG */

#if defined UNIV_DEBUG_PRINT || defined UNIV_DEBUG
/** Write information of the buf_pool to the error log. */
void buf_pool_t::print()
{
	index_id_t*	index_ids;
	ulint*		counts;
	ulint		size;
	ulint		i;
	ulint		j;
	index_id_t	id;
	ulint		n_found;
	chunk_t*	chunk;
	dict_index_t*	index;

	size = curr_size;

	index_ids = static_cast<index_id_t*>(
		ut_malloc_nokey(size * sizeof *index_ids));

	counts = static_cast<ulint*>(ut_malloc_nokey(sizeof(ulint) * size));

	mysql_mutex_lock(&mutex);
	mysql_mutex_lock(&flush_list_mutex);

	ib::info()
		<< "[buffer pool: size=" << curr_size
		<< ", database pages=" << UT_LIST_GET_LEN(LRU)
		<< ", free pages=" << UT_LIST_GET_LEN(free)
		<< ", modified database pages="
		<< UT_LIST_GET_LEN(flush_list)
		<< ", n pending decompressions=" << n_pend_unzip
		<< ", n pending reads=" << n_pend_reads
		<< ", n pending flush LRU=" << n_flush_LRU_
		<< " list=" << n_flush_list_
		<< ", pages made young=" << stat.n_pages_made_young
		<< ", not young=" << stat.n_pages_not_made_young
		<< ", pages read=" << stat.n_pages_read
		<< ", created=" << stat.n_pages_created
		<< ", written=" << stat.n_pages_written << "]";

	mysql_mutex_unlock(&flush_list_mutex);

	/* Count the number of blocks belonging to each index in the buffer */

	n_found = 0;

	chunk = chunks;

	for (i = n_chunks; i--; chunk++) {
		buf_block_t*	block		= chunk->blocks;
		ulint		n_blocks	= chunk->size;

		for (; n_blocks--; block++) {
			const buf_frame_t* frame = block->frame;

			if (fil_page_index_page_check(frame)) {

				id = btr_page_get_index_id(frame);

				/* Look for the id in the index_ids array */
				j = 0;

				while (j < n_found) {

					if (index_ids[j] == id) {
						counts[j]++;

						break;
					}
					j++;
				}

				if (j == n_found) {
					n_found++;
					index_ids[j] = id;
					counts[j] = 1;
				}
			}
		}
	}

	mysql_mutex_unlock(&mutex);

	for (i = 0; i < n_found; i++) {
		index = dict_index_get_if_in_cache(index_ids[i]);

		if (!index) {
			ib::info() << "Block count for index "
				<< index_ids[i] << " in buffer is about "
				<< counts[i];
		} else {
			ib::info() << "Block count for index " << index_ids[i]
				<< " in buffer is about " << counts[i]
				<< ", index " << index->name
				<< " of table " << index->table->name;
		}
	}

	ut_free(index_ids);
	ut_free(counts);

	validate();
}
#endif /* UNIV_DEBUG_PRINT || UNIV_DEBUG */

#ifdef UNIV_DEBUG
/** @return the number of latched pages in the buffer pool */
ulint buf_get_latched_pages_number()
{
  ulint fixed_pages_number= 0;

  mysql_mutex_lock(&buf_pool.mutex);

  for (buf_page_t *b= UT_LIST_GET_FIRST(buf_pool.LRU); b;
       b= UT_LIST_GET_NEXT(LRU, b))
    if (b->in_file() && (b->buf_fix_count() || b->io_fix() != BUF_IO_NONE))
      fixed_pages_number++;

  mysql_mutex_unlock(&buf_pool.mutex);

  return fixed_pages_number;
}
#endif /* UNIV_DEBUG */

/** Collect buffer pool metadata.
@param[out]	pool_info	buffer pool metadata */
void buf_stats_get_pool_info(buf_pool_info_t *pool_info)
{
	time_t			current_time;
	double			time_elapsed;

	mysql_mutex_lock(&buf_pool.mutex);

	pool_info->pool_size = buf_pool.curr_size;

	pool_info->lru_len = UT_LIST_GET_LEN(buf_pool.LRU);

	pool_info->old_lru_len = buf_pool.LRU_old_len;

	pool_info->free_list_len = UT_LIST_GET_LEN(buf_pool.free);

	mysql_mutex_lock(&buf_pool.flush_list_mutex);
	pool_info->flush_list_len = UT_LIST_GET_LEN(buf_pool.flush_list);

	pool_info->n_pend_unzip = UT_LIST_GET_LEN(buf_pool.unzip_LRU);
	mysql_mutex_unlock(&buf_pool.flush_list_mutex);

	pool_info->n_pend_reads = buf_pool.n_pend_reads;

	pool_info->n_pending_flush_lru = buf_pool.n_flush_LRU_;

	pool_info->n_pending_flush_list = buf_pool.n_flush_list_;

	current_time = time(NULL);
	time_elapsed = 0.001 + difftime(current_time,
					buf_pool.last_printout_time);

	pool_info->n_pages_made_young = buf_pool.stat.n_pages_made_young;

	pool_info->n_pages_not_made_young =
		buf_pool.stat.n_pages_not_made_young;

	pool_info->n_pages_read = buf_pool.stat.n_pages_read;

	pool_info->n_pages_created = buf_pool.stat.n_pages_created;

	pool_info->n_pages_written = buf_pool.stat.n_pages_written;

	pool_info->n_page_gets = buf_pool.stat.n_page_gets;

	pool_info->n_ra_pages_read_rnd = buf_pool.stat.n_ra_pages_read_rnd;
	pool_info->n_ra_pages_read = buf_pool.stat.n_ra_pages_read;

	pool_info->n_ra_pages_evicted = buf_pool.stat.n_ra_pages_evicted;

	pool_info->page_made_young_rate =
	static_cast<double>(buf_pool.stat.n_pages_made_young
			    - buf_pool.old_stat.n_pages_made_young)
	/ time_elapsed;

	pool_info->page_not_made_young_rate =
	static_cast<double>(buf_pool.stat.n_pages_not_made_young
			    - buf_pool.old_stat.n_pages_not_made_young)
	/ time_elapsed;

	pool_info->pages_read_rate =
	static_cast<double>(buf_pool.stat.n_pages_read
			    - buf_pool.old_stat.n_pages_read)
	/ time_elapsed;

	pool_info->pages_created_rate =
	static_cast<double>(buf_pool.stat.n_pages_created
			    - buf_pool.old_stat.n_pages_created)
	/ time_elapsed;

	pool_info->pages_written_rate =
	static_cast<double>(buf_pool.stat.n_pages_written
			    - buf_pool.old_stat.n_pages_written)
	/ time_elapsed;

	pool_info->n_page_get_delta = buf_pool.stat.n_page_gets
				      - buf_pool.old_stat.n_page_gets;

	if (pool_info->n_page_get_delta) {
		pool_info->page_read_delta = buf_pool.stat.n_pages_read
					     - buf_pool.old_stat.n_pages_read;

		pool_info->young_making_delta =
			buf_pool.stat.n_pages_made_young
			- buf_pool.old_stat.n_pages_made_young;

		pool_info->not_young_making_delta =
			buf_pool.stat.n_pages_not_made_young
			- buf_pool.old_stat.n_pages_not_made_young;
	}
	pool_info->pages_readahead_rnd_rate =
	static_cast<double>(buf_pool.stat.n_ra_pages_read_rnd
			    - buf_pool.old_stat.n_ra_pages_read_rnd)
	/ time_elapsed;


	pool_info->pages_readahead_rate =
	static_cast<double>(buf_pool.stat.n_ra_pages_read
			    - buf_pool.old_stat.n_ra_pages_read)
	/ time_elapsed;

	pool_info->pages_evicted_rate =
	static_cast<double>(buf_pool.stat.n_ra_pages_evicted
			    - buf_pool.old_stat.n_ra_pages_evicted)
	/ time_elapsed;

	pool_info->unzip_lru_len = UT_LIST_GET_LEN(buf_pool.unzip_LRU);

	pool_info->io_sum = buf_LRU_stat_sum.io;

	pool_info->io_cur = buf_LRU_stat_cur.io;

	pool_info->unzip_sum = buf_LRU_stat_sum.unzip;

	pool_info->unzip_cur = buf_LRU_stat_cur.unzip;

	buf_refresh_io_stats();
	mysql_mutex_unlock(&buf_pool.mutex);
}

/*********************************************************************//**
Prints info of the buffer i/o. */
static
void
buf_print_io_instance(
/*==================*/
	buf_pool_info_t*pool_info,	/*!< in: buffer pool info */
	FILE*		file)		/*!< in/out: buffer where to print */
{
	ut_ad(pool_info);

	fprintf(file,
		"Buffer pool size   " ULINTPF "\n"
		"Free buffers       " ULINTPF "\n"
		"Database pages     " ULINTPF "\n"
		"Old database pages " ULINTPF "\n"
		"Modified db pages  " ULINTPF "\n"
		"Percent of dirty pages(LRU & free pages): %.3f\n"
		"Max dirty pages percent: %.3f\n"
		"Pending reads " ULINTPF "\n"
		"Pending writes: LRU " ULINTPF ", flush list " ULINTPF "\n",
		pool_info->pool_size,
		pool_info->free_list_len,
		pool_info->lru_len,
		pool_info->old_lru_len,
		pool_info->flush_list_len,
		static_cast<double>(pool_info->flush_list_len)
		/ (static_cast<double>(pool_info->lru_len
				       + pool_info->free_list_len) + 1.0)
		* 100.0,
		srv_max_buf_pool_modified_pct,
		pool_info->n_pend_reads,
		pool_info->n_pending_flush_lru,
		pool_info->n_pending_flush_list);

	fprintf(file,
		"Pages made young " ULINTPF ", not young " ULINTPF "\n"
		"%.2f youngs/s, %.2f non-youngs/s\n"
		"Pages read " ULINTPF ", created " ULINTPF
		", written " ULINTPF "\n"
		"%.2f reads/s, %.2f creates/s, %.2f writes/s\n",
		pool_info->n_pages_made_young,
		pool_info->n_pages_not_made_young,
		pool_info->page_made_young_rate,
		pool_info->page_not_made_young_rate,
		pool_info->n_pages_read,
		pool_info->n_pages_created,
		pool_info->n_pages_written,
		pool_info->pages_read_rate,
		pool_info->pages_created_rate,
		pool_info->pages_written_rate);

	if (pool_info->n_page_get_delta) {
		double hit_rate = static_cast<double>(
			pool_info->page_read_delta)
			/ static_cast<double>(pool_info->n_page_get_delta);

		if (hit_rate > 1) {
			hit_rate = 1;
		}

		fprintf(file,
			"Buffer pool hit rate " ULINTPF " / 1000,"
			" young-making rate " ULINTPF " / 1000 not "
			ULINTPF " / 1000\n",
			ulint(1000 * (1 - hit_rate)),
			ulint(1000
			      * double(pool_info->young_making_delta)
			      / double(pool_info->n_page_get_delta)),
			ulint(1000 * double(pool_info->not_young_making_delta)
			      / double(pool_info->n_page_get_delta)));
	} else {
		fputs("No buffer pool page gets since the last printout\n",
		      file);
	}

	/* Statistics about read ahead algorithm */
	fprintf(file, "Pages read ahead %.2f/s,"
		" evicted without access %.2f/s,"
		" Random read ahead %.2f/s\n",

		pool_info->pages_readahead_rate,
		pool_info->pages_evicted_rate,
		pool_info->pages_readahead_rnd_rate);

	/* Print some values to help us with visualizing what is
	happening with LRU eviction. */
	fprintf(file,
		"LRU len: " ULINTPF ", unzip_LRU len: " ULINTPF "\n"
		"I/O sum[" ULINTPF "]:cur[" ULINTPF "], "
		"unzip sum[" ULINTPF "]:cur[" ULINTPF "]\n",
		pool_info->lru_len, pool_info->unzip_lru_len,
		pool_info->io_sum, pool_info->io_cur,
		pool_info->unzip_sum, pool_info->unzip_cur);
}

/*********************************************************************//**
Prints info of the buffer i/o. */
void
buf_print_io(
/*=========*/
	FILE*	file)	/*!< in/out: buffer where to print */
{
	buf_pool_info_t	pool_info;

	buf_stats_get_pool_info(&pool_info);
	buf_print_io_instance(&pool_info, file);
}

/** Verify that post encryption checksum match with the calculated checksum.
This function should be called only if tablespace contains crypt data metadata.
@param[in]	page		page frame
@param[in]	fsp_flags	tablespace flags
@return true if true if page is encrypted and OK, false otherwise */
bool buf_page_verify_crypt_checksum(const byte* page, ulint fsp_flags)
{
	if (!fil_space_t::full_crc32(fsp_flags)) {
		return fil_space_verify_crypt_checksum(
			page, fil_space_t::zip_size(fsp_flags));
	}

	return !buf_page_is_corrupted(true, page, fsp_flags);
}

/** Print the given page_id_t object.
@param[in,out]	out	the output stream
@param[in]	page_id	the page_id_t object to be printed
@return the output stream */
std::ostream& operator<<(std::ostream &out, const page_id_t page_id)
{
  out << "[page id: space=" << page_id.space()
      << ", page number=" << page_id.page_no() << "]";
  return out;
}
#endif /* !UNIV_INNOCHECKSUM */<|MERGE_RESOLUTION|>--- conflicted
+++ resolved
@@ -515,18 +515,11 @@
 	const uint32_t	crc32 = buf_calc_page_crc32(read_buf);
 
 #ifdef UNIV_INNOCHECKSUM
-<<<<<<< HEAD
 	extern FILE* log_file;
-	extern unsigned long long cur_page_num;
+	extern uint32_t cur_page_num;
 	if (log_file) {
-		fprintf(log_file, "page::%llu;"
-			" crc32 calculated = %u;"
-=======
-	if (log_file
-	    && srv_checksum_algorithm == SRV_CHECKSUM_ALGORITHM_STRICT_CRC32) {
 		fprintf(log_file, "page::" UINT32PF ";"
 			" crc32 calculated = " UINT32PF ";"
->>>>>>> ec8882b9
 			" recorded checksum field1 = " ULINTPF " recorded"
 			" checksum field2 =" ULINTPF "\n", cur_page_num,
 			crc32, checksum_field1, checksum_field2);
@@ -540,135 +533,6 @@
 	return checksum_field1 == crc32;
 }
 
-<<<<<<< HEAD
-=======
-/** Checks if the page is in innodb checksum format.
-@param[in]	read_buf	database page
-@param[in]	checksum_field1	new checksum field
-@param[in]	checksum_field2	old checksum field
-@return true if the page is in innodb checksum format. */
-bool
-buf_page_is_checksum_valid_innodb(
-	const byte*			read_buf,
-	ulint				checksum_field1,
-	ulint				checksum_field2)
-{
-	/* There are 2 valid formulas for
-	checksum_field2 (old checksum field) which algo=innodb could have
-	written to the page:
-
-	1. Very old versions of InnoDB only stored 8 byte lsn to the
-	start and the end of the page.
-
-	2. Newer InnoDB versions store the old formula checksum
-	(buf_calc_page_old_checksum()). */
-
-	ulint	old_checksum = buf_calc_page_old_checksum(read_buf);
-	ulint	new_checksum = buf_calc_page_new_checksum(read_buf);
-
-#ifdef UNIV_INNOCHECKSUM
-	if (log_file
-	    && srv_checksum_algorithm == SRV_CHECKSUM_ALGORITHM_INNODB) {
-		fprintf(log_file, "page::" UINT32PF ";"
-			" old style: calculated ="
-			" " ULINTPF "; recorded = " ULINTPF "\n",
-			cur_page_num, old_checksum,
-			checksum_field2);
-		fprintf(log_file, "page::" UINT32PF ";"
-			" new style: calculated ="
-			" " ULINTPF "; crc32 = " UINT32PF "; recorded = " ULINTPF "\n",
-			cur_page_num, new_checksum,
-			buf_calc_page_crc32(read_buf), checksum_field1);
-	}
-
-	if (log_file
-	    && srv_checksum_algorithm == SRV_CHECKSUM_ALGORITHM_STRICT_INNODB) {
-		fprintf(log_file, "page::" UINT32PF ";"
-			" old style: calculated ="
-			" " ULINTPF "; recorded checksum = " ULINTPF "\n",
-			cur_page_num, old_checksum,
-			checksum_field2);
-		fprintf(log_file, "page::" UINT32PF ";"
-			" new style: calculated ="
-			" " ULINTPF "; recorded checksum  = " ULINTPF "\n",
-			cur_page_num, new_checksum,
-			checksum_field1);
-	}
-#endif /* UNIV_INNOCHECKSUM */
-
-
-	if (checksum_field2 != mach_read_from_4(read_buf + FIL_PAGE_LSN)
-	    && checksum_field2 != old_checksum) {
-		DBUG_LOG("checksum",
-			 "Page checksum crc32 not valid"
-			 << " field1 " << checksum_field1
-			 << " field2 " << checksum_field2
-			 << " crc32 " << buf_calc_page_old_checksum(read_buf)
-			 << " lsn " << mach_read_from_4(
-				 read_buf + FIL_PAGE_LSN));
-		return(false);
-	}
-
-	/* old field is fine, check the new field */
-
-	/* InnoDB versions < 4.0.14 and < 4.1.1 stored the space id
-	(always equal to 0), to FIL_PAGE_SPACE_OR_CHKSUM */
-
-	if (checksum_field1 != 0 && checksum_field1 != new_checksum) {
-		DBUG_LOG("checksum",
-			 "Page checksum crc32 not valid"
-			 << " field1 " << checksum_field1
-			 << " field2 " << checksum_field2
-			 << " crc32 " << buf_calc_page_new_checksum(read_buf)
-			 << " lsn " << mach_read_from_4(
-				 read_buf + FIL_PAGE_LSN));
-		return(false);
-	}
-
-	return(true);
-}
-
-/** Checks if the page is in none checksum format.
-@param[in]	read_buf	database page
-@param[in]	checksum_field1	new checksum field
-@param[in]	checksum_field2	old checksum field
-@return true if the page is in none checksum format. */
-bool
-buf_page_is_checksum_valid_none(
-	const byte*			read_buf,
-	ulint				checksum_field1,
-	ulint				checksum_field2)
-{
-#ifndef DBUG_OFF
-	if (checksum_field1 != checksum_field2
-	    && checksum_field1 != BUF_NO_CHECKSUM_MAGIC) {
-		DBUG_LOG("checksum",
-			 "Page checksum crc32 not valid"
-			 << " field1 " << checksum_field1
-			 << " field2 " << checksum_field2
-			 << " crc32 " << BUF_NO_CHECKSUM_MAGIC
-			 << " lsn " << mach_read_from_4(read_buf
-							+ FIL_PAGE_LSN));
-	}
-#endif /* DBUG_OFF */
-
-#ifdef UNIV_INNOCHECKSUM
-	if (log_file
-	    && srv_checksum_algorithm == SRV_CHECKSUM_ALGORITHM_STRICT_NONE) {
-		fprintf(log_file,
-			"page::" UINT32PF "; none checksum: calculated"
-			" = %lu; recorded checksum_field1 = " ULINTPF
-			" recorded checksum_field2 = " ULINTPF "\n",
-			cur_page_num, BUF_NO_CHECKSUM_MAGIC,
-			checksum_field1, checksum_field2);
-	}
-#endif /* UNIV_INNOCHECKSUM */
-
-	return(checksum_field1 == checksum_field2
-	       && checksum_field1 == BUF_NO_CHECKSUM_MAGIC);
-}
-
->>>>>>> ec8882b9
 /** Checks whether the lsn present in the page is lesser than the
 peek current lsn.
 @param[in]	check_lsn	lsn to check
@@ -867,41 +731,10 @@
 #endif /* !UNIV_INNOCHECKSUM */
 		return !buf_page_is_checksum_valid_crc32(
 			read_buf, checksum_field1, checksum_field2);
-<<<<<<< HEAD
 #ifndef UNIV_INNOCHECKSUM
 	default:
 		if (checksum_field1 == BUF_NO_CHECKSUM_MAGIC
 		    && checksum_field2 == BUF_NO_CHECKSUM_MAGIC) {
-=======
-	case SRV_CHECKSUM_ALGORITHM_STRICT_INNODB:
-		return !buf_page_is_checksum_valid_innodb(
-			read_buf, checksum_field1, checksum_field2);
-	case SRV_CHECKSUM_ALGORITHM_STRICT_NONE:
-		return !buf_page_is_checksum_valid_none(
-			read_buf, checksum_field1, checksum_field2);
-	case SRV_CHECKSUM_ALGORITHM_FULL_CRC32:
-	case SRV_CHECKSUM_ALGORITHM_CRC32:
-	case SRV_CHECKSUM_ALGORITHM_INNODB:
-		if (buf_page_is_checksum_valid_none(read_buf,
-			checksum_field1, checksum_field2)) {
-#ifdef UNIV_INNOCHECKSUM
-			if (log_file) {
-				fprintf(log_file, "page::" UINT32PF ";"
-					" old style: calculated = %u;"
-					" recorded = " ULINTPF ";\n",
-					cur_page_num,
-					buf_calc_page_old_checksum(read_buf),
-					checksum_field2);
-				fprintf(log_file, "page::" UINT32PF ";"
-					" new style: calculated = " UINT32PF ";"
-					" crc32 = " UINT32PF "; recorded = " ULINTPF ";\n",
-					cur_page_num,
-					buf_calc_page_new_checksum(read_buf),
-					buf_calc_page_crc32(read_buf),
-					checksum_field1);
-			}
-#endif /* UNIV_INNOCHECKSUM */
->>>>>>> ec8882b9
 			return false;
 		}
 
