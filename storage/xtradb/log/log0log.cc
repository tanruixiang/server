--- conflicted
+++ resolved
@@ -3050,15 +3050,9 @@
 	ulint*	n_bytes)/*!< out: archive log buffer size, 0 if nothing to
 			archive */
 {
-<<<<<<< HEAD
-	ibool		calc_new_limit;
-	ib_uint64_t	start_lsn;
-	ib_uint64_t	limit_lsn=0;
-=======
 	ibool   calc_new_limit;
 	lsn_t	start_lsn;
 	lsn_t	limit_lsn	= LSN_MAX;
->>>>>>> a06624d6
 
 	calc_new_limit = TRUE;
 loop:
