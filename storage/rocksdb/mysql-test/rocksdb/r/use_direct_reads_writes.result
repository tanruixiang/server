--- conflicted
+++ resolved
@@ -1,9 +1,5 @@
 call mtr.add_suppression("rocksdb");
 call mtr.add_suppression("Aborting");
-<<<<<<< HEAD
-FOUND 1 /enable both use_direct_reads/ in mysqld.1.err
-FOUND 1 /enable both use_direct_io_for_flush_and_compaction/ in mysqld.1.err
-=======
 # This shows that RocksDB plugin is loaded:
 select plugin_name, plugin_type from information_schema.plugins where plugin_name='RocksDB';
 plugin_name	plugin_type
@@ -13,6 +9,7 @@
 plugin_name	plugin_type
 # Check that MyRocks has printed an error message into server error log:
 FOUND 1 /enable both use_direct_reads/ in mysqld.1.err
+FOUND 1 /enable both use_direct_io_for_flush_and_compaction/ in mysqld.1.err
 # Now, restart the server back with regular settings
 select plugin_name, plugin_type from information_schema.plugins where plugin_name='RocksDB';
 plugin_name	plugin_type
@@ -27,5 +24,4 @@
 # Now, restart the server back with regular settings
 select plugin_name, plugin_type from information_schema.plugins where plugin_name='RocksDB';
 plugin_name	plugin_type
-ROCKSDB	STORAGE ENGINE
->>>>>>> 7d49aab3
+ROCKSDB	STORAGE ENGINE