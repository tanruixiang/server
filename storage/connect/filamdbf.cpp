/*********** File AM Dbf C++ Program Source Code File (.CPP) ****************/
/* PROGRAM NAME: FILAMDBF                                                   */
/* -------------                                                            */
/*  Version 1.8                                                             */
/*                                                                          */
/* COPYRIGHT:                                                               */
/* ----------                                                               */
/*  (C) Copyright to the author Olivier BERTRAND          2005-2017         */
/*                                                                          */
/* WHAT THIS PROGRAM DOES:                                                  */
/* -----------------------                                                  */
/*  This program are the DBF file access method classes.                    */
/*                                                                          */
/* ACKNOWLEDGEMENT:                                                         */
/* ----------------                                                         */
/*  Somerset Data Systems, Inc.  (908) 766-5845                             */
/*  Version 1.2     April 6, 1991                                           */
/*  Programmer:     Jay Parsons                                             */
/****************************************************************************/

/***********************************************************************/
/*  Include relevant sections of the System header files.              */
/***********************************************************************/
#include "my_global.h"
#if defined(__WIN__)
#include <io.h>
#include <fcntl.h>
//#include <errno.h>
//#include <windows.h>
#else   // !__WIN__
#if defined(UNIX)
#include <errno.h>
#include <unistd.h>
#else   // !UNIX
//#include <io.h>
#endif  // !UNIX
//#include <fcntl.h>
#endif  // !__WIN__
#include <ctype.h>
#include <stdio.h>
#include <string.h>

/***********************************************************************/
/*  Include application header files:                                  */
/*  global.h    is header containing all global declarations.          */
/*  plgdbsem.h  is header containing the DB application declarations.  */
/*  tabdos.h    is header containing the TABDOS class declarations.    */
/***********************************************************************/
#include "global.h"
#include "plgdbsem.h"
#include "filamdbf.h"
#include "filamzip.h"
#include "tabdos.h"
#include "valblk.h"
#define  NO_FUNC
#include "plgcnx.h"                       // For DB types
#include "resource.h"

/****************************************************************************/
/*  Definitions.                                                            */
/****************************************************************************/
#define HEADLEN       32            /* sizeof ( mainhead or thisfield )     */
//efine MEMOLEN       10            /* length of memo field in .dbf         */
#define DBFTYPE        3            /* value of bits 0 and 1 if .dbf        */
#define EOH         0x0D            /* end-of-header marker in .dbf file    */

/****************************************************************************/
/*  First 32 bytes of a .dbf file.                                          */
/*  Note: some reserved fields are used here to store info (Fields)         */
/****************************************************************************/
typedef struct _dbfheader {
//uchar  Dbf   :2;                  /*  both 1 for dBASE III or IV .dbf     */
//uchar        :1;
//uchar  Db4dbt:1;                  /*  1 if a dBASE IV-type .dbt exists    */
//uchar  Dbfox :4;                  /*  FoxPro if equal to 3                */
  uchar  Version;                   /*  Version information flags           */
  char   Filedate[3];               /*  date, YYMMDD, binary. YY=year-1900  */
 private:
  /* The following four members are stored in little-endian format on disk */
  char   m_RecordsBuf[4];           /*  records in the file                 */
  char   m_HeadlenBuf[2];           /*  bytes in the header                 */
  char   m_ReclenBuf[2];            /*  bytes in a record                   */
  char   m_FieldsBuf[2];            /*  Reserved but used to store fields   */
 public:
  char   Incompleteflag;            /*  01 if incomplete, else 00           */
  char   Encryptflag;               /*  01 if encrypted, else 00            */
  char   Reserved2[12];             /*  for LAN use                         */
  char   Mdxflag;                   /*  01 if production .mdx, else 00      */
  char   Language;                  /*  Codepage                            */
  char   Reserved3[2];

  uint   Records(void) const {return uint4korr(m_RecordsBuf);}
  ushort Headlen(void) const {return uint2korr(m_HeadlenBuf);}
  ushort Reclen(void)  const {return uint2korr(m_ReclenBuf);}
  ushort Fields(void)  const {return uint2korr(m_FieldsBuf);}

  void   SetHeadlen(ushort num) {int2store(m_HeadlenBuf, num);}
  void   SetReclen(ushort num)  {int2store(m_ReclenBuf, num);}
  void   SetFields(ushort num)  {int2store(m_FieldsBuf, num);}
  } DBFHEADER;

/****************************************************************************/
/*  Column field descriptor of a .dbf file.                                 */
/****************************************************************************/
typedef struct _descriptor {
  char  Name[11];                   /*  field name, in capitals, null filled*/
  char  Type;                       /*  field type, C, D, F, L, M or N      */
  uint  Offset;                     /*  used in memvars, not in files.      */
  uchar Length;                     /*  field length                        */
  uchar Decimals;                   /*  number of decimal places            */
  short Reserved4;
  char  Workarea;                   /*  ???                                 */
  char  Reserved5[2];
  char  Setfield;                   /*  ???                                 */
  char  Reserved6[7];
  char  Mdxfield;                   /* 01 if tag field in production .mdx   */
  } DESCRIPTOR;

/****************************************************************************/
/*  dbfhead: Routine to analyze a .dbf header.                              */
/*  Parameters:                                                             */
/*      PGLOBAL g       -- pointer to the Plug Global structure             */
/*      FILE *file      -- pointer to file to analyze                       */
/*      PSZ   fn        -- pathname of the file to analyze                  */
/*      DBFHEADER *buf  -- pointer to _dbfheader structure                  */
/*  Returns:                                                                */
/*      RC_OK, RC_NF, RC_INFO, or RC_FX if error.                           */
/*  Side effects:                                                           */
/*      Moves file pointer to byte 32; fills buffer at buf with             */
/*  first 32 bytes of file.                                                 */
/****************************************************************************/
static int dbfhead(PGLOBAL g, FILE *file, PCSZ fn, DBFHEADER *buf)
  {
  char endmark[2];
  int  dbc = 2, rc = RC_OK;

  *g->Message = '\0';

  // Read the first 32 bytes into buffer
  if (fread(buf, HEADLEN, 1, file) != 1) {
    strcpy(g->Message, MSG(NO_READ_32));
    return RC_NF;
  } // endif fread

  // Check first byte to be sure of .dbf type
  if ((buf->Version & 0x03) != DBFTYPE) {
    strcpy(g->Message, MSG(NOT_A_DBF_FILE));
    rc = RC_INFO;

    if ((buf->Version & 0x30) == 0x30) {
      strcpy(g->Message, MSG(FOXPRO_FILE));
      dbc = 264;             // FoxPro database container
    } // endif Version

  } else
    strcpy(g->Message, MSG(DBASE_FILE));

  // Check last byte(s) of header
  if (fseek(file, buf->Headlen() - dbc, SEEK_SET) != 0) {
    sprintf(g->Message, MSG(BAD_HEADER), fn);
    return RC_FX;
  } // endif fseek

  if (fread(&endmark, 2, 1, file) != 1) {
    strcpy(g->Message, MSG(BAD_HEAD_END));
    return RC_FX;
  } // endif fread

  // Some files have just 1D others have 1D00 following fields
  if (endmark[0] != EOH && endmark[1] != EOH) {
    sprintf(g->Message, MSG(NO_0DH_HEAD), dbc);

    if (rc == RC_OK)
      return RC_FX;

  } // endif endmark

  // Calculate here the number of fields while we have the dbc info
  buf->SetFields((buf->Headlen() - dbc - 1) / 32);
  fseek(file, HEADLEN, SEEK_SET);
  return rc;
  } // end of dbfhead

/****************************************************************************/
/*  dbfields: Analyze a DBF header and set the table fields number.         */
/*  Parameters:                                                             */
/*      PGLOBAL g       -- pointer to the CONNECT Global structure          */
/*      DBFHEADER *hdrp -- pointer to _dbfheader structure                  */
/*  Returns:                                                                */
/*      RC_OK, RC_INFO, or RC_FX if error.                                  */
/****************************************************************************/
static int dbfields(PGLOBAL g, DBFHEADER* hdrp)
{
	char* endmark;
	int   dbc = 2, rc = RC_OK;

	*g->Message = '\0';

	// Check first byte to be sure of .dbf type
	if ((hdrp->Version & 0x03) != DBFTYPE) {
		strcpy(g->Message, MSG(NOT_A_DBF_FILE));
		rc = RC_INFO;

		if ((hdrp->Version & 0x30) == 0x30) {
			strcpy(g->Message, MSG(FOXPRO_FILE));
			dbc = 264;             // FoxPro database container
		} // endif Version

	} else
		strcpy(g->Message, MSG(DBASE_FILE));

	// Check last byte(s) of header
	endmark = (char*)hdrp + hdrp->Headlen() - dbc;

	// Some headers just have 1D others have 1D00 following fields
	if (endmark[0] != EOH && endmark[1] != EOH) {
		sprintf(g->Message, MSG(NO_0DH_HEAD), dbc);

		if (rc == RC_OK)
			return RC_FX;

	} // endif endmark

	// Calculate here the number of fields while we have the dbc info
	hdrp->SetFields((hdrp->Headlen() - dbc - 1) / 32);
	return rc;
} // end of dbfields

/* -------------------------- Function DBFColumns ------------------------- */

/****************************************************************************/
/*  DBFColumns: constructs the result blocks containing the description     */
/*  of all the columns of a DBF file that will be retrieved by #GetData.    */
/****************************************************************************/
PQRYRES DBFColumns(PGLOBAL g, PCSZ dp, PCSZ fn, PTOS topt, bool info)
  {
  int  buftyp[] = {TYPE_STRING, TYPE_SHORT, TYPE_STRING,
                   TYPE_INT,    TYPE_INT,   TYPE_SHORT};
  XFLD fldtyp[] = {FLD_NAME, FLD_TYPE,   FLD_TYPENAME,
                   FLD_PREC, FLD_LENGTH, FLD_SCALE};
  unsigned int length[] = {11, 6, 8, 10, 10, 6};
  char       buf[2], filename[_MAX_PATH];
  int        ncol = sizeof(buftyp) / sizeof(int);
  int        rc, type, len, field, fields;
  bool       bad, mul;
	PCSZ       target, pwd;
  DBFHEADER  mainhead, *hp;
	DESCRIPTOR thisfield, *tfp;
	FILE      *infile = NULL;
	UNZIPUTL  *zutp = NULL;
  PQRYRES    qrp;
  PCOLRES    crp;

  if (trace(1))
    htrc("DBFColumns: File %s\n", SVP(fn));

  if (!info) {
    if (!fn) {
      strcpy(g->Message, MSG(MISSING_FNAME));
      return NULL;
      } // endif fn

    /************************************************************************/
    /*  Open the input file.                                                */
    /************************************************************************/
    PlugSetPath(filename, fn, dp);

		if (topt->zipped) {
			target = GetStringTableOption(g, topt, "Entry", NULL);
			mul = (target && *target) ? strchr(target, '*') || strchr(target, '?')
				                        : false;
			mul = GetBooleanTableOption(g, topt, "Mulentries", mul);

			if (mul) {
				strcpy(g->Message, "Cannot find column definition for multiple entries");
				return NULL;
			} // endif Multiple

			pwd = GetStringTableOption(g, topt, "Password", NULL);
			zutp = new(g) UNZIPUTL(target, pwd, mul);

			if (!zutp->OpenTable(g, MODE_READ, filename))
				hp = (DBFHEADER*)zutp->memory;
			else
				return NULL;

			/**********************************************************************/
			/*  Set the table fields number.                                      */
			/**********************************************************************/
			if ((rc = dbfields(g, hp)) == RC_FX) {
				zutp->close();
				return NULL;
			} // endif dbfields

			tfp = (DESCRIPTOR*)hp;
		} else {
			if (!(infile = global_fopen(g, MSGID_CANNOT_OPEN, filename, "rb")))
				return NULL;
		  else
			  hp = &mainhead;

			/**********************************************************************/
			/*  Get the first 32 bytes of the header.                             */
			/**********************************************************************/
			if ((rc = dbfhead(g, infile, filename, hp)) == RC_FX) {
				fclose(infile);
				return NULL;
			} // endif dbfhead

			tfp = &thisfield;
		} // endif zipped

		/************************************************************************/
		/*  Get the number of the table fields.                                 */
		/************************************************************************/
		fields = hp->Fields();
  } else
    fields = 0;

  qrp = PlgAllocResult(g, ncol, fields, IDS_COLUMNS + 3,
                          buftyp, fldtyp, length, true, false);

  if (info || !qrp) {
  	if (infile)
      fclose(infile);
		else if (zutp)
			zutp->close();
      
    return qrp;
  } // endif info

  if (trace(1)) {
    htrc("Structure of %s\n", filename);
    htrc("headlen=%hd reclen=%hd degree=%d\n",
          hp->Headlen(), hp->Reclen(), fields);
    htrc("flags(iem)=%d,%d,%d cp=%d\n", hp->Incompleteflag,
          hp->Encryptflag, hp->Mdxflag, hp->Language);
    htrc("%hd records, last changed %02d/%02d/%d\n",
<<<<<<< HEAD
          mainhead.Records(), mainhead.Filedate[1], mainhead.Filedate[2],
         mainhead.Filedate[0] + ((mainhead.Filedate[0] <= 30) ? 2000 : 1900));
=======
          hp->Records(), hp->Filedate[1], hp->Filedate[2],
          hp->Filedate[0] + (hp->Filedate[0] <= 30) ? 2000 : 1900);
>>>>>>> 9a156e1a
    htrc("Field    Type  Offset  Len  Dec  Set  Mdx\n");
    } // endif trace

  buf[1] = '\0';

  /**************************************************************************/
  /*  Do it field by field.  We are at byte 32 of file.                     */
  /**************************************************************************/
  for (field = 0; field < fields; field++) {
    bad = FALSE;

		if (topt->zipped) {
			tfp = (DESCRIPTOR*)((char*)tfp + HEADLEN);
		} else if (fread(tfp, HEADLEN, 1, infile) != 1) {
      sprintf(g->Message, MSG(ERR_READING_REC), field+1, fn);
      goto err;
    } // endif fread

    len = tfp->Length;

    if (trace(1))
      htrc("%-11s %c  %6ld  %3d   %2d  %3d  %3d\n",
           tfp->Name, tfp->Type, tfp->Offset, len,
           tfp->Decimals, tfp->Setfield, tfp->Mdxfield);

    /************************************************************************/
    /*  Now get the results into blocks.                                    */
    /************************************************************************/
    switch (tfp->Type) {
      case 'C':                      // Characters
      case 'L':                      // Logical 'T' or 'F' or space
				type = TYPE_STRING;
				break;
			case 'M':                      // Memo		a .DBT block number
			case 'B':                      // Binary	a .DBT block number
			case 'G':                      // Ole			a .DBT block number
				type = TYPE_STRING;
        break;
			//case 'I':											 // Long
			//case '+':											 // Autoincrement
			//	type = TYPE_INT;
			//	break;
      case 'N':
        type = (tfp->Decimals) ? TYPE_DOUBLE
             : (len > 10) ? TYPE_BIGINT : TYPE_INT;
        break;
      case 'F':											 // Float
			//case 'O':											 // Double
				type = TYPE_DOUBLE;
        break;
      case 'D':
        type = TYPE_DATE;            // Is this correct ???
        break;
      default:
        if (!info) {
          sprintf(g->Message, MSG(BAD_DBF_TYPE), tfp->Type
                                               , tfp->Name);
          goto err;
          } // endif info

        type = TYPE_ERROR;
        bad = TRUE;
      } // endswitch Type

    crp = qrp->Colresp;                    // Column Name
    crp->Kdata->SetValue(tfp->Name, field);
    crp = crp->Next;                       // Data Type
    crp->Kdata->SetValue((int)type, field);
    crp = crp->Next;                       // Type Name

    if (bad) {
      buf[0] = tfp->Type;
      crp->Kdata->SetValue(buf, field);
    } else
      crp->Kdata->SetValue(GetTypeName(type), field);

    crp = crp->Next;                       // Precision
    crp->Kdata->SetValue((int)tfp->Length, field);
    crp = crp->Next;                       // Length
    crp->Kdata->SetValue((int)tfp->Length, field);
    crp = crp->Next;                       // Scale (precision)
    crp->Kdata->SetValue((int)tfp->Decimals, field);
    } // endfor field

  qrp->Nblin = field;

	if (infile)
		fclose(infile);
	else if (zutp)
		zutp->close();

#if 0
  if (info) {
    /************************************************************************/
    /*  Prepare return message for dbfinfo command.                         */
    /************************************************************************/
    char buf[64];

    sprintf(buf,
      "Ver=%02x ncol=%hu nlin=%u lrecl=%hu headlen=%hu date=%02d/%02d/%02d",
      hp->Version, fields, hp->Records, hp->Reclen,
      hp->Headlen, hp->Filedate[0], hp->Filedate[1],
      hp->Filedate[2]);

    strcat(g->Message, buf);
    } // endif info
#endif // 0

  /**************************************************************************/
  /*  Return the result pointer for use by GetData routines.                */
  /**************************************************************************/
  return qrp;

err:
	if (infile)
		fclose(infile);
	else if (zutp)
		zutp->close();

	return NULL;
  } // end of DBFColumns

/* ---------------------------- Class DBFBASE ----------------------------- */

/****************************************************************************/
/*  Constructors.                                                           */
/****************************************************************************/
DBFBASE::DBFBASE(PDOSDEF tdp)
  {
  Records = 0;
  Nerr = 0;
  Maxerr = tdp->Maxerr;
  Accept = tdp->Accept;
  ReadMode = tdp->ReadMode;
  } // end of DBFBASE standard constructor

DBFBASE::DBFBASE(DBFBASE *txfp)
  {
  Records = txfp->Records;
  Nerr = txfp->Nerr;
  Maxerr = txfp->Maxerr;
  Accept = txfp->Accept;
  ReadMode = txfp->ReadMode;
  } // end of DBFBASE copy constructor

/****************************************************************************/
/*  ScanHeader: scan the DBF file header for number of records, record size,*/
/*  and header length. Set Records, check that Reclen is equal to lrecl and */
/*  return the header length or 0 in case of error.                         */
/****************************************************************************/
int DBFBASE::ScanHeader(PGLOBAL g, PCSZ fn, int lrecl, int *rln, PCSZ defpath)
  {
  int       rc;
  char      filename[_MAX_PATH];
  DBFHEADER header;
  FILE     *infile;

  /************************************************************************/
  /*  Open the input file.                                                */
  /************************************************************************/
  PlugSetPath(filename, fn, defpath);

  if (!(infile= global_fopen(g, MSGID_CANNOT_OPEN, filename, "rb")))
    return 0;              // Assume file does not exist

  /************************************************************************/
  /*  Get the first 32 bytes of the header.                               */
  /************************************************************************/
  rc = dbfhead(g, infile, filename, &header);
  fclose(infile);

  if (rc == RC_NF) {
    Records = 0;
    return 0;
  } else if (rc == RC_FX)
    return -1;

	*rln = (int)header.Reclen();
  Records = (int)header.Records();
  return (int)header.Headlen();
  } // end of ScanHeader

/* ---------------------------- Class DBFFAM ------------------------------ */

/****************************************************************************/
/*  Cardinality: returns table cardinality in number of rows.               */
/*  This function can be called with a null argument to test the            */
/*  availability of Cardinality implementation (1 yes, 0 no).               */
/****************************************************************************/
int DBFFAM::Cardinality(PGLOBAL g)
  {
  if (!g)
    return 1;

	if (!Headlen) {
		int rln = 0;								// Record length in the file header

		Headlen = ScanHeader(g, To_File, Lrecl, &rln, Tdbp->GetPath());

		if (Headlen < 0)
			return -1;                // Error in ScanHeader

		if (rln && Lrecl != rln) {
			// This happens always on some Linux platforms
			sprintf(g->Message, MSG(BAD_LRECL), Lrecl, (ushort)rln);

			if (Accept) {
				Lrecl = rln;
				Blksize = Nrec * rln;
				PushWarning(g, Tdbp);
			} else
				return -1;

		} // endif rln

	}	// endif Headlen

  // Set number of blocks for later use
  Block = (Records > 0) ? (Records + Nrec - 1) / Nrec : 0;
  return Records;
  } // end of Cardinality

#if 0      // Not compatible with ROWID block optimization
/***********************************************************************/
/*  GetRowID: return the RowID of last read record.                    */
/***********************************************************************/
int DBFFAM::GetRowID(void)
  {
  return Rows;
  } // end of GetRowID
#endif

/***********************************************************************/
/*  OpenTableFile: Open a DBF table file using C standard I/Os.        */
/*  Binary mode cannot be used on Insert because of EOF (CTRL+Z) char. */
/***********************************************************************/
bool DBFFAM::OpenTableFile(PGLOBAL g)
  {
  char    opmode[4], filename[_MAX_PATH];
//int     ftype = Tdbp->GetFtype();
  MODE    mode = Tdbp->GetMode();
  PDBUSER dbuserp = PlgGetUser(g);

  switch (mode) {
    case MODE_READ:
      strcpy(opmode, "rb");
      break;
    case MODE_DELETE:
      if (!Tdbp->GetNext()) {
        // Store the number of deleted lines
        DelRows = -1;      // Means all lines deleted
//      DelRows = Cardinality(g); no good because of soft deleted lines

        // This will erase the entire file
        strcpy(opmode, "w");
        Tdbp->ResetSize();
        Records = 0;
        break;
        } // endif

      // Selective delete
      /* fall through */
    case MODE_UPDATE:
      UseTemp = Tdbp->IsUsingTemp(g);
      strcpy(opmode, (UseTemp) ? "rb" : "r+b");
      break;
    case MODE_INSERT:
      // Must be in text mode to remove an eventual EOF character
      strcpy(opmode, "a+");
      break;
    default:
      sprintf(g->Message, MSG(BAD_OPEN_MODE), mode);
      return true;
    } // endswitch Mode

  // Now open the file stream
  PlugSetPath(filename, To_File, Tdbp->GetPath());

  if (!(Stream = PlugOpenFile(g, filename, opmode))) {
    if (trace(1))
      htrc("%s\n", g->Message);
    
    return (mode == MODE_READ && errno == ENOENT)
            ? PushWarning(g, Tdbp) : true;
    } // endif Stream

  if (trace(1))
    htrc("File %s is open in mode %s\n", filename, opmode);

  To_Fb = dbuserp->Openlist;     // Keep track of File block

  /*********************************************************************/
  /*  Allocate the line buffer. For mode Delete a bigger buffer has to */
  /*  be allocated because is it also used to move lines into the file.*/
  /*********************************************************************/
  return AllocateBuffer(g);
  } // end of OpenTableFile

/****************************************************************************/
/*  Allocate the block buffer for the table.                                */
/****************************************************************************/
bool DBFFAM::AllocateBuffer(PGLOBAL g)
  {
  char c;
  int  rc;
  MODE mode = Tdbp->GetMode();

  Buflen = Blksize;
  To_Buf = (char*)PlugSubAlloc(g, NULL, Buflen);

  if (mode == MODE_INSERT) {
#if defined(__WIN__)
    /************************************************************************/
    /*  Now we can revert to binary mode in particular because the eventual */
    /*  writing of a new header must be done in binary mode to avoid        */
    /*  translating 0A bytes (LF) into 0D0A (CRLF) by Windows in text mode. */
    /************************************************************************/
    if (_setmode(_fileno(Stream), _O_BINARY) == -1) {
      sprintf(g->Message, MSG(BIN_MODE_FAIL), strerror(errno));
      return true;
      } // endif setmode
#endif   // __WIN__

    /************************************************************************/
    /*  If this is a new file, the header must be generated.                */
    /************************************************************************/
    int len = GetFileLength(g);

    if (!len) {
      // Make the header for this DBF table file
      struct tm  *datm;
      int         hlen, n = 0;
      ushort      reclen = 1;
      time_t      t;
      DBFHEADER  *header;
      DESCRIPTOR *descp;
      PCOLDEF     cdp;
      PDOSDEF     tdp = (PDOSDEF)Tdbp->GetDef();

      // Count the number of columns
      for (cdp = tdp->GetCols(); cdp; cdp = cdp->GetNext())
        if (!(cdp->Flags & U_SPECIAL)) {
          reclen += cdp->GetLong();
          n++;
          } // endif Flags

      if (Lrecl != reclen) {
        sprintf(g->Message, MSG(BAD_LRECL), Lrecl, reclen);

				if (Accept) {
					Lrecl = reclen;
					Blksize = Nrec * Lrecl;
					PushWarning(g, Tdbp);
				}	else
					return true;

        } // endif Lrecl

      hlen = HEADLEN * (n + 1) + 2;
      header = (DBFHEADER*)PlugSubAlloc(g, NULL, hlen);
      memset(header, 0, hlen);
      header->Version = DBFTYPE;
      t = time(NULL) - (time_t)DTVAL::GetShift();
      datm = gmtime(&t);
      header->Filedate[0] = datm->tm_year - 100;
      header->Filedate[1] = datm->tm_mon + 1;
      header->Filedate[2] = datm->tm_mday;
      header->SetHeadlen((ushort)hlen);
      header->SetReclen(reclen);
      descp = (DESCRIPTOR*)header;

      // Currently only standard Xbase types are supported
      for (cdp = tdp->GetCols(); cdp; cdp = cdp->GetNext())
        if (!(cdp->Flags & U_SPECIAL)) {
          descp++;
      
          switch ((c = *GetFormatType(cdp->GetType()))) {
            case 'S':           // Short integer
            case 'L':           // Large (big) integer
            case 'T':           // Tiny integer
              c = 'N';          // Numeric
              /* fall through */
            case 'N':           // Numeric (integer)
            case 'F':           // Float (double)
              descp->Decimals = (uchar)cdp->F.Prec;
            case 'C':           // Char
            case 'D':           // Date
              break;
            default:            // Should never happen
              sprintf(g->Message, MSG(BAD_DBF_TYPE),
                                  c, cdp->GetName());
              return true;
            } // endswitch c
      
          strncpy(descp->Name, cdp->GetName(), 11);
          descp->Type = c;
          descp->Length = (uchar)cdp->GetLong();
          } // endif Flags

      *(char*)(++descp) = EOH;

      //  Now write the header
      if (fwrite(header, 1, hlen, Stream) != (unsigned)hlen) {
        sprintf(g->Message, MSG(FWRITE_ERROR), strerror(errno));
        return true;
        } // endif fwrite

      Records = 0;
      Headlen = hlen;
    } else if (len < 0)
      return true;            // Error in GetFileLength

    /************************************************************************/
    /*  For Insert the buffer must be prepared.                             */
    /************************************************************************/
    memset(To_Buf, ' ', Buflen);
    Rbuf = Nrec;                     // To be used by WriteDB
  } else if (UseTemp) {
    // Allocate a separate buffer so block reading can be kept
    Dbflen = Nrec;
    DelBuf = PlugSubAlloc(g, NULL, Blksize);
  } // endif's

  if (!Headlen) {
    /************************************************************************/
    /*  Here is a good place to process the DBF file header                 */
    /************************************************************************/
    DBFHEADER header;

    if ((rc = dbfhead(g, Stream, Tdbp->GetFile(g), &header)) == RC_OK) {
      if (Lrecl != (int)header.Reclen()) {
        sprintf(g->Message, MSG(BAD_LRECL), Lrecl, header.Reclen());

				if (Accept) {
					Lrecl = header.Reclen();
					Blksize = Nrec * Lrecl;
					PushWarning(g, Tdbp);
				} else
					return true;

			} // endif Lrecl

      Records = (int)header.Records();
      Headlen = (int)header.Headlen();
    } else if (rc == RC_NF) {
      Records = 0;
      Headlen = 0;
    } else              // RC_FX
      return true;                  // Error in dbfhead

    } // endif Headlen

  /**************************************************************************/
  /*  Position the file at the begining of the data.                        */
  /**************************************************************************/
  if (Tdbp->GetMode() == MODE_INSERT)
    rc = fseek(Stream, 0, SEEK_END);
  else
    rc = fseek(Stream, Headlen, SEEK_SET);

  if (rc) {
    sprintf(g->Message, MSG(BAD_DBF_FILE), Tdbp->GetFile(g));
    return true;
    } // endif fseek

  return false;
  } // end of AllocateBuffer

/***********************************************************************/
/*  Reset buffer access according to indexing and to mode.             */
/*  >>>>>>>>>>>>>> TO BE RE-VISITED AND CHECKED <<<<<<<<<<<<<<<<<<<<<< */
/***********************************************************************/
void DBFFAM::ResetBuffer(PGLOBAL g)
  {
  /*********************************************************************/
  /*  If access is random, performances can be much better when the    */
  /*  reads are done on only one row, except for small tables that can */
  /*  be entirely read in one block.                                   */
  /*********************************************************************/
  if (Tdbp->GetKindex() && ReadBlks != 1) {
    Nrec = 1;                       // Better for random access
    Rbuf = 0;
    Blksize = Lrecl;
    OldBlk = -2;                    // Has no meaning anymore
    Block = Tdbp->Cardinality(g);   // Blocks are one line now
    } // endif Mode

  } // end of ResetBuffer

/***********************************************************************/
/*  ReadBuffer: Read one line for a DBF file.                          */
/***********************************************************************/
int DBFFAM::ReadBuffer(PGLOBAL g)
  {
  if (!Placed && !Closing && GetRowID() == Records)
    return RC_EF;

  int rc = FIXFAM::ReadBuffer(g);

  if (rc != RC_OK || Closing)
    return rc;

  switch (*Tdbp->GetLine()) {
    case '*':
      if (!ReadMode)
        rc = RC_NF;                      // Deleted line
      else
        Rows++;

      break;
    case ' ':
      if (ReadMode < 2)
        Rows++;                          // Non deleted line
      else
        rc = RC_NF;

      break;
    default:
      if (++Nerr >= Maxerr && !Accept) {
        sprintf(g->Message, MSG(BAD_DBF_REC), Tdbp->GetFile(g), GetRowID());
        rc = RC_FX;
      } else
        rc = (Accept) ? RC_OK : RC_NF;

    } // endswitch To_Buf

  return rc;
  } // end of ReadBuffer

/***********************************************************************/
/*  Copy the header into the temporary file.                           */
/***********************************************************************/
bool DBFFAM::CopyHeader(PGLOBAL g)
  {
  bool rc = true;

  if (Headlen) {
    void  *hdr = PlugSubAlloc(g, NULL, Headlen);
    size_t n, hlen = (size_t)Headlen;
    int   pos = ftell(Stream);

    if (fseek(Stream, 0, SEEK_SET))
      strcpy(g->Message, "Seek error in CopyHeader");
    else if ((n = fread(hdr, 1, hlen, Stream)) != hlen)
      sprintf(g->Message, MSG(BAD_READ_NUMBER), (int) n, To_File);
    else if ((n = fwrite(hdr, 1, hlen, T_Stream)) != hlen)
      sprintf(g->Message, MSG(WRITE_STRERROR), To_Fbt->Fname
                                             , strerror(errno));
    else if (fseek(Stream, pos, SEEK_SET))
      strcpy(g->Message, "Seek error in CopyHeader");
    else
      rc = false;

  } else
    rc = false;

  return rc;
  } // end of CopyHeader

#if 0 // Not useful when UseTemp is false.
/***********************************************************************/
/*  Mark the line to delete with '*' (soft delete).                    */
/*  NOTE: this is not ready for UseTemp.                               */
/***********************************************************************/
int DBFFAM::InitDelete(PGLOBAL g, int fpos, int spos)
  {
  int rc = RC_FX;
  size_t lrecl = (size_t)Lrecl;

  if (Nrec != 1)
    strcpy(g->Message, "Cannot delete in block mode");
  else if (fseek(Stream, Headlen + fpos * Lrecl, SEEK_SET))
    sprintf(g->Message, MSG(FSETPOS_ERROR), 0);
  else if (fread(To_Buf, 1, lrecl, Stream) != lrecl)
    sprintf(g->Message, MSG(READ_ERROR), To_File, strerror(errno));
  else
    *To_Buf = '*';

  if (fseek(Stream, Headlen + fpos * Lrecl, SEEK_SET))
    sprintf(g->Message, MSG(FSETPOS_ERROR), 0);
  else if (fwrite(To_Buf, 1, lrecl, Stream) != lrecl)
    sprintf(g->Message, MSG(FWRITE_ERROR), strerror(errno));
  else
    rc = RC_NF;     // Ok, Nothing else to do 

  return rc;
  } // end of InitDelete
#endif // 0

/***********************************************************************/
/*  Data Base delete line routine for DBF access methods.              */
/*  Deleted lines are just flagged in the first buffer character.      */
/***********************************************************************/
int DBFFAM::DeleteRecords(PGLOBAL g, int irc)
  {
  if (irc == RC_OK) {
    // T_Stream is the temporary stream or the table file stream itself
    if (!T_Stream)
    {
      if (UseTemp) {
        if (OpenTempFile(g))
          return RC_FX;

        if (CopyHeader(g))           // For DBF tables
          return RC_FX;

      } else
        T_Stream = Stream;
    }
    *Tdbp->GetLine() = '*';
    Modif++;                         // Modified line in Delete mode
  } // endif irc

  return RC_OK;
  } // end of DeleteRecords

/***********************************************************************/
/*  Rewind routine for DBF access method.                              */
/***********************************************************************/
void DBFFAM::Rewind(void)
  {
  BLKFAM::Rewind();
  Nerr = 0;
  } // end of Rewind

/***********************************************************************/
/*  Table file close routine for DBF access method.                    */
/***********************************************************************/
void DBFFAM::CloseTableFile(PGLOBAL g, bool abort)
  {
  int rc = RC_OK, wrc = RC_OK;
  MODE mode = Tdbp->GetMode();

  Abort = abort;

  // Closing is True if last Write was in error
  if (mode == MODE_INSERT && CurNum && !Closing) {
    // Some more inserted lines remain to be written
    Rbuf = CurNum--;
//  Closing = true;
    wrc = WriteBuffer(g);
  } else if (mode == MODE_UPDATE || mode == MODE_DELETE) {
    if (Modif && !Closing) {
      // Last updated block remains to be written
      Closing = true;
      wrc = WriteModifiedBlock(g);
      } // endif Modif

    if (UseTemp && T_Stream && wrc == RC_OK) {
      if (!Abort) {
        // Copy any remaining lines
        bool b;
    
        Fpos = Tdbp->Cardinality(g);
        Abort = MoveIntermediateLines(g, &b) != RC_OK;
        } // endif Abort

      // Delete the old file and rename the new temp file.
      RenameTempFile(g);
      goto fin;
      } // endif UseTemp

  } // endif's mode

  if (Tdbp->GetMode() == MODE_INSERT) {
    int n = ftell(Stream) - Headlen;

    rc = PlugCloseFile(g, To_Fb);

    if (n >= 0 && !(n % Lrecl)) {
      n /= Lrecl;                       // New number of lines

      if (n > Records) {
        // Update the number of rows in the file header
        char filename[_MAX_PATH];

        PlugSetPath(filename, To_File, Tdbp->GetPath());
        if ((Stream= global_fopen(g, MSGID_OPEN_MODE_STRERROR, filename, "r+b")))
        {
          char nRecords[4];
          int4store(nRecords, n);

          fseek(Stream, 4, SEEK_SET);     // Get header.Records position
          fwrite(nRecords, sizeof(nRecords), 1, Stream);
          fclose(Stream);
          Stream= NULL;
          Records= n;                    // Update Records value
        }
      } // endif n

    } // endif n

  } else  // Finally close the file
    rc = PlugCloseFile(g, To_Fb);

 fin:
  if (trace(1))
    htrc("DBF CloseTableFile: closing %s mode=%d wrc=%d rc=%d\n",
         To_File, mode, wrc, rc);

  Stream = NULL;           // So we can know whether table is open
  } // end of CloseTableFile

/* ---------------------------- Class DBMFAM ------------------------------ */

/****************************************************************************/
/*  Cardinality: returns table cardinality in number of rows.               */
/*  This function can be called with a null argument to test the            */
/*  availability of Cardinality implementation (1 yes, 0 no).               */
/****************************************************************************/
int DBMFAM::Cardinality(PGLOBAL g)
  {
  if (!g)
    return 1;

	if (!Headlen) {
		int rln = 0;								// Record length in the file header

		Headlen = ScanHeader(g, To_File, Lrecl, &rln, Tdbp->GetPath());

		if (Headlen < 0)
			return -1;                // Error in ScanHeader

		if (rln && Lrecl != rln) {
			// This happens always on some Linux platforms
			sprintf(g->Message, MSG(BAD_LRECL), Lrecl, (ushort)rln);

			if (Accept) {
				Lrecl = rln;
				Blksize = Nrec * Lrecl;
				PushWarning(g, Tdbp);
			} else
				return -1;

		} // endif rln

	}	// endif Headlen

  // Set number of blocks for later use
  Block = (Records > 0) ? (Records + Nrec - 1) / Nrec : 0;
  return Records;
  } // end of Cardinality

#if 0      // Not compatible with ROWID block optimization
/***********************************************************************/
/*  GetRowID: return the RowID of last read record.                    */
/***********************************************************************/
int DBMFAM::GetRowID(void)
  {
  return Rows;
  } // end of GetRowID
#endif

/***********************************************************************/
/*  Just check that on all deletion the unknown deleted line number is */
/*  sent back because Cardinality doesn't count soft deleted lines.    */
/***********************************************************************/
int DBMFAM::GetDelRows(void)
  {
  if (Tdbp->GetMode() == MODE_DELETE && !Tdbp->GetNext())
    return -1;                 // Means all lines deleted
  else
    return DelRows;

  } // end of GetDelRows

/****************************************************************************/
/*  Allocate the block buffer for the table.                                */
/****************************************************************************/
bool DBMFAM::AllocateBuffer(PGLOBAL g)
  {
  if (!Headlen) {
    /************************************************************************/
    /*  Here is a good place to process the DBF file header                 */
    /************************************************************************/
    DBFHEADER *hp = (DBFHEADER*)Memory;

    if (Lrecl != (int)hp->Reclen()) {
      sprintf(g->Message, MSG(BAD_LRECL), Lrecl, hp->Reclen());

			if (Accept) {
				Lrecl = hp->Reclen();
				Blksize = Nrec * Lrecl;
				PushWarning(g, Tdbp);
			} else
				return true;

		} // endif Lrecl

    Records = (int)hp->Records();
    Headlen = (int)hp->Headlen();
    } // endif Headlen

  /**************************************************************************/
  /*  Position the file at the begining of the data.                        */
  /**************************************************************************/
  Fpos = Mempos = Memory + Headlen;
  Top--;                               // Because of EOF marker
  return false;
  } // end of AllocateBuffer

/****************************************************************************/
/*  ReadBuffer: Read one line for a FIX file.                               */
/****************************************************************************/
int DBMFAM::ReadBuffer(PGLOBAL g)
  {
//  if (!Placed && GetRowID() == Records)
//    return RC_EF;

  int rc = MPXFAM::ReadBuffer(g);

  if (rc != RC_OK)
    return rc;

  switch (*Fpos) {
    case '*':
      if (!ReadMode)
        rc = RC_NF;                      // Deleted line
      else
        Rows++;

      break;
    case ' ':
      if (ReadMode < 2)
        Rows++;                          // Non deleted line
      else
        rc = RC_NF;

      break;
    default:
      if (++Nerr >= Maxerr && !Accept) {
        sprintf(g->Message, MSG(BAD_DBF_REC), Tdbp->GetFile(g), GetRowID());
        rc = RC_FX;
      } else
        rc = (Accept) ? RC_OK : RC_NF;
    } // endswitch To_Buf

  return rc;
  } // end of ReadBuffer

/****************************************************************************/
/*  Data Base delete line routine for DBF access methods.                   */
/*  Deleted lines are just flagged in the first buffer character.           */
/****************************************************************************/
int DBMFAM::DeleteRecords(PGLOBAL g, int irc)
  {
  if (irc == RC_OK)
    *Fpos = '*';

  return RC_OK;
  } // end of DeleteRecords

/***********************************************************************/
/*  Rewind routine for DBF access method.                              */
/***********************************************************************/
void DBMFAM::Rewind(void)
  {
  MBKFAM::Rewind();
  Nerr = 0;
  } // end of Rewind

/* --------------------------------- EOF ---------------------------------- */<|MERGE_RESOLUTION|>--- conflicted
+++ resolved
@@ -336,13 +336,8 @@
     htrc("flags(iem)=%d,%d,%d cp=%d\n", hp->Incompleteflag,
           hp->Encryptflag, hp->Mdxflag, hp->Language);
     htrc("%hd records, last changed %02d/%02d/%d\n",
-<<<<<<< HEAD
-          mainhead.Records(), mainhead.Filedate[1], mainhead.Filedate[2],
-         mainhead.Filedate[0] + ((mainhead.Filedate[0] <= 30) ? 2000 : 1900));
-=======
           hp->Records(), hp->Filedate[1], hp->Filedate[2],
-          hp->Filedate[0] + (hp->Filedate[0] <= 30) ? 2000 : 1900);
->>>>>>> 9a156e1a
+          hp->Filedate[0] + ((hp->Filedate[0] <= 30) ? 2000 : 1900));
     htrc("Field    Type  Offset  Len  Dec  Set  Mdx\n");
     } // endif trace
 
