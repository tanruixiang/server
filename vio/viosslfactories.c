/* Copyright (c) 2000, 2011, Oracle and/or its affiliates. All rights reserved.

   This program is free software; you can redistribute it and/or modify
   it under the terms of the GNU General Public License as published by
   the Free Software Foundation; version 2 of the License.

   This program is distributed in the hope that it will be useful,
   but WITHOUT ANY WARRANTY; without even the implied warranty of
   MERCHANTABILITY or FITNESS FOR A PARTICULAR PURPOSE.  See the
   GNU General Public License for more details.

   You should have received a copy of the GNU General Public License
   along with this program; if not, write to the Free Software
   Foundation, Inc., 51 Franklin St, Fifth Floor, Boston, MA 02110-1301  USA */

#include "vio_priv.h"

#ifdef HAVE_OPENSSL

static my_bool     ssl_algorithms_added    = FALSE;
static my_bool     ssl_error_strings_loaded= FALSE;

static unsigned char dh512_p[]=
{
  0xDA,0x58,0x3C,0x16,0xD9,0x85,0x22,0x89,0xD0,0xE4,0xAF,0x75,
  0x6F,0x4C,0xCA,0x92,0xDD,0x4B,0xE5,0x33,0xB8,0x04,0xFB,0x0F,
  0xED,0x94,0xEF,0x9C,0x8A,0x44,0x03,0xED,0x57,0x46,0x50,0xD3,
  0x69,0x99,0xDB,0x29,0xD7,0x76,0x27,0x6B,0xA2,0xD3,0xD4,0x12,
  0xE2,0x18,0xF4,0xDD,0x1E,0x08,0x4C,0xF6,0xD8,0x00,0x3E,0x7C,
  0x47,0x74,0xE8,0x33,
};

static unsigned char dh512_g[]={
  0x02,
};

static DH *get_dh512(void)
{
  DH *dh;
  if ((dh=DH_new()))
  {
    dh->p=BN_bin2bn(dh512_p,sizeof(dh512_p),NULL);
    dh->g=BN_bin2bn(dh512_g,sizeof(dh512_g),NULL);
    if (! dh->p || ! dh->g)
    {
      DH_free(dh);
      dh=0;
    }
  }
  return(dh);
}


static void
report_errors()
{
  unsigned long	l;
  const char*	file;
  const char*	data;
  int		line,flags;

  DBUG_ENTER("report_errors");

  while ((l=ERR_get_error_line_data(&file,&line,&data,&flags)) != 0)
  {
#ifndef DBUG_OFF				/* Avoid warning */
    char buf[200];
    DBUG_PRINT("error", ("OpenSSL: %s:%s:%d:%s\n", ERR_error_string(l,buf),
			 file,line,(flags & ERR_TXT_STRING) ? data : "")) ;
#endif
  }
  DBUG_VOID_RETURN;
}

static const char*
ssl_error_string[] = 
{
  "No error",
  "Unable to get certificate",
  "Unable to get private key",
  "Private key does not match the certificate public key"
  "SSL_CTX_set_default_verify_paths failed",
  "Failed to set ciphers to use",
  "SSL_CTX_new failed"
};

const char*
sslGetErrString(enum enum_ssl_init_error e)
{
  DBUG_ASSERT(SSL_INITERR_NOERROR < e && e < SSL_INITERR_LASTERR);
  return ssl_error_string[e];
}

static int
vio_set_cert_stuff(SSL_CTX *ctx, const char *cert_file, const char *key_file,
                   enum enum_ssl_init_error* error)
{
  DBUG_ENTER("vio_set_cert_stuff");
  DBUG_PRINT("enter", ("ctx: 0x%lx  cert_file: %s  key_file: %s",
		       (long) ctx, cert_file, key_file));
<<<<<<< HEAD
  if (cert_file)
  {
    if (SSL_CTX_use_certificate_chain_file(ctx, cert_file) <= 0)
    {
      *error= SSL_INITERR_CERT;
      DBUG_PRINT("error",("%s from file '%s'", sslGetErrString(*error), cert_file));
      DBUG_EXECUTE("error", ERR_print_errors_fp(DBUG_FILE););
      fprintf(stderr, "SSL error: %s from '%s'\n", sslGetErrString(*error),
              cert_file);
      fflush(stderr);
      DBUG_RETURN(1);
    }
=======
>>>>>>> a619bfad

  if (!cert_file &&  key_file)
    cert_file= key_file;
  
  if (!key_file &&  cert_file)
    key_file= cert_file;

  if (cert_file &&
      SSL_CTX_use_certificate_file(ctx, cert_file, SSL_FILETYPE_PEM) <= 0)
  {
    *error= SSL_INITERR_CERT;
    DBUG_PRINT("error",("%s from file '%s'", sslGetErrString(*error), cert_file));
    DBUG_EXECUTE("error", ERR_print_errors_fp(DBUG_FILE););
    fprintf(stderr, "SSL error: %s from '%s'\n", sslGetErrString(*error),
            cert_file);
    fflush(stderr);
    DBUG_RETURN(1);
  }
<<<<<<< HEAD
=======

  if (key_file &&
      SSL_CTX_use_PrivateKey_file(ctx, key_file, SSL_FILETYPE_PEM) <= 0)
  {
    *error= SSL_INITERR_KEY;
    DBUG_PRINT("error", ("%s from file '%s'", sslGetErrString(*error), key_file));
    DBUG_EXECUTE("error", ERR_print_errors_fp(DBUG_FILE););
    fprintf(stderr, "SSL error: %s from '%s'\n", sslGetErrString(*error),
            key_file);
    fflush(stderr);
    DBUG_RETURN(1);
  }

  /*
    If we are using DSA, we can copy the parameters from the private key
    Now we know that a key and cert have been set against the SSL context
  */
  if (cert_file && !SSL_CTX_check_private_key(ctx))
  {
    *error= SSL_INITERR_NOMATCH;
    DBUG_PRINT("error", ("%s",sslGetErrString(*error)));
    DBUG_EXECUTE("error", ERR_print_errors_fp(DBUG_FILE););
    fprintf(stderr, "SSL error: %s\n", sslGetErrString(*error));
    fflush(stderr);
    DBUG_RETURN(1);
  }

>>>>>>> a619bfad
  DBUG_RETURN(0);
}


static void check_ssl_init()
{
  if (!ssl_algorithms_added)
  {
    ssl_algorithms_added= TRUE;
    SSL_library_init();
    OpenSSL_add_all_algorithms();

  }

  if (!ssl_error_strings_loaded)
  {
    ssl_error_strings_loaded= TRUE;
    SSL_load_error_strings();
  }
}

/************************ VioSSLFd **********************************/
static struct st_VioSSLFd *
new_VioSSLFd(const char *key_file, const char *cert_file,
             const char *ca_file, const char *ca_path,
             const char *cipher, my_bool is_client_method,
             enum enum_ssl_init_error* error)
{
  DH *dh;
  struct st_VioSSLFd *ssl_fd;
  DBUG_ENTER("new_VioSSLFd");
  DBUG_PRINT("enter",
             ("key_file: '%s'  cert_file: '%s'  ca_file: '%s'  ca_path: '%s'  "
              "cipher: '%s'",
              key_file ? key_file : "NULL",
              cert_file ? cert_file : "NULL",
              ca_file ? ca_file : "NULL",
              ca_path ? ca_path : "NULL",
              cipher ? cipher : "NULL"));

  check_ssl_init();

  if (!(ssl_fd= ((struct st_VioSSLFd*)
                 my_malloc(sizeof(struct st_VioSSLFd),MYF(0)))))
    DBUG_RETURN(0);

  if (!(ssl_fd->ssl_context= SSL_CTX_new(is_client_method ? 
                                         TLSv1_client_method() :
                                         TLSv1_server_method())))
  {
    *error= SSL_INITERR_MEMFAIL;
    DBUG_PRINT("error", ("%s", sslGetErrString(*error)));
    report_errors();
    my_free(ssl_fd);
    DBUG_RETURN(0);
  }

  /*
    Set the ciphers that can be used
    NOTE: SSL_CTX_set_cipher_list will return 0 if
    none of the provided ciphers could be selected
  */
  if (cipher &&
      SSL_CTX_set_cipher_list(ssl_fd->ssl_context, cipher) == 0)
  {
    *error= SSL_INITERR_CIPHERS;
    DBUG_PRINT("error", ("%s", sslGetErrString(*error)));
    report_errors();
    SSL_CTX_free(ssl_fd->ssl_context);
    my_free(ssl_fd);
    DBUG_RETURN(0);
  }

  /* Load certs from the trusted ca */
  if (SSL_CTX_load_verify_locations(ssl_fd->ssl_context, ca_file, ca_path) == 0)
  {
    DBUG_PRINT("warning", ("SSL_CTX_load_verify_locations failed"));
    if (ca_file || ca_path)
    {
      /* fail only if ca file or ca path were supplied and looking into 
         them fails. */
      *error= SSL_INITERR_BAD_PATHS;
      DBUG_PRINT("error", ("SSL_CTX_load_verify_locations failed : %s", 
                 sslGetErrString(*error)));
      report_errors();
      SSL_CTX_free(ssl_fd->ssl_context);
      my_free(ssl_fd);
      DBUG_RETURN(0);
    }

    /* otherwise go use the defaults */
    if (SSL_CTX_set_default_verify_paths(ssl_fd->ssl_context) == 0)
    {
      *error= SSL_INITERR_BAD_PATHS;
      DBUG_PRINT("error", ("%s", sslGetErrString(*error)));
      report_errors();
      SSL_CTX_free(ssl_fd->ssl_context);
      my_free(ssl_fd);
      DBUG_RETURN(0);
    }
  }

  if (vio_set_cert_stuff(ssl_fd->ssl_context, cert_file, key_file, error))
  {
    DBUG_PRINT("error", ("vio_set_cert_stuff failed"));
    report_errors();
    SSL_CTX_free(ssl_fd->ssl_context);
    my_free(ssl_fd);
    DBUG_RETURN(0);
  }

  /* DH stuff */
  dh=get_dh512();
  SSL_CTX_set_tmp_dh(ssl_fd->ssl_context, dh);
  DH_free(dh);

  DBUG_PRINT("exit", ("OK 1"));

  DBUG_RETURN(ssl_fd);
}


/************************ VioSSLConnectorFd **********************************/
struct st_VioSSLFd *
new_VioSSLConnectorFd(const char *key_file, const char *cert_file,
                      const char *ca_file, const char *ca_path,
                      const char *cipher, enum enum_ssl_init_error* error)
{
  struct st_VioSSLFd *ssl_fd;
  int verify= SSL_VERIFY_PEER;

  /*
    Turn off verification of servers certificate if both
    ca_file and ca_path is set to NULL
  */
  if (ca_file == 0 && ca_path == 0)
    verify= SSL_VERIFY_NONE;

  if (!(ssl_fd= new_VioSSLFd(key_file, cert_file, ca_file,
                             ca_path, cipher, TRUE, error)))
  {
    return 0;
  }

  /* Init the VioSSLFd as a "connector" ie. the client side */

  SSL_CTX_set_verify(ssl_fd->ssl_context, verify, NULL);

  return ssl_fd;
}


/************************ VioSSLAcceptorFd **********************************/
struct st_VioSSLFd *
new_VioSSLAcceptorFd(const char *key_file, const char *cert_file,
		     const char *ca_file, const char *ca_path,
		     const char *cipher, enum enum_ssl_init_error* error)
{
  struct st_VioSSLFd *ssl_fd;
  int verify= SSL_VERIFY_PEER | SSL_VERIFY_CLIENT_ONCE;
  if (!(ssl_fd= new_VioSSLFd(key_file, cert_file, ca_file,
                             ca_path, cipher, FALSE, error)))
  {
    return 0;
  }
  /* Init the the VioSSLFd as a "acceptor" ie. the server side */

  /* Set max number of cached sessions, returns the previous size */
  SSL_CTX_sess_set_cache_size(ssl_fd->ssl_context, 128);

  SSL_CTX_set_verify(ssl_fd->ssl_context, verify, NULL);

  /*
    Set session_id - an identifier for this server session
    Use the ssl_fd pointer
   */
  SSL_CTX_set_session_id_context(ssl_fd->ssl_context,
				 (const unsigned char *)ssl_fd,
				 sizeof(ssl_fd));

  return ssl_fd;
}

void free_vio_ssl_acceptor_fd(struct st_VioSSLFd *fd)
{
  SSL_CTX_free(fd->ssl_context);
  my_free(fd);
}
#endif /* HAVE_OPENSSL */<|MERGE_RESOLUTION|>--- conflicted
+++ resolved
@@ -98,21 +98,6 @@
   DBUG_ENTER("vio_set_cert_stuff");
   DBUG_PRINT("enter", ("ctx: 0x%lx  cert_file: %s  key_file: %s",
 		       (long) ctx, cert_file, key_file));
-<<<<<<< HEAD
-  if (cert_file)
-  {
-    if (SSL_CTX_use_certificate_chain_file(ctx, cert_file) <= 0)
-    {
-      *error= SSL_INITERR_CERT;
-      DBUG_PRINT("error",("%s from file '%s'", sslGetErrString(*error), cert_file));
-      DBUG_EXECUTE("error", ERR_print_errors_fp(DBUG_FILE););
-      fprintf(stderr, "SSL error: %s from '%s'\n", sslGetErrString(*error),
-              cert_file);
-      fflush(stderr);
-      DBUG_RETURN(1);
-    }
-=======
->>>>>>> a619bfad
 
   if (!cert_file &&  key_file)
     cert_file= key_file;
@@ -121,7 +106,7 @@
     key_file= cert_file;
 
   if (cert_file &&
-      SSL_CTX_use_certificate_file(ctx, cert_file, SSL_FILETYPE_PEM) <= 0)
+      SSL_CTX_use_certificate_chain_file(ctx, cert_file) <= 0)
   {
     *error= SSL_INITERR_CERT;
     DBUG_PRINT("error",("%s from file '%s'", sslGetErrString(*error), cert_file));
@@ -131,8 +116,6 @@
     fflush(stderr);
     DBUG_RETURN(1);
   }
-<<<<<<< HEAD
-=======
 
   if (key_file &&
       SSL_CTX_use_PrivateKey_file(ctx, key_file, SSL_FILETYPE_PEM) <= 0)
@@ -160,7 +143,6 @@
     DBUG_RETURN(1);
   }
 
->>>>>>> a619bfad
   DBUG_RETURN(0);
 }
 
