--- conflicted
+++ resolved
@@ -107,10 +107,7 @@
 static my_bool disable_warnings= 0, disable_ps_warnings= 0;
 static my_bool disable_info= 1;
 static my_bool abort_on_error= 1;
-<<<<<<< HEAD
 static my_bool server_initialized= 0;
-=======
->>>>>>> 548112ce
 static my_bool is_windows= 0;
 static char **default_argv;
 static const char *load_default_groups[]= { "mysqltest", "client", 0 };
