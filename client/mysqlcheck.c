<<<<<<< HEAD
/* Copyright (c) 2000, 2010, Oracle and/or its affiliates. All rights reserved.
   Copyright (C) 2010-2011 Monty Program Ab
=======
/*
   Copyright (c) 2001, 2011, Oracle and/or its affiliates. All rights reserved.
>>>>>>> 3604b340

   This program is free software; you can redistribute it and/or modify
   it under the terms of the GNU General Public License as published by
   the Free Software Foundation; version 2 of the License.

   This program is distributed in the hope that it will be useful,
   but WITHOUT ANY WARRANTY; without even the implied warranty of
   MERCHANTABILITY or FITNESS FOR A PARTICULAR PURPOSE.  See the
   GNU General Public License for more details.

   You should have received a copy of the GNU General Public License
   along with this program; if not, write to the Free Software
   Foundation, Inc., 51 Franklin St, Fifth Floor, Boston, MA 02110-1301  USA
*/

/* By Jani Tolonen, 2001-04-20, MySQL Development Team */

#define CHECK_VERSION "2.7.0"

#include "client_priv.h"
#include <m_ctype.h>
#include <mysql_version.h>
#include <mysqld_error.h>
#include <sslopt-vars.h>
#include <welcome_copyright_notice.h> /* ORACLE_WELCOME_COPYRIGHT_NOTICE */

/* Exit codes */

#define EX_USAGE 1
#define EX_MYSQLERR 2

static MYSQL mysql_connection, *sock = 0;
static my_bool opt_alldbs = 0, opt_check_only_changed = 0, opt_extended = 0,
               opt_compress = 0, opt_databases = 0, opt_fast = 0,
               opt_medium_check = 0, opt_quick = 0, opt_all_in_1 = 0,
               opt_silent = 0, opt_auto_repair = 0, ignore_errors = 0,
               tty_password= 0, opt_frm= 0, debug_info_flag= 0, debug_check_flag= 0,
               opt_fix_table_names= 0, opt_fix_db_names= 0, opt_upgrade= 0;
static my_bool opt_write_binlog= 1, opt_flush_tables= 0;
static uint verbose = 0, opt_mysql_port=0;
static int my_end_arg;
static char * opt_mysql_unix_port = 0;
static char *opt_password = 0, *current_user = 0, 
	    *default_charset= 0, *current_host= 0;
static char *opt_plugin_dir= 0, *opt_default_auth= 0;
static int first_error = 0;
DYNAMIC_ARRAY tables4repair, tables4rebuild;
static char *shared_memory_base_name=0;
static uint opt_protocol=0;

enum operations { DO_CHECK=1, DO_REPAIR, DO_ANALYZE, DO_OPTIMIZE, DO_UPGRADE };

static struct my_option my_long_options[] =
{
  {"all-databases", 'A',
   "Check all the databases. This is the same as --databases with all databases selected.",
   &opt_alldbs, &opt_alldbs, 0, GET_BOOL, NO_ARG, 0, 0, 0, 0,
   0, 0},
  {"analyze", 'a', "Analyze given tables.", 0, 0, 0, GET_NO_ARG, NO_ARG, 0, 0,
   0, 0, 0, 0},
  {"all-in-1", '1',
   "Instead of issuing one query for each table, use one query per database, naming all tables in the database in a comma-separated list.",
   &opt_all_in_1, &opt_all_in_1, 0, GET_BOOL, NO_ARG, 0, 0, 0,
   0, 0, 0},
  {"auto-repair", OPT_AUTO_REPAIR,
   "If a checked table is corrupted, automatically fix it. Repairing will be done after all tables have been checked, if corrupted ones were found.",
   &opt_auto_repair, &opt_auto_repair, 0, GET_BOOL, NO_ARG, 0,
   0, 0, 0, 0, 0},
  {"character-sets-dir", OPT_CHARSETS_DIR,
   "Directory for character set files.", (char**) &charsets_dir,
   (char**) &charsets_dir, 0, GET_STR, REQUIRED_ARG, 0, 0, 0, 0, 0, 0},
  {"check", 'c', "Check table for errors.", 0, 0, 0, GET_NO_ARG, NO_ARG, 0, 0,
   0, 0, 0, 0},
  {"check-only-changed", 'C',
   "Check only tables that have changed since last check or haven't been closed properly.",
   0, 0, 0, GET_NO_ARG, NO_ARG, 0, 0, 0, 0, 0, 0},
  {"check-upgrade", 'g',
   "Check tables for version-dependent changes. May be used with --auto-repair to correct tables requiring version-dependent updates.",
   0, 0, 0, GET_NO_ARG, NO_ARG, 0, 0, 0, 0, 0, 0},
  {"compress", OPT_COMPRESS, "Use compression in server/client protocol.",
   &opt_compress, &opt_compress, 0, GET_BOOL, NO_ARG, 0, 0, 0,
   0, 0, 0},
  {"databases", 'B',
   "Check several databases. Note the difference in usage; in this case no tables are given. All name arguments are regarded as database names.",
   &opt_databases, &opt_databases, 0, GET_BOOL, NO_ARG,
   0, 0, 0, 0, 0, 0},
#ifdef DBUG_OFF
  {"debug", '#', "This is a non-debug version. Catch this and exit.",
   0, 0, 0, GET_DISABLED, OPT_ARG, 0, 0, 0, 0, 0, 0},
#else
  {"debug", '#', "Output debug log. Often this is 'd:t:o,filename'.",
   0, 0, 0, GET_STR, OPT_ARG, 0, 0, 0, 0, 0, 0},
#endif
  {"debug-check", OPT_DEBUG_CHECK, "Check memory and open file usage at exit.",
   &debug_check_flag, &debug_check_flag, 0,
   GET_BOOL, NO_ARG, 0, 0, 0, 0, 0, 0},
  {"debug-info", OPT_DEBUG_INFO, "Print some debug info at exit.",
   &debug_info_flag, &debug_info_flag,
   0, GET_BOOL, NO_ARG, 0, 0, 0, 0, 0, 0},
  {"default-character-set", OPT_DEFAULT_CHARSET,
   "Set the default character set.", &default_charset,
   &default_charset, 0, GET_STR, REQUIRED_ARG, 0, 0, 0, 0, 0, 0},
  {"default_auth", OPT_DEFAULT_AUTH,
   "Default authentication client-side plugin to use.",
   &opt_default_auth, &opt_default_auth, 0,
   GET_STR, REQUIRED_ARG, 0, 0, 0, 0, 0, 0},
  {"fast",'F', "Check only tables that haven't been closed properly.",
   &opt_fast, &opt_fast, 0, GET_BOOL, NO_ARG, 0, 0, 0, 0, 0,
   0},
  {"fix-db-names", OPT_FIX_DB_NAMES, "Fix database names.",
    &opt_fix_db_names, &opt_fix_db_names,
    0, GET_BOOL, NO_ARG, 0, 0, 0, 0, 0, 0},
  {"fix-table-names", OPT_FIX_TABLE_NAMES, "Fix table names.",
    &opt_fix_table_names, &opt_fix_table_names,
    0, GET_BOOL, NO_ARG, 0, 0, 0, 0, 0, 0},
  {"force", 'f', "Continue even if we get an SQL error.",
   &ignore_errors, &ignore_errors, 0, GET_BOOL, NO_ARG, 0, 0,
   0, 0, 0, 0},
  {"extended", 'e',
   "If you are using this option with CHECK TABLE, it will ensure that the table is 100 percent consistent, but will take a long time. If you are using this option with REPAIR TABLE, it will force using old slow repair with keycache method, instead of much faster repair by sorting.",
   &opt_extended, &opt_extended, 0, GET_BOOL, NO_ARG, 0, 0, 0,
   0, 0, 0},
  {"flush", OPT_FLUSH_TABLES, "Flush each table after check. This is useful if you don't want to have the checked tables take up space in the caches after the check",
   &opt_flush_tables, &opt_flush_tables, 0, GET_BOOL, NO_ARG, 0, 0, 0, 0,
   0, 0 },
  {"help", '?', "Display this help message and exit.", 0, 0, 0, GET_NO_ARG,
   NO_ARG, 0, 0, 0, 0, 0, 0},
  {"host",'h', "Connect to host.", &current_host,
   &current_host, 0, GET_STR, REQUIRED_ARG, 0, 0, 0, 0, 0, 0},
  {"medium-check", 'm',
   "Faster than extended-check, but only finds 99.99 percent of all errors. Should be good enough for most cases.",
   0, 0, 0, GET_NO_ARG, NO_ARG, 0, 0, 0, 0, 0, 0},
  {"write-binlog", OPT_WRITE_BINLOG,
   "Log ANALYZE, OPTIMIZE and REPAIR TABLE commands. Use --skip-write-binlog "
   "when commands should not be sent to replication slaves.",
   &opt_write_binlog, &opt_write_binlog, 0, GET_BOOL, NO_ARG,
   1, 0, 0, 0, 0, 0},
  {"optimize", 'o', "Optimize table.", 0, 0, 0, GET_NO_ARG, NO_ARG, 0, 0, 0, 0,
   0, 0},
  {"password", 'p',
   "Password to use when connecting to server. If password is not given, it's solicited on the tty.",
   0, 0, 0, GET_STR, OPT_ARG, 0, 0, 0, 0, 0, 0},
#ifdef __WIN__
  {"pipe", 'W', "Use named pipes to connect to server.", 0, 0, 0, GET_NO_ARG,
   NO_ARG, 0, 0, 0, 0, 0, 0},
#endif
  {"plugin_dir", OPT_PLUGIN_DIR, "Directory for client-side plugins.",
   &opt_plugin_dir, &opt_plugin_dir, 0,
   GET_STR, REQUIRED_ARG, 0, 0, 0, 0, 0, 0},
  {"port", 'P', "Port number to use for connection or 0 for default to, in "
   "order of preference, my.cnf, $MYSQL_TCP_PORT, "
#if MYSQL_PORT_DEFAULT == 0
   "/etc/services, "
#endif
   "built-in default (" STRINGIFY_ARG(MYSQL_PORT) ").",
   &opt_mysql_port, &opt_mysql_port, 0, GET_UINT, REQUIRED_ARG, 0, 0, 0, 0, 0,
   0},
  {"protocol", OPT_MYSQL_PROTOCOL, "The protocol to use for connection (tcp, socket, pipe, memory).",
   0, 0, 0, GET_STR,  REQUIRED_ARG, 0, 0, 0, 0, 0, 0},
  {"quick", 'q',
   "If you are using this option with CHECK TABLE, it prevents the check from scanning the rows to check for wrong links. This is the fastest check. If you are using this option with REPAIR TABLE, it will try to repair only the index tree. This is the fastest repair method for a table.",
   &opt_quick, &opt_quick, 0, GET_BOOL, NO_ARG, 0, 0, 0, 0, 0,
   0},
  {"repair", 'r',
   "Can fix almost anything except unique keys that aren't unique.",
   0, 0, 0, GET_NO_ARG, NO_ARG, 0, 0, 0, 0, 0, 0},
#ifdef HAVE_SMEM
  {"shared-memory-base-name", OPT_SHARED_MEMORY_BASE_NAME,
   "Base name of shared memory.", &shared_memory_base_name, &shared_memory_base_name,
   0, GET_STR_ALLOC, REQUIRED_ARG, 0, 0, 0, 0, 0, 0},
#endif
  {"silent", 's', "Print only error messages.", &opt_silent,
   &opt_silent, 0, GET_BOOL, NO_ARG, 0, 0, 0, 0, 0, 0},
  {"socket", 'S', "The socket file to use for connection.",
   &opt_mysql_unix_port, &opt_mysql_unix_port, 0, GET_STR,
   REQUIRED_ARG, 0, 0, 0, 0, 0, 0},
#include <sslopt-longopts.h>
  {"tables", OPT_TABLES, "Overrides option --databases (-B).", 0, 0, 0,
   GET_NO_ARG, NO_ARG, 0, 0, 0, 0, 0, 0},
  {"use-frm", OPT_FRM,
   "When used with REPAIR, get table structure from .frm file, so the table can be repaired even if .MYI header is corrupted.",
   &opt_frm, &opt_frm, 0, GET_BOOL, NO_ARG, 0, 0, 0, 0, 0,
   0},
#ifndef DONT_ALLOW_USER_CHANGE
  {"user", 'u', "User for login if not current user.", &current_user,
   &current_user, 0, GET_STR, REQUIRED_ARG, 0, 0, 0, 0, 0, 0},
#endif
  {"verbose", 'v', "Print info about the various stages.", 0, 0, 0, GET_NO_ARG,
   NO_ARG, 0, 0, 0, 0, 0, 0},
  {"version", 'V', "Output version information and exit.", 0, 0, 0, GET_NO_ARG,
   NO_ARG, 0, 0, 0, 0, 0, 0},
  {0, 0, 0, 0, 0, 0, GET_NO_ARG, NO_ARG, 0, 0, 0, 0, 0, 0}
};

static const char *load_default_groups[]=
{ "mysqlcheck", "client", "client-server", "client-mariadb", 0 };


static void print_version(void);
static void usage(void);
static int get_options(int *argc, char ***argv);
static int process_all_databases();
static int process_databases(char **db_names);
static int process_selected_tables(char *db, char **table_names, int tables);
static int process_all_tables_in_db(char *database);
static int process_one_db(char *database);
static int use_db(char *database);
static int handle_request_for_tables(char *tables, uint length);
static int dbConnect(char *host, char *user,char *passwd);
static void dbDisconnect(char *host);
static void DBerror(MYSQL *mysql, const char *when);
static void safe_exit(int error);
static void print_result();
static uint fixed_name_length(const char *name);
static char *fix_table_name(char *dest, char *src);
int what_to_do = 0;


static void print_version(void)
{
  printf("%s  Ver %s Distrib %s, for %s (%s)\n", my_progname, CHECK_VERSION,
   MYSQL_SERVER_VERSION, SYSTEM_TYPE, MACHINE_TYPE);
} /* print_version */


static void usage(void)
{
  DBUG_ENTER("usage");
  print_version();
<<<<<<< HEAD
  puts(ORACLE_WELCOME_COPYRIGHT_NOTICE("2000, 2010"));
  printf("Usage: %s [OPTIONS] database [tables]\n", my_progname);
  printf("OR     %s [OPTIONS] --databases DB1 [DB2 DB3...]\n",
	 my_progname);
  printf("OR     %s [OPTIONS] --all-databases\n\n", my_progname);
=======
  puts(ORACLE_WELCOME_COPYRIGHT_NOTICE("2000, 2011"));
>>>>>>> 3604b340
  puts("This program can be used to CHECK (-c, -m, -C), REPAIR (-r), ANALYZE (-a),");
  puts("or OPTIMIZE (-o) tables. Some of the options (like -e or -q) can be");
  puts("used at the same time. Not all options are supported by all storage engines.");
  puts("The options -c, -r, -a, and -o are exclusive to each other, which");
  puts("means that the last option will be used, if several was specified.\n");
  puts("The option -c (--check) will be used by default, if none was specified.");
  puts("You can change the default behavior by making a symbolic link, or");
  puts("copying this file somewhere with another name, the alternatives are:");
  puts("mysqlrepair:   The default option will be -r");
  puts("mysqlanalyze:  The default option will be -a");
  puts("mysqloptimize: The default option will be -o\n");
  puts("Please consult the MariaDB/MySQL knowledgebase at");
  puts("http://kb.askmonty.org/v/mysqlcheck for latest information about");
  puts("this program.");
  print_defaults("my", load_default_groups);
  my_print_help(my_long_options);
  my_print_variables(my_long_options);
  DBUG_VOID_RETURN;
} /* usage */


static my_bool
get_one_option(int optid, const struct my_option *opt __attribute__((unused)),
	       char *argument)
{
  int orig_what_to_do= what_to_do;
  DBUG_ENTER("get_one_option");

  switch(optid) {
  case 'a':
    what_to_do = DO_ANALYZE;
    break;
  case 'c':
    what_to_do = DO_CHECK;
    break;
  case 'C':
    what_to_do = DO_CHECK;
    opt_check_only_changed = 1;
    break;
  case 'I': /* Fall through */
  case '?':
    usage();
    exit(0);
  case 'm':
    what_to_do = DO_CHECK;
    opt_medium_check = 1;
    break;
  case 'o':
    what_to_do = DO_OPTIMIZE;
    break;
  case OPT_FIX_DB_NAMES:
    what_to_do= DO_UPGRADE;
    opt_databases= 1;
    break;
  case OPT_FIX_TABLE_NAMES:
    what_to_do= DO_UPGRADE;
    break;
  case 'p':
    if (argument == disabled_my_option)
      argument= (char*) "";			/* Don't require password */
    if (argument)
    {
      char *start = argument;
      my_free(opt_password);
      opt_password = my_strdup(argument, MYF(MY_FAE));
      while (*argument) *argument++= 'x';		/* Destroy argument */
      if (*start)
	start[1] = 0;                             /* Cut length of argument */
      tty_password= 0;
    }
    else
      tty_password = 1;
    break;
  case 'r':
    what_to_do = DO_REPAIR;
    break;
  case 'g':
    what_to_do= DO_CHECK;
    opt_upgrade= 1;
    break;
  case 'W':
#ifdef __WIN__
    opt_protocol = MYSQL_PROTOCOL_PIPE;
#endif
    break;
  case '#':
    DBUG_PUSH(argument ? argument : "d:t:o");
    debug_check_flag= 1;
    break;
#include <sslopt-case.h>
  case OPT_TABLES:
    opt_databases = 0;
    break;
  case 'v':
    verbose++;
    break;
  case 'V': print_version(); exit(0);
  case OPT_MYSQL_PROTOCOL:
    opt_protocol= find_type_or_exit(argument, &sql_protocol_typelib,
                                    opt->name);
    break;
  }

  if (orig_what_to_do && (what_to_do != orig_what_to_do))
  {
    fprintf(stderr, "Error:  %s doesn't support multiple contradicting commands.\n",
            my_progname);
    DBUG_RETURN(1);
  }
  DBUG_RETURN(0);
}


static int get_options(int *argc, char ***argv)
{
  int ho_error;
  DBUG_ENTER("get_options");

  if (*argc == 1)
  {
    usage();
    exit(0);
  }

  if ((ho_error=handle_options(argc, argv, my_long_options, get_one_option)))
    exit(ho_error);

  if (!what_to_do)
  {
    size_t pnlen= strlen(my_progname);

    if (pnlen < 6) /* name too short */
      what_to_do = DO_CHECK;
    else if (!strcmp("repair", my_progname + pnlen - 6))
      what_to_do = DO_REPAIR;
    else if (!strcmp("analyze", my_progname + pnlen - 7))
      what_to_do = DO_ANALYZE;
    else if  (!strcmp("optimize", my_progname + pnlen - 8))
      what_to_do = DO_OPTIMIZE;
    else
      what_to_do = DO_CHECK;
  }

  /*
    If there's no --default-character-set option given with
    --fix-table-name or --fix-db-name set the default character set to "utf8".
  */
  if (!default_charset)
  {
    if (opt_fix_db_names || opt_fix_table_names)
      default_charset= (char*) "utf8";
    else
      default_charset= (char*) MYSQL_AUTODETECT_CHARSET_NAME;
  }
  if (strcmp(default_charset, MYSQL_AUTODETECT_CHARSET_NAME) &&
      !get_charset_by_csname(default_charset, MY_CS_PRIMARY, MYF(MY_WME)))
  {
    printf("Unsupported character set: %s\n", default_charset);
    DBUG_RETURN(1);
  }
  if (*argc > 0 && opt_alldbs)
  {
    printf("You should give only options, no arguments at all, with option\n");
    printf("--all-databases. Please see %s --help for more information.\n",
	   my_progname);
    DBUG_RETURN(1);
  }
  if (*argc < 1 && !opt_alldbs)
  {
    printf("You forgot to give the arguments! Please see %s --help\n",
	   my_progname);
    printf("for more information.\n");
    DBUG_RETURN(1);
  }
  if (tty_password)
    opt_password = get_tty_password(NullS);
  if (debug_info_flag)
    my_end_arg= MY_CHECK_ERROR | MY_GIVE_INFO;
  if (debug_check_flag)
    my_end_arg= MY_CHECK_ERROR;
  DBUG_RETURN((0));
} /* get_options */


static int process_all_databases()
{
  MYSQL_ROW row;
  MYSQL_RES *tableres;
  int result = 0;
  DBUG_ENTER("process_all_databases");

  if (mysql_query(sock, "SHOW DATABASES") ||
      !(tableres = mysql_store_result(sock)))
  {
    my_printf_error(0, "Error: Couldn't execute 'SHOW DATABASES': %s",
		    MYF(0), mysql_error(sock));
    DBUG_RETURN(1);
  }
  if (verbose)
    printf("Processing databases\n");
  while ((row = mysql_fetch_row(tableres)))
  {
    if (process_one_db(row[0]))
      result = 1;
  }
  mysql_free_result(tableres);
  DBUG_RETURN(result);
}
/* process_all_databases */


static int process_databases(char **db_names)
{
  int result = 0;
  DBUG_ENTER("process_databases");

  if (verbose)
    printf("Processing databases\n");
  for ( ; *db_names ; db_names++)
  {
    if (process_one_db(*db_names))
      result = 1;
  }
  DBUG_RETURN(result);
} /* process_databases */


static int process_selected_tables(char *db, char **table_names, int tables)
{
  DBUG_ENTER("process_selected_tables");

  if (use_db(db))
    DBUG_RETURN(1);
  if (opt_all_in_1 && what_to_do != DO_UPGRADE)
  {
    /* 
      We need table list in form `a`, `b`, `c`
      that's why we need 2 more chars added to to each table name
      space is for more readable output in logs and in case of error
    */	  
    char *table_names_comma_sep, *end;
    size_t tot_length= 0;
    int             i= 0;

    for (i = 0; i < tables; i++)
      tot_length+= fixed_name_length(*(table_names + i)) + 2;

    if (!(table_names_comma_sep = (char *)
	  my_malloc((sizeof(char) * tot_length) + 4, MYF(MY_WME))))
      DBUG_RETURN(1);

    for (end = table_names_comma_sep + 1; tables > 0;
	 tables--, table_names++)
    {
      end= fix_table_name(end, *table_names);
      *end++= ',';
    }
    *--end = 0;
    handle_request_for_tables(table_names_comma_sep + 1, (uint) (tot_length - 1));
    my_free(table_names_comma_sep);
  }
  else
    for (; tables > 0; tables--, table_names++)
      handle_request_for_tables(*table_names, fixed_name_length(*table_names));
  DBUG_RETURN(0);
} /* process_selected_tables */


static uint fixed_name_length(const char *name)
{
  const char *p;
  uint extra_length= 2;  /* count the first/last backticks */
  DBUG_ENTER("fixed_name_length");

  for (p= name; *p; p++)
  {
    if (*p == '`')
      extra_length++;
    else if (*p == '.')
      extra_length+= 2;

  }
  DBUG_RETURN((uint) ((p - name) + extra_length));
}


static char *fix_table_name(char *dest, char *src)
{
  DBUG_ENTER("fix_table_name");

  *dest++= '`';
  for (; *src; src++)
  {
    switch (*src) {
    case '.':            /* add backticks around '.' */
      *dest++= '`';
      *dest++= '.';
      *dest++= '`';
      break;
    case '`':            /* escape backtick character */
      *dest++= '`';
      /* fall through */
    default:
      *dest++= *src;
    }
  }
  *dest++= '`';

  DBUG_RETURN(dest);
}


static int process_all_tables_in_db(char *database)
{
  MYSQL_RES *UNINIT_VAR(res);
  MYSQL_ROW row;
  uint num_columns;
  my_bool system_database= 0;
  DBUG_ENTER("process_all_tables_in_db");

  if (use_db(database))
    DBUG_RETURN(1);
  if ((mysql_query(sock, "SHOW /*!50002 FULL*/ TABLES") &&
       mysql_query(sock, "SHOW TABLES")) ||
      !(res= mysql_store_result(sock)))
  {
    my_printf_error(0, "Error: Couldn't get table list for database %s: %s",
		    MYF(0), database, mysql_error(sock));
    DBUG_RETURN(1);
  }

  if (!strcmp(database, "mysql") || !strcmp(database, "MYSQL"))
    system_database= 1;

  num_columns= mysql_num_fields(res);

  if (opt_all_in_1 && what_to_do != DO_UPGRADE)
  {
    /*
      We need table list in form `a`, `b`, `c`
      that's why we need 2 more chars added to to each table name
      space is for more readable output in logs and in case of error
     */

    char *tables, *end;
    uint tot_length = 0;

    while ((row = mysql_fetch_row(res)))
      tot_length+= fixed_name_length(row[0]) + 2;
    mysql_data_seek(res, 0);

    if (!(tables=(char *) my_malloc(sizeof(char)*tot_length+4, MYF(MY_WME))))
    {
      mysql_free_result(res);
      DBUG_RETURN(1);
    }
    for (end = tables + 1; (row = mysql_fetch_row(res)) ;)
    {
      if ((num_columns == 2) && (strcmp(row[1], "VIEW") == 0))
        continue;

      end= fix_table_name(end, row[0]);
      *end++= ',';
    }
    *--end = 0;
    if (tot_length)
      handle_request_for_tables(tables + 1, tot_length - 1);
    my_free(tables);
  }
  else
  {
    while ((row = mysql_fetch_row(res)))
    {
      /* Skip views if we don't perform renaming. */
      if ((what_to_do != DO_UPGRADE) && (num_columns == 2) && (strcmp(row[1], "VIEW") == 0))
        continue;
      if (system_database &&
          (!strcmp(row[0], "general_log") ||
           !strcmp(row[0], "slow_log")))
        continue;                               /* Skip logging tables */

      handle_request_for_tables(row[0], fixed_name_length(row[0]));
    }
  }
  mysql_free_result(res);
  DBUG_RETURN(0);
} /* process_all_tables_in_db */



static int fix_table_storage_name(const char *name)
{
  char qbuf[100 + NAME_LEN*4];
  int rc= 0;
  DBUG_ENTER("fix_table_storage_name");

  if (strncmp(name, "#mysql50#", 9))
    DBUG_RETURN(1);
  sprintf(qbuf, "RENAME TABLE `%s` TO `%s`", name, name + 9);
  if (mysql_query(sock, qbuf))
  {
    fprintf(stderr, "Failed to %s\n", qbuf);
    fprintf(stderr, "Error: %s\n", mysql_error(sock));
    rc= 1;
  }
  if (verbose)
    printf("%-50s %s\n", name, rc ? "FAILED" : "OK");
  DBUG_RETURN(rc);
}

static int fix_database_storage_name(const char *name)
{
  char qbuf[100 + NAME_LEN*4];
  int rc= 0;
  DBUG_ENTER("fix_database_storage_name");

  if (strncmp(name, "#mysql50#", 9))
    DBUG_RETURN(1);
  sprintf(qbuf, "ALTER DATABASE `%s` UPGRADE DATA DIRECTORY NAME", name);
  if (mysql_query(sock, qbuf))
  {
    fprintf(stderr, "Failed to %s\n", qbuf);
    fprintf(stderr, "Error: %s\n", mysql_error(sock));
    rc= 1;
  }
  if (verbose)
    printf("%-50s %s\n", name, rc ? "FAILED" : "OK");
  DBUG_RETURN(rc);
}

static int rebuild_table(char *name)
{
  char *query, *ptr;
  int rc= 0;
  DBUG_ENTER("rebuild_table");

  query= (char*)my_malloc(sizeof(char) * (12 + fixed_name_length(name) + 6 + 1),
                          MYF(MY_WME));
  if (!query)
    DBUG_RETURN(1);
  ptr= strmov(query, "ALTER TABLE ");
  ptr= fix_table_name(ptr, name);
  ptr= strxmov(ptr, " FORCE", NullS);
  if (mysql_real_query(sock, query, (uint)(ptr - query)))
  {
    fprintf(stderr, "Failed to %s\n", query);
    fprintf(stderr, "Error: %s\n", mysql_error(sock));
    rc= 1;
  }
  my_free(query);
  DBUG_RETURN(rc);
}

static int process_one_db(char *database)
{
  DBUG_ENTER("process_one_db");

  if (verbose)
    puts(database);
  if (what_to_do == DO_UPGRADE)
  {
    int rc= 0;
    if (opt_fix_db_names && !strncmp(database,"#mysql50#", 9))
    {
      rc= fix_database_storage_name(database);
      database+= 9;
    }
    if (rc || !opt_fix_table_names)
      DBUG_RETURN(rc);
  }
  DBUG_RETURN(process_all_tables_in_db(database));
}


static int use_db(char *database)
{
  DBUG_ENTER("use_db");

  if (mysql_get_server_version(sock) >= FIRST_INFORMATION_SCHEMA_VERSION &&
      !my_strcasecmp(&my_charset_latin1, database, INFORMATION_SCHEMA_DB_NAME))
    DBUG_RETURN(1);
  if (mysql_get_server_version(sock) >= FIRST_PERFORMANCE_SCHEMA_VERSION &&
      !my_strcasecmp(&my_charset_latin1, database, PERFORMANCE_SCHEMA_DB_NAME))
    DBUG_RETURN(1);
  if (mysql_select_db(sock, database))
  {
    DBerror(sock, "when selecting the database");
    DBUG_RETURN(1);
  }
  DBUG_RETURN(0);
} /* use_db */

static int disable_binlog()
{
  const char *stmt= "SET SQL_LOG_BIN=0";
  DBUG_ENTER("disable_binlog");

  if (mysql_query(sock, stmt))
  {
    fprintf(stderr, "Failed to %s\n", stmt);
    fprintf(stderr, "Error: %s\n", mysql_error(sock));
    DBUG_RETURN(1);
  }
  DBUG_RETURN(0);
}

static int handle_request_for_tables(char *tables, uint length)
{
  char *query, *end, options[100], message[100];
  char table_name_buff[NAME_CHAR_LEN*2*2+1], *table_name;
  uint query_length= 0;
  const char *op = 0;
  DBUG_ENTER("handle_request_for_tables");

  options[0] = 0;
  end = options;
  switch (what_to_do) {
  case DO_CHECK:
    op = "CHECK";
    if (opt_quick)              end = strmov(end, " QUICK");
    if (opt_fast)               end = strmov(end, " FAST");
    if (opt_medium_check)       end = strmov(end, " MEDIUM"); /* Default */
    if (opt_extended)           end = strmov(end, " EXTENDED");
    if (opt_check_only_changed) end = strmov(end, " CHANGED");
    if (opt_upgrade)            end = strmov(end, " FOR UPGRADE");
    break;
  case DO_REPAIR:
    op= (opt_write_binlog) ? "REPAIR" : "REPAIR NO_WRITE_TO_BINLOG";
    if (opt_quick)              end = strmov(end, " QUICK");
    if (opt_extended)           end = strmov(end, " EXTENDED");
    if (opt_frm)                end = strmov(end, " USE_FRM");
    break;
  case DO_ANALYZE:
    op= (opt_write_binlog) ? "ANALYZE" : "ANALYZE NO_WRITE_TO_BINLOG";
    break;
  case DO_OPTIMIZE:
    op= (opt_write_binlog) ? "OPTIMIZE" : "OPTIMIZE NO_WRITE_TO_BINLOG";
    break;
  case DO_UPGRADE:
    DBUG_RETURN(fix_table_storage_name(tables));
  }

  if (!(query =(char *) my_malloc((sizeof(char)*(length+110)), MYF(MY_WME))))
    DBUG_RETURN(1);
  if (opt_all_in_1)
  {
    /* No backticks here as we added them before */
    query_length= sprintf(query, "%s TABLE %s %s", op, tables, options);
    table_name= tables;
  }
  else
  {
    char *ptr, *org;

    org= ptr= strmov(strmov(query, op), " TABLE ");
    ptr= fix_table_name(ptr, tables);
    strmake(table_name_buff, org, min((int) sizeof(table_name_buff)-1,
                                      (int) (ptr - org)));
    table_name= table_name_buff;
    ptr= strxmov(ptr, " ", options, NullS);
    query_length= (uint) (ptr - query);
  }
  if (mysql_real_query(sock, query, query_length))
  {
    sprintf(message, "when executing '%s TABLE ... %s'", op, options);
    DBerror(sock, message);
    my_free(query);
    DBUG_RETURN(1);
  }
  print_result();
  if (opt_flush_tables)
  {
    query_length= sprintf(query, "FLUSH TABLES %s", table_name);
    if (mysql_real_query(sock, query, query_length))
    {
      DBerror(sock, query);
      my_free(query);
      DBUG_RETURN(1);
    }
  }
  my_free(query);
  DBUG_RETURN(0);
}


static void print_result()
{
  MYSQL_RES *res;
  MYSQL_ROW row;
  char prev[(NAME_LEN+9)*2+2];
  uint i;
  my_bool found_error=0, table_rebuild=0;
  DBUG_ENTER("print_result");

  res = mysql_use_result(sock);

  prev[0] = '\0';
  for (i = 0; (row = mysql_fetch_row(res)); i++)
  {
    int changed = strcmp(prev, row[0]);
    my_bool status = !strcmp(row[2], "status");

    if (status)
    {
      /*
        if there was an error with the table, we have --auto-repair set,
        and this isn't a repair op, then add the table to the tables4repair
        list
      */
      if (found_error && opt_auto_repair && what_to_do != DO_REPAIR &&
	  strcmp(row[3],"OK"))
      {
        if (table_rebuild)
          insert_dynamic(&tables4rebuild, (uchar*) prev);
        else
          insert_dynamic(&tables4repair, (uchar*) prev);
      }
      found_error=0;
      table_rebuild=0;
      if (opt_silent)
	continue;
    }
    if (status && changed)
      printf("%-50s %s", row[0], row[3]);
    else if (!status && changed)
    {
      /*
        If the error message includes REPAIR TABLE, we assume it means
        we have to run upgrade on it. In this case we write a nicer message
        than "Please do "REPAIR TABLE""...
      */
      if (!strcmp(row[2],"error") && strstr(row[3],"REPAIR TABLE"))
        printf("%-50s %s", row[0], "Needs upgrade");
      else
        printf("%s\n%-9s: %s", row[0], row[2], row[3]);
      if (strcmp(row[2],"note"))
      {
	found_error=1;
        if (opt_auto_repair && strstr(row[3], "ALTER TABLE") != NULL)
          table_rebuild=1;
      }
    }
    else
      printf("%-9s: %s", row[2], row[3]);
    strmov(prev, row[0]);
    putchar('\n');
  }
  /* add the last table to be repaired to the list */
  if (found_error && opt_auto_repair && what_to_do != DO_REPAIR)
  {
    if (table_rebuild)
      insert_dynamic(&tables4rebuild, (uchar*) prev);
    else
      insert_dynamic(&tables4repair, (uchar*) prev);
  }
  mysql_free_result(res);
  DBUG_VOID_RETURN;
}


static int dbConnect(char *host, char *user, char *passwd)
{
  DBUG_ENTER("dbConnect");
  if (verbose > 1)
  {
    fprintf(stderr, "# Connecting to %s...\n", host ? host : "localhost");
  }
  mysql_init(&mysql_connection);
  if (opt_compress)
    mysql_options(&mysql_connection, MYSQL_OPT_COMPRESS, NullS);
#ifdef HAVE_OPENSSL
  if (opt_use_ssl)
    mysql_ssl_set(&mysql_connection, opt_ssl_key, opt_ssl_cert, opt_ssl_ca,
		  opt_ssl_capath, opt_ssl_cipher);
#endif
  if (opt_protocol)
    mysql_options(&mysql_connection,MYSQL_OPT_PROTOCOL,(char*)&opt_protocol);
  if (shared_memory_base_name)
    mysql_options(&mysql_connection,MYSQL_SHARED_MEMORY_BASE_NAME,shared_memory_base_name);

  if (opt_plugin_dir && *opt_plugin_dir)
    mysql_options(&mysql_connection, MYSQL_PLUGIN_DIR, opt_plugin_dir);

  if (opt_default_auth && *opt_default_auth)
    mysql_options(&mysql_connection, MYSQL_DEFAULT_AUTH, opt_default_auth);

  mysql_options(&mysql_connection, MYSQL_SET_CHARSET_NAME, default_charset);
  if (!(sock = mysql_real_connect(&mysql_connection, host, user, passwd,
         NULL, opt_mysql_port, opt_mysql_unix_port, 0)))
  {
    DBerror(&mysql_connection, "when trying to connect");
    DBUG_RETURN(1);
  }
  mysql_connection.reconnect= 1;
  DBUG_RETURN(0);
} /* dbConnect */


static void dbDisconnect(char *host)
{
  DBUG_ENTER("dbDisconnect");
  if (verbose > 1)
    fprintf(stderr, "# Disconnecting from %s...\n", host ? host : "localhost");
  mysql_close(sock);
  DBUG_VOID_RETURN;
} /* dbDisconnect */


static void DBerror(MYSQL *mysql, const char *when)
{
  DBUG_ENTER("DBerror");
  my_printf_error(0,"Got error: %d: %s %s", MYF(0),
		  mysql_errno(mysql), mysql_error(mysql), when);
  safe_exit(EX_MYSQLERR);
  DBUG_VOID_RETURN;
} /* DBerror */


static void safe_exit(int error)
{
  DBUG_ENTER("safe_exit");
  if (!first_error)
    first_error= error;
  if (ignore_errors)
    DBUG_VOID_RETURN;
  if (sock)
    mysql_close(sock);
  exit(error);
  DBUG_VOID_RETURN;
}


int main(int argc, char **argv)
{
  int ret= EX_USAGE;
  char **defaults_argv;

  MY_INIT(argv[0]);
  mysql_library_init(-1, 0, 0);
  /*
  ** Check out the args
  */
  if (load_defaults("my", load_default_groups, &argc, &argv))
    goto end2;

  defaults_argv= argv;
  if (get_options(&argc, &argv))
    goto end1;

  ret= EX_MYSQLERR;
  if (dbConnect(current_host, current_user, opt_password))
    goto end1;

  ret= 1;
  if (!opt_write_binlog)
  {
    if (disable_binlog())
      goto end;
  }

  if (opt_auto_repair &&
      (my_init_dynamic_array(&tables4repair, sizeof(char)*(NAME_LEN*2+2),16,64) ||
       my_init_dynamic_array(&tables4rebuild, sizeof(char)*(NAME_LEN*2+2),16,64)))
    goto end;

  if (opt_alldbs)
    process_all_databases();
  /* Only one database and selected table(s) */
  else if (argc > 1 && !opt_databases)
    process_selected_tables(*argv, (argv + 1), (argc - 1));
  /* One or more databases, all tables */
  else
    process_databases(argv);
  if (opt_auto_repair)
  {
    uint i;

    if (!opt_silent && (tables4repair.elements || tables4rebuild.elements))
      puts("\nRepairing tables");
    what_to_do = DO_REPAIR;
    for (i = 0; i < tables4repair.elements ; i++)
    {
      char *name= (char*) dynamic_array_ptr(&tables4repair, i);
      handle_request_for_tables(name, fixed_name_length(name));
    }
    for (i = 0; i < tables4rebuild.elements ; i++)
      rebuild_table((char*) dynamic_array_ptr(&tables4rebuild, i));
  }
  ret= test(first_error);

 end:
  dbDisconnect(current_host);
  if (opt_auto_repair)
  {
    delete_dynamic(&tables4repair);
    delete_dynamic(&tables4rebuild);
  }
 end1:
  my_free(opt_password);
  my_free(shared_memory_base_name);
  mysql_library_end();
  free_defaults(defaults_argv);
 end2:
  my_end(my_end_arg);
  return ret;
} /* main */<|MERGE_RESOLUTION|>--- conflicted
+++ resolved
@@ -1,10 +1,5 @@
-<<<<<<< HEAD
-/* Copyright (c) 2000, 2010, Oracle and/or its affiliates. All rights reserved.
+/* Copyright (c) 2000, 2010, Oracle and/or its affiliates.
    Copyright (C) 2010-2011 Monty Program Ab
-=======
-/*
-   Copyright (c) 2001, 2011, Oracle and/or its affiliates. All rights reserved.
->>>>>>> 3604b340
 
    This program is free software; you can redistribute it and/or modify
    it under the terms of the GNU General Public License as published by
@@ -234,15 +229,11 @@
 {
   DBUG_ENTER("usage");
   print_version();
-<<<<<<< HEAD
-  puts(ORACLE_WELCOME_COPYRIGHT_NOTICE("2000, 2010"));
+  puts(ORACLE_WELCOME_COPYRIGHT_NOTICE("2000, 2011"));
   printf("Usage: %s [OPTIONS] database [tables]\n", my_progname);
   printf("OR     %s [OPTIONS] --databases DB1 [DB2 DB3...]\n",
 	 my_progname);
   printf("OR     %s [OPTIONS] --all-databases\n\n", my_progname);
-=======
-  puts(ORACLE_WELCOME_COPYRIGHT_NOTICE("2000, 2011"));
->>>>>>> 3604b340
   puts("This program can be used to CHECK (-c, -m, -C), REPAIR (-r), ANALYZE (-a),");
   puts("or OPTIMIZE (-o) tables. Some of the options (like -e or -q) can be");
   puts("used at the same time. Not all options are supported by all storage engines.");
