--- conflicted
+++ resolved
@@ -1,5 +1,5 @@
 -- Copyright (C) 2003, 2013 Oracle and/or its affiliates.
--- Copyright (C) 2010, 2018 MariaDB Corporation
+-- Copyright (C) 2010, 2022, MariaDB Corporation
 --
 -- This program is free software; you can redistribute it and/or modify
 -- it under the terms of the GNU General Public License as published by
@@ -744,7 +744,13 @@
 # MDEV-7383 - varbinary on mix/max of column_stats
 alter table column_stats modify min_value varbinary(255) DEFAULT NULL, modify max_value varbinary(255) DEFAULT NULL;
 
-<<<<<<< HEAD
+# MDEV-21873: 10.2 to 10.3 upgrade doesn't remove semi-sync reference from
+# mysql.plugin table.
+# As per suggested fix, check INFORMATION_SCHEMA.PLUGINS
+# and if semisync plugins aren't there, delete them from mysql.plugin.
+DELETE FROM mysql.plugin WHERE name="rpl_semi_sync_master" AND NOT EXISTS (SELECT * FROM INFORMATION_SCHEMA.PLUGINS WHERE PLUGIN_NAME="rpl_semi_sync_master");
+DELETE FROM mysql.plugin WHERE name="rpl_semi_sync_slave" AND NOT EXISTS (SELECT * FROM INFORMATION_SCHEMA.PLUGINS WHERE PLUGIN_NAME="rpl_semi_sync_slave");
+
 --
 -- Ensure that all tables are of type Aria and transactional
 --
@@ -834,12 +840,4 @@
   DROP VIEW IF EXISTS mysql.user;
 END IF//
 
-DELIMITER ;
-=======
-# MDEV-21873: 10.2 to 10.3 upgrade doesn't remove semi-sync reference from
-# mysql.plugin table.
-# As per suggested fix, check INFORMATION_SCHEMA.PLUGINS
-# and if semisync plugins aren't there, delete them from mysql.plugin.
-DELETE FROM mysql.plugin WHERE name="rpl_semi_sync_master" AND NOT EXISTS (SELECT * FROM INFORMATION_SCHEMA.PLUGINS WHERE PLUGIN_NAME="rpl_semi_sync_master");
-DELETE FROM mysql.plugin WHERE name="rpl_semi_sync_slave" AND NOT EXISTS (SELECT * FROM INFORMATION_SCHEMA.PLUGINS WHERE PLUGIN_NAME="rpl_semi_sync_slave");
->>>>>>> 020e7d89
+DELIMITER ;