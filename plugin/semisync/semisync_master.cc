/* Copyright (C) 2007 Google Inc.
   Copyright (c) 2008 MySQL AB, 2008-2009 Sun Microsystems, Inc.
   Use is subject to license terms.

   This program is free software; you can redistribute it and/or modify
   it under the terms of the GNU General Public License as published by
   the Free Software Foundation; version 2 of the License.

   This program is distributed in the hope that it will be useful,
   but WITHOUT ANY WARRANTY; without even the implied warranty of
   MERCHANTABILITY or FITNESS FOR A PARTICULAR PURPOSE.  See the
   GNU General Public License for more details.

   You should have received a copy of the GNU General Public License
   along with this program; if not, write to the Free Software
   Foundation, Inc., 51 Franklin St, Fifth Floor, Boston, MA  02110-1301  USA */


#include "semisync_master.h"

#define TIME_THOUSAND 1000
#define TIME_MILLION  1000000
#define TIME_BILLION  1000000000

/* This indicates whether semi-synchronous replication is enabled. */
char rpl_semi_sync_master_enabled;
unsigned long rpl_semi_sync_master_timeout;
unsigned long rpl_semi_sync_master_trace_level;
char rpl_semi_sync_master_status                    = 0;
unsigned long rpl_semi_sync_master_yes_transactions = 0;
unsigned long rpl_semi_sync_master_no_transactions  = 0;
unsigned long rpl_semi_sync_master_off_times        = 0;
unsigned long rpl_semi_sync_master_timefunc_fails   = 0;
unsigned long rpl_semi_sync_master_wait_timeouts     = 0;
unsigned long rpl_semi_sync_master_wait_sessions    = 0;
unsigned long rpl_semi_sync_master_wait_pos_backtraverse = 0;
unsigned long rpl_semi_sync_master_avg_trx_wait_time = 0;
unsigned long long rpl_semi_sync_master_trx_wait_num = 0;
unsigned long rpl_semi_sync_master_avg_net_wait_time    = 0;
unsigned long long rpl_semi_sync_master_net_wait_num = 0;
unsigned long rpl_semi_sync_master_clients          = 0;
unsigned long long rpl_semi_sync_master_net_wait_time = 0;
unsigned long long rpl_semi_sync_master_trx_wait_time = 0;
char rpl_semi_sync_master_wait_no_slave = 1;


static int getWaitTime(const struct timespec& start_ts);

static unsigned long long timespec_to_usec(const struct timespec *ts)
{
  return (unsigned long long) ts->tv_sec * TIME_MILLION + ts->tv_nsec / TIME_THOUSAND;
}

/*******************************************************************************
 *
 * <ActiveTranx> class : manage all active transaction nodes
 *
 ******************************************************************************/

ActiveTranx::ActiveTranx(mysql_mutex_t *lock,
			 unsigned long trace_level)
  : Trace(trace_level), allocator_(max_connections),
    num_entries_(max_connections << 1), /* Transaction hash table size
                                         * is set to double the size
                                         * of max_connections */
    lock_(lock)
{
  /* No transactions are in the list initially. */
  trx_front_ = NULL;
  trx_rear_  = NULL;

  /* Create the hash table to find a transaction's ending event. */
  trx_htb_ = new TranxNode *[num_entries_];
  for (int idx = 0; idx < num_entries_; ++idx)
    trx_htb_[idx] = NULL;

  sql_print_information("Semi-sync replication initialized for transactions.");
}

ActiveTranx::~ActiveTranx()
{
  delete [] trx_htb_;
  trx_htb_          = NULL;
  num_entries_      = 0;
}

unsigned int ActiveTranx::calc_hash(const unsigned char *key,
                                    unsigned int length)
{
  unsigned int nr = 1, nr2 = 4;

  /* The hash implementation comes from calc_hashnr() in mysys/hash.c. */
  while (length--)
  {
    nr  ^= (((nr & 63)+nr2)*((unsigned int) (unsigned char) *key++))+ (nr << 8);
    nr2 += 3;
  }
  return((unsigned int) nr);
}

unsigned int ActiveTranx::get_hash_value(const char *log_file_name,
				 my_off_t    log_file_pos)
{
  unsigned int hash1 = calc_hash((const unsigned char *)log_file_name,
                                 strlen(log_file_name));
  unsigned int hash2 = calc_hash((const unsigned char *)(&log_file_pos),
                                 sizeof(log_file_pos));

  return (hash1 + hash2) % num_entries_;
}

int ActiveTranx::compare(const char *log_file_name1, my_off_t log_file_pos1,
			 const char *log_file_name2, my_off_t log_file_pos2)
{
  int cmp = strcmp(log_file_name1, log_file_name2);

  if (cmp != 0)
    return cmp;

  if (log_file_pos1 > log_file_pos2)
    return 1;
  else if (log_file_pos1 < log_file_pos2)
    return -1;
  return 0;
}

int ActiveTranx::insert_tranx_node(const char *log_file_name,
				   my_off_t log_file_pos)
{
  const char *kWho = "ActiveTranx:insert_tranx_node";
  TranxNode  *ins_node;
  int         result = 0;
  unsigned int        hash_val;

  function_enter(kWho);

  ins_node = allocator_.allocate_node();
  if (!ins_node)
  {
    sql_print_error("%s: transaction node allocation failed for: (%s, %lu)",
                    kWho, log_file_name, (unsigned long)log_file_pos);
    result = -1;
    goto l_end;
  }

  /* insert the binlog position in the active transaction list. */
  strncpy(ins_node->log_name_, log_file_name, FN_REFLEN-1);
  ins_node->log_name_[FN_REFLEN-1] = 0; /* make sure it ends properly */
  ins_node->log_pos_ = log_file_pos;

  if (!trx_front_)
  {
    /* The list is empty. */
    trx_front_ = trx_rear_ = ins_node;
  }
  else
  {
    int cmp = compare(ins_node, trx_rear_);
    if (cmp > 0)
    {
      /* Compare with the tail first.  If the transaction happens later in
       * binlog, then make it the new tail.
       */
      trx_rear_->next_ = ins_node;
      trx_rear_        = ins_node;
    }
    else
    {
      /* Otherwise, it is an error because the transaction should hold the
       * mysql_bin_log.LOCK_log when appending events.
       */
      sql_print_error("%s: binlog write out-of-order, tail (%s, %lu), "
                      "new node (%s, %lu)", kWho,
                      trx_rear_->log_name_, (unsigned long)trx_rear_->log_pos_,
                      ins_node->log_name_, (unsigned long)ins_node->log_pos_);
      result = -1;
      goto l_end;
    }
  }

  hash_val = get_hash_value(ins_node->log_name_, ins_node->log_pos_);
  ins_node->hash_next_ = trx_htb_[hash_val];
  trx_htb_[hash_val]   = ins_node;

  if (trace_level_ & kTraceDetail)
    sql_print_information("%s: insert (%s, %lu) in entry(%u)", kWho,
                          ins_node->log_name_, (unsigned long)ins_node->log_pos_,
                          hash_val);

 l_end:
  return function_exit(kWho, result);
}

bool ActiveTranx::is_tranx_end_pos(const char *log_file_name,
				   my_off_t    log_file_pos)
{
  const char *kWho = "ActiveTranx::is_tranx_end_pos";
  function_enter(kWho);

  unsigned int hash_val = get_hash_value(log_file_name, log_file_pos);
  TranxNode *entry = trx_htb_[hash_val];

  while (entry != NULL)
  {
    if (compare(entry, log_file_name, log_file_pos) == 0)
      break;

    entry = entry->hash_next_;
  }

  if (trace_level_ & kTraceDetail)
    sql_print_information("%s: probe (%s, %lu) in entry(%u)", kWho,
                          log_file_name, (unsigned long)log_file_pos, hash_val);

  function_exit(kWho, (entry != NULL));
  return (entry != NULL);
}

int ActiveTranx::clear_active_tranx_nodes(const char *log_file_name,
					  my_off_t log_file_pos)
{
  const char *kWho = "ActiveTranx::::clear_active_tranx_nodes";
  TranxNode *new_front;

  function_enter(kWho);

  if (log_file_name != NULL)
  {
    new_front = trx_front_;

    while (new_front)
    {
      if (compare(new_front, log_file_name, log_file_pos) > 0)
        break;
      new_front = new_front->next_;
    }
  }
  else
  {
    /* If log_file_name is NULL, clear everything. */
    new_front = NULL;
  }

  if (new_front == NULL)
  {
    /* No active transaction nodes after the call. */

    /* Clear the hash table. */
    memset(trx_htb_, 0, num_entries_ * sizeof(TranxNode *));
    allocator_.free_all_nodes();

    /* Clear the active transaction list. */
    if (trx_front_ != NULL)
    {
      trx_front_ = NULL;
      trx_rear_  = NULL;
    }

    if (trace_level_ & kTraceDetail)
      sql_print_information("%s: cleared all nodes", kWho);
  }
  else if (new_front != trx_front_)
  {
    TranxNode *curr_node, *next_node;

    /* Delete all transaction nodes before the confirmation point. */
    int n_frees = 0;
    curr_node = trx_front_;
    while (curr_node != new_front)
    {
      next_node = curr_node->next_;
      n_frees++;

      /* Remove the node from the hash table. */
      unsigned int hash_val = get_hash_value(curr_node->log_name_, curr_node->log_pos_);
      TranxNode **hash_ptr = &(trx_htb_[hash_val]);
      while ((*hash_ptr) != NULL)
      {
        if ((*hash_ptr) == curr_node)
	{
          (*hash_ptr) = curr_node->hash_next_;
          break;
        }
        hash_ptr = &((*hash_ptr)->hash_next_);
      }

      curr_node = next_node;
    }

    trx_front_ = new_front;
    allocator_.free_nodes_before(trx_front_);

    if (trace_level_ & kTraceDetail)
      sql_print_information("%s: cleared %d nodes back until pos (%s, %lu)",
                            kWho, n_frees,
                            trx_front_->log_name_, (unsigned long)trx_front_->log_pos_);
  }

  return function_exit(kWho, 0);
}


/*******************************************************************************
 *
 * <ReplSemiSyncMaster> class: the basic code layer for sync-replication master.
 * <ReplSemiSyncSlave>  class: the basic code layer for sync-replication slave.
 *
 * The most important functions during semi-syn replication listed:
 *
 * Master:
 *  . reportReplyBinlog():  called by the binlog dump thread when it receives
 *                          the slave's status information.
 *  . updateSyncHeader():   based on transaction waiting information, decide
 *                          whether to request the slave to reply.
 *  . writeTranxInBinlog(): called by the transaction thread when it finishes
 *                          writing all transaction events in binlog.
 *  . commitTrx():          transaction thread wait for the slave reply.
 *
 * Slave:
 *  . slaveReadSyncHeader(): read the semi-sync header from the master, get the
 *                           sync status and get the payload for events.
 *  . slaveReply():          reply to the master about the replication progress.
 *
 ******************************************************************************/

ReplSemiSyncMaster::ReplSemiSyncMaster()
  : active_tranxs_(NULL),
    init_done_(false),
    reply_file_name_inited_(false),
    reply_file_pos_(0L),
    wait_file_name_inited_(false),
    wait_file_pos_(0),
    master_enabled_(false),
    wait_timeout_(0L),
    state_(0)
{
  strcpy(reply_file_name_, "");
  strcpy(wait_file_name_, "");
}

int ReplSemiSyncMaster::initObject()
{
  int result;
  const char *kWho = "ReplSemiSyncMaster::initObject";

  if (init_done_)
  {
    fprintf(stderr, "%s called twice\n", kWho);
    return 1;
  }
  init_done_ = true;

  /* References to the parameter works after set_options(). */
  setWaitTimeout(rpl_semi_sync_master_timeout);
  setTraceLevel(rpl_semi_sync_master_trace_level);

  /* Mutex initialization can only be done after MY_INIT(). */
  mysql_mutex_init(key_ss_mutex_LOCK_binlog_,
                   &LOCK_binlog_, MY_MUTEX_INIT_FAST);
  mysql_cond_init(key_ss_cond_COND_binlog_send_,
                  &COND_binlog_send_, NULL);

  if (rpl_semi_sync_master_enabled)
    result = enableMaster();
  else
    result = disableMaster();

  return result;
}

int ReplSemiSyncMaster::enableMaster()
{
  int result = 0;

  /* Must have the lock when we do enable of disable. */
  lock();

  if (!getMasterEnabled())
  {
    active_tranxs_ = new ActiveTranx(&LOCK_binlog_, trace_level_);
    if (active_tranxs_ != NULL)
    {
      commit_file_name_inited_ = false;
      reply_file_name_inited_  = false;
      wait_file_name_inited_   = false;

      set_master_enabled(true);
      state_ = true;
      sql_print_information("Semi-sync replication enabled on the master.");
    }
    else
    {
      sql_print_error("Cannot allocate memory to enable semi-sync on the master.");
      result = -1;
    }
  }

  unlock();

  return result;
}

int ReplSemiSyncMaster::disableMaster()
{
  /* Must have the lock when we do enable of disable. */
  lock();

  if (getMasterEnabled())
  {
    /* Switch off the semi-sync first so that waiting transaction will be
     * waken up.
     */
    switch_off();

    assert(active_tranxs_ != NULL);
    delete active_tranxs_;
    active_tranxs_ = NULL;

    reply_file_name_inited_ = false;
    wait_file_name_inited_  = false;
    commit_file_name_inited_ = false;

    set_master_enabled(false);
    sql_print_information("Semi-sync replication disabled on the master.");
  }

  unlock();

  return 0;
}

ReplSemiSyncMaster::~ReplSemiSyncMaster()
{
  if (init_done_)
  {
    mysql_mutex_destroy(&LOCK_binlog_);
    mysql_cond_destroy(&COND_binlog_send_);
  }

  delete active_tranxs_;
}

void ReplSemiSyncMaster::lock()
{
  mysql_mutex_lock(&LOCK_binlog_);
}

void ReplSemiSyncMaster::unlock()
{
  mysql_mutex_unlock(&LOCK_binlog_);
}

void ReplSemiSyncMaster::cond_broadcast()
{
  mysql_cond_broadcast(&COND_binlog_send_);
}

int ReplSemiSyncMaster::cond_timewait(struct timespec *wait_time)
{
  const char *kWho = "ReplSemiSyncMaster::cond_timewait()";
  int wait_res;

  function_enter(kWho);
  wait_res= mysql_cond_timedwait(&COND_binlog_send_,
                                 &LOCK_binlog_, wait_time);
  return function_exit(kWho, wait_res);
}

void ReplSemiSyncMaster::add_slave()
{
  lock();
  rpl_semi_sync_master_clients++;
  unlock();
}

void ReplSemiSyncMaster::remove_slave()
{
  lock();
  rpl_semi_sync_master_clients--;

  /* Only switch off if semi-sync is enabled and is on */
  if (getMasterEnabled() && is_on())
  {
    /* If user has chosen not to wait if no semi-sync slave available
       and the last semi-sync slave exits, turn off semi-sync on master
       immediately.
     */
    if (!rpl_semi_sync_master_wait_no_slave &&
        rpl_semi_sync_master_clients == 0)
      switch_off();
  }
  unlock();
}

bool ReplSemiSyncMaster::is_semi_sync_slave()
{
  int null_value;
  long long val= 0;
  get_user_var_int("rpl_semi_sync_slave", &val, &null_value);
  return val;
}

int ReplSemiSyncMaster::reportReplyBinlog(uint32 server_id,
					  const char *log_file_name,
					  my_off_t log_file_pos)
{
  const char *kWho = "ReplSemiSyncMaster::reportReplyBinlog";
  int   cmp;
  bool  can_release_threads = false;
  bool  need_copy_send_pos = true;

  if (!(getMasterEnabled()))
    return 0;

  function_enter(kWho);

  lock();

  /* This is the real check inside the mutex. */
  if (!getMasterEnabled())
    goto l_end;

  if (!is_on())
    /* We check to see whether we can switch semi-sync ON. */
    try_switch_on(server_id, log_file_name, log_file_pos);

  /* The position should increase monotonically, if there is only one
   * thread sending the binlog to the slave.
   * In reality, to improve the transaction availability, we allow multiple
   * sync replication slaves.  So, if any one of them get the transaction,
   * the transaction session in the primary can move forward.
   */
  if (reply_file_name_inited_)
  {
    cmp = ActiveTranx::compare(log_file_name, log_file_pos,
                               reply_file_name_, reply_file_pos_);

    /* If the requested position is behind the sending binlog position,
     * would not adjust sending binlog position.
     * We based on the assumption that there are multiple semi-sync slave,
     * and at least one of them shou/ld be up to date.
     * If all semi-sync slaves are behind, at least initially, the primary
     * can find the situation after the waiting timeout.  After that, some
     * slaves should catch up quickly.
     */
    if (cmp < 0)
    {
      /* If the position is behind, do not copy it. */
      need_copy_send_pos = false;
    }
  }

  if (need_copy_send_pos)
  {
    strcpy(reply_file_name_, log_file_name);
    reply_file_pos_ = log_file_pos;
    reply_file_name_inited_ = true;

    /* Remove all active transaction nodes before this point. */
    assert(active_tranxs_ != NULL);
    active_tranxs_->clear_active_tranx_nodes(log_file_name, log_file_pos);

    if (trace_level_ & kTraceDetail)
      sql_print_information("%s: Got reply at (%s, %lu)", kWho,
                            log_file_name, (unsigned long)log_file_pos);
  }

  if (rpl_semi_sync_master_wait_sessions > 0)
  {
    /* Let us check if some of the waiting threads doing a trx
     * commit can now proceed.
     */
    cmp = ActiveTranx::compare(reply_file_name_, reply_file_pos_,
                               wait_file_name_, wait_file_pos_);
    if (cmp >= 0)
    {
      /* Yes, at least one waiting thread can now proceed:
       * let us release all waiting threads with a broadcast
       */
      can_release_threads = true;
      wait_file_name_inited_ = false;
    }
  }

 l_end:
  unlock();

  if (can_release_threads)
  {
    if (trace_level_ & kTraceDetail)
      sql_print_information("%s: signal all waiting threads.", kWho);

    cond_broadcast();
  }

  return function_exit(kWho, 0);
}

int ReplSemiSyncMaster::commitTrx(const char* trx_wait_binlog_name,
				  my_off_t trx_wait_binlog_pos)
{
  const char *kWho = "ReplSemiSyncMaster::commitTrx";

  function_enter(kWho);

  if (getMasterEnabled() && trx_wait_binlog_name)
  {
    struct timespec start_ts;
    struct timespec abstime;
    int wait_result;
    const char *old_msg= 0;

    set_timespec(start_ts, 0);

    DEBUG_SYNC(current_thd, "rpl_semisync_master_commit_trx_before_lock");
    /* Acquire the mutex. */
    lock();

    /* This must be called after acquired the lock */
    old_msg= thd_enter_cond(NULL, &COND_binlog_send_, &LOCK_binlog_,
                            "Waiting for semi-sync ACK from slave");

    /* This is the real check inside the mutex. */
    if (!getMasterEnabled() || !is_on())
      goto l_end;

    if (trace_level_ & kTraceDetail)
    {
      sql_print_information("%s: wait pos (%s, %lu), repl(%d)\n", kWho,
                            trx_wait_binlog_name, (unsigned long)trx_wait_binlog_pos,
                            (int)is_on());
    }

    while (is_on() && !thd_killed(NULL))
    {
      if (reply_file_name_inited_)
      {
        int cmp = ActiveTranx::compare(reply_file_name_, reply_file_pos_,
                                       trx_wait_binlog_name, trx_wait_binlog_pos);
        if (cmp >= 0)
        {
          /* We have already sent the relevant binlog to the slave: no need to
           * wait here.
           */
          if (trace_level_ & kTraceDetail)
            sql_print_information("%s: Binlog reply is ahead (%s, %lu),",
                                  kWho, reply_file_name_, (unsigned long)reply_file_pos_);
          break;
        }
      }

      /* Let us update the info about the minimum binlog position of waiting
       * threads.
       */
      if (wait_file_name_inited_)
      {
        int cmp = ActiveTranx::compare(trx_wait_binlog_name, trx_wait_binlog_pos,
                                       wait_file_name_, wait_file_pos_);
        if (cmp <= 0)
	{
          /* This thd has a lower position, let's update the minimum info. */
          strcpy(wait_file_name_, trx_wait_binlog_name);
          wait_file_pos_ = trx_wait_binlog_pos;

          rpl_semi_sync_master_wait_pos_backtraverse++;
          if (trace_level_ & kTraceDetail)
            sql_print_information("%s: move back wait position (%s, %lu),",
                                  kWho, wait_file_name_, (unsigned long)wait_file_pos_);
        }
      }
      else
      {
        strcpy(wait_file_name_, trx_wait_binlog_name);
        wait_file_pos_ = trx_wait_binlog_pos;
        wait_file_name_inited_ = true;

        if (trace_level_ & kTraceDetail)
          sql_print_information("%s: init wait position (%s, %lu),",
                                kWho, wait_file_name_, (unsigned long)wait_file_pos_);
      }

      /* Calcuate the waiting period. */
      long diff_secs = (long) (wait_timeout_ / TIME_THOUSAND); 
      long diff_nsecs = (long) ((wait_timeout_ % TIME_THOUSAND) * TIME_MILLION);
      long nsecs = start_ts.tv_nsec + diff_nsecs;
      abstime.tv_sec = start_ts.tv_sec + diff_secs + nsecs/TIME_BILLION;
      abstime.tv_nsec = nsecs % TIME_BILLION;
      
      /* In semi-synchronous replication, we wait until the binlog-dump
       * thread has received the reply on the relevant binlog segment from the
       * replication slave.
       *
       * Let us suspend this thread to wait on the condition;
       * when replication has progressed far enough, we will release
       * these waiting threads.
       */
      rpl_semi_sync_master_wait_sessions++;
      
      if (trace_level_ & kTraceDetail)
        sql_print_information("%s: wait %lu ms for binlog sent (%s, %lu)",
                              kWho, wait_timeout_,
                              wait_file_name_, (unsigned long)wait_file_pos_);
      
      wait_result = cond_timewait(&abstime);
      rpl_semi_sync_master_wait_sessions--;
      
      if (wait_result != 0)
      {
        /* This is a real wait timeout. */
        sql_print_warning("Timeout waiting for reply of binlog (file: %s, pos: %lu), "
                          "semi-sync up to file %s, position %lu.",
                          trx_wait_binlog_name, (unsigned long)trx_wait_binlog_pos,
                          reply_file_name_, (unsigned long)reply_file_pos_);
        rpl_semi_sync_master_wait_timeouts++;
        
        /* switch semi-sync off */
        switch_off();
      }
      else
      {
        int wait_time;
        
        wait_time = getWaitTime(start_ts);
        if (wait_time < 0)
        {
          if (trace_level_ & kTraceGeneral)
          {
            sql_print_error("Replication semi-sync getWaitTime fail at "
                            "wait position (%s, %lu)",
                            trx_wait_binlog_name, (unsigned long)trx_wait_binlog_pos);
          }
          rpl_semi_sync_master_timefunc_fails++;
        }
        else
        {
          rpl_semi_sync_master_trx_wait_num++;
          rpl_semi_sync_master_trx_wait_time += wait_time;
        }
      }
    }

    /*
      At this point, the binlog file and position of this transaction
      must have been removed from ActiveTranx.
    */
<<<<<<< HEAD
    assert(thd_killed(NULL) ||
           !getMasterEnabled() ||
=======
    assert(!getMasterEnabled() ||
>>>>>>> cb202185
           !active_tranxs_->is_tranx_end_pos(trx_wait_binlog_name,
                                             trx_wait_binlog_pos));
    
  l_end:
    /* Update the status counter. */
    if (is_on())
      rpl_semi_sync_master_yes_transactions++;
    else
      rpl_semi_sync_master_no_transactions++;

    /* The lock held will be released by thd_exit_cond, so no need to
       call unlock() here */
    thd_exit_cond(NULL, old_msg);
  }

  return function_exit(kWho, 0);
}

/* Indicate that semi-sync replication is OFF now.
 * 
 * What should we do when it is disabled?  The problem is that we want
 * the semi-sync replication enabled again when the slave catches up
 * later.  But, it is not that easy to detect that the slave has caught
 * up.  This is caused by the fact that MySQL's replication protocol is
 * asynchronous, meaning that if the master does not use the semi-sync
 * protocol, the slave would not send anything to the master.
 * Still, if the master is sending (N+1)-th event, we assume that it is
 * an indicator that the slave has received N-th event and earlier ones.
 *
 * If semi-sync is disabled, all transactions still update the wait
 * position with the last position in binlog.  But no transactions will
 * wait for confirmations and the active transaction list would not be
 * maintained.  In binlog dump thread, updateSyncHeader() checks whether
 * the current sending event catches up with last wait position.  If it
 * does match, semi-sync will be switched on again.
 */
int ReplSemiSyncMaster::switch_off()
{
  const char *kWho = "ReplSemiSyncMaster::switch_off";
  int result;

  function_enter(kWho);
  state_ = false;

  /* Clear the active transaction list. */
  assert(active_tranxs_ != NULL);
  result = active_tranxs_->clear_active_tranx_nodes(NULL, 0);

  rpl_semi_sync_master_off_times++;
  wait_file_name_inited_   = false;
  reply_file_name_inited_  = false;
  sql_print_information("Semi-sync replication switched OFF.");
  cond_broadcast();                            /* wake up all waiting threads */

  return function_exit(kWho, result);
}

int ReplSemiSyncMaster::try_switch_on(int server_id,
				      const char *log_file_name,
				      my_off_t log_file_pos)
{
  const char *kWho = "ReplSemiSyncMaster::try_switch_on";
  bool semi_sync_on = false;

  function_enter(kWho);

  /* If the current sending event's position is larger than or equal to the
   * 'largest' commit transaction binlog position, the slave is already
   * catching up now and we can switch semi-sync on here.
   * If commit_file_name_inited_ indicates there are no recent transactions,
   * we can enable semi-sync immediately.
   */
  if (commit_file_name_inited_)
  {
    int cmp = ActiveTranx::compare(log_file_name, log_file_pos,
                                   commit_file_name_, commit_file_pos_);
    semi_sync_on = (cmp >= 0);
  }
  else
  {
    semi_sync_on = true;
  }

  if (semi_sync_on)
  {
    /* Switch semi-sync replication on. */
    state_ = true;

    sql_print_information("Semi-sync replication switched ON with slave (server_id: %d) "
                          "at (%s, %lu)",
                          server_id, log_file_name,
                          (unsigned long)log_file_pos);
  }

  return function_exit(kWho, 0);
}

int ReplSemiSyncMaster::reserveSyncHeader(unsigned char *header,
					  unsigned long size)
{
  const char *kWho = "ReplSemiSyncMaster::reserveSyncHeader";
  function_enter(kWho);

  int hlen=0;
  if (!is_semi_sync_slave())
  {
    hlen= 0;
  }
  else
  {
    /* No enough space for the extra header, disable semi-sync master */
    if (sizeof(kSyncHeader) > size)
    {
      sql_print_warning("No enough space in the packet "
                        "for semi-sync extra header, "
                        "semi-sync replication disabled");
      disableMaster();
      return 0;
    }
    
    /* Set the magic number and the sync status.  By default, no sync
     * is required.
     */
    memcpy(header, kSyncHeader, sizeof(kSyncHeader));
    hlen= sizeof(kSyncHeader);
  }
  return function_exit(kWho, hlen);
}

int ReplSemiSyncMaster::updateSyncHeader(unsigned char *packet,
					 const char *log_file_name,
					 my_off_t log_file_pos,
					 uint32 server_id)
{
  const char *kWho = "ReplSemiSyncMaster::updateSyncHeader";
  int  cmp = 0;
  bool sync = false;

  /* If the semi-sync master is not enabled, or the slave is not a semi-sync
   * target, do not request replies from the slave.
   */
  if (!getMasterEnabled() || !is_semi_sync_slave())
    return 0;

  function_enter(kWho);

  lock();

  /* This is the real check inside the mutex. */
  if (!getMasterEnabled())
    goto l_end; // sync= false at this point in time

  if (is_on())
  {
    /* semi-sync is ON */
    /* sync= false; No sync unless a transaction is involved. */

    if (reply_file_name_inited_)
    {
      cmp = ActiveTranx::compare(log_file_name, log_file_pos,
                                 reply_file_name_, reply_file_pos_);
      if (cmp <= 0)
      {
        /* If we have already got the reply for the event, then we do
         * not need to sync the transaction again.
         */
        goto l_end;
      }
    }

    if (wait_file_name_inited_)
    {
      cmp = ActiveTranx::compare(log_file_name, log_file_pos,
                                 wait_file_name_, wait_file_pos_);
    }
    else
    {
      cmp = 1;
    }
    
    /* If we are already waiting for some transaction replies which
     * are later in binlog, do not wait for this one event.
     */
    if (cmp >= 0)
    {
      /* 
       * We only wait if the event is a transaction's ending event.
       */
      assert(active_tranxs_ != NULL);
      sync = active_tranxs_->is_tranx_end_pos(log_file_name,
                                               log_file_pos);
    }
  }
  else
  {
    if (commit_file_name_inited_)
    {
      int cmp = ActiveTranx::compare(log_file_name, log_file_pos,
                                     commit_file_name_, commit_file_pos_);
      sync = (cmp >= 0);
    }
    else
    {
      sync = true;
    }
  }

  if (trace_level_ & kTraceDetail)
    sql_print_information("%s: server(%d), (%s, %lu) sync(%d), repl(%d)",
                          kWho, server_id, log_file_name,
                          (unsigned long)log_file_pos, sync, (int)is_on());

 l_end:
  unlock();

  /* We do not need to clear sync flag because we set it to 0 when we
   * reserve the packet header.
   */
  if (sync)
  {
    (packet)[2] = kPacketFlagSync;
  }

  return function_exit(kWho, 0);
}

int ReplSemiSyncMaster::writeTranxInBinlog(const char* log_file_name,
					   my_off_t log_file_pos)
{
  const char *kWho = "ReplSemiSyncMaster::writeTranxInBinlog";
  int result = 0;

  function_enter(kWho);

  lock();

  /* This is the real check inside the mutex. */
  if (!getMasterEnabled())
    goto l_end;

  /* Update the 'largest' transaction commit position seen so far even
   * though semi-sync is switched off.
   * It is much better that we update commit_file_* here, instead of
   * inside commitTrx().  This is mostly because updateSyncHeader()
   * will watch for commit_file_* to decide whether to switch semi-sync
   * on. The detailed reason is explained in function updateSyncHeader().
   */
  if (commit_file_name_inited_)
  {
    int cmp = ActiveTranx::compare(log_file_name, log_file_pos,
                                   commit_file_name_, commit_file_pos_);
    if (cmp > 0)
    {
      /* This is a larger position, let's update the maximum info. */
      strncpy(commit_file_name_, log_file_name, FN_REFLEN-1);
      commit_file_name_[FN_REFLEN-1] = 0; /* make sure it ends properly */
      commit_file_pos_ = log_file_pos;
    }
  }
  else
  {
    strncpy(commit_file_name_, log_file_name, FN_REFLEN-1);
    commit_file_name_[FN_REFLEN-1] = 0; /* make sure it ends properly */
    commit_file_pos_ = log_file_pos;
    commit_file_name_inited_ = true;
  }

  if (is_on())
  {
    assert(active_tranxs_ != NULL);
    if(active_tranxs_->insert_tranx_node(log_file_name, log_file_pos))
    {
      /*
        if insert tranx_node failed, print a warning message
        and turn off semi-sync
      */
      sql_print_warning("Semi-sync failed to insert tranx_node for binlog file: %s, position: %lu",
                        log_file_name, (ulong)log_file_pos);
      switch_off();
    }
  }

 l_end:
  unlock();

  return function_exit(kWho, result);
}

int ReplSemiSyncMaster::readSlaveReply(NET *net, uint32 server_id,
                                       const char *event_buf)
{
  const char *kWho = "ReplSemiSyncMaster::readSlaveReply";
  const unsigned char *packet;
  char     log_file_name[FN_REFLEN];
  my_off_t log_file_pos;
  ulong    log_file_len = 0;
  ulong    packet_len;
  int      result = -1;
  struct timespec start_ts;
  ulong trc_level = trace_level_;

  LINT_INIT_STRUCT(start_ts);

  function_enter(kWho);

  assert((unsigned char)event_buf[1] == kPacketMagicNum);
  if ((unsigned char)event_buf[2] != kPacketFlagSync)
  {
    /* current event does not require reply */
    result = 0;
    goto l_end;
  }

  if (trc_level & kTraceNetWait)
    set_timespec(start_ts, 0);

  /* We flush to make sure that the current event is sent to the network,
   * instead of being buffered in the TCP/IP stack.
   */
  if (net_flush(net))
  {
    sql_print_error("Semi-sync master failed on net_flush() "
                    "before waiting for slave reply");
    goto l_end;
  }

  net_clear(net, 0);
  if (trc_level & kTraceDetail)
    sql_print_information("%s: Wait for replica's reply", kWho);

  /* Wait for the network here.  Though binlog dump thread can indefinitely wait
   * here, transactions would not wait indefintely.
   * Transactions wait on binlog replies detected by binlog dump threads.  If
   * binlog dump threads wait too long, transactions will timeout and continue.
   */
  packet_len = my_net_read(net);

  if (trc_level & kTraceNetWait)
  {
    int wait_time = getWaitTime(start_ts);
    if (wait_time < 0)
    {
      sql_print_error("Semi-sync master wait for reply "
                      "fail to get wait time.");
      rpl_semi_sync_master_timefunc_fails++;
    }
    else
    {
      rpl_semi_sync_master_net_wait_num++;
      rpl_semi_sync_master_net_wait_time += wait_time;
    }
  }

  if (packet_len == packet_error || packet_len < REPLY_BINLOG_NAME_OFFSET)
  {
    if (packet_len == packet_error)
      sql_print_error("Read semi-sync reply network error: %s (errno: %d)",
                      net->last_error, net->last_errno);
    else
      sql_print_error("Read semi-sync reply length error: %s (errno: %d)",
                      net->last_error, net->last_errno);
    goto l_end;
  }

  packet = net->read_pos;
  if (packet[REPLY_MAGIC_NUM_OFFSET] != ReplSemiSyncMaster::kPacketMagicNum)
  {
    sql_print_error("Read semi-sync reply magic number error");
    goto l_end;
  }

  log_file_pos = uint8korr(packet + REPLY_BINLOG_POS_OFFSET);
  log_file_len = packet_len - REPLY_BINLOG_NAME_OFFSET;
  if (log_file_len >= FN_REFLEN)
  {
    sql_print_error("Read semi-sync reply binlog file length too large");
    goto l_end;
  }
  strncpy(log_file_name, (const char*)packet + REPLY_BINLOG_NAME_OFFSET, log_file_len);
  log_file_name[log_file_len] = 0;

  if (trc_level & kTraceDetail)
    sql_print_information("%s: Got reply (%s, %lu)",
                          kWho, log_file_name, (ulong)log_file_pos);

  result = reportReplyBinlog(server_id, log_file_name, log_file_pos);

 l_end:
  return function_exit(kWho, result);
}


int ReplSemiSyncMaster::resetMaster()
{
  const char *kWho = "ReplSemiSyncMaster::resetMaster";
  int result = 0;

  function_enter(kWho);


  lock();

  state_ = getMasterEnabled()? 1 : 0;

  wait_file_name_inited_   = false;
  reply_file_name_inited_  = false;
  commit_file_name_inited_ = false;

  rpl_semi_sync_master_yes_transactions = 0;
  rpl_semi_sync_master_no_transactions = 0;
  rpl_semi_sync_master_off_times = 0;
  rpl_semi_sync_master_timefunc_fails = 0;
  rpl_semi_sync_master_wait_sessions = 0;
  rpl_semi_sync_master_wait_pos_backtraverse = 0;
  rpl_semi_sync_master_trx_wait_num = 0;
  rpl_semi_sync_master_trx_wait_time = 0;
  rpl_semi_sync_master_net_wait_num = 0;
  rpl_semi_sync_master_net_wait_time = 0;

  unlock();

  return function_exit(kWho, result);
}

void ReplSemiSyncMaster::setExportStats()
{
  lock();

  rpl_semi_sync_master_status           = state_;
  rpl_semi_sync_master_avg_trx_wait_time=
    ((rpl_semi_sync_master_trx_wait_num) ?
     (unsigned long)((double)rpl_semi_sync_master_trx_wait_time /
                     ((double)rpl_semi_sync_master_trx_wait_num)) : 0);
  rpl_semi_sync_master_avg_net_wait_time=
    ((rpl_semi_sync_master_net_wait_num) ?
     (unsigned long)((double)rpl_semi_sync_master_net_wait_time /
                     ((double)rpl_semi_sync_master_net_wait_num)) : 0);

  unlock();
}

/* Get the waiting time given the wait's staring time.
 * 
 * Return:
 *  >= 0: the waiting time in microsecons(us)
 *   < 0: error in get time or time back traverse
 */
static int getWaitTime(const struct timespec& start_ts)
{
  unsigned long long start_usecs, end_usecs;
  struct timespec end_ts;
  
  /* Starting time in microseconds(us). */
  start_usecs = timespec_to_usec(&start_ts);

  /* Get the wait time interval. */
  set_timespec(end_ts, 0);

  /* Ending time in microseconds(us). */
  end_usecs = timespec_to_usec(&end_ts);

  if (end_usecs < start_usecs)
    return -1;

  return (int)(end_usecs - start_usecs);
}<|MERGE_RESOLUTION|>--- conflicted
+++ resolved
@@ -743,12 +743,8 @@
       At this point, the binlog file and position of this transaction
       must have been removed from ActiveTranx.
     */
-<<<<<<< HEAD
     assert(thd_killed(NULL) ||
            !getMasterEnabled() ||
-=======
-    assert(!getMasterEnabled() ||
->>>>>>> cb202185
            !active_tranxs_->is_tranx_end_pos(trx_wait_binlog_name,
                                              trx_wait_binlog_pos));
     
